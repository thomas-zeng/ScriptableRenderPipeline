using System;

namespace UnityEditor.ShaderGraph
{
<<<<<<< HEAD
    public struct Identifier : IEquatable<Identifier>
=======
    struct Identifier
>>>>>>> 3f2a9fa0
    {
        uint m_Version;
        int m_Index;

        public Identifier(int index, uint version = 1)
        {
            m_Version = version;
            m_Index = index;
        }

        public void IncrementVersion()
        {
            if (m_Version == uint.MaxValue)
                m_Version = 1;
            else
                m_Version++;
        }

        public uint version
        {
            get { return m_Version; }
        }

        public int index
        {
            get { return m_Index; }
        }

        public bool valid
        {
            get { return m_Version != 0; }
        }

        public bool Equals(Identifier other)
        {
            return m_Version == other.m_Version && m_Index == other.m_Index;
        }

        public override bool Equals(object obj)
        {
            if (ReferenceEquals(null, obj)) return false;
            return obj is Identifier other && Equals(other);
        }

        public override int GetHashCode()
        {
            unchecked
            {
                return ((int)m_Version * 397) ^ m_Index;
            }
        }

        public static bool operator ==(Identifier left, Identifier right)
        {
            return left.Equals(right);
        }

        public static bool operator !=(Identifier left, Identifier right)
        {
            return !left.Equals(right);
        }
    }
}<|MERGE_RESOLUTION|>--- conflicted
+++ resolved
@@ -2,11 +2,7 @@
 
 namespace UnityEditor.ShaderGraph
 {
-<<<<<<< HEAD
-    public struct Identifier : IEquatable<Identifier>
-=======
-    struct Identifier
->>>>>>> 3f2a9fa0
+    struct Identifier : IEquatable<Identifier>
     {
         uint m_Version;
         int m_Index;
