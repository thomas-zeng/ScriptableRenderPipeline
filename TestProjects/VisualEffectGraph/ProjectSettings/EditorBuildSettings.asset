--- conflicted
+++ resolved
@@ -153,7 +153,6 @@
     path: Packages/com.unity.testing.visualeffectgraph/Scenes/005_PlanarPrimitives.unity
     guid: fd7efe8ee4dbe754084c1edb14955dc7
   - enabled: 1
-<<<<<<< HEAD
     path: Packages/com.unity.testing.visualeffectgraph/Coverage/01. Attributes/VariadicAttributes.unity
     guid: 31151b2ed9e1b88459e90e960d11b05d
   - enabled: 1
@@ -168,19 +167,40 @@
   - enabled: 1
     path: Assets/AllTests/VFXTests/GraphicsTests/Coverage/06. OrientShadows/OrientShadows.unity
     guid: c7560353091ebd1499882d564f6756d7
+   - enabled: 1
+    path: Assets/AllTests/VFXTests/GraphicsTests/GradientMapped.unity
+    guid: 56d69bce6c4697147823f3b5b3acd8ea
+ - enabled: 1
+    path: Assets/AllTests/VFXTests/GraphicsTests/SubgraphContexts.unity
+    guid: df4a078e6e8404b4d953f8cdc87c0aa8
+  - enabled: 1
+    path: Assets/AllTests/VFXTests/GraphicsTests/Jumping Cubes/Jumping Cubes.unity
+    guid: bd230f4e3e8da61488a3ef08fd491db0
+  - enabled: 1
+    path: Assets/AllTests/VFXTests/GraphicsTests/SubgraphEventTransmission/SubgraphEventTransmission.unity
+    guid: b6ef817208636da4bb6878ac1e08ffd8   
+  - enabled: 1
+    path: Packages/com.unity.testing.visualeffectgraph/Coverage/01. Attributes/VariadicAttributes.unity
+    guid: 31151b2ed9e1b88459e90e960d11b05d
+  - enabled: 1
+    path: Assets/AllTests/VFXTests/GraphicsTests/Coverage/03. Outputs/Outputs_HDRP.unity
+    guid: ff36bab77d8d8524796d81014df2aeb4
+  - enabled: 1
+    path: Assets/AllTests/VFXTests/GraphicsTests/Coverage/05. Lit Outputs/LitOutputs.unity
+    guid: e2453d52c9a7e4d4f83c907a9bde86a1
+  - enabled: 1
+    path: Assets/AllTests/VFXTests/GraphicsTests/Coverage/05. Lit Outputs/SimpleLitOutputs.unity
+    guid: 52e8f338134e3eb44a88e93f6f4e3abb
+  - enabled: 1
+    path: Assets/AllTests/VFXTests/GraphicsTests/Coverage/06. OrientShadows/OrientShadows.unity
+    guid: c7560353091ebd1499882d564f6756d7
   - enabled: 1
     path: Assets/AllTests/VFXTests/GraphicsTests/Coverage/10. HDRP - Miscellaneous/HDRP - Miscellaneous.unity
     guid: dc1a5cc054c94244292fe8e7e85cd87f
-=======
-    path: Assets/AllTests/VFXTests/GraphicsTests/GradientMapped.unity
-    guid: 56d69bce6c4697147823f3b5b3acd8ea
-    path: Assets/AllTests/VFXTests/GraphicsTests/SubgraphContexts.unity
-    guid: df4a078e6e8404b4d953f8cdc87c0aa8
-  - enabled: 1
-    path: Assets/AllTests/VFXTests/GraphicsTests/Jumping Cubes/Jumping Cubes.unity
-    guid: bd230f4e3e8da61488a3ef08fd491db0
-  - enabled: 1
-    path: Assets/AllTests/VFXTests/GraphicsTests/SubgraphEventTransmission/SubgraphEventTransmission.unity
-    guid: b6ef817208636da4bb6878ac1e08ffd8
->>>>>>> bd66a913
+  - enabled: 1
+    path: Assets/AllTests/VFXTests/GraphicsTests/Coverage/06. OrientShadows/OrientShadows.unity
+    guid: c7560353091ebd1499882d564f6756d7
+  - enabled: 1
+    path: Assets/AllTests/VFXTests/GraphicsTests/Coverage/10. HDRP - Miscellaneous/HDRP - Miscellaneous.unity
+    guid: dc1a5cc054c94244292fe8e7e85cd87f
   m_configObjects: {}