using System;
using System.Collections.Generic;
using System.Linq;
using UnityEngine;
using UnityEditor.ShaderGraph;

namespace UnityEditor.Graphing.Util
{
    [Serializable]
    sealed class CopyPasteGraph : ISerializationCallbackReceiver
    {
        [NonSerialized]
        HashSet<IEdge> m_Edges = new HashSet<IEdge>();

        [NonSerialized]
        HashSet<AbstractMaterialNode> m_Nodes = new HashSet<AbstractMaterialNode>();

        [SerializeField]
        List<GroupData> m_Groups = new List<GroupData>();

        [SerializeField]
        List<StickyNoteData> m_StickyNotes = new List<StickyNoteData>();

        [NonSerialized]
        HashSet<ShaderInput> m_Inputs = new HashSet<ShaderInput>();

        // The meta properties are properties that are not copied into the target graph
        // but sent along to allow property nodes to still hvae the data from the original
        // property present.
        [NonSerialized]
        HashSet<AbstractShaderProperty> m_MetaProperties = new HashSet<AbstractShaderProperty>();

        [SerializeField]
        string m_SourceGraphGuid;

        [SerializeField]
        List<SerializationHelper.JSONSerializedElement> m_SerializableNodes = new List<SerializationHelper.JSONSerializedElement>();

        [SerializeField]
        List<SerializationHelper.JSONSerializedElement> m_SerializableEdges = new List<SerializationHelper.JSONSerializedElement>();

        [SerializeField]
        List<SerializationHelper.JSONSerializedElement> m_SerilaizeableInputs = new List<SerializationHelper.JSONSerializedElement>();

        [SerializeField]
        List<SerializationHelper.JSONSerializedElement> m_SerializableMetaProperties = new List<SerializationHelper.JSONSerializedElement>();

        public CopyPasteGraph() {}

<<<<<<< HEAD
        public CopyPasteGraph(string sourceGraphGuid, IEnumerable<GroupData> groups, IEnumerable<AbstractMaterialNode> nodes, IEnumerable<IEdge> edges, IEnumerable<ShaderInput> inputs, IEnumerable<AbstractShaderProperty> metaProperties)
=======
        public CopyPasteGraph(string sourceGraphGuid, IEnumerable<GroupData> groups, IEnumerable<AbstractMaterialNode> nodes, IEnumerable<IEdge> edges, IEnumerable<ShaderInput> inputs, IEnumerable<AbstractShaderProperty> metaProperties, IEnumerable<StickyNoteData> notes)
>>>>>>> 0425d8b7
        {
            m_SourceGraphGuid = sourceGraphGuid;

            foreach (var groupData in groups)
            {
                AddGroup(groupData);
            }

            foreach (var stickyNote in notes)
            {
                AddNote(stickyNote);
            }

            foreach (var node in nodes)
            {
                if (!node.canCopyNode)
                {
                    throw new InvalidOperationException($"Cannot copy node {node.name} ({node.guid}).");
                }
                AddNode(node);
                foreach (var edge in NodeUtils.GetAllEdges(node))
                    AddEdge(edge);
            }

            foreach (var edge in edges)
                AddEdge(edge);

            foreach (var input in inputs)
                AddInput(input);

            foreach (var metaProperty in metaProperties)
                AddMetaProperty(metaProperty);
        }

        public void AddGroup(GroupData group)
        {
            m_Groups.Add(group);
        }

        public void AddNote(StickyNoteData stickyNote)
        {
            m_StickyNotes.Add(stickyNote);
        }

        public void AddNode(AbstractMaterialNode node)
        {
            m_Nodes.Add(node);
        }

        public void AddEdge(IEdge edge)
        {
            m_Edges.Add(edge);
        }

        public void AddInput(ShaderInput input)
        {
            m_Inputs.Add(input);
        }

        public void AddMetaProperty(AbstractShaderProperty metaInput)
        {
            m_MetaProperties.Add(metaInput);
        }

        public IEnumerable<T> GetNodes<T>()
        {
            return m_Nodes.OfType<T>();
        }

        public IEnumerable<GroupData> groups
        {
            get { return m_Groups; }
        }

        public IEnumerable<StickyNoteData> stickyNotes => m_StickyNotes;

        public IEnumerable<IEdge> edges
        {
            get { return m_Edges; }
        }

        public IEnumerable<ShaderInput> inputs
        {
            get { return m_Inputs; }
        }

        public IEnumerable<AbstractShaderProperty> metaProperties
        {
            get { return m_MetaProperties; }
        }

        public string sourceGraphGuid
        {
            get { return m_SourceGraphGuid; }
        }

        public void OnBeforeSerialize()
        {
            m_SerializableNodes = SerializationHelper.Serialize<AbstractMaterialNode>(m_Nodes);
            m_SerializableEdges = SerializationHelper.Serialize<IEdge>(m_Edges);
            m_SerilaizeableInputs = SerializationHelper.Serialize<ShaderInput>(m_Inputs);
            m_SerializableMetaProperties = SerializationHelper.Serialize<AbstractShaderProperty>(m_MetaProperties);
        }

        public void OnAfterDeserialize()
        {
            var nodes = SerializationHelper.Deserialize<AbstractMaterialNode>(m_SerializableNodes, GraphUtil.GetLegacyTypeRemapping());
            m_Nodes.Clear();
            foreach (var node in nodes)
                m_Nodes.Add(node);
            m_SerializableNodes = null;

            var edges = SerializationHelper.Deserialize<IEdge>(m_SerializableEdges, GraphUtil.GetLegacyTypeRemapping());
            m_Edges.Clear();
            foreach (var edge in edges)
                m_Edges.Add(edge);
            m_SerializableEdges = null;

            var inputs = SerializationHelper.Deserialize<ShaderInput>(m_SerilaizeableInputs, GraphUtil.GetLegacyTypeRemapping());
            m_Inputs.Clear();
            foreach (var input in inputs)
                m_Inputs.Add(input);
            m_SerilaizeableInputs = null;

            var metaProperties = SerializationHelper.Deserialize<AbstractShaderProperty>(m_SerializableMetaProperties, GraphUtil.GetLegacyTypeRemapping());
            m_MetaProperties.Clear();
            foreach (var metaProperty in metaProperties)
            {
                m_MetaProperties.Add(metaProperty);
            }
            m_SerializableMetaProperties = null;
        }

        internal static CopyPasteGraph FromJson(string copyBuffer)
        {
            try
            {
                return JsonUtility.FromJson<CopyPasteGraph>(copyBuffer);
            }
            catch
            {
                // ignored. just means copy buffer was not a graph :(
                return null;
            }
        }
    }
}<|MERGE_RESOLUTION|>--- conflicted
+++ resolved
@@ -47,11 +47,7 @@
 
         public CopyPasteGraph() {}
 
-<<<<<<< HEAD
-        public CopyPasteGraph(string sourceGraphGuid, IEnumerable<GroupData> groups, IEnumerable<AbstractMaterialNode> nodes, IEnumerable<IEdge> edges, IEnumerable<ShaderInput> inputs, IEnumerable<AbstractShaderProperty> metaProperties)
-=======
         public CopyPasteGraph(string sourceGraphGuid, IEnumerable<GroupData> groups, IEnumerable<AbstractMaterialNode> nodes, IEnumerable<IEdge> edges, IEnumerable<ShaderInput> inputs, IEnumerable<AbstractShaderProperty> metaProperties, IEnumerable<StickyNoteData> notes)
->>>>>>> 0425d8b7
         {
             m_SourceGraphGuid = sourceGraphGuid;
 
