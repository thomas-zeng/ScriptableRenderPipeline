--- conflicted
+++ resolved
@@ -64,16 +64,12 @@
             return (currentOffset + minAlignment - 1) & ~(minAlignment - 1);
         }
 
-<<<<<<< HEAD
         public override bool CanBeCompiled()
         {
             return m_Owners.Count > 1 && m_Owners[0].contextType == VFXContextType.kInit && m_Owners[0].inputContexts.Count() > 0;
         }
 
-        public override void GenerateAttributeLayout()
-=======
         public void GenerateAttributeLayout(uint capacity, Dictionary<VFXAttribute, int> storedAttribute)
->>>>>>> 3dc8470b
         {
             m_BucketSizes.Clear();
             m_AttributeLayout.Clear();
