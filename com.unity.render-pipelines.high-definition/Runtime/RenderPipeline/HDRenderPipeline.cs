using System.Collections.Generic;
using UnityEngine.Rendering;
using System;
using System.Diagnostics;
using System.Linq;
using UnityEngine.Experimental.GlobalIllumination;
<<<<<<< HEAD
using UnityEngine.Experimental.VoxelizedShadows; //seongdae;vxsm
using UnityEngine;
=======
>>>>>>> fad8924f

namespace UnityEngine.Experimental.Rendering.HDPipeline
{
    public partial class HDRenderPipeline : UnityEngine.Rendering.RenderPipeline
    {
        public const string k_ShaderTagName = "HDRenderPipeline";

        enum ForwardPass
        {
            Opaque,
            OpaqueEmissive, // right now just decals
            PreRefraction,
            Transparent
        }

        static readonly string[] k_ForwardPassDebugName =
        {
            "Forward Opaque Debug",
            "Forward Opaque Emissive Debug",
            "Forward PreRefraction Debug",
            "Forward Transparent Debug"
        };

        static readonly string[] k_ForwardPassName =
        {
            "Forward Opaque",
            "Forward Opaque Emissive",
            "Forward PreRefraction",
            "Forward Transparent"
        };

        readonly HDRenderPipelineAsset m_Asset;
        public HDRenderPipelineAsset asset { get { return m_Asset; } }

        public RenderPipelineSettings currentPlatformRenderPipelineSettings { get { return m_Asset.currentPlatformRenderPipelineSettings; } }

        readonly RenderPipelineMaterial m_DeferredMaterial;
        readonly List<RenderPipelineMaterial> m_MaterialList = new List<RenderPipelineMaterial>();

        readonly GBufferManager m_GbufferManager;
        readonly DBufferManager m_DbufferManager;
        readonly SubsurfaceScatteringManager m_SSSBufferManager = new SubsurfaceScatteringManager();
        readonly SharedRTManager m_SharedRTManager = new SharedRTManager();
        readonly PostProcessSystem m_PostProcessSystem;
        readonly XRSystem m_XRSystem = new XRSystem();

        public bool frameSettingsHistoryEnabled = false;

#if ENABLE_RAYTRACING
        public HDRaytracingManager m_RayTracingManager = new HDRaytracingManager();
        readonly HDRaytracingReflections m_RaytracingReflections = new HDRaytracingReflections();
        readonly HDRaytracingShadowManager m_RaytracingShadows = new HDRaytracingShadowManager();
        readonly HDRaytracingRenderer m_RaytracingRenderer = new HDRaytracingRenderer();
        readonly HDRaytracingIndirectDiffuse m_RaytracingIndirectDiffuse = new HDRaytracingIndirectDiffuse();
        public float GetRaysPerFrame(RayCountManager.RayCountValues rayValues) { return m_RayTracingManager.rayCountManager.GetRaysPerFrame(rayValues); }
#endif

        // Renderer Bake configuration can vary depends on if shadow mask is enabled or no
        PerObjectData m_currentRendererConfigurationBakedLighting = HDUtils.k_RendererConfigurationBakedLighting;
        MaterialPropertyBlock m_CopyDepthPropertyBlock = new MaterialPropertyBlock();
        Material m_CopyDepth;
        Material m_DownsampleDepthMaterial;
        Material m_UpsampleTransparency;
        GPUCopy m_GPUCopy;
        MipGenerator m_MipGenerator;
        BlueNoise m_BlueNoise;

        IBLFilterBSDF[] m_IBLFilterArray = null;


        ComputeShader m_ScreenSpaceReflectionsCS { get { return m_Asset.renderPipelineResources.shaders.screenSpaceReflectionsCS; } }
        int m_SsrTracingKernel      = -1;
        int m_SsrReprojectionKernel = -1;

        Material m_ApplyDistortionMaterial;

        Material m_CameraMotionVectorsMaterial;
        Material m_DecalNormalBufferMaterial;

        // Debug material
        Material m_DebugViewMaterialGBuffer;
        Material m_DebugViewMaterialGBufferShadowMask;
        Material m_currentDebugViewMaterialGBuffer;
        Material m_DebugDisplayLatlong;
        Material m_DebugFullScreen;
        MaterialPropertyBlock m_DebugFullScreenPropertyBlock = new MaterialPropertyBlock();
        Material m_DebugColorPicker;
        Material m_ErrorMaterial;

        Material m_Blit;
        Material m_BlitTexArray;
        MaterialPropertyBlock m_BlitPropertyBlock = new MaterialPropertyBlock();


        RenderTargetIdentifier[] m_MRTCache2 = new RenderTargetIdentifier[2];

        // 'm_CameraColorBuffer' does not contain diffuse lighting of SSS materials until the SSS pass. It is stored within 'm_CameraSssDiffuseLightingBuffer'.
        RTHandleSystem.RTHandle m_CameraColorBuffer;
        RTHandleSystem.RTHandle m_CameraSssDiffuseLightingBuffer;

<<<<<<< HEAD
        //RTHandleSystem.RTHandle m_ScreenSpaceShadowsBuffer; //seongdae;vxsm;origin
        RTHandleSystem.RTHandle m_ScreenSpaceContactShadowsBuffer; //seongdae;vxsm
        RTHandleSystem.RTHandle m_ScreenSpaceVxShadowsBuffer; //seongdae;vxsm
=======
        RTHandleSystem.RTHandle m_ContactShadowBuffer;
        RTHandleSystem.RTHandle m_ScreenSpaceShadowsBuffer;
>>>>>>> fad8924f
        RTHandleSystem.RTHandle m_DistortionBuffer;

        RTHandleSystem.RTHandle m_LowResTransparentBuffer;

        // TODO: remove me, I am just a temporary debug texture. :-)
        // RTHandleSystem.RTHandle m_SsrDebugTexture;
        RTHandleSystem.RTHandle m_SsrHitPointTexture;
        RTHandleSystem.RTHandle m_SsrLightingTexture;
        // MSAA Versions of regular textures
        RTHandleSystem.RTHandle m_CameraColorMSAABuffer;
        RTHandleSystem.RTHandle m_CameraSssDiffuseLightingMSAABuffer;

        // The current MSAA count
        MSAASamples m_MSAASamples;

        // The pass "SRPDefaultUnlit" is a fall back to legacy unlit rendering and is required to support unity 2d + unity UI that render in the scene.
        ShaderTagId[] m_ForwardAndForwardOnlyPassNames = { HDShaderPassNames.s_ForwardOnlyName, HDShaderPassNames.s_ForwardName, HDShaderPassNames.s_SRPDefaultUnlitName };
        ShaderTagId[] m_ForwardOnlyPassNames = { HDShaderPassNames.s_ForwardOnlyName, HDShaderPassNames.s_SRPDefaultUnlitName };

        ShaderTagId[] m_AllTransparentPassNames = {  HDShaderPassNames.s_TransparentBackfaceName,
                                                        HDShaderPassNames.s_ForwardOnlyName,
                                                        HDShaderPassNames.s_ForwardName,
                                                        HDShaderPassNames.s_SRPDefaultUnlitName };

        ShaderTagId[] m_TransparentNoBackfaceNames = {  HDShaderPassNames.s_ForwardOnlyName,
                                                        HDShaderPassNames.s_ForwardName,
                                                        HDShaderPassNames.s_SRPDefaultUnlitName };


        ShaderTagId[] m_AllForwardOpaquePassNames = {    HDShaderPassNames.s_ForwardOnlyName,
                                                            HDShaderPassNames.s_ForwardName,
                                                            HDShaderPassNames.s_SRPDefaultUnlitName };

        ShaderTagId[] m_DepthOnlyAndDepthForwardOnlyPassNames = { HDShaderPassNames.s_DepthForwardOnlyName, HDShaderPassNames.s_DepthOnlyName };
        ShaderTagId[] m_DepthForwardOnlyPassNames = { HDShaderPassNames.s_DepthForwardOnlyName };
        ShaderTagId[] m_DepthOnlyPassNames = { HDShaderPassNames.s_DepthOnlyName };
        ShaderTagId[] m_TransparentDepthPrepassNames = { HDShaderPassNames.s_TransparentDepthPrepassName };
        ShaderTagId[] m_TransparentDepthPostpassNames = { HDShaderPassNames.s_TransparentDepthPostpassName };
        ShaderTagId[] m_ForwardErrorPassNames = { HDShaderPassNames.s_AlwaysName, HDShaderPassNames.s_ForwardBaseName, HDShaderPassNames.s_DeferredName, HDShaderPassNames.s_PrepassBaseName, HDShaderPassNames.s_VertexName, HDShaderPassNames.s_VertexLMRGBMName, HDShaderPassNames.s_VertexLMName };
        ShaderTagId[] m_SinglePassName = new ShaderTagId[1];

        // Stencil usage in HDRenderPipeline.
        // Currently we use only 2 bits to identify the kind of lighting that is expected from the render pipeline
        // Usage is define in LightDefinitions.cs
        [Flags]
        public enum StencilBitMask
        {
            Clear                           = 0,    // 0x0
            LightingMask                    = 3,    // 0x7  - 2 bit - Lifetime: GBuffer/Forward - SSSSS
            // Free slot 4
            // Note: If required, the usage Decals / DecalsForwardOutputNormalBuffer could be fit at same location as LightingMask as they have a non overlapped lifetime
            Decals                          = 8,    // 0x8  - 1 bit - Lifetime: DBuffer - Patch normal buffer   (This bit is cleared to 0 after Patch normal buffer)
            DecalsForwardOutputNormalBuffer = 16,   // 0x10 - 1 bit - Lifetime: DBuffer - Patch normal buffer   (This bit is cleared to 0 after Patch normal buffer)
            DoesntReceiveSSR                = 32,   // 0x20 - 1 bit - Lifetime: DethPrepass - SSR
            DistortionVectors               = 64,   // 0x40 - 1 bit - Lifetime: Accumulate distortion - Apply distortion (This bit is cleared to 0 after Apply distortion pass)
            SMAA                            = 64,   // 0x40 - 1 bit - Lifetime: SMAA EdgeDetection - SMAA BlendWeight.
            ObjectMotionVectors             = 128,  // 0x80 - 1 bit - Lifetime: Object motion vector pass - Camera motion vector (This bit is cleared to 0 after Camera motion vector pass)
            All                             = 255   // 0xFF - 8 bit
        }

        RenderStateBlock m_DepthStateOpaque;

        // Detect when windows size is changing
        int m_CurrentWidth;
        int m_CurrentHeight;

        // Use to detect frame changes
        int m_FrameCount;
        float m_LastTime, m_Time;

        public GraphicsFormat GetColorBufferFormat()
        {
            return (GraphicsFormat)m_Asset.currentPlatformRenderPipelineSettings.colorBufferFormat;
        }
        public int GetCurrentShadowCount() { return m_LightLoop.GetCurrentShadowCount(); }
        public int GetDecalAtlasMipCount()
        {
            int highestDim = Math.Max(currentPlatformRenderPipelineSettings.decalSettings.atlasWidth, currentPlatformRenderPipelineSettings.decalSettings.atlasHeight);
            return (int)Math.Log(highestDim, 2);
        }

        readonly SkyManager m_SkyManager = new SkyManager();
        readonly LightLoop m_LightLoop = new LightLoop();
        readonly VolumetricLightingSystem m_VolumetricLightingSystem = new VolumetricLightingSystem();
        readonly AmbientOcclusionSystem m_AmbientOcclusionSystem;

        // Debugging
        MaterialPropertyBlock m_SharedPropertyBlock = new MaterialPropertyBlock();
        DebugDisplaySettings m_DebugDisplaySettings = new DebugDisplaySettings();
        public DebugDisplaySettings debugDisplaySettings { get { return m_DebugDisplaySettings; } }
        static DebugDisplaySettings s_NeutralDebugDisplaySettings = new DebugDisplaySettings();
        internal DebugDisplaySettings m_CurrentDebugDisplaySettings;
        RTHandleSystem.RTHandle         m_DebugColorPickerBuffer;
        RTHandleSystem.RTHandle         m_DebugFullScreenTempBuffer;
        // This target is only used in Dev builds as an intermediate destination for post process and where debug rendering will be done.
        RTHandleSystem.RTHandle         m_IntermediateAfterPostProcessBuffer;
        bool                            m_FullScreenDebugPushed;
        bool                            m_ValidAPI; // False by default mean we render normally, true mean we don't render anything
        bool                            m_IsDepthBufferCopyValid;
        RenderTexture                   m_TemporaryTargetForCubemaps;
        Stack<Camera>                   m_ProbeCameraPool = new Stack<Camera>();

        RenderTargetIdentifier[] m_MRTTransparentMotionVec;
        RenderTargetIdentifier[] m_MRTWithSSS;
        string m_ForwardPassProfileName;

        Vector2Int m_PyramidSizeV2I = new Vector2Int();
        Vector4 m_PyramidSizeV4F = new Vector4();
        Vector4 m_PyramidScaleLod = new Vector4();
        Vector4 m_PyramidScale = new Vector4();

        public Material GetBlitMaterial(bool useTexArray) { return useTexArray ? m_BlitTexArray : m_Blit; }

        ComputeBuffer m_DepthPyramidMipLevelOffsetsBuffer = null;

        ScriptableCullingParameters frozenCullingParams;
        bool frozenCullingParamAvailable = false;

        bool sceneLightingWasDisabled = false;

        public bool showCascade
        {
            get => m_CurrentDebugDisplaySettings.GetDebugLightingMode() == DebugLightingMode.VisualizeCascade;
            set
            {
                if (value)
                    m_CurrentDebugDisplaySettings.SetDebugLightingMode(DebugLightingMode.VisualizeCascade);
                else
                    m_CurrentDebugDisplaySettings.SetDebugLightingMode(DebugLightingMode.None);
            }
        }

        public HDRenderPipeline(HDRenderPipelineAsset asset)
        {
            m_Asset = asset;
            HDProbeSystem.Parameters = asset.reflectionSystemParameters;

            DebugManager.instance.RefreshEditor();

            m_ValidAPI = true;

            if (!SetRenderingFeatures())
            {
                m_ValidAPI = false;

                return;
            }

#if UNITY_EDITOR
            // The first thing we need to do is to set the defines that depend on the render pipeline settings
            m_Asset.EvaluateSettings();

            UpgradeResourcesIfNeeded();

            ValidateResources();
#endif

            // Initial state of the RTHandle system.
            // Tells the system that we will require MSAA or not so that we can avoid wasteful render texture allocation.
            // TODO: Might want to initialize to at least the window resolution to avoid un-necessary re-alloc in the player
            RTHandles.Initialize(1, 1, m_Asset.currentPlatformRenderPipelineSettings.supportMSAA, m_Asset.currentPlatformRenderPipelineSettings.msaaSampleCount);

            m_GPUCopy = new GPUCopy(asset.renderPipelineResources.shaders.copyChannelCS);

            m_MipGenerator = new MipGenerator(m_Asset);
            m_BlueNoise = new BlueNoise(m_Asset);

            EncodeBC6H.DefaultInstance = EncodeBC6H.DefaultInstance ?? new EncodeBC6H(asset.renderPipelineResources.shaders.encodeBC6HCS);

            // Scan material list and assign it
            m_MaterialList = HDUtils.GetRenderPipelineMaterialList();
            // Find first material that have non 0 Gbuffer count and assign it as deferredMaterial
            m_DeferredMaterial = null;
            foreach (var material in m_MaterialList)
            {
                if (material.IsDefferedMaterial())
                    m_DeferredMaterial = material;
            }

            // TODO: Handle the case of no Gbuffer material
            // TODO: I comment the assert here because m_DeferredMaterial for whatever reasons contain the correct class but with a "null" in the name instead of the real name and then trigger the assert
            // whereas it work. Don't know what is happening, DebugDisplay use the same code and name is correct there.
            // Debug.Assert(m_DeferredMaterial != null);

            m_GbufferManager = new GBufferManager(asset, m_DeferredMaterial);
            m_DbufferManager = new DBufferManager();

            VxShadowMapsManager.Instance.Build(); //seongdae;vxsm

            m_SSSBufferManager.Build(asset);
            m_SharedRTManager.Build(asset);
            m_PostProcessSystem = new PostProcessSystem(asset);
            m_AmbientOcclusionSystem = new AmbientOcclusionSystem(asset);

            // Initialize various compute shader resources
            m_SsrTracingKernel      = m_ScreenSpaceReflectionsCS.FindKernel("ScreenSpaceReflectionsTracing");
            m_SsrReprojectionKernel = m_ScreenSpaceReflectionsCS.FindKernel("ScreenSpaceReflectionsReprojection");

            // General material
            m_CameraMotionVectorsMaterial = CoreUtils.CreateEngineMaterial(asset.renderPipelineResources.shaders.cameraMotionVectorsPS);
            m_DecalNormalBufferMaterial = CoreUtils.CreateEngineMaterial(asset.renderPipelineResources.shaders.decalNormalBufferPS);

            m_CopyDepth = CoreUtils.CreateEngineMaterial(asset.renderPipelineResources.shaders.copyDepthBufferPS);
            m_DownsampleDepthMaterial = CoreUtils.CreateEngineMaterial(asset.renderPipelineResources.shaders.downsampleDepthPS);
            m_UpsampleTransparency = CoreUtils.CreateEngineMaterial(asset.renderPipelineResources.shaders.upsampleTransparentPS);

            m_ApplyDistortionMaterial = CoreUtils.CreateEngineMaterial(asset.renderPipelineResources.shaders.applyDistortionPS);

            InitializeDebugMaterials();
            XRDebugMenu.Reset();

            m_MaterialList.ForEach(material => material.Build(asset));

            if(m_Asset.currentPlatformRenderPipelineSettings.lightLoopSettings.supportFabricConvolution)
            {
                m_IBLFilterArray = new IBLFilterBSDF[2];
                m_IBLFilterArray[0] = new IBLFilterGGX(asset.renderPipelineResources, m_MipGenerator);
                m_IBLFilterArray[1] = new IBLFilterCharlie(asset.renderPipelineResources, m_MipGenerator);
            }
            else
            {
                m_IBLFilterArray = new IBLFilterBSDF[1];
                m_IBLFilterArray[0] = new IBLFilterGGX(asset.renderPipelineResources, m_MipGenerator);
            }

            m_LightLoop.Build(asset, m_IBLFilterArray);

            m_SkyManager.Build(asset, m_IBLFilterArray);

            m_VolumetricLightingSystem.Build(asset);

            m_DebugDisplaySettings.RegisterDebug();
#if UNITY_EDITOR
            // We don't need the debug of Scene View at runtime (each camera have its own debug settings)
            // All scene view will share the same FrameSettings for now as sometimes Dispose is called after
            // another instance of HDRenderPipeline constructor is called.

            Camera firstSceneViewCamera = UnityEditor.SceneView.sceneViews.Count > 0 ? (UnityEditor.SceneView.sceneViews[0] as UnityEditor.SceneView).camera : null;
            if (firstSceneViewCamera != null && !FrameSettingsHistory.isRegisteredSceneViewCamera(firstSceneViewCamera))
            {
                var history = FrameSettingsHistory.RegisterDebug(firstSceneViewCamera, null);
                DebugManager.instance.RegisterData(history);
            }
#endif

            m_DepthPyramidMipLevelOffsetsBuffer = new ComputeBuffer(15, sizeof(int) * 2);

            InitializeRenderTextures();

            // For debugging
            MousePositionDebug.instance.Build();

            InitializeRenderStateBlocks();

            // Keep track of the original msaa sample value
            m_MSAASamples = m_Asset ? m_Asset.currentPlatformRenderPipelineSettings.msaaSampleCount : MSAASamples.None;

            // Propagate it to the debug menu
            m_DebugDisplaySettings.data.msaaSamples = m_MSAASamples;

            m_MRTWithSSS = new RenderTargetIdentifier[2 + m_SSSBufferManager.sssBufferCount];
            m_MRTTransparentMotionVec = new RenderTargetIdentifier[2];
#if ENABLE_RAYTRACING
            m_RayTracingManager.Init(m_Asset.currentPlatformRenderPipelineSettings, m_Asset.renderPipelineResources, m_BlueNoise, m_LightLoop, m_SharedRTManager, m_DebugDisplaySettings);
            m_RaytracingReflections.Init(m_Asset, m_SkyManager, m_RayTracingManager, m_SharedRTManager, m_GbufferManager);
            m_RaytracingShadows.Init(m_Asset, m_RayTracingManager, m_SharedRTManager, m_LightLoop, m_GbufferManager);
            m_RaytracingRenderer.Init(m_Asset, m_SkyManager, m_RayTracingManager, m_SharedRTManager);
            m_LightLoop.InitRaytracing(m_RayTracingManager);
            m_AmbientOcclusionSystem.InitRaytracing(m_RayTracingManager, m_SharedRTManager);
            m_RaytracingIndirectDiffuse.Init(m_Asset, m_SkyManager, m_RayTracingManager, m_SharedRTManager, m_GbufferManager);
#endif

            CameraCaptureBridge.enabled = true;
        }

#if UNITY_EDITOR
        void UpgradeResourcesIfNeeded()
        {
            // The first thing we need to do is to set the defines that depend on the render pipeline settings
            m_Asset.EvaluateSettings();

            // Check that the serialized Resources are not broken
            if ((GraphicsSettings.renderPipelineAsset as HDRenderPipelineAsset).renderPipelineResources == null)
                (GraphicsSettings.renderPipelineAsset as HDRenderPipelineAsset).renderPipelineResources
                    = UnityEditor.AssetDatabase.LoadAssetAtPath<RenderPipelineResources>(HDUtils.GetHDRenderPipelinePath() + "Runtime/RenderPipelineResources/HDRenderPipelineResources.asset");
			ResourceReloader.ReloadAllNullIn((GraphicsSettings.renderPipelineAsset as HDRenderPipelineAsset).renderPipelineResources, HDUtils.GetHDRenderPipelinePath());

            if ((GraphicsSettings.renderPipelineAsset as HDRenderPipelineAsset).renderPipelineEditorResources == null)
                (GraphicsSettings.renderPipelineAsset as HDRenderPipelineAsset).renderPipelineEditorResources
                    = UnityEditor.AssetDatabase.LoadAssetAtPath<HDRenderPipelineEditorResources>(HDUtils.GetHDRenderPipelinePath() + "Editor/RenderPipelineResources/HDRenderPipelineEditorResources.asset");
            ResourceReloader.ReloadAllNullIn((GraphicsSettings.renderPipelineAsset as HDRenderPipelineAsset).renderPipelineEditorResources, HDUtils.GetHDRenderPipelinePath());

            // Upgrade the resources (re-import every references in RenderPipelineResources) if the resource version mismatches
            // It's done here because we know every HDRP assets have been imported before
            (GraphicsSettings.renderPipelineAsset as HDRenderPipelineAsset).renderPipelineResources?.UpgradeIfNeeded();
        }

        void ValidateResources()
        {
            var resources = (GraphicsSettings.renderPipelineAsset as HDRenderPipelineAsset).renderPipelineResources;

            // We iterate over all compute shader to verify if they are all compiled, if it's not the case
            // then we throw an exception to avoid allocating resources and crashing later on by using a null
            // compute kernel.
            foreach (var computeShader in resources.shaders.GetAllComputeShaders())
            {
                foreach (var message in UnityEditor.ShaderUtil.GetComputeShaderMessages(computeShader))
                {
                    if (message.severity == UnityEditor.Rendering.ShaderCompilerMessageSeverity.Error)
                    {
                        // Will be catched by the try in HDRenderPipelineAsset.CreatePipeline()
                        throw new Exception(String.Format(
                            "Compute Shader compilation error on platform {0} in file {1}:{2}: {3}{4}\n" +
                            "HDRP will not run until the error is fixed.\n",
                            message.platform, message.file, message.line, message.message, message.messageDetails
                        ));
                    }
                }
            }
        }

#endif

        void InitializeRenderTextures()
        {
            RenderPipelineSettings settings = m_Asset.currentPlatformRenderPipelineSettings;

            if (settings.supportedLitShaderMode != RenderPipelineSettings.SupportedLitShaderMode.ForwardOnly)
                m_GbufferManager.CreateBuffers();

            if (settings.supportDecals)
                m_DbufferManager.CreateBuffers();

            m_SSSBufferManager.InitSSSBuffers(m_GbufferManager, m_Asset.currentPlatformRenderPipelineSettings);
            m_SharedRTManager.InitSharedBuffers(m_GbufferManager, m_Asset.currentPlatformRenderPipelineSettings, m_Asset.renderPipelineResources);

            m_CameraColorBuffer = RTHandles.Alloc(Vector2.one, filterMode: FilterMode.Point, colorFormat: GetColorBufferFormat(), enableRandomWrite: true, useMipMap: false, xrInstancing: true, useDynamicScale: true, name: "CameraColor");
            m_CameraSssDiffuseLightingBuffer = RTHandles.Alloc(Vector2.one, filterMode: FilterMode.Point, colorFormat: GraphicsFormat.B10G11R11_UFloatPack32, enableRandomWrite: true, xrInstancing: true, useDynamicScale: true, name: "CameraSSSDiffuseLighting");

            m_DistortionBuffer = RTHandles.Alloc(Vector2.one, filterMode: FilterMode.Point, colorFormat: Builtin.GetDistortionBufferFormat(), xrInstancing: true, useDynamicScale: true, name: "Distortion");

<<<<<<< HEAD
            // TODO: For MSAA, we'll need to add a Draw path in order to support MSAA properly
            // Use RG16 as we only have one deferred directional and one screen space shadow light currently
            //m_ScreenSpaceShadowsBuffer = RTHandles.Alloc(Vector2.one, filterMode: FilterMode.Point, colorFormat: GraphicsFormat.R32_UInt, enableRandomWrite: true, xrInstancing: true, useDynamicScale: true, name: "ScreenSpaceShadowsBuffer"); //seongdae;vxsm;origin
            m_ScreenSpaceContactShadowsBuffer = RTHandles.Alloc(Vector2.one, filterMode: FilterMode.Point, colorFormat: GraphicsFormat.R32_UInt, enableRandomWrite: true, xrInstancing: true, useDynamicScale: true, name: "ScreenSpaceContactShadowsBuffer"); //seongdae;vxsm
            m_ScreenSpaceVxShadowsBuffer = RTHandles.Alloc(Vector2.one, filterMode: FilterMode.Point, colorFormat: GraphicsFormat.R16_UInt, enableRandomWrite: true, xrInstancing: true, useDynamicScale: true, name: "ScreenSpaceVxShadowsBuffer"); //seongdae;vxsm
=======
            m_ContactShadowBuffer = RTHandles.Alloc(Vector2.one, filterMode: FilterMode.Point, colorFormat: GraphicsFormat.R32_UInt, enableRandomWrite: true, xrInstancing: true, useDynamicScale: true, name: "ContactShadowsBuffer");
            m_ScreenSpaceShadowsBuffer = RTHandles.Alloc(Vector2.one, filterMode: FilterMode.Point, colorFormat: GraphicsFormat.R16_SFloat, enableRandomWrite: false, xrInstancing: true, useDynamicScale: true, name: "ScreenSpaceShadowsBuffer");
>>>>>>> fad8924f

            if (m_Asset.currentPlatformRenderPipelineSettings.lowresTransparentSettings.enabled)
            {
                // We need R16G16B16A16_SFloat as we need a proper alpha channel for compositing.
                m_LowResTransparentBuffer = RTHandles.Alloc(Vector2.one * 0.5f, filterMode: FilterMode.Point, colorFormat: GraphicsFormat.R16G16B16A16_SFloat, enableRandomWrite: true, xrInstancing: true, useDynamicScale: true, name: "Low res transparent");
            }

            if (settings.supportSSR)
            {
                // m_SsrDebugTexture    = RTHandles.Alloc(Vector2.one, filterMode: FilterMode.Point, colorFormat: RenderTextureFormat.ARGBFloat, sRGB: false, enableRandomWrite: true, xrInstancing: true, useDynamicScale: true, name: "SSR_Debug_Texture");
                m_SsrHitPointTexture = RTHandles.Alloc(Vector2.one, filterMode: FilterMode.Point, colorFormat: GraphicsFormat.R16G16_UNorm, enableRandomWrite: true, xrInstancing: true, useDynamicScale: true, name: "SSR_Hit_Point_Texture");
                m_SsrLightingTexture = RTHandles.Alloc(Vector2.one, filterMode: FilterMode.Point, colorFormat: GraphicsFormat.R16G16B16A16_SFloat, enableRandomWrite: true, xrInstancing: true, useDynamicScale: true, name: "SSR_Lighting_Texture");
            }

            if (Debug.isDebugBuild)
            {
                m_DebugColorPickerBuffer = RTHandles.Alloc(Vector2.one, filterMode: FilterMode.Point, colorFormat: GraphicsFormat.R16G16B16A16_SFloat, useDynamicScale: true, name: "DebugColorPicker");
                m_DebugFullScreenTempBuffer = RTHandles.Alloc(Vector2.one, filterMode: FilterMode.Point, colorFormat: GraphicsFormat.R16G16B16A16_SFloat, xrInstancing: true, useDynamicScale: true, name: "DebugFullScreen");
                m_IntermediateAfterPostProcessBuffer = RTHandles.Alloc(Vector2.one, filterMode: FilterMode.Point, colorFormat: GetColorBufferFormat(), useDynamicScale: true, xrInstancing: true, name: "AfterPostProcess"); // Needs to be FP16 because output target might be HDR
            }

            // Let's create the MSAA textures
            if (m_Asset.currentPlatformRenderPipelineSettings.supportMSAA)
            {
                m_CameraColorMSAABuffer = RTHandles.Alloc(Vector2.one, filterMode: FilterMode.Point, colorFormat: GetColorBufferFormat(), bindTextureMS: true, enableMSAA: true, xrInstancing: true, useDynamicScale: true, name: "CameraColorMSAA");
                m_CameraSssDiffuseLightingMSAABuffer = RTHandles.Alloc(Vector2.one, filterMode: FilterMode.Point, colorFormat: GetColorBufferFormat(), bindTextureMS: true, enableMSAA: true, xrInstancing: true, useDynamicScale: true, name: "CameraSSSDiffuseLightingMSAA");
            }
        }

        void DestroyRenderTextures()
        {
            m_GbufferManager.DestroyBuffers();
            m_DbufferManager.DestroyBuffers();
            m_MipGenerator.Release();
            m_XRSystem.ClearAll();

            RTHandles.Release(m_CameraColorBuffer);
            RTHandles.Release(m_CameraSssDiffuseLightingBuffer);

            RTHandles.Release(m_DistortionBuffer);
<<<<<<< HEAD
            //RTHandles.Release(m_ScreenSpaceShadowsBuffer); //seongdae;vxsm;origin
            RTHandles.Release(m_ScreenSpaceContactShadowsBuffer); //seongdae;vxsm
            RTHandles.Release(m_ScreenSpaceVxShadowsBuffer); //seongdae;vxsm
=======
            RTHandles.Release(m_ContactShadowBuffer);
            RTHandles.Release(m_ScreenSpaceShadowsBuffer);
>>>>>>> fad8924f

            RTHandles.Release(m_LowResTransparentBuffer);

            // RTHandles.Release(m_SsrDebugTexture);
            RTHandles.Release(m_SsrHitPointTexture);
            RTHandles.Release(m_SsrLightingTexture);

            RTHandles.Release(m_DebugColorPickerBuffer);
            RTHandles.Release(m_DebugFullScreenTempBuffer);
            RTHandles.Release(m_IntermediateAfterPostProcessBuffer);

            RTHandles.Release(m_CameraColorMSAABuffer);
            RTHandles.Release(m_CameraSssDiffuseLightingMSAABuffer);
        }

        bool SetRenderingFeatures()
        {
            // Set sub-shader pipeline tag
            Shader.globalRenderPipeline = "HDRenderPipeline";

            // HD use specific GraphicsSettings
            GraphicsSettings.lightsUseLinearIntensity = true;
            GraphicsSettings.lightsUseColorTemperature = true;

            GraphicsSettings.useScriptableRenderPipelineBatching = m_Asset.enableSRPBatcher;

            SupportedRenderingFeatures.active = new SupportedRenderingFeatures()
            {
                reflectionProbeModes = SupportedRenderingFeatures.ReflectionProbeModes.Rotation,
                defaultMixedLightingModes = SupportedRenderingFeatures.LightmapMixedBakeModes.IndirectOnly,
                mixedLightingModes = SupportedRenderingFeatures.LightmapMixedBakeModes.IndirectOnly | SupportedRenderingFeatures.LightmapMixedBakeModes.Shadowmask,
                lightmapBakeTypes = LightmapBakeType.Baked | LightmapBakeType.Mixed | LightmapBakeType.Realtime,
                lightmapsModes = LightmapsMode.NonDirectional | LightmapsMode.CombinedDirectional,
                lightProbeProxyVolumes = true,
                motionVectors = true,
                receiveShadows = false,
                reflectionProbes = true,
                rendererPriority = true,
                overridesEnvironmentLighting = true,
                overridesFog = true,
                overridesOtherLightingSettings = true,
                editableMaterialRenderQueue = false
            };

            Lightmapping.SetDelegate(GlobalIlluminationUtils.hdLightsDelegate);

#if UNITY_EDITOR
            SceneViewDrawMode.SetupDrawMode();

            if (UnityEditor.PlayerSettings.colorSpace == ColorSpace.Gamma)
            {
                Debug.LogError("High Definition Render Pipeline doesn't support Gamma mode, change to Linear mode");
            }
#endif

            GraphicsDeviceType unsupportedDeviceType;
            if (!IsSupportedPlatform(out unsupportedDeviceType))
            {
                CoreUtils.DisplayUnsupportedAPIMessage(unsupportedDeviceType.ToString());

                // Display more information to the users when it should have use Metal instead of OpenGL
                if (SystemInfo.graphicsDeviceType.ToString().StartsWith("OpenGL"))
                {
                    if (SystemInfo.operatingSystem.StartsWith("Mac"))
                        CoreUtils.DisplayUnsupportedMessage("Use Metal API instead.");
                    else if (SystemInfo.operatingSystem.StartsWith("Windows"))
                        CoreUtils.DisplayUnsupportedMessage("Use Vulkan API instead.");
                }

                return false;
            }

            return true;
        }

        // Note: If you add new platform in this function, think about adding support when building the player to in HDRPCustomBuildProcessor.cs
        bool IsSupportedPlatform(out GraphicsDeviceType unsupportedGraphicDevice)
        {
            unsupportedGraphicDevice = SystemInfo.graphicsDeviceType;

            if (!SystemInfo.supportsComputeShaders)
                return false;

#if UNITY_EDITOR
            UnityEditor.BuildTarget activeBuildTarget = UnityEditor.EditorUserBuildSettings.activeBuildTarget;
            // If the build target matches the operating system of the editor
            if (SystemInfo.operatingSystemFamily == HDUtils.BuildTargetToOperatingSystemFamily(activeBuildTarget))
            {
                bool autoAPI = UnityEditor.PlayerSettings.GetUseDefaultGraphicsAPIs(activeBuildTarget);

                // then, there is two configuration possible:
                if (autoAPI)
                {
                    // if the graphic api is chosen automatically, then only the system's graphic device type matters
                    if (!HDUtils.IsSupportedGraphicDevice(SystemInfo.graphicsDeviceType))
                        return false;
                }
                else
                {
                    // otherwise, we need to iterate over every graphic api available in the list to track every non-supported APIs
                    return HDUtils.AreGraphicsAPIsSupported(activeBuildTarget, out unsupportedGraphicDevice);
                }
            }
            else // if the build target does not match the editor OS, then we have to check using the graphic api list
            {
                return HDUtils.AreGraphicsAPIsSupported(activeBuildTarget, out unsupportedGraphicDevice);
            }

            if (!HDUtils.IsSupportedBuildTarget(activeBuildTarget))
                return false;
#else
            if (!HDUtils.IsSupportedGraphicDevice(SystemInfo.graphicsDeviceType))
                return false;
#endif

            if (!HDUtils.IsOperatingSystemSupported(SystemInfo.operatingSystem))
                return false;

            return true;
        }

        void UnsetRenderingFeatures()
        {
            Shader.globalRenderPipeline = "";

            SupportedRenderingFeatures.active = new SupportedRenderingFeatures();

            // Reset srp batcher state just in case
            GraphicsSettings.useScriptableRenderPipelineBatching = false;

            Lightmapping.ResetDelegate();
        }

        void InitializeDebugMaterials()
        {
            m_DebugViewMaterialGBuffer = CoreUtils.CreateEngineMaterial(m_Asset.renderPipelineResources.shaders.debugViewMaterialGBufferPS);
            m_DebugViewMaterialGBufferShadowMask = CoreUtils.CreateEngineMaterial(m_Asset.renderPipelineResources.shaders.debugViewMaterialGBufferPS);
            m_DebugViewMaterialGBufferShadowMask.EnableKeyword("SHADOWS_SHADOWMASK");
            m_DebugDisplayLatlong = CoreUtils.CreateEngineMaterial(m_Asset.renderPipelineResources.shaders.debugDisplayLatlongPS);
            m_DebugFullScreen = CoreUtils.CreateEngineMaterial(m_Asset.renderPipelineResources.shaders.debugFullScreenPS);
            m_DebugColorPicker = CoreUtils.CreateEngineMaterial(m_Asset.renderPipelineResources.shaders.debugColorPickerPS);
            m_Blit = CoreUtils.CreateEngineMaterial(m_Asset.renderPipelineResources.shaders.blitPS);
            m_ErrorMaterial = CoreUtils.CreateEngineMaterial("Hidden/InternalErrorShader");

            // With texture array enabled, we still need the normal blit version for other systems like atlas
            if (TextureXR.useTexArray)
            {
                m_Blit.EnableKeyword("DISABLE_TEXTURE2D_X_ARRAY");
                m_BlitTexArray = CoreUtils.CreateEngineMaterial(m_Asset.renderPipelineResources.shaders.blitPS);
        }
        }

        void InitializeRenderStateBlocks()
        {
            m_DepthStateOpaque = new RenderStateBlock
            {
                depthState = new DepthState(true, CompareFunction.LessEqual),
                mask = RenderStateMask.Depth
            };
        }

        protected override void Dispose(bool disposing)
        {
            DisposeProbeCameraPool();

            UnsetRenderingFeatures();

            if (!m_ValidAPI)
                return;

            base.Dispose(disposing);

#if ENABLE_RAYTRACING
            m_RaytracingIndirectDiffuse.Release();
            m_RaytracingRenderer.Release();
            m_RaytracingShadows.Release();
            m_RaytracingReflections.Release();
            m_RayTracingManager.Release();
#endif
            m_DebugDisplaySettings.UnregisterDebug();

            m_LightLoop.Cleanup();

            // For debugging
            MousePositionDebug.instance.Cleanup();

            DecalSystem.instance.Cleanup();

            m_MaterialList.ForEach(material => material.Cleanup());

            CoreUtils.Destroy(m_CameraMotionVectorsMaterial);
            CoreUtils.Destroy(m_DecalNormalBufferMaterial);

            CoreUtils.Destroy(m_DebugViewMaterialGBuffer);
            CoreUtils.Destroy(m_DebugViewMaterialGBufferShadowMask);
            CoreUtils.Destroy(m_DebugDisplayLatlong);
            CoreUtils.Destroy(m_DebugFullScreen);
            CoreUtils.Destroy(m_DebugColorPicker);
            CoreUtils.Destroy(m_Blit);
            CoreUtils.Destroy(m_BlitTexArray);
            CoreUtils.Destroy(m_CopyDepth);
            CoreUtils.Destroy(m_ErrorMaterial);
            CoreUtils.Destroy(m_DownsampleDepthMaterial);
            CoreUtils.Destroy(m_UpsampleTransparency);

            VxShadowMapsManager.Instance.Cleanup(); //seongdae;vxsm
            m_SSSBufferManager.Cleanup();
            m_SharedRTManager.Cleanup();
            m_SkyManager.Cleanup();
            m_VolumetricLightingSystem.Cleanup();

            for(int bsdfIdx = 0; bsdfIdx < m_IBLFilterArray.Length; ++bsdfIdx)
            {
                m_IBLFilterArray[bsdfIdx].Cleanup();
            }

            m_PostProcessSystem.Cleanup();
            m_AmbientOcclusionSystem.Cleanup();
            m_BlueNoise.Cleanup();

            HDCamera.ClearAll();

            DestroyRenderTextures();
            CullingGroupManager.instance.Cleanup();

            CoreUtils.SafeRelease(m_DepthPyramidMipLevelOffsetsBuffer);

#if UNITY_EDITOR
            SceneViewDrawMode.ResetDrawMode();

            // Do not attempt to unregister SceneView FrameSettings. It is shared amongst every scene view and take only a little place.
            // For removing it, you should be sure that Dispose could never be called after the constructor of another instance of this SRP.
            // Also, at the moment, applying change to hdrpAsset cause the SRP to be Disposed and Constructed again.
            // Not always in that order.
#endif

            // Dispose m_ProbeCameraPool properly
            void DisposeProbeCameraPool()
            {
#if UNITY_EDITOR
                // Special case here: when the HDRP asset is modified in the Editor,
                //   it is disposed during an `OnValidate` call.
                //   But during `OnValidate` call, game object must not be destroyed.
                //   So, only when this method was called during an `OnValidate` call, the destruction of the
                //   pool is delayed, otherwise, it is destroyed as usual with `CoreUtiles.Destroy`
                var isInOnValidate = false;
                isInOnValidate = new StackTrace().ToString().Contains("OnValidate");
                if (isInOnValidate)
                {
                    var pool = m_ProbeCameraPool;
                    UnityEditor.EditorApplication.delayCall += () =>
                    {
                        while (pool.Count > 0)
                            CoreUtils.Destroy(pool.Pop().gameObject);
                    };
                    m_ProbeCameraPool = null;
                }
                else
                {
#endif
                    while (m_ProbeCameraPool.Count > 0)
                        CoreUtils.Destroy(m_ProbeCameraPool.Pop().gameObject);
#if UNITY_EDITOR
                }
#endif
            }

            CameraCaptureBridge.enabled = false;
        }


        void Resize(HDCamera hdCamera)
        {
            bool resolutionChanged = (hdCamera.actualWidth != m_CurrentWidth) || (hdCamera.actualHeight != m_CurrentHeight);

            if (resolutionChanged || m_LightLoop.NeedResize(hdCamera.viewCount))
            {
                if (m_CurrentWidth > 0 && m_CurrentHeight > 0)
                    m_LightLoop.ReleaseResolutionDependentBuffers();

                m_LightLoop.AllocResolutionDependentBuffers((int)hdCamera.screenSize.x, (int)hdCamera.screenSize.y, hdCamera.viewCount);
            }

            // update recorded window resolution
            m_CurrentWidth = hdCamera.actualWidth;
            m_CurrentHeight = hdCamera.actualHeight;
        }

        public void PushGlobalParams(HDCamera hdCamera, CommandBuffer cmd)
        {
            using (new ProfilingSample(cmd, "Push Global Parameters", CustomSamplerId.PushGlobalParameters.GetSampler()))
            {
                // Set up UnityPerFrame CBuffer.
                m_SSSBufferManager.PushGlobalParams(hdCamera, cmd);

                m_DbufferManager.PushGlobalParams(hdCamera, cmd);

                m_VolumetricLightingSystem.PushGlobalParams(hdCamera, cmd, m_FrameCount);

                var ssRefraction = VolumeManager.instance.stack.GetComponent<ScreenSpaceRefraction>()
                    ?? ScreenSpaceRefraction.@default;
                ssRefraction.PushShaderParameters(cmd);

                // Set up UnityPerView CBuffer.
                hdCamera.SetupGlobalParams(cmd, m_Time, m_LastTime, m_FrameCount);

                cmd.SetGlobalVector(HDShaderIDs._IndirectLightingMultiplier, new Vector4(VolumeManager.instance.stack.GetComponent<IndirectLightingController>().indirectDiffuseIntensity.value, 0, 0, 0));

                // It will be overridden for transparent pass.
                cmd.SetGlobalInt(HDShaderIDs._ColorMaskTransparentVel, (int)UnityEngine.Rendering.ColorWriteMask.All);

                if (hdCamera.frameSettings.IsEnabled(FrameSettingsField.MotionVectors))
                {
                    var buf = m_SharedRTManager.GetMotionVectorsBuffer();

                    cmd.SetGlobalTexture(HDShaderIDs._CameraMotionVectorsTexture, buf);
                    cmd.SetGlobalVector( HDShaderIDs._CameraMotionVectorsSize, new Vector4(buf.referenceSize.x,
                                                                                           buf.referenceSize.y,
                                                                                           1.0f / buf.referenceSize.x,
                                                                                           1.0f / buf.referenceSize.y));
                    cmd.SetGlobalVector(HDShaderIDs._CameraMotionVectorsScale, new Vector4(buf.referenceSize.x / (float)buf.rt.width,
                                                                                           buf.referenceSize.y / (float)buf.rt.height));
                }
                else
                {
                    cmd.SetGlobalTexture(HDShaderIDs._CameraMotionVectorsTexture, TextureXR.GetBlackTexture());
                }

                // Light loop stuff...
                if (hdCamera.frameSettings.IsEnabled(FrameSettingsField.SSR))
                    cmd.SetGlobalTexture(HDShaderIDs._SsrLightingTexture, m_SsrLightingTexture);
                else
                    cmd.SetGlobalTexture(HDShaderIDs._SsrLightingTexture, TextureXR.GetClearTexture());

                // Off screen rendering is disabled for most of the frame by default.
                cmd.SetGlobalInt(HDShaderIDs._OffScreenRendering, 0);
                cmd.SetGlobalInt(HDShaderIDs._EnableSpecularLighting, hdCamera.frameSettings.IsEnabled(FrameSettingsField.SpecularLighting) ? 1 : 0);
            }
        }

        bool NeedStencilBufferCopy()
        {
            // Currently, Unity does not offer a way to bind the stencil buffer as a texture in a compute shader.
            // Therefore, it's manually copied using a pixel shader.
            return m_LightLoop.GetFeatureVariantsEnabled();
        }

        void CopyDepthBufferIfNeeded(CommandBuffer cmd)
        {
            if (!m_IsDepthBufferCopyValid)
            {
                using (new ProfilingSample(cmd, "Copy depth buffer", CustomSamplerId.CopyDepthBuffer.GetSampler()))
                {
                    // TODO: maybe we don't actually need the top MIP level?
                    // That way we could avoid making the copy, and build the MIP hierarchy directly.
                    // The downside is that our SSR tracing accuracy would decrease a little bit.
                    // But since we never render SSR at full resolution, this may be acceptable.

                    // TODO: reading the depth buffer with a compute shader will cause it to decompress in place.
                    // On console, to preserve the depth test performance, we must NOT decompress the 'm_CameraDepthStencilBuffer' in place.
                    // We should call decompressDepthSurfaceToCopy() and decompress it to 'm_CameraDepthBufferMipChain'.
                    m_GPUCopy.SampleCopyChannel_xyzw2x(cmd, m_SharedRTManager.GetDepthStencilBuffer(), m_SharedRTManager.GetDepthTexture(), new RectInt(0, 0, m_CurrentWidth, m_CurrentHeight));
                }
                m_IsDepthBufferCopyValid = true;
            }
        }

        public void SetMicroShadowingSettings(CommandBuffer cmd)
        {
            MicroShadowing microShadowingSettings = VolumeManager.instance.stack.GetComponent<MicroShadowing>();
            cmd.SetGlobalFloat(HDShaderIDs._MicroShadowingOpacity, microShadowingSettings.enable.value ? microShadowingSettings.opacity.value : 0.0f);
        }

        public void ConfigureKeywords(bool enableBakeShadowMask, HDCamera hdCamera, CommandBuffer cmd)
        {
            // Globally enable (for GBuffer shader and forward lit (opaque and transparent) the keyword SHADOWS_SHADOWMASK
            CoreUtils.SetKeyword(cmd, "SHADOWS_SHADOWMASK", enableBakeShadowMask);
            // Configure material to use depends on shadow mask option
            m_currentRendererConfigurationBakedLighting = enableBakeShadowMask ? HDUtils.k_RendererConfigurationBakedLightingWithShadowMask : HDUtils.k_RendererConfigurationBakedLighting;
            m_currentDebugViewMaterialGBuffer = enableBakeShadowMask ? m_DebugViewMaterialGBufferShadowMask : m_DebugViewMaterialGBuffer;

            CoreUtils.SetKeyword(cmd, "LIGHT_LAYERS", hdCamera.frameSettings.IsEnabled(FrameSettingsField.LightLayers));
            cmd.SetGlobalInt(HDShaderIDs._EnableLightLayers, hdCamera.frameSettings.IsEnabled(FrameSettingsField.LightLayers) ? 1 : 0);

            // configure keyword for both decal.shader and material
            if (m_Asset.currentPlatformRenderPipelineSettings.supportDecals)
            {
                CoreUtils.SetKeyword(cmd, "DECALS_OFF", false);
                CoreUtils.SetKeyword(cmd, "DECALS_3RT", !m_Asset.currentPlatformRenderPipelineSettings.decalSettings.perChannelMask);
                CoreUtils.SetKeyword(cmd, "DECALS_4RT", m_Asset.currentPlatformRenderPipelineSettings.decalSettings.perChannelMask);
            }
            else
            {
                CoreUtils.SetKeyword(cmd, "DECALS_OFF", true);
                CoreUtils.SetKeyword(cmd, "DECALS_3RT", false);
                CoreUtils.SetKeyword(cmd, "DECALS_4RT", false);
            }

            // Raise the normal buffer flag only if we are in forward rendering
            CoreUtils.SetKeyword(cmd, "WRITE_NORMAL_BUFFER", hdCamera.frameSettings.litShaderMode == LitShaderMode.Forward);

            // Raise or remove the depth msaa flag based on the frame setting
            CoreUtils.SetKeyword(cmd, "WRITE_MSAA_DEPTH", hdCamera.frameSettings.IsEnabled(FrameSettingsField.MSAA));
        }

        struct RenderRequest
        {
            public struct Target
            {
                public RenderTargetIdentifier id;
                public CubemapFace face;
                public RenderTexture copyToTarget;
            }
            public HDCamera hdCamera;
            public bool destroyCamera;
            public Target target;
            public HDCullingResults cullingResults;
            public int index;
            // Indices of render request to render before this one
            public List<int> dependsOnRenderRequestIndices;
            public CameraSettings cameraSettings;
        }
        struct HDCullingResults
        {
            public CullingResults cullingResults;
            public HDProbeCullingResults hdProbeCullingResults;
            public DecalSystem.CullResult decalCullResults;
            // TODO: DecalCullResults

            internal void Reset()
            {
                hdProbeCullingResults.Reset();
                if (decalCullResults != null)
                    decalCullResults.Clear();
                else
                    decalCullResults = GenericPool<DecalSystem.CullResult>.Get();
            }
        }

        FrameSettings currentFrameSettings;
        protected override void Render(ScriptableRenderContext renderContext, Camera[] cameras)
        {
            if (!m_ValidAPI || cameras.Length == 0)
                return;

            UnityEngine.Rendering.RenderPipeline.BeginFrameRendering(renderContext, cameras);

            // Check if we can speed up FrameSettings process by skiping history
            // or go in detail if debug is activated. Done once for all renderer.
            frameSettingsHistoryEnabled = FrameSettingsHistory.enabled;

            {
                // SRP.Render() can be called several times per frame.
                // Also, most Time variables do not consistently update in the Scene View.
                // This makes reliable detection of the start of the new frame VERY hard.
                // One of the exceptions is 'Time.realtimeSinceStartup'.
                // Therefore, outside of the Play Mode we update the time at 60 fps,
                // and in the Play Mode we rely on 'Time.frameCount'.
                float t = Time.realtimeSinceStartup;
                int c = Time.frameCount;

                bool newFrame;

                if (Application.isPlaying)
                {
                    newFrame = m_FrameCount != c;

                    m_FrameCount = c;
                }
                else
                {
                    // If we switch to other scene Time.realtimeSinceStartup is reset, so we need to
                    // reset also m_Time. Here we simply detect ill case to trigger the reset.
                    m_Time = m_Time > t ? 0.0f : m_Time;

                    newFrame = (t - m_Time) > 0.0166f;

                    if (newFrame)
                        m_FrameCount++;
                }

                if (newFrame)
                {
                    HDCamera.CleanUnused(m_FrameCount);

                    // Make sure both are never 0.
                    m_LastTime = (m_Time > 0) ? m_Time : t;
                    m_Time = t;
                }
            }

			// TODO: Check with Fred if it make sense to put that here now that we have refactor the loop
#if ENABLE_RAYTRACING
            // This call need to happen once per frame, it evaluates if we need to fetch the geometry/lights for some subscenes
            m_RayTracingManager.CheckSubScenes();

            // Before rendering any camera, we call this function to flag everything as not updated
            m_RayTracingManager.UpdateFrameData();
#endif

            var dynResHandler = HDDynamicResolutionHandler.instance;
            dynResHandler.Update(m_Asset.currentPlatformRenderPipelineSettings.dynamicResolutionSettings, () =>
            {
                m_PostProcessSystem.ResetHistory();
                if(dynResHandler.DynamicResolutionEnabled())
                {
                    m_SharedRTManager.ComputeDepthBufferMipChainSize(dynResHandler.GetRTHandleScale(new Vector2Int(m_SharedRTManager.GetDepthStencilBuffer().rt.width, m_SharedRTManager.GetDepthStencilBuffer().rt.height)));
                }
            }
            );

            using (ListPool<RenderRequest>.Get(out List<RenderRequest> renderRequests))
            using (ListPool<int>.Get(out List<int> rootRenderRequestIndices))
            using (DictionaryPool<HDProbe, List<int>>.Get(out Dictionary<HDProbe, List<int>> renderRequestIndicesWhereTheProbeIsVisible))
            using (ListPool<CameraSettings>.Get(out List<CameraSettings> cameraSettings))
            using (ListPool<CameraPositionSettings>.Get(out List<CameraPositionSettings> cameraPositionSettings))
            {
                // With XR multi-pass enabled, each camera can be rendered multiple times with different parameters
                var multipassCameras = m_XRSystem.SetupFrame(cameras);

                // Culling loop
                foreach ((Camera camera, XRPass xrPass) in multipassCameras)
                {
                    if (camera == null)
                        continue;

                    bool cameraRequestedDynamicRes = false;
                    if (camera.GetComponent<HDAdditionalCameraData>() != null)
                    {
                        cameraRequestedDynamicRes = camera.GetComponent<HDAdditionalCameraData>().allowDynamicResolution;

                        // We are in a case where the platform does not support hw dynamic resolution, so we force the software fallback.
                        // TODO: Expose the graphics caps info on whether the platform supports hw dynamic resolution or not.
                        if (dynResHandler.RequestsHardwareDynamicResolution() && cameraRequestedDynamicRes && !camera.allowDynamicResolution)
                        {
                            dynResHandler.ForceSoftwareFallback();
                        }
                    }

                    dynResHandler.SetCurrentCameraRequest(cameraRequestedDynamicRes);
                    RTHandles.SetHardwareDynamicResolutionState(dynResHandler.HardwareDynamicResIsEnabled());

                    // TODO: Very weird callbacks
                    //  They are called at the beginning of a camera render, but the very same camera may not end its rendering
                    //  for various reasons (full screen pass through, custom render, or just invalid parameters)
                    //  and in that case the associated ending call is never called.
                    UnityEngine.Rendering.RenderPipeline.BeginCameraRendering(renderContext, camera);
                    UnityEngine.Experimental.VFX.VFXManager.ProcessCamera(camera); //Visual Effect Graph is not yet a required package but calling this method when there isn't any VisualEffect component has no effect (but needed for Camera sorting in Visual Effect Graph context)

                    // Reset pooled variables
                    cameraSettings.Clear();
                    cameraPositionSettings.Clear();

                    var cullingResults = GenericPool<HDCullingResults>.Get();
                    cullingResults.Reset();

                    // Try to compute the parameters of the request or skip the request
                    var skipRequest = !TryCalculateFrameParameters(
                            camera,
                            xrPass,
                            out var additionalCameraData,
                            out var hdCamera,
                            out var cullingParameters);

                    // Note: In case of a custom render, we have false here and 'TryCull' is not executed
                    if (!skipRequest)
                    {
                        var needCulling = true;

                        // In XR multipass, culling results can be shared if the pass has the same culling id
                        if (xrPass.multipassId > 0)
                        {
                            foreach (var req in renderRequests)
                            {
                                if (req.hdCamera.xr.cullingPassId == xrPass.cullingPassId)
                                {
                                    cullingResults = req.cullingResults;
                                    needCulling = false;
                                }
                            }
                        }

                        if (needCulling)
                            skipRequest = !TryCull(camera, hdCamera, renderContext, cullingParameters, ref cullingResults);
                    }

                    if (additionalCameraData != null && additionalCameraData.hasCustomRender)
                    {
                        skipRequest = true;
                        // Execute custom render
                        additionalCameraData.ExecuteCustomRender(renderContext, hdCamera);
                    }

                    if (skipRequest)
                    {
                        // Submit render context and free pooled resources for this request
                        renderContext.Submit();
                        GenericPool<HDCullingResults>.Release(cullingResults);
                        UnityEngine.Rendering.RenderPipeline.EndCameraRendering(renderContext, camera);
                        continue;
                    }

                    // Select render target
                    RenderTargetIdentifier targetId = camera.targetTexture ?? new RenderTargetIdentifier(BuiltinRenderTextureType.CameraTarget);

                    // XRTODO(2019.3) : remove once XRE-445 is done, use hdCamera.xr.renderTarget directly
                    if (hdCamera.xr.enabled && hdCamera.xr.tempRenderTexture != null)
                        targetId = hdCamera.xr.tempRenderTexture;

                    // Add render request
                    var request = new RenderRequest
                    {
                        hdCamera = hdCamera,
                        cullingResults = cullingResults,
                        target = new RenderRequest.Target
                        {
                            id = targetId,
                            face = CubemapFace.Unknown
                        },
                        dependsOnRenderRequestIndices = ListPool<int>.Get(),
                        index = renderRequests.Count,
                        cameraSettings = CameraSettings.From(hdCamera)
                        // TODO: store DecalCullResult
                    };
                    renderRequests.Add(request);
                    // This is a root render request
                    rootRenderRequestIndices.Add(request.index);

                    // Add visible probes to list
                    for (var i = 0; i < cullingResults.cullingResults.visibleReflectionProbes.Length; ++i)
                    {
                        var visibleProbe = cullingResults.cullingResults.visibleReflectionProbes[i];

                        // TODO: The following fix is temporary.
                        // We should investigate why we got null cull result when we change scene
                        if (visibleProbe == null || visibleProbe.Equals(null) || visibleProbe.reflectionProbe == null || visibleProbe.reflectionProbe.Equals(null))
                            continue;

                        var additionalReflectionData =
                            visibleProbe.reflectionProbe.GetComponent<HDAdditionalReflectionData>()
                            ?? visibleProbe.reflectionProbe.gameObject.AddComponent<HDAdditionalReflectionData>();

                        AddVisibleProbeVisibleIndexIfUpdateIsRequired(additionalReflectionData, request.index);
                    }
                    for (var i = 0; i < cullingResults.hdProbeCullingResults.visibleProbes.Count; ++i)
                        AddVisibleProbeVisibleIndexIfUpdateIsRequired(cullingResults.hdProbeCullingResults.visibleProbes[i], request.index);

                    // local function to help insertion of visible probe
                    void AddVisibleProbeVisibleIndexIfUpdateIsRequired(HDProbe probe, int visibleInIndex)
                    {
                        // Don't add it if it has already been updated this frame or not a real time probe
                        // TODO: discard probes that are baked once per frame and already baked this frame
                        if (!probe.requiresRealtimeUpdate)
                            return;

                        // Notify that we render the probe at this frame
                        probe.SetIsRendered(Time.frameCount);

                        if (!renderRequestIndicesWhereTheProbeIsVisible.TryGetValue(probe, out var visibleInIndices))
                        {
                            visibleInIndices = ListPool<int>.Get();
                            renderRequestIndicesWhereTheProbeIsVisible.Add(probe, visibleInIndices);
                        }
                        if (!visibleInIndices.Contains(visibleInIndex))
                            visibleInIndices.Add(visibleInIndex);
                    }

                    UnityEngine.Rendering.RenderPipeline.EndCameraRendering(renderContext, camera);
                }

                foreach (var probeToRenderAndDependencies in renderRequestIndicesWhereTheProbeIsVisible)
                {
                    var visibleProbe = probeToRenderAndDependencies.Key;
                    var visibleInIndices = probeToRenderAndDependencies.Value;

                    // Two cases:
                    //   - If the probe is view independent, we add only one render request per face that is
                    //      a dependency for all its 'visibleIn' render requests
                    //   - If the probe is view dependent, we add one render request per face per 'visibleIn'
                    //      render requests
                    var isViewDependent = visibleProbe.type == ProbeSettings.ProbeType.PlanarProbe;

                    if (isViewDependent)
                    {
                        for (int i = 0; i < visibleInIndices.Count; ++i)
                        {
                            var visibleInIndex = visibleInIndices[i];
                            var visibleInRenderRequest = renderRequests[visibleInIndices[i]];
                            var viewerTransform = visibleInRenderRequest.hdCamera.camera.transform;

                            AddHDProbeRenderRequests(visibleProbe, viewerTransform, Enumerable.Repeat(visibleInIndex, 1));
                        }
                    }
                    else
                        AddHDProbeRenderRequests(visibleProbe, null, visibleInIndices);
                }
                foreach (var pair in renderRequestIndicesWhereTheProbeIsVisible)
                    ListPool<int>.Release(pair.Value);
                renderRequestIndicesWhereTheProbeIsVisible.Clear();

                // Local function to share common code between view dependent and view independent requests
                void AddHDProbeRenderRequests(
                    HDProbe visibleProbe,
                    Transform viewerTransform,
                    IEnumerable<int> visibleInIndices
                )
                {
                    var position = ProbeCapturePositionSettings.ComputeFrom(
                        visibleProbe,
                        viewerTransform
                    );
                    cameraSettings.Clear();
                    cameraPositionSettings.Clear();
                    HDRenderUtilities.GenerateRenderingSettingsFor(
                        visibleProbe.settings, position,
                        cameraSettings, cameraPositionSettings
                    );

                    switch (visibleProbe.type)
                    {
                        case ProbeSettings.ProbeType.ReflectionProbe:
                            int desiredProbeSize = (int)((HDRenderPipeline)RenderPipelineManager.currentPipeline).currentPlatformRenderPipelineSettings.lightLoopSettings.reflectionCubemapSize;
                            if (visibleProbe.realtimeTexture == null || visibleProbe.realtimeTexture.width != desiredProbeSize)
                            {
                                visibleProbe.SetTexture(ProbeSettings.Mode.Realtime, HDRenderUtilities.CreateReflectionProbeRenderTarget(desiredProbeSize));
                            }
                            break;
                        case ProbeSettings.ProbeType.PlanarProbe:
                            int desiredPlanarProbeSize = (int)((HDRenderPipeline)RenderPipelineManager.currentPipeline).currentPlatformRenderPipelineSettings.lightLoopSettings.planarReflectionTextureSize;
                            if (visibleProbe.realtimeTexture == null || visibleProbe.realtimeTexture.width != desiredPlanarProbeSize)
                            {
                                visibleProbe.SetTexture(ProbeSettings.Mode.Realtime, HDRenderUtilities.CreatePlanarProbeRenderTarget(desiredPlanarProbeSize));
                            }
                            // Set the viewer's camera as the default camera anchor
                            for (var i = 0; i < cameraSettings.Count; ++i)
                            {
                                var v = cameraSettings[i];
                                if (v.volumes.anchorOverride == null)
                                {
                                    v.volumes.anchorOverride = viewerTransform;
                                    cameraSettings[i] = v;
                                }
                            }
                            break;
                    }

                    for (int j = 0; j < cameraSettings.Count; ++j)
                    {
                        Camera camera = (m_ProbeCameraPool.Count == 0)
                            ? new GameObject().AddComponent<Camera>()
                            : m_ProbeCameraPool.Pop();

                        camera.targetTexture = visibleProbe.realtimeTexture; // We need to set a targetTexture with the right otherwise when setting pixelRect, it will be rescaled internally to the size of the screen
                        camera.gameObject.hideFlags = HideFlags.HideAndDontSave;
                        camera.gameObject.SetActive(false);
                        camera.name = ComputeProbeCameraName(visibleProbe.name, j, viewerTransform?.name);
                        camera.ApplySettings(cameraSettings[j]);
                        camera.ApplySettings(cameraPositionSettings[j]);
                        camera.cameraType = CameraType.Reflection;
                        camera.pixelRect = new Rect(0, 0, visibleProbe.realtimeTexture.width, visibleProbe.realtimeTexture.height);

                        var _cullingResults = GenericPool<HDCullingResults>.Get();
                        _cullingResults.Reset();

                        if (!(TryCalculateFrameParameters(
                                camera,
                                m_XRSystem.emptyPass,
                                out _,
                                out var hdCamera,
                                out var cullingParameters
                            )
                            && TryCull(
                                camera, hdCamera, renderContext, cullingParameters,
                                ref _cullingResults
                            )))
                        {
                            // Skip request and free resources
                            Object.Destroy(camera);
                            GenericPool<HDCullingResults>.Release(_cullingResults);
                            continue;
                        }
                        camera.GetComponent<HDAdditionalCameraData>().flipYMode
                            = visibleProbe.type == ProbeSettings.ProbeType.ReflectionProbe
                                ? HDAdditionalCameraData.FlipYMode.ForceFlipY
                                : HDAdditionalCameraData.FlipYMode.Automatic;

                        if (!visibleProbe.realtimeTexture.IsCreated())
                            visibleProbe.realtimeTexture.Create();

                        visibleProbe.SetRenderData(
                            ProbeSettings.Mode.Realtime,
                            new HDProbe.RenderData(
                                camera.worldToCameraMatrix,
                                camera.projectionMatrix,
                                camera.transform.position,
                                camera.transform.rotation
                            )
                        );

                        // TODO: Assign the actual final target to render to.
                        //   Currently, we use a target for each probe, and then copy it into the cache before using it
                        //   during the lighting pass.
                        //   But what we actually want here, is to render directly into the cache (either CubeArray,
                        //   or Texture2DArray)
                        //   To do so, we need to first allocate in the cache the location of the target and then assign
                        //   it here.
                        var request = new RenderRequest
                        {
                            hdCamera = hdCamera,
                            cullingResults = _cullingResults,
                            destroyCamera = true,
                            dependsOnRenderRequestIndices = ListPool<int>.Get(),
                            index = renderRequests.Count,
                            cameraSettings = cameraSettings[j]
                            // TODO: store DecalCullResult
                        };

                        // As we render realtime texture on GPU side, we must tag the texture so our texture array cache detect that something have change
                        visibleProbe.realtimeTexture.IncrementUpdateCount();

                        if (cameraSettings.Count > 1)
                        {
                            var face = (CubemapFace)j;
                            request.target = new RenderRequest.Target
                            {
                                copyToTarget = visibleProbe.realtimeTexture,
                                face = face
                            };
                        }
                        else
                        {
                            request.target = new RenderRequest.Target
                            {
                                id = visibleProbe.realtimeTexture,
                                face = CubemapFace.Unknown
                            };
                        }
                        renderRequests.Add(request);


                        foreach (var visibleInIndex in visibleInIndices)
                            renderRequests[visibleInIndex].dependsOnRenderRequestIndices.Add(request.index);
                    }
                }

                // TODO: Refactor into a method. If possible remove the intermediate target
                // Find max size for Cubemap face targets and resize/allocate if required the intermediate render target
                {
                    var size = Vector2Int.zero;
                    for (int i = 0; i < renderRequests.Count; ++i)
                    {
                        var renderRequest = renderRequests[i];
                        var isCubemapFaceTarget = renderRequest.target.face != CubemapFace.Unknown;
                        if (!isCubemapFaceTarget)
                            continue;

                        var width = renderRequest.hdCamera.actualWidth;
                        var height = renderRequest.hdCamera.actualHeight;
                        size.x = Mathf.Max(width, size.x);
                        size.y = Mathf.Max(height, size.y);
                    }

                    if (size != Vector2.zero)
                    {
                        if (m_TemporaryTargetForCubemaps != null)
                        {
                            if (m_TemporaryTargetForCubemaps.width != size.x
                                || m_TemporaryTargetForCubemaps.height != size.y)
                            {
                                m_TemporaryTargetForCubemaps.Release();
                                m_TemporaryTargetForCubemaps = null;
                            }
                        }
                        if (m_TemporaryTargetForCubemaps == null)
                        {
                            m_TemporaryTargetForCubemaps = new RenderTexture(
                                size.x, size.y, 1, GraphicsFormat.R16G16B16A16_SFloat
                            )
                            {
                                autoGenerateMips = false,
                                useMipMap = false,
                                name = "Temporary Target For Cubemap Face",
                                volumeDepth = 1,
                                useDynamicScale = false
                            };
                        }
                    }
                }

                using (ListPool<int>.Get(out List<int> renderRequestIndicesToRender))
                {
                    // Flatten the render requests graph in an array that guarantee dependency constraints
                    {
                        using (GenericPool<Stack<int>>.Get(out Stack<int> stack))
                        {
                            stack.Clear();
                            for (int i = rootRenderRequestIndices.Count - 1; i >= 0; --i)
                            {
                                stack.Push(rootRenderRequestIndices[i]);
                                while (stack.Count > 0)
                                {
                                    var index = stack.Pop();
                                    if (!renderRequestIndicesToRender.Contains(index))
                                        renderRequestIndicesToRender.Add(index);

                                    var request = renderRequests[index];
                                    for (int j = 0; j < request.dependsOnRenderRequestIndices.Count; ++j)
                                        stack.Push(request.dependsOnRenderRequestIndices[j]);
                                }
                            }
                        }
                    }
                    // Execute render request graph, in reverse order
                    for (int i = renderRequestIndicesToRender.Count - 1; i >= 0; --i)
                    {
                        var renderRequestIndex = renderRequestIndicesToRender[i];
                        var renderRequest = renderRequests[renderRequestIndex];

                        var cmd = CommandBufferPool.Get("");

                        // TODO: Avoid the intermediate target and render directly into final target
                        //  CommandBuffer.Blit does not work on Cubemap faces
                        //  So we use an intermediate RT to perform a CommandBuffer.CopyTexture in the target Cubemap face
                        if (renderRequest.target.face != CubemapFace.Unknown)
                        {
                            if (!m_TemporaryTargetForCubemaps.IsCreated())
                                m_TemporaryTargetForCubemaps.Create();

                            var hdCamera = renderRequest.hdCamera;
                            ref var target = ref renderRequest.target;
                            target.id = m_TemporaryTargetForCubemaps;
                        }


                        var aovRequestIndex = 0;
                        foreach (var aovRequest in renderRequest.hdCamera.aovRequests)
                        {
                        using (new ProfilingSample(
                            cmd,
                                $"HDRenderPipeline::Render {renderRequest.hdCamera.camera.name} - AOVRequest {aovRequestIndex++}",
                                CustomSamplerId.HDRenderPipelineRender.GetSampler())
                            )
                            {
                                cmd.SetInvertCulling(renderRequest.cameraSettings.invertFaceCulling);
                                ExecuteRenderRequest(renderRequest, renderContext, cmd, aovRequest);
                                cmd.SetInvertCulling(false);
                            }
                            renderContext.ExecuteCommandBuffer(cmd);
                            CommandBufferPool.Release(cmd);
                            renderContext.Submit();
                            cmd = CommandBufferPool.Get();
                        }

                        using (new ProfilingSample(
                            cmd,
                            $"HDRenderPipeline::Render {renderRequest.hdCamera.camera.name}",
                            CustomSamplerId.HDRenderPipelineRender.GetSampler())
                        )
                        {
                            cmd.SetInvertCulling(renderRequest.cameraSettings.invertFaceCulling);
                            ExecuteRenderRequest(renderRequest, renderContext, cmd, AOVRequestData.@default);
                            cmd.SetInvertCulling(false);
                        }

                        {
                            var target = renderRequest.target;
                            // Handle the copy if requested
                            if (target.copyToTarget != null)
                            {
                                cmd.CopyTexture(
                                    target.id, 0, 0, 0, 0, renderRequest.hdCamera.actualWidth, renderRequest.hdCamera.actualHeight,
                                    target.copyToTarget, (int)target.face, 0, 0, 0
                                );
                            }
                            // Destroy the camera if requested
                            if (renderRequest.destroyCamera)
                            {
                                renderRequest.hdCamera.camera.targetTexture = null; // release reference because the RenderTexture might be destroyed before camera
                                m_ProbeCameraPool.Push(renderRequest.hdCamera.camera);
                            }

                            ListPool<int>.Release(renderRequest.dependsOnRenderRequestIndices);
                            renderRequest.cullingResults.decalCullResults?.Clear();
                            GenericPool<HDCullingResults>.Release(renderRequest.cullingResults);
                        }

                        renderContext.ExecuteCommandBuffer(cmd);

                        CommandBufferPool.Release(cmd);
                        renderContext.Submit();
                    }
                }
            }

            m_XRSystem.ReleaseFrame();
            UnityEngine.Rendering.RenderPipeline.EndFrameRendering(renderContext, cameras);
        }

        void ExecuteRenderRequest(
            RenderRequest renderRequest,
            ScriptableRenderContext renderContext,
            CommandBuffer cmd,
            AOVRequestData aovRequest
        )
        {
            InitializeGlobalResources(renderContext);

            var hdCamera = renderRequest.hdCamera;
            var camera = hdCamera.camera;
            var cullingResults = renderRequest.cullingResults.cullingResults;
            var hdProbeCullingResults = renderRequest.cullingResults.hdProbeCullingResults;
            var decalCullingResults = renderRequest.cullingResults.decalCullResults;
            var target = renderRequest.target;

            // Updates RTHandle
            hdCamera.BeginRender();

            using (ListPool<RTHandleSystem.RTHandle>.Get(out var aovBuffers))
            {
                aovRequest.AllocateTargetTexturesIfRequired(ref aovBuffers);

            // If we render a reflection view or a preview we should not display any debug information
            // This need to be call before ApplyDebugDisplaySettings()
            if (camera.cameraType == CameraType.Reflection || camera.cameraType == CameraType.Preview)
            {
                // Neutral allow to disable all debug settings
                m_CurrentDebugDisplaySettings = s_NeutralDebugDisplaySettings;
            }
            else
            {
                // Make sure we are in sync with the debug menu for the msaa count
                m_MSAASamples = m_DebugDisplaySettings.data.msaaSamples;
                m_SharedRTManager.SetNumMSAASamples(m_MSAASamples);

                m_DebugDisplaySettings.UpdateCameraFreezeOptions();

                m_CurrentDebugDisplaySettings = m_DebugDisplaySettings;

                bool sceneLightingIsDisabled = CoreUtils.IsSceneLightingDisabled(hdCamera.camera);
                if (m_CurrentDebugDisplaySettings.GetDebugLightingMode() != DebugLightingMode.MatcapView)
                {
                    if(sceneLightingIsDisabled)
                    {
                        m_CurrentDebugDisplaySettings.SetDebugLightingMode(DebugLightingMode.MatcapView);
                    }
                }

                if(sceneLightingWasDisabled && !CoreUtils.IsSceneLightingDisabled(hdCamera.camera))
                {
                    m_CurrentDebugDisplaySettings.SetDebugLightingMode(DebugLightingMode.None);
                }
                sceneLightingWasDisabled = sceneLightingIsDisabled;
            }

            aovRequest.SetupDebugData(ref m_CurrentDebugDisplaySettings);

#if ENABLE_RAYTRACING
            // Must update after getting DebugDisplaySettings
            m_RayTracingManager.rayCountManager.ClearRayCount(cmd, hdCamera);
#endif


            m_DbufferManager.enableDecals = false;
            if (hdCamera.frameSettings.IsEnabled(FrameSettingsField.Decals))
            {
                using (new ProfilingSample(null, "DBufferPrepareDrawData", CustomSamplerId.DBufferPrepareDrawData.GetSampler()))
                {
                    // TODO: update singleton with DecalCullResults
                    m_DbufferManager.enableDecals = true;              // mesh decals are renderers managed by c++ runtime and we have no way to query if any are visible, so set to true
                    DecalSystem.instance.LoadCullResults(decalCullingResults);
                    DecalSystem.instance.UpdateCachedMaterialData();    // textures, alpha or fade distances could've changed
                    DecalSystem.instance.CreateDrawData();              // prepare data is separate from draw
                    DecalSystem.instance.UpdateTextureAtlas(cmd);       // as this is only used for transparent pass, would've been nice not to have to do this if no transparent renderers are visible, needs to happen after CreateDrawData
                }
            }

            using (new ProfilingSample(cmd, "Volume Update", CustomSamplerId.VolumeUpdate.GetSampler()))
            {
                VolumeManager.instance.Update(hdCamera.volumeAnchor, hdCamera.volumeLayerMask);
            }

            // Do anything we need to do upon a new frame.
            // The NewFrame must be after the VolumeManager update and before Resize because it uses properties set in NewFrame
            m_LightLoop.NewFrame(hdCamera.frameSettings);

            // Apparently scissor states can leak from editor code. As it is not used currently in HDRP (appart from VR). We disable scissor at the beginning of the frame.
            cmd.DisableScissorRect();

            Resize(hdCamera);
            m_PostProcessSystem.BeginFrame(cmd, hdCamera);

            ApplyDebugDisplaySettings(hdCamera, cmd);
            m_SkyManager.UpdateCurrentSkySettings(hdCamera);

            SetupCameraProperties(hdCamera, renderContext, cmd);

            PushGlobalParams(hdCamera, cmd);

            // TODO: Find a correct place to bind these material textures
            // We have to bind the material specific global parameters in this mode
            m_MaterialList.ForEach(material => material.Bind(cmd));

            // Frustum cull density volumes on the CPU. Can be performed as soon as the camera is set up.
            DensityVolumeList densityVolumes = m_VolumetricLightingSystem.PrepareVisibleDensityVolumeList(hdCamera, cmd, m_Time);

            // Note: Legacy Unity behave like this for ShadowMask
            // When you select ShadowMask in Lighting panel it recompile shaders on the fly with the SHADOW_MASK keyword.
            // However there is no C# function that we can query to know what mode have been select in Lighting Panel and it will be wrong anyway. Lighting Panel setup what will be the next bake mode. But until light is bake, it is wrong.
            // Currently to know if you need shadow mask you need to go through all visible lights (of CullResult), check the LightBakingOutput struct and look at lightmapBakeType/mixedLightingMode. If one light have shadow mask bake mode, then you need shadow mask features (i.e extra Gbuffer).
            // It mean that when we build a standalone player, if we detect a light with bake shadow mask, we generate all shader variant (with and without shadow mask) and at runtime, when a bake shadow mask light is visible, we dynamically allocate an extra GBuffer and switch the shader.
            // So the first thing to do is to go through all the light: PrepareLightsForGPU
            bool enableBakeShadowMask;
            using (new ProfilingSample(cmd, "TP_PrepareLightsForGPU", CustomSamplerId.TPPrepareLightsForGPU.GetSampler()))
            {
                        enableBakeShadowMask = m_LightLoop.PrepareLightsForGPU(cmd, hdCamera, cullingResults, hdProbeCullingResults, densityVolumes, m_CurrentDebugDisplaySettings, aovRequest);
            }
            // Configure all the keywords
            ConfigureKeywords(enableBakeShadowMask, hdCamera, cmd);

            hdCamera.xr.StartLegacyStereo(camera, cmd, renderContext);

            ClearBuffers(hdCamera, cmd);

            bool shouldRenderMotionVectorAfterGBuffer = RenderDepthPrepass(cullingResults, hdCamera, renderContext, cmd);
            if (!shouldRenderMotionVectorAfterGBuffer)
            {
                // If objects motion vectors if enabled, this will render the objects with motion vector into the target buffers (in addition to the depth)
                // Note: An object with motion vector must not be render in the prepass otherwise we can have motion vector write that should have been rejected
                RenderObjectsMotionVectors(cullingResults, hdCamera, renderContext, cmd);
            }

            // Now that all depths have been rendered, resolve the depth buffer
            m_SharedRTManager.ResolveSharedRT(cmd, hdCamera);

            // This will bind the depth buffer if needed for DBuffer)
            RenderDBuffer(hdCamera, cmd, renderContext, cullingResults);
            // We can call DBufferNormalPatch after RenderDBuffer as it only affect forward material and isn't affected by RenderGBuffer
            // This reduce lifteime of stencil bit
            DBufferNormalPatch(hdCamera, cmd, renderContext, cullingResults);

#if ENABLE_RAYTRACING
            bool validIndirectDiffuse = m_RaytracingIndirectDiffuse.ValidIndirectDiffuseState();
            cmd.SetGlobalInt(HDShaderIDs._RaytracedIndirectDiffuse, validIndirectDiffuse ? 1 : 0);
#endif

            RenderGBuffer(cullingResults, hdCamera, renderContext, cmd);

            // We can now bind the normal buffer to be use by any effect
            m_SharedRTManager.BindNormalBuffer(cmd);

            // In both forward and deferred, everything opaque should have been rendered at this point so we can safely copy the depth buffer for later processing.
            GenerateDepthPyramid(hdCamera, cmd, FullScreenDebugMode.DepthPyramid);
            // Depth texture is now ready, bind it (Depth buffer could have been bind before if DBuffer is enable)
            cmd.SetGlobalTexture(HDShaderIDs._CameraDepthTexture, m_SharedRTManager.GetDepthTexture());

            if (shouldRenderMotionVectorAfterGBuffer)
            {
                // See the call RenderObjectsMotionVectors() above and comment
                RenderObjectsMotionVectors(cullingResults, hdCamera, renderContext, cmd);
            }

            RenderCameraMotionVectors(cullingResults, hdCamera, renderContext, cmd);

            hdCamera.xr.StopLegacyStereo(camera, cmd, renderContext);

            // Caution: We require sun light here as some skies use the sun light to render, it means that UpdateSkyEnvironment must be called after PrepareLightsForGPU.
            // TODO: Try to arrange code so we can trigger this call earlier and use async compute here to run sky convolution during other passes (once we move convolution shader to compute).
            UpdateSkyEnvironment(hdCamera, cmd);

            hdCamera.xr.StartLegacyStereo(camera, cmd, renderContext);

#if ENABLE_RAYTRACING
            bool raytracedIndirectDiffuse = m_RaytracingIndirectDiffuse.RenderIndirectDiffuse(hdCamera, cmd, renderContext, m_FrameCount);
            if(raytracedIndirectDiffuse)
            {
                PushFullScreenDebugTexture(hdCamera, cmd, m_RaytracingIndirectDiffuse.GetIndirectDiffuseTexture(), FullScreenDebugMode.IndirectDiffuse);
            }
#endif

#if UNITY_EDITOR
            var showGizmos = camera.cameraType == CameraType.Game
                || camera.cameraType == CameraType.SceneView;
#endif

            if (m_CurrentDebugDisplaySettings.IsDebugMaterialDisplayEnabled() || m_CurrentDebugDisplaySettings.IsMaterialValidationEnabled())
            {
                RenderDebugViewMaterial(cullingResults, hdCamera, renderContext, cmd);
            }
            else
            {
                if (!hdCamera.frameSettings.SSAORunsAsync())
                    m_AmbientOcclusionSystem.Render(cmd, hdCamera, m_SharedRTManager, renderContext, m_FrameCount);

                m_LightLoop.CopyStencilBufferIfNeeded(cmd, hdCamera, m_SharedRTManager);

                // When debug is enabled we need to clear otherwise we may see non-shadows areas with stale values.
                if (hdCamera.frameSettings.IsEnabled(FrameSettingsField.ContactShadows) && m_CurrentDebugDisplaySettings.data.fullScreenDebugMode == FullScreenDebugMode.ContactShadows)
                {
<<<<<<< HEAD
                    //HDUtils.SetRenderTarget(cmd, m_ScreenSpaceShadowsBuffer, ClearFlag.Color, Color.clear); //seongdae;vxsm;origin
                    HDUtils.SetRenderTarget(cmd, m_ScreenSpaceContactShadowsBuffer, ClearFlag.Color, Color.clear); //seongdae;vxsm
                }
                //seongdae;vxsm
                //if (hdCamera.frameSettings.IsEnabled(FrameSettingsField.VxShadows) && m_CurrentDebugDisplaySettings.data.fullScreenDebugMode == FullScreenDebugMode.VxShadows)
                if (false)
                {
                    HDUtils.SetRenderTarget(cmd, m_ScreenSpaceVxShadowsBuffer, ClearFlag.Color, Color.clear);
=======
                    HDUtils.SetRenderTarget(cmd, m_ContactShadowBuffer, ClearFlag.Color, Color.clear);
>>>>>>> fad8924f
                }
                //seongdae;vxsm

#if ENABLE_RAYTRACING
                // Update the light clusters that we need to update
                m_RayTracingManager.UpdateCameraData(cmd, hdCamera);

                // We only request the light cluster if we are gonna use it for debug mode
                if (FullScreenDebugMode.LightCluster == m_CurrentDebugDisplaySettings.data.fullScreenDebugMode)
                {
                    HDRaytracingEnvironment rtEnv = m_RayTracingManager.CurrentEnvironment();
                    if(rtEnv != null && rtEnv.raytracedReflections)
                    {
                        HDRaytracingLightCluster lightCluster = m_RayTracingManager.RequestLightCluster(rtEnv.reflLayerMask);
                        PushFullScreenDebugTexture(hdCamera, cmd, lightCluster.m_DebugLightClusterTexture, FullScreenDebugMode.LightCluster);
                    }
                    else if(rtEnv != null && rtEnv.raytracedObjects)
                    {
                        HDRaytracingLightCluster lightCluster = m_RayTracingManager.RequestLightCluster(rtEnv.raytracedLayerMask);
                        PushFullScreenDebugTexture(hdCamera, cmd, lightCluster.m_DebugLightClusterTexture, FullScreenDebugMode.LightCluster);
                    }
                }
#endif

                // Evaluate raytraced area shadows if required
                bool areaShadowsRendered = false;
#if ENABLE_RAYTRACING
                areaShadowsRendered = m_RaytracingShadows.RenderAreaShadows(hdCamera, cmd, renderContext, m_FrameCount);
#endif
                cmd.SetGlobalInt(HDShaderIDs._RaytracedAreaShadow, areaShadowsRendered ? 1 : 0);


                hdCamera.xr.StopLegacyStereo(camera, cmd, renderContext);

                var buildLightListTask = new HDGPUAsyncTask("Build light list", ComputeQueueType.Background);
                // It is important that this task is in the same queue as the build light list due to dependency it has on it. If really need to move it, put an extra fence to make sure buildLightListTask has finished.
                var volumeVoxelizationTask = new HDGPUAsyncTask("Volumetric voxelization", ComputeQueueType.Background);
                var SSRTask = new HDGPUAsyncTask("Screen Space Reflection", ComputeQueueType.Background);
                var SSAOTask = new HDGPUAsyncTask("SSAO", ComputeQueueType.Background);
                //var contactShadowsTask = new HDGPUAsyncTask("Screen Space Shadows", ComputeQueueType.Background); //seongdae;vxsm;origin
                var contactShadowsTask = new HDGPUAsyncTask("Screen Space Contact Shadows", ComputeQueueType.Background); //seongdae;vxsm
                var vxShadowsTask = new HDGPUAsyncTask("Screen Space Vx Shadows", ComputeQueueType.Background); //seongdae;vxsm

                var haveAsyncTaskWithShadows = false;
                if (hdCamera.frameSettings.BuildLightListRunsAsync())
                {
                    buildLightListTask.Start(cmd, renderContext, Callback, !haveAsyncTaskWithShadows);

                    haveAsyncTaskWithShadows = true;

                    void Callback(CommandBuffer asyncCmd)
                        => m_LightLoop.BuildGPULightListsCommon(hdCamera, asyncCmd, m_SharedRTManager.GetDepthStencilBuffer(hdCamera.frameSettings.IsEnabled(FrameSettingsField.MSAA)), m_SharedRTManager.GetStencilBufferCopy(), m_SkyManager.IsLightingSkyValid());
                }

                if (hdCamera.frameSettings.VolumeVoxelizationRunsAsync())
                {
                    volumeVoxelizationTask.Start(cmd, renderContext, Callback, !haveAsyncTaskWithShadows);

                    haveAsyncTaskWithShadows = true;

                    void Callback(CommandBuffer asyncCmd)
                        => m_VolumetricLightingSystem.VolumeVoxelizationPass(hdCamera, asyncCmd, m_FrameCount, densityVolumes, m_LightLoop);
                }

                if (hdCamera.frameSettings.SSRRunsAsync())
                {
                    SSRTask.Start(cmd, renderContext, Callback, !haveAsyncTaskWithShadows);

                    haveAsyncTaskWithShadows = true;

                    void Callback(CommandBuffer asyncCmd)
                        => RenderSSR(hdCamera, asyncCmd, renderContext);
                }

                if (hdCamera.frameSettings.SSAORunsAsync())
                {
                    void AsyncSSAODispatch(CommandBuffer asyncCmd) => m_AmbientOcclusionSystem.Dispatch(asyncCmd, hdCamera, m_SharedRTManager);
                    SSAOTask.Start(cmd, renderContext, AsyncSSAODispatch, !haveAsyncTaskWithShadows);
                    haveAsyncTaskWithShadows = true;
                }

                using (new ProfilingSample(cmd, "Render shadows", CustomSamplerId.RenderShadows.GetSampler()))
                {
                    // This call overwrites camera properties passed to the shader system.
                    m_LightLoop.RenderShadows(renderContext, cmd, cullingResults, hdCamera);

                    hdCamera.SetupGlobalParams(cmd, m_Time, m_LastTime, m_FrameCount);
                }

                if (!hdCamera.frameSettings.SSRRunsAsync())
                {
                    // Needs the depth pyramid and motion vectors, as well as the render of the previous frame.
                    RenderSSR(hdCamera, cmd, renderContext);
                }

                if (hdCamera.frameSettings.BuildLightListRunsAsync())
                {
                    buildLightListTask.EndWithPostWork(cmd, Callback);

                    void Callback()
                    {
                        m_LightLoop.PushGlobalParams(hdCamera, cmd);

                        // Run the contact shadow as they now need the light list
                        RenderContactShadows();
                    }
                }
                else
                {
                    using (new ProfilingSample(cmd, "Build Light list", CustomSamplerId.BuildLightList.GetSampler()))
                    {
                        m_LightLoop.BuildGPULightLists(hdCamera, cmd, m_SharedRTManager.GetDepthStencilBuffer(hdCamera.frameSettings.IsEnabled(FrameSettingsField.MSAA)), m_SharedRTManager.GetStencilBufferCopy(), m_SkyManager.IsLightingSkyValid());
                    }
<<<<<<< HEAD

                    RenderScreenSpaceShadows();
=======
                    
                    RenderContactShadows();
>>>>>>> fad8924f
                }

                // Contact shadows needs the light loop so we do them after the build light list
                void RenderContactShadows()
                {
                    //seongdae;vxsm;origin
#if false
                    if (hdCamera.frameSettings.ContactShadowsRunAsync())
                    {
                        contactShadowsTask.Start(cmd, renderContext, ContactShadowStartCallback, !haveAsyncTaskWithShadows);

                        haveAsyncTaskWithShadows = true;

                        void ContactShadowStartCallback(CommandBuffer asyncCmd)
                        {
                            var firstMipOffsetY = m_SharedRTManager.GetDepthBufferMipChainInfo().mipLevelOffsets[1].y;
                            m_LightLoop.RenderContactShadows(hdCamera, m_ContactShadowBuffer, hdCamera.frameSettings.IsEnabled(FrameSettingsField.MSAA) ? m_SharedRTManager.GetDepthValuesTexture() : m_SharedRTManager.GetDepthTexture(), firstMipOffsetY, asyncCmd);
                        }
                    }
                    else
                    {
                        HDUtils.CheckRTCreated(m_ContactShadowBuffer);

                        int firstMipOffsetY = m_SharedRTManager.GetDepthBufferMipChainInfo().mipLevelOffsets[1].y;
                        m_LightLoop.RenderContactShadows(hdCamera, m_ContactShadowBuffer, hdCamera.frameSettings.IsEnabled(FrameSettingsField.MSAA) ? m_SharedRTManager.GetDepthValuesTexture() : m_SharedRTManager.GetDepthTexture(), firstMipOffsetY, cmd);

                        PushFullScreenDebugTexture(hdCamera, cmd, m_ContactShadowBuffer, FullScreenDebugMode.ContactShadows);
                    }
#endif
                    //seongdae;vxsm;origin
                    //seongdae;vxsm
                    if (hdCamera.frameSettings.ContactShadowsRunAsync())
                    {
                        contactShadowsTask.Start(cmd, renderContext, ContactShadowStartCallback, !haveAsyncTaskWithShadows);

                        haveAsyncTaskWithShadows = true;

                        void ContactShadowStartCallback(CommandBuffer asyncCmd)
                        {
                            var firstMipOffsetY = m_SharedRTManager.GetDepthBufferMipChainInfo().mipLevelOffsets[1].y;
                            m_LightLoop.RenderScreenSpaceContactShadows(hdCamera, m_ScreenSpaceContactShadowsBuffer, hdCamera.frameSettings.IsEnabled(FrameSettingsField.MSAA) ? m_SharedRTManager.GetDepthValuesTexture() : m_SharedRTManager.GetDepthTexture(), firstMipOffsetY, asyncCmd);
                        }
                    }
                    else
                    {
                        HDUtils.CheckRTCreated(m_ScreenSpaceContactShadowsBuffer);

                        int firstMipOffsetY = m_SharedRTManager.GetDepthBufferMipChainInfo().mipLevelOffsets[1].y;
                        m_LightLoop.RenderScreenSpaceContactShadows(hdCamera, m_ScreenSpaceContactShadowsBuffer, hdCamera.frameSettings.IsEnabled(FrameSettingsField.MSAA) ? m_SharedRTManager.GetDepthValuesTexture() : m_SharedRTManager.GetDepthTexture(), firstMipOffsetY, cmd);
                        m_LightLoop.SetScreenSpaceContactShadowsTexture(hdCamera, m_ScreenSpaceContactShadowsBuffer, cmd);

                        PushFullScreenDebugTexture(hdCamera, cmd, m_ScreenSpaceContactShadowsBuffer, FullScreenDebugMode.ContactShadows);
                    }
                    if (hdCamera.frameSettings.VxShadowsRunAsync())
                    {
                        vxShadowsTask.Start(cmd, renderContext, VxShadowStartCallback, !haveAsyncTaskWithShadows);

                        haveAsyncTaskWithShadows = true;

                        void VxShadowStartCallback(CommandBuffer asyncCmd)
                        {
                            m_LightLoop.RenderScreenSpaceVxShadows(hdCamera, m_ScreenSpaceVxShadowsBuffer, hdCamera.frameSettings.IsEnabled(FrameSettingsField.MSAA) ? m_SharedRTManager.GetDepthValuesTexture() : m_SharedRTManager.GetDepthTexture(), asyncCmd);
                        }
                    }
                    else
                    {
                        HDUtils.CheckRTCreated(m_ScreenSpaceVxShadowsBuffer);

                        m_LightLoop.RenderScreenSpaceVxShadows(hdCamera, m_ScreenSpaceVxShadowsBuffer, hdCamera.frameSettings.IsEnabled(FrameSettingsField.MSAA) ? m_SharedRTManager.GetDepthValuesTexture() : m_SharedRTManager.GetDepthTexture(), cmd);
                        m_LightLoop.SetScreenSpaceVxShadowsTexture(hdCamera, m_ScreenSpaceVxShadowsBuffer, cmd);

                        PushFullScreenDebugTexture(hdCamera, cmd, m_ScreenSpaceVxShadowsBuffer, FullScreenDebugMode.VxShadows);
                    }
                    //seongdae;vxsm
                }

                {
                    // Set fog parameters for volumetric lighting.
                    var visualEnv = VolumeManager.instance.stack.GetComponent<VisualEnvironment>();
                    visualEnv.PushFogShaderParameters(hdCamera, cmd);
                }

                if (hdCamera.frameSettings.VolumeVoxelizationRunsAsync())
                {
                    volumeVoxelizationTask.End(cmd);
                }
                else
                {
                    // Perform the voxelization step which fills the density 3D texture.
                    m_VolumetricLightingSystem.VolumeVoxelizationPass(hdCamera, cmd, m_FrameCount, densityVolumes, m_LightLoop);
                }

                // Render the volumetric lighting.
                // The pass requires the volume properties, the light list and the shadows, and can run async.
                m_VolumetricLightingSystem.VolumetricLightingPass(hdCamera, cmd, m_FrameCount);

                m_LightLoop.RenderScreenSpaceShadows(hdCamera, m_ScreenSpaceShadowsBuffer, cmd);

                SetMicroShadowingSettings(cmd);

                if (hdCamera.frameSettings.SSAORunsAsync())
                {
                    SSAOTask.EndWithPostWork(cmd, Callback);
                    void Callback() => m_AmbientOcclusionSystem.PostDispatchWork(cmd, hdCamera, m_SharedRTManager);
                }

                if (hdCamera.frameSettings.ContactShadowsRunAsync())
                {
                    contactShadowsTask.EndWithPostWork(cmd, Callback);

                    void Callback()
                    {
<<<<<<< HEAD
                        //m_LightLoop.SetScreenSpaceShadowsTexture(hdCamera, m_ScreenSpaceShadowsBuffer, cmd); //seongdae;vxsm;origin
                        //PushFullScreenDebugTexture(hdCamera, cmd, m_ScreenSpaceShadowsBuffer, FullScreenDebugMode.ContactShadows); //seongdae;vxsm;origin
                        m_LightLoop.SetScreenSpaceContactShadowsTexture(hdCamera, m_ScreenSpaceContactShadowsBuffer, cmd); //seongdae;vxsm
                        PushFullScreenDebugTexture(hdCamera, cmd, m_ScreenSpaceContactShadowsBuffer, FullScreenDebugMode.ContactShadows); //seongdae;vxsm
                    }
                }
                //seongdae;vxsm
                if (hdCamera.frameSettings.VxShadowsRunAsync())
                {
                    vxShadowsTask.EndWithPostWork(cmd, Callback);

                    void Callback()
                    {
                        m_LightLoop.SetScreenSpaceVxShadowsTexture(hdCamera, m_ScreenSpaceVxShadowsBuffer, cmd);
                        PushFullScreenDebugTexture(hdCamera, cmd, m_ScreenSpaceVxShadowsBuffer, FullScreenDebugMode.VxShadows);
                    }
                }
                //seongdae;vxsm
=======
                        m_LightLoop.SetContactShadowsTexture(hdCamera, m_ContactShadowBuffer, cmd);
                        PushFullScreenDebugTexture(hdCamera, cmd, m_ContactShadowBuffer, FullScreenDebugMode.ContactShadows);
                    }
                }
                else
                {
                    m_LightLoop.SetContactShadowsTexture(hdCamera, m_ContactShadowBuffer, cmd);
                }

>>>>>>> fad8924f

                if (hdCamera.frameSettings.SSRRunsAsync())
                {
                    SSRTask.End(cmd);
                }

                hdCamera.xr.StartLegacyStereo(camera, cmd, renderContext);

                RenderDeferredLighting(hdCamera, cmd);

                RenderForward(cullingResults, hdCamera, renderContext, cmd, ForwardPass.Opaque);

                m_SharedRTManager.ResolveMSAAColor(cmd, hdCamera, m_CameraSssDiffuseLightingMSAABuffer, m_CameraSssDiffuseLightingBuffer);
                m_SharedRTManager.ResolveMSAAColor(cmd, hdCamera, m_SSSBufferManager.GetSSSBufferMSAA(0), m_SSSBufferManager.GetSSSBuffer(0));

                // SSS pass here handle both SSS material from deferred and forward
                m_SSSBufferManager.SubsurfaceScatteringPass(hdCamera, cmd, hdCamera.frameSettings.IsEnabled(FrameSettingsField.MSAA) ? m_CameraColorMSAABuffer : m_CameraColorBuffer,
                    m_CameraSssDiffuseLightingBuffer, m_SharedRTManager.GetDepthStencilBuffer(hdCamera.frameSettings.IsEnabled(FrameSettingsField.MSAA)), m_SharedRTManager.GetDepthTexture());

                RenderForward(cullingResults, hdCamera, renderContext, cmd, ForwardPass.OpaqueEmissive);

                RenderSky(hdCamera, cmd);

                RenderTransparentDepthPrepass(cullingResults, hdCamera, renderContext, cmd);

#if ENABLE_RAYTRACING
                m_RaytracingRenderer.Render(hdCamera, cmd, m_CameraColorBuffer, renderContext, cullingResults);
#endif
                // Render pre refraction objects
                RenderForward(cullingResults, hdCamera, renderContext, cmd, ForwardPass.PreRefraction);

                if (hdCamera.frameSettings.IsEnabled(FrameSettingsField.RoughRefraction))
                {
                    // First resolution of the color buffer for the color pyramid
                    m_SharedRTManager.ResolveMSAAColor(cmd, hdCamera, m_CameraColorMSAABuffer, m_CameraColorBuffer);

                    RenderColorPyramid(hdCamera, cmd, true);
                }

                // Bind current color pyramid for shader graph SceneColorNode on transparent objects
                var currentColorPyramid = hdCamera.GetCurrentFrameRT((int)HDCameraFrameHistoryType.ColorBufferMipChain);
                cmd.SetGlobalTexture(HDShaderIDs._ColorPyramidTexture, currentColorPyramid);

                // Render all type of transparent forward (unlit, lit, complex (hair...)) to keep the sorting between transparent objects.
                RenderForward(cullingResults, hdCamera, renderContext, cmd, ForwardPass.Transparent);

                // We push the motion vector debug texture here as transparent object can overwrite the motion vector texture content.
                if(m_Asset.currentPlatformRenderPipelineSettings.supportMotionVectors)
                    PushFullScreenDebugTexture(hdCamera, cmd, m_SharedRTManager.GetMotionVectorsBuffer(), FullScreenDebugMode.MotionVectors);

                // Second resolve the color buffer for finishing the frame
                m_SharedRTManager.ResolveMSAAColor(cmd, hdCamera, m_CameraColorMSAABuffer, m_CameraColorBuffer);

                // Render All forward error
                RenderForwardError(cullingResults, hdCamera, renderContext, cmd);

                DownsampleDepthForLowResTransparency(hdCamera, cmd);

                RenderLowResTransparent(cullingResults, hdCamera, renderContext, cmd);

                UpsampleTransparent(hdCamera, cmd);

                // Fill depth buffer to reduce artifact for transparent object during postprocess
                RenderTransparentDepthPostpass(cullingResults, hdCamera, renderContext, cmd);

                RenderColorPyramid(hdCamera, cmd, false);

                AccumulateDistortion(cullingResults, hdCamera, renderContext, cmd);
                RenderDistortion(hdCamera, cmd);

                PushFullScreenDebugTexture(hdCamera, cmd, m_CameraColorBuffer, FullScreenDebugMode.NanTracker);
                PushFullScreenLightingDebugTexture(hdCamera, cmd, m_CameraColorBuffer);

#if UNITY_EDITOR
                // Render gizmos that should be affected by post processes
                if (showGizmos)
                {
                    Gizmos.exposure = m_PostProcessSystem.GetExposureTexture(hdCamera).rt;
                    RenderGizmos(cmd, camera, renderContext, GizmoSubset.PreImageEffects);
                }
#endif
            }


            // At this point, m_CameraColorBuffer has been filled by either debug views are regular rendering so we can push it here.
            PushColorPickerDebugTexture(cmd, hdCamera, m_CameraColorBuffer);

                aovRequest.PushCameraTexture(cmd, AOVBuffers.Color, hdCamera, m_CameraColorBuffer, aovBuffers);
            RenderPostProcess(cullingResults, hdCamera, target.id, renderContext, cmd);

            // In developer build, we always render post process in m_AfterPostProcessBuffer at (0,0) in which we will then render debug.
            // Because of this, we need another blit here to the final render target at the right viewport.
            if (!HDUtils.PostProcessIsFinalPass() || aovRequest.isValid)
            {
                hdCamera.ExecuteCaptureActions(m_IntermediateAfterPostProcessBuffer, cmd);

                RenderDebug(hdCamera, cmd, cullingResults);
                using (new ProfilingSample(cmd, "Final Blit (Dev Build Only)"))
                {
                    BlitFinalCameraTexture(cmd, hdCamera, target.id);
                }

                aovRequest.PushCameraTexture(cmd, AOVBuffers.Output, hdCamera, m_IntermediateAfterPostProcessBuffer, aovBuffers);
            }

            // XR mirror view and blit do device
            hdCamera.xr.StopLegacyStereo(camera, cmd, renderContext);
            hdCamera.xr.EndCamera(hdCamera, renderContext, cmd);

            // Send all required graphics buffer to client systems.
            SendGraphicsBuffers(cmd, hdCamera);

            // Due to our RT handle system we don't write into the backbuffer depth buffer (as our depth buffer can be bigger than the one provided)
            // So we need to do a copy of the corresponding part of RT depth buffer in the target depth buffer in various situation:
            // - RenderTexture (camera.targetTexture != null) has a depth buffer (camera.targetTexture.depth != 0)
            // - We are rendering into the main game view (i.e not a RenderTexture camera.cameraType == CameraType.Game && hdCamera.camera.targetTexture == null) in the editor for allowing usage of Debug.DrawLine and Debug.Ray.
            // - We draw Gizmo/Icons in the editor (hdCamera.camera.targetTexture != null && camera.targetTexture.depth != 0 - The Scene view has a targetTexture and a depth texture)
            // TODO: If at some point we get proper render target aliasing, we will be able to use the provided depth texture directly with our RT handle system
            // Note: Debug.DrawLine and Debug.Ray only work in editor, not in player
            var copyDepth = hdCamera.camera.targetTexture != null && hdCamera.camera.targetTexture.depth != 0;
#if UNITY_EDITOR
            copyDepth = copyDepth || hdCamera.isMainGameView; // Specific case of Debug.DrawLine and Debug.Ray
#endif
            if (copyDepth)
            {
                using (new ProfilingSample(cmd, "Copy Depth in Target Texture", CustomSamplerId.CopyDepth.GetSampler()))
                {
                    cmd.SetRenderTarget(target.id);
                    cmd.SetViewport(hdCamera.finalViewport);
                    m_CopyDepthPropertyBlock.SetTexture(HDShaderIDs._InputDepth, m_SharedRTManager.GetDepthStencilBuffer());
                    // When we are Main Game View we need to flip the depth buffer ourselves as we are after postprocess / blit that have already flipped the screen
                    m_CopyDepthPropertyBlock.SetInt("_FlipY", hdCamera.isMainGameView ? 1 : 0);
                    CoreUtils.DrawFullScreen(cmd, m_CopyDepth, m_CopyDepthPropertyBlock);
                }
            }
                aovRequest.PushCameraTexture(cmd, AOVBuffers.DepthStencil, hdCamera, m_SharedRTManager.GetDepthStencilBuffer(), aovBuffers);
                aovRequest.PushCameraTexture(cmd, AOVBuffers.Normals, hdCamera, m_SharedRTManager.GetNormalBuffer(), aovBuffers);
                if (m_Asset.currentPlatformRenderPipelineSettings.supportMotionVectors)
                    aovRequest.PushCameraTexture(cmd, AOVBuffers.MotionVectors, hdCamera, m_SharedRTManager.GetMotionVectorsBuffer(), aovBuffers);

#if UNITY_EDITOR
            // We need to make sure the viewport is correctly set for the editor rendering. It might have been changed by debug overlay rendering just before.
            cmd.SetViewport(hdCamera.finalViewport);

            // Render overlay Gizmos
            if (showGizmos)
                RenderGizmos(cmd, camera, renderContext, GizmoSubset.PostImageEffects);
#endif

                aovRequest.Execute(cmd, aovBuffers, RenderOutputProperties.From(hdCamera));
        }
        }

        void BlitFinalCameraTexture(CommandBuffer cmd, HDCamera hdCamera, RenderTargetIdentifier destination)
        {
            bool flip = hdCamera.flipYMode == HDAdditionalCameraData.FlipYMode.ForceFlipY || hdCamera.isMainGameView;
            // Here we can't use the viewport scale provided in hdCamera. The reason is that this scale is for internal rendering before post process with dynamic resolution factored in.
            // Here the input texture is already at the viewport size but may be smaller than the RT itself (because of the RTHandle system) so we compute the scale specifically here.
            var scaleBias = new Vector4((float)hdCamera.finalViewport.width / m_IntermediateAfterPostProcessBuffer.rt.width, (float)hdCamera.finalViewport.height / m_IntermediateAfterPostProcessBuffer.rt.height, 0.0f, 0.0f);

            if (flip)
            {
                scaleBias.w = scaleBias.y;
                scaleBias.y *= -1;
            }

            m_BlitPropertyBlock.SetTexture(HDShaderIDs._BlitTexture, m_IntermediateAfterPostProcessBuffer);
            m_BlitPropertyBlock.SetVector(HDShaderIDs._BlitScaleBias, scaleBias);
            m_BlitPropertyBlock.SetFloat(HDShaderIDs._BlitMipLevel, 0);
            HDUtils.DrawFullScreen(cmd, hdCamera.finalViewport, HDUtils.GetBlitMaterial(m_IntermediateAfterPostProcessBuffer.rt.dimension), destination, m_BlitPropertyBlock, 0);
        }

        // XRTODO: is this needed only for legacy?
        void SetupCameraProperties(HDCamera hdCamera, ScriptableRenderContext renderContext, CommandBuffer cmd)
        {
            // The next 2 functions are required to flush the command buffer before calling functions directly on the render context.
            // This way, the commands will execute in the order specified by the C# code.
            renderContext.ExecuteCommandBuffer(cmd);
            cmd.Clear();

            if (hdCamera.xr.legacyMultipassEnabled)
                renderContext.SetupCameraProperties(hdCamera.camera, hdCamera.xr.enabled, hdCamera.xr.legacyMultipassEye);
            else
                renderContext.SetupCameraProperties(hdCamera.camera, hdCamera.xr.enabled);
        }

        void InitializeGlobalResources(ScriptableRenderContext renderContext)
        {
            // Global resources initialization
            {
                // This is the main command buffer used for the frame.
                var cmd = CommandBufferPool.Get("");
                using (new ProfilingSample(
                    cmd, "HDRenderPipeline::Render Initialize Materials",
                    CustomSamplerId.HDRenderPipelineRender.GetSampler())
                )
                {
                    // Init material if needed
                    for (int bsdfIdx = 0; bsdfIdx < m_IBLFilterArray.Length; ++bsdfIdx)
                    {
                        if (!m_IBLFilterArray[bsdfIdx].IsInitialized())
                            m_IBLFilterArray[bsdfIdx].Initialize(cmd);
                    }

                    foreach (var material in m_MaterialList)
                        material.RenderInit(cmd);
                }
                renderContext.ExecuteCommandBuffer(cmd);
                CommandBufferPool.Release(cmd);
            }
        }

        // $"HDProbe RenderCamera ({probeName}: {face:00} for viewer '{viewerName}')"
        unsafe string ComputeProbeCameraName(string probeName, int face, string viewerName)
        {
            // Interpolate the camera name with as few allocation as possible
            const string pattern1 = "HDProbe RenderCamera (";
            const string pattern2 = ": ";
            const string pattern3 = " for viewer '";
            const string pattern4 = "')";
            const int maxCharCountPerName = 40;
            const int charCountPerNumber = 2;

            probeName = probeName ?? string.Empty;
            viewerName = viewerName ?? "null";

            var probeNameSize = Mathf.Min(probeName.Length, maxCharCountPerName);
            var viewerNameSize = Mathf.Min(viewerName.Length, maxCharCountPerName);
            int size = pattern1.Length + probeNameSize
                + pattern2.Length + charCountPerNumber
                + pattern3.Length + viewerNameSize
                + pattern4.Length;

            var buffer = stackalloc char[size];
            var p = buffer;
            int i, c, s = 0;
            for (i = 0; i < pattern1.Length; ++i, ++p)
                *p = pattern1[i];
            for (i = 0, c = Mathf.Min(probeName.Length, maxCharCountPerName); i < c; ++i, ++p)
                *p = probeName[i];
            s += c;
            for (i = 0; i < pattern2.Length; ++i, ++p)
                *p = pattern2[i];

            // Fast, no-GC index.ToString("2")
            var temp = (face * 205) >> 11;  // 205/2048 is nearly the same as /10
            *(p++) = (char)(temp + '0');
            *(p++) = (char)((face - temp * 10) + '0');
            s += charCountPerNumber;

            for (i = 0; i < pattern3.Length; ++i, ++p)
                *p = pattern3[i];
            for (i = 0, c = Mathf.Min(viewerName.Length, maxCharCountPerName); i < c; ++i, ++p)
                *p = viewerName[i];
            s += c;
            for (i = 0; i < pattern4.Length; ++i, ++p)
                *p = pattern4[i];

            s += pattern1.Length + pattern2.Length + pattern3.Length + pattern4.Length;
            return new string(buffer, 0, s);
        }

        bool TryCalculateFrameParameters(
            Camera camera,
            XRPass xrPass,
            out HDAdditionalCameraData additionalCameraData,
            out HDCamera hdCamera,
            out ScriptableCullingParameters cullingParams
        )
        {
            // First, get aggregate of frame settings base on global settings, camera frame settings and debug settings
            // Note: the SceneView camera will never have additionalCameraData
            additionalCameraData = camera.GetComponent<HDAdditionalCameraData>();
            hdCamera = default;
            cullingParams = default;

            // Compute the FrameSettings actually used to draw the frame
            // FrameSettingsHistory do the same while keeping all step of FrameSettings aggregation in memory for DebugMenu
            if (frameSettingsHistoryEnabled)
                FrameSettingsHistory.AggregateFrameSettings(ref currentFrameSettings, camera, additionalCameraData, m_Asset);
            else
                FrameSettings.AggregateFrameSettings(ref currentFrameSettings, camera, additionalCameraData, m_Asset);

            // Specific pass to simply display the content of the camera buffer if users have fill it themselves (like video player)
            if (additionalCameraData && additionalCameraData.fullscreenPassthrough)
                return false;

            // Retrieve debug display settings to init FrameSettings, unless we are a reflection and in this case we don't have debug settings apply.
            DebugDisplaySettings debugDisplaySettings = (camera.cameraType == CameraType.Reflection || camera.cameraType == CameraType.Preview) ? s_NeutralDebugDisplaySettings : m_DebugDisplaySettings;

            // Disable post process if we enable debug mode or if the post process layer is disabled
            if (debugDisplaySettings.IsDebugDisplayEnabled())
            {
                if (debugDisplaySettings.IsDebugDisplayRemovePostprocess())
                {
                    currentFrameSettings.SetEnabled(FrameSettingsField.Postprocess, false);
                }

                // Disable exposure if required
                if (!debugDisplaySettings.DebugNeedsExposure())
                {
                    currentFrameSettings.SetEnabled(FrameSettingsField.ExposureControl, false);
                }

                // Disable SSS if luxmeter is enabled
                if (debugDisplaySettings.data.lightingDebugSettings.debugLightingMode == DebugLightingMode.LuxMeter)
                {
                    currentFrameSettings.SetEnabled(FrameSettingsField.SubsurfaceScattering, false);
                }
            }

            // Disable object-motion vectors in everything but the game view
            if (camera.cameraType != CameraType.Game)
            {
                currentFrameSettings.SetEnabled(FrameSettingsField.ObjectMotionVectors, false);
            }

            hdCamera = HDCamera.GetOrCreate(camera, xrPass);

            // From this point, we should only use frame settings from the camera
            hdCamera.Update(currentFrameSettings, m_VolumetricLightingSystem, m_MSAASamples, m_FrameCount, xrPass);

            // Custom Render requires a proper HDCamera, so we return after the HDCamera was setup
            if (additionalCameraData != null && additionalCameraData.hasCustomRender)
                return false;

            if (hdCamera.xr.enabled)
            {
                if (!m_XRSystem.GetCullingParameters(camera, hdCamera.xr, out cullingParams))
                    return false;
            }
            else
            {
                if (!camera.TryGetCullingParameters(camera.stereoEnabled, out cullingParams))
                    return false;
            }

            if (m_DebugDisplaySettings.IsCameraFreezeEnabled())
            {
                bool cameraIsFrozen = camera.name.Equals(m_DebugDisplaySettings.GetFrozenCameraName());
                if (cameraIsFrozen)
                {
                    if (!frozenCullingParamAvailable)
                    {
                        frozenCullingParams = cullingParams;
                        frozenCullingParamAvailable = true;
                    }
                    cullingParams = frozenCullingParams;
                }
            }
            else
            {
                frozenCullingParamAvailable = false;
            }

            m_LightLoop.UpdateCullingParameters(ref cullingParams);
            hdCamera.UpdateStereoDependentState(ref cullingParams);

            // If we don't use environment light (like when rendering reflection probes)
            //   we don't have to cull them.
            if (hdCamera.frameSettings.IsEnabled(FrameSettingsField.SpecularLighting))
                cullingParams.cullingOptions |= CullingOptions.NeedsReflectionProbes;
            else
                cullingParams.cullingOptions &= ~CullingOptions.NeedsReflectionProbes;
            return true;
        }

        static bool TryCull(
            Camera camera,
            HDCamera hdCamera,
            ScriptableRenderContext renderContext,
            ScriptableCullingParameters cullingParams,
            ref HDCullingResults cullingResults
        )
        {
#if UNITY_EDITOR
            // emit scene view UI
            if (camera.cameraType == CameraType.SceneView)
            {
                ScriptableRenderContext.EmitWorldGeometryForSceneView(camera);
            }
#endif

            // Set the LOD bias and store current value to be able to restore it.
            // Use a try/finalize pattern to be sure to restore properly the qualitySettings.lodBias
            var initialLODBias = QualitySettings.lodBias;
            var initialMaximumLODLevel = QualitySettings.maximumLODLevel;
            try
            {
                QualitySettings.lodBias = hdCamera.frameSettings.lodBiasMode.ComputeValue(
                    QualitySettings.lodBias,
                    hdCamera.frameSettings.lodBias
                );
                QualitySettings.maximumLODLevel = hdCamera.frameSettings.maximumLODLevelMode.ComputeValue(
                    QualitySettings.maximumLODLevel,
                    hdCamera.frameSettings.maximumLODLevel
                );

            var includeEnvLights = hdCamera.frameSettings.IsEnabled(FrameSettingsField.SpecularLighting);

            DecalSystem.CullRequest decalCullRequest = null;
            if (hdCamera.frameSettings.IsEnabled(FrameSettingsField.Decals))
            {
                // decal system needs to be updated with current camera, it needs it to set up culling and light list generation parameters
                decalCullRequest = GenericPool<DecalSystem.CullRequest>.Get();
                DecalSystem.instance.CurrentCamera = camera;
                DecalSystem.instance.BeginCull(decalCullRequest);
            }

            // TODO: use a parameter to select probe types to cull depending on what is enabled in framesettings
            var hdProbeCullState = new HDProbeCullState();
            if (hdCamera.frameSettings.IsEnabled(FrameSettingsField.RealtimePlanarReflection) && includeEnvLights)
                hdProbeCullState = HDProbeSystem.PrepareCull(camera);

            using (new ProfilingSample(null, "CullResults.Cull", CustomSamplerId.CullResultsCull.GetSampler()))
                cullingResults.cullingResults = renderContext.Cull(ref cullingParams);

            if (hdCamera.frameSettings.IsEnabled(FrameSettingsField.RealtimePlanarReflection) && includeEnvLights)
                HDProbeSystem.QueryCullResults(hdProbeCullState, ref cullingResults.hdProbeCullingResults);
            else
                cullingResults.hdProbeCullingResults = default;

            if (hdCamera.frameSettings.IsEnabled(FrameSettingsField.Decals))
            {
                    using (new ProfilingSample(null, "DBufferPrepareDrawData",
                        CustomSamplerId.DBufferPrepareDrawData.GetSampler()))
                    DecalSystem.instance.EndCull(decalCullRequest, cullingResults.decalCullResults);
            }

            if (decalCullRequest != null)
            {
                decalCullRequest.Clear();
                GenericPool<DecalSystem.CullRequest>.Release(decalCullRequest);
            }

            return true;

            }
            finally
            {
                QualitySettings.lodBias = initialLODBias;
                QualitySettings.maximumLODLevel = initialMaximumLODLevel;
        }
        }

        void RenderGizmos(CommandBuffer cmd, Camera camera, ScriptableRenderContext renderContext, GizmoSubset gizmoSubset)
        {
#if UNITY_EDITOR
            if (UnityEditor.Handles.ShouldRenderGizmos())
            {
                bool renderPrePostprocessGizmos = (gizmoSubset == GizmoSubset.PreImageEffects);

                using (new ProfilingSample(cmd,
                    renderPrePostprocessGizmos ? "PrePostprocessGizmos" : "Gizmos",
                    renderPrePostprocessGizmos ? CustomSamplerId.GizmosPrePostprocess.GetSampler() : CustomSamplerId.Gizmos.GetSampler()))
                {
                    renderContext.ExecuteCommandBuffer(cmd);
                    cmd.Clear();
                    renderContext.DrawGizmos(camera, gizmoSubset);
                }
            }
#endif
        }


        protected static RendererList CreateOpaqueRendererList(
            CullingResults cull,
            Camera camera,
            ShaderTagId passName,
            PerObjectData rendererConfiguration = 0,
            RenderQueueRange? renderQueueRange = null,
            RenderStateBlock? stateBlock = null,
            Material overrideMaterial = null,
            bool excludeObjectMotionVectors = false
        )
        {
            return RendererList.Create(new RendererListDesc(passName, cull, camera)
            {
                rendererConfiguration = rendererConfiguration,
                renderQueueRange = renderQueueRange != null ? renderQueueRange.Value : HDRenderQueue.k_RenderQueue_AllOpaque,
                sortingCriteria = SortingCriteria.CommonOpaque,
                stateBlock = stateBlock,
                overrideMaterial = overrideMaterial,
                excludeObjectMotionVectors = excludeObjectMotionVectors
            });
        }

        protected static RendererList CreateOpaqueRendererList(
            CullingResults cull,
            Camera camera,
            ShaderTagId[] passNames,
            PerObjectData rendererConfiguration = 0,
            RenderQueueRange? renderQueueRange = null,
            RenderStateBlock? stateBlock = null,
            Material overrideMaterial = null,
            bool excludeObjectMotionVectors = false
        )
        {
            return RendererList.Create(new RendererListDesc(passNames, cull, camera)
            {
                rendererConfiguration = rendererConfiguration,
                renderQueueRange = renderQueueRange != null ? renderQueueRange.Value : HDRenderQueue.k_RenderQueue_AllOpaque,
                sortingCriteria = SortingCriteria.CommonOpaque,
                stateBlock = stateBlock,
                overrideMaterial = overrideMaterial,
                excludeObjectMotionVectors = excludeObjectMotionVectors
            });
        }

        protected static RendererList CreateTransparentRendererList(
            CullingResults cull,
            Camera camera,
            ShaderTagId passName,
            PerObjectData rendererConfiguration = 0,
            RenderQueueRange? renderQueueRange = null,
            RenderStateBlock? stateBlock = null,
            Material overrideMaterial = null,
            bool excludeObjectMotionVectors = false
        )
        {
            return RendererList.Create(new RendererListDesc(passName, cull, camera)
            {
                rendererConfiguration = rendererConfiguration,
                renderQueueRange = renderQueueRange != null ? renderQueueRange.Value : HDRenderQueue.k_RenderQueue_AllTransparent,
                sortingCriteria = SortingCriteria.CommonTransparent | SortingCriteria.RendererPriority,
                stateBlock = stateBlock,
                overrideMaterial = overrideMaterial,
                excludeObjectMotionVectors = excludeObjectMotionVectors
            });
        }

        protected static RendererList CreateTransparentRendererList(
            CullingResults cull,
            Camera camera,
            ShaderTagId[] passNames,
            PerObjectData rendererConfiguration = 0,
            RenderQueueRange? renderQueueRange = null,
            RenderStateBlock? stateBlock = null,
            Material overrideMaterial = null,
            bool excludeObjectMotionVectors = false
        )
        {
            return RendererList.Create(new RendererListDesc(passNames, cull, camera)
            {
                rendererConfiguration = rendererConfiguration,
                renderQueueRange = renderQueueRange != null ? renderQueueRange.Value : HDRenderQueue.k_RenderQueue_AllTransparent,
                sortingCriteria = SortingCriteria.CommonTransparent | SortingCriteria.RendererPriority,
                stateBlock = stateBlock,
                overrideMaterial = overrideMaterial,
                excludeObjectMotionVectors = excludeObjectMotionVectors
            });
        }

        protected static void DrawOpaqueRendererList(in ScriptableRenderContext renderContext, CommandBuffer cmd, in FrameSettings frameSettings, RendererList rendererList)
        {
            if (!frameSettings.IsEnabled(FrameSettingsField.OpaqueObjects))
                return;

            HDUtils.DrawRendererList(renderContext, cmd, rendererList);
        }

        protected static void DrawTransparentRendererList(in ScriptableRenderContext renderContext, CommandBuffer cmd, in FrameSettings frameSettings, RendererList rendererList)
        {
            if (!frameSettings.IsEnabled(FrameSettingsField.TransparentObjects))
                return;

            HDUtils.DrawRendererList(renderContext, cmd, rendererList);
        }

        void AccumulateDistortion(CullingResults cullResults, HDCamera hdCamera, ScriptableRenderContext renderContext, CommandBuffer cmd)
        {
            if (!hdCamera.frameSettings.IsEnabled(FrameSettingsField.Distortion))
                return;

            using (new ProfilingSample(cmd, "Distortion", CustomSamplerId.Distortion.GetSampler()))
            {
                HDUtils.SetRenderTarget(cmd, m_DistortionBuffer, m_SharedRTManager.GetDepthStencilBuffer(), ClearFlag.Color, Color.clear);

                // Only transparent object can render distortion vectors
                var rendererList = CreateTransparentRendererList(cullResults, hdCamera.camera, HDShaderPassNames.s_DistortionVectorsName);
                DrawTransparentRendererList(renderContext, cmd, hdCamera.frameSettings, rendererList);
            }
        }

        void RenderDistortion(HDCamera hdCamera, CommandBuffer cmd)
        {
            if (!hdCamera.frameSettings.IsEnabled(FrameSettingsField.Distortion))
                return;

            using (new ProfilingSample(cmd, "ApplyDistortion", CustomSamplerId.ApplyDistortion.GetSampler()))
            {
                var currentColorPyramid = hdCamera.GetCurrentFrameRT((int)HDCameraFrameHistoryType.ColorBufferMipChain);

                HDUtils.SetRenderTarget(cmd, m_CameraColorBuffer);
                // TODO: Set stencil stuff via parameters rather than hardcoding it in shader.
                m_ApplyDistortionMaterial.SetTexture(HDShaderIDs._DistortionTexture, m_DistortionBuffer);
                m_ApplyDistortionMaterial.SetTexture(HDShaderIDs._ColorPyramidTexture, currentColorPyramid);

                var size = new Vector4(hdCamera.actualWidth, hdCamera.actualHeight, 1f / hdCamera.actualWidth, 1f / hdCamera.actualHeight);
                m_ApplyDistortionMaterial.SetVector(HDShaderIDs._Size, size);

                HDUtils.DrawFullScreen(cmd, m_ApplyDistortionMaterial, m_CameraColorBuffer, m_SharedRTManager.GetDepthStencilBuffer(), null, 0);
            }
        }

        // RenderDepthPrepass render both opaque and opaque alpha tested based on engine configuration.
        // Lit Forward only: We always render all materials
        // Lit Deferred: We always render depth prepass for alpha tested (optimization), other deferred material are render based on engine configuration.
        // Forward opaque with deferred renderer (DepthForwardOnly pass): We always render all materials
        // True is return if motion vector must be render after GBuffer pass
        bool RenderDepthPrepass(CullingResults cull, HDCamera hdCamera, ScriptableRenderContext renderContext, CommandBuffer cmd)
        {
            // Guidelines:
            // Lit shader can be in deferred or forward mode. In this case we use "DepthOnly" pass with "GBuffer" or "Forward" pass name
            // Other shader, including unlit are always forward and use "DepthForwardOnly" with "ForwardOnly" pass.
            // Those pass are exclusive so use only "DepthOnly" or "DepthForwardOnly" but not both at the same time, same for "Forward" and "DepthForwardOnly"
            // Any opaque material rendered in forward should have a depth prepass. If there is no depth prepass the lighting will be incorrect (deferred shadowing, contact shadow, SSAO), this may be acceptable depends on usage

            // Whatever the configuration we always render first opaque object then opaque alpha tested as they are more costly to render and could be reject by early-z
            // (but no Hi-z as it is disable with clip instruction). This is handled automatically with the RenderQueue value (OpaqueAlphaTested have a different value and thus are sorted after Opaque)

            // Forward material always output normal buffer.
            // Deferred material never output normal buffer.
            // Caution: Unlit material let normal buffer untouch. Caution as if people try to filter normal buffer, it can result in weird result.
            // TODO: Do we need a stencil bit to identify normal buffer not fill by unlit? So don't execute SSAO / SRR ?

            // Additional guidelines for motion vector:
            // We render object motion vector at the same time than depth prepass with MRT to save drawcall. Depth buffer is then fill with combination of depth prepass + motion vector.
            // For this we render first all objects that render depth only, then object that require object motion vector.
            // We use the excludeMotion filter option of DrawRenderer to gather object without object motion vector (only C++ can know if an object have object motion vector).
            // Caution: if there is no depth prepass we must render object motion vector after GBuffer pass otherwise some depth only objects can hide objects with motion vector and overwrite depth buffer but not update
            // the motion vector buffer resulting in artifacts

            // To avoid rendering objects twice (once in the depth pre-pass and once in the motion vector pass when the motion vector pass is enabled) we exclude the objects that have motion vectors.
            bool fullDeferredPrepass = hdCamera.frameSettings.IsEnabled(FrameSettingsField.DepthPrepassWithDeferredRendering) || m_DbufferManager.enableDecals;
            // To avoid rendering objects twice (once in the depth pre-pass and once in the motion vector pass when the motion vector pass is enabled) we exclude the objects that have motion vectors.
            bool objectMotionEnabled = hdCamera.frameSettings.IsEnabled(FrameSettingsField.ObjectMotionVectors);
            bool shouldRenderMotionVectorAfterGBuffer = (hdCamera.frameSettings.litShaderMode == LitShaderMode.Deferred) && !fullDeferredPrepass;

            switch (hdCamera.frameSettings.litShaderMode)
            {
                case LitShaderMode.Forward:
                    using (new ProfilingSample(cmd, "Depth Prepass (forward)", CustomSamplerId.DepthPrepass.GetSampler()))
                    {
                        HDUtils.SetRenderTarget(cmd, m_SharedRTManager.GetPrepassBuffersRTI(hdCamera.frameSettings), m_SharedRTManager.GetDepthStencilBuffer(hdCamera.frameSettings.IsEnabled(FrameSettingsField.MSAA)));

                        // XRTODO: wait for XR SDK integration and implement custom version in HDUtils with dynamic resolution support
                        //XRUtils.DrawOcclusionMesh(cmd, hdCamera.camera, hdCamera.camera.stereoEnabled);

                        // Full forward: Output normal buffer for both forward and forwardOnly
                        // Exclude object that render motion vectors (if motion vector are enabled)
                        var rendererList = CreateOpaqueRendererList(cull, hdCamera.camera, m_DepthOnlyAndDepthForwardOnlyPassNames, excludeObjectMotionVectors: objectMotionEnabled);
                        DrawOpaqueRendererList(renderContext, cmd, hdCamera.frameSettings, rendererList);
                    }
                    break;
                case LitShaderMode.Deferred:
                    string passName = fullDeferredPrepass ? (m_DbufferManager.enableDecals ? "Depth Prepass (deferred) forced by Decals" : "Depth Prepass (deferred)") : "Depth Prepass (deferred incomplete)";
                    bool excludeMotion = fullDeferredPrepass ? objectMotionEnabled : false;

                    // First deferred alpha tested materials. Alpha tested object have always a prepass even if enableDepthPrepassWithDeferredRendering is disabled
                    var partialPrepassRenderQueueRange = new RenderQueueRange { lowerBound = (int)RenderQueue.AlphaTest, upperBound = (int)RenderQueue.GeometryLast - 1 };

                    // First deferred material
                    var rendererList1 = CreateOpaqueRendererList(
                        cull, hdCamera.camera, m_DepthOnlyPassNames,
                        renderQueueRange: fullDeferredPrepass ? HDRenderQueue.k_RenderQueue_AllOpaque : partialPrepassRenderQueueRange,
                        excludeObjectMotionVectors: excludeMotion);

                    // Then forward only material that output normal buffer
                    var rendererList2 = CreateOpaqueRendererList(cull, hdCamera.camera, m_DepthForwardOnlyPassNames, excludeObjectMotionVectors: excludeMotion);

                    using (new ProfilingSample(cmd, passName, CustomSamplerId.DepthPrepass.GetSampler()))
                    {
                        HDUtils.SetRenderTarget(cmd, m_SharedRTManager.GetDepthStencilBuffer());
                        // XRTODO: wait for XR SDK integration and implement custom version in HDUtils with dynamic resolution support
                        //XRUtils.DrawOcclusionMesh(cmd, hdCamera.camera, hdCamera.camera.stereoEnabled);
                        DrawOpaqueRendererList(renderContext, cmd, hdCamera.frameSettings, rendererList1);

                        HDUtils.SetRenderTarget(cmd, m_SharedRTManager.GetPrepassBuffersRTI(hdCamera.frameSettings), m_SharedRTManager.GetDepthStencilBuffer());
                        DrawOpaqueRendererList(renderContext, cmd, hdCamera.frameSettings, rendererList2);
                    }
                    break;
                default:
                    throw new ArgumentOutOfRangeException("Unknown ShaderLitMode");
            }

#if ENABLE_RAYTRACING
            // If there is a ray-tracing environment and the feature is enabled we want to push these objects to the prepass
            HDRaytracingEnvironment currentEnv = m_RayTracingManager.CurrentEnvironment();
            // We want the opaque objects to be in the prepass so that we avoid rendering uselessly the pixels before raytracing them
            if (currentEnv != null && currentEnv.raytracedObjects)
            {
                var rendererList = CreateOpaqueRendererList(cull, hdCamera.camera, m_DepthOnlyAndDepthForwardOnlyPassNames, renderQueueRange: HDRenderQueue.k_RenderQueue_AllOpaqueRaytracing);
                HDUtils.DrawRendererList(renderContext, cmd, rendererList);
                rendererList = CreateOpaqueRendererList(cull, hdCamera.camera, m_DepthOnlyAndDepthForwardOnlyPassNames, renderQueueRange: HDRenderQueue.k_RenderQueue_AllTransparentRaytracing);
                HDUtils.DrawRendererList(renderContext, cmd, rendererList);
            }
#endif

            return shouldRenderMotionVectorAfterGBuffer;
        }

        // RenderGBuffer do the gbuffer pass. This is solely call with deferred. If we use a depth prepass, then the depth prepass will perform the alpha testing for opaque alpha tested and we don't need to do it anymore
        // during Gbuffer pass. This is handled in the shader and the depth test (equal and no depth write) is done here.
        void RenderGBuffer(CullingResults cull, HDCamera hdCamera, ScriptableRenderContext renderContext, CommandBuffer cmd)
        {
            if (hdCamera.frameSettings.litShaderMode != LitShaderMode.Deferred)
                return;

            using (new ProfilingSample(cmd, m_CurrentDebugDisplaySettings.IsDebugDisplayEnabled() ? "GBuffer Debug" : "GBuffer", CustomSamplerId.GBuffer.GetSampler()))
            {
                // setup GBuffer for rendering
                HDUtils.SetRenderTarget(cmd, m_GbufferManager.GetBuffersRTI(hdCamera.frameSettings), m_SharedRTManager.GetDepthStencilBuffer());

                var rendererList = CreateOpaqueRendererList(cull, hdCamera.camera, HDShaderPassNames.s_GBufferName, m_currentRendererConfigurationBakedLighting);
                DrawOpaqueRendererList(renderContext, cmd, hdCamera.frameSettings, rendererList);

                m_GbufferManager.BindBufferAsTextures(cmd);
            }
        }

        void RenderDBuffer(HDCamera hdCamera, CommandBuffer cmd, ScriptableRenderContext renderContext, CullingResults cullResults)
        {
            if (!hdCamera.frameSettings.IsEnabled(FrameSettingsField.Decals))
                return;

            using (new ProfilingSample(cmd, "DBufferRender", CustomSamplerId.DBufferRender.GetSampler()))
            {
                // We need to copy depth buffer texture if we want to bind it at this stage
                CopyDepthBufferIfNeeded(cmd);

                bool rtCount4 = m_Asset.currentPlatformRenderPipelineSettings.decalSettings.perChannelMask;
                // Depth texture is now ready, bind it.
                cmd.SetGlobalTexture(HDShaderIDs._CameraDepthTexture, m_SharedRTManager.GetDepthTexture());
                m_DbufferManager.ClearAndSetTargets(cmd, hdCamera, rtCount4, m_SharedRTManager.GetDepthStencilBuffer());
                renderContext.ExecuteCommandBuffer(cmd);
                cmd.Clear();

                var sortingSettings = new SortingSettings(hdCamera.camera)
                {
                    criteria = SortingCriteria.CommonOpaque
                };

                var drawSettings = new DrawingSettings(HDShaderPassNames.s_EmptyName, sortingSettings)
                {
                    perObjectData = PerObjectData.None
                };

                if (rtCount4)
                {
                    drawSettings.SetShaderPassName(0, HDShaderPassNames.s_MeshDecalsMName);
                    drawSettings.SetShaderPassName(1, HDShaderPassNames.s_MeshDecalsAOName);
                    drawSettings.SetShaderPassName(2, HDShaderPassNames.s_MeshDecalsMAOName);
                    drawSettings.SetShaderPassName(3, HDShaderPassNames.s_MeshDecalsSName);
                    drawSettings.SetShaderPassName(4, HDShaderPassNames.s_MeshDecalsMSName);
                    drawSettings.SetShaderPassName(5, HDShaderPassNames.s_MeshDecalsAOSName);
                    drawSettings.SetShaderPassName(6, HDShaderPassNames.s_MeshDecalsMAOSName);
                    drawSettings.SetShaderPassName(7, HDShaderPassNames.s_ShaderGraphMeshDecalsName4RT);
                }
                else
                {
                    drawSettings.SetShaderPassName(0, HDShaderPassNames.s_MeshDecals3RTName);
                    drawSettings.SetShaderPassName(1, HDShaderPassNames.s_ShaderGraphMeshDecalsName3RT);
                }

                FilteringSettings filterRenderersSettings = new FilteringSettings(HDRenderQueue.k_RenderQueue_AllOpaque);
                renderContext.DrawRenderers(cullResults, ref drawSettings, ref filterRenderersSettings);
                DecalSystem.instance.RenderIntoDBuffer(cmd);
                m_DbufferManager.UnSetHTile(cmd);
                m_DbufferManager.SetHTileTexture(cmd);  // mask per 8x8 tile used for optimization when looking up dbuffer values
            }
        }

        // DBufferNormalPatch will patch the normal buffer with data from DBuffer for forward material.
        // As forward material output normal during depth prepass, they aren't affected by decal, and thus we need to patch the normal buffer.
        void DBufferNormalPatch(HDCamera hdCamera, CommandBuffer cmd, ScriptableRenderContext renderContext, CullingResults cullResults)
        {
            if (!hdCamera.frameSettings.IsEnabled(FrameSettingsField.Decals))
                return;

            if (m_DbufferManager.enableDecals && !hdCamera.frameSettings.IsEnabled(FrameSettingsField.MSAA)) // MSAA not supported
            {
                using (new ProfilingSample(cmd, "DBuffer Normal (forward)", CustomSamplerId.DBufferNormal.GetSampler()))
                {
                    int stencilMask;
                    int stencilRef;
                    switch (hdCamera.frameSettings.litShaderMode)
                    {
                        case LitShaderMode.Forward:  // in forward rendering all pixels that decals wrote into have to be composited
                            stencilMask = (int)StencilBitMask.Decals;
                            stencilRef = (int)StencilBitMask.Decals;
                            break;
                        case LitShaderMode.Deferred: // in deferred rendering only pixels affected by both forward materials and decals need to be composited
                            stencilMask = (int)StencilBitMask.Decals | (int)StencilBitMask.DecalsForwardOutputNormalBuffer;
                            stencilRef = (int)StencilBitMask.Decals | (int)StencilBitMask.DecalsForwardOutputNormalBuffer;
                            break;
                        default:
                            throw new ArgumentOutOfRangeException("Unknown ShaderLitMode");
                    }

                    m_DecalNormalBufferMaterial.SetInt(HDShaderIDs._DecalNormalBufferStencilReadMask, stencilMask);
                    m_DecalNormalBufferMaterial.SetInt(HDShaderIDs._DecalNormalBufferStencilRef, stencilRef);

                    HDUtils.SetRenderTarget(cmd, m_SharedRTManager.GetDepthStencilBuffer());
                    cmd.SetRandomWriteTarget(1, m_SharedRTManager.GetNormalBuffer());
                    cmd.DrawProcedural(Matrix4x4.identity, m_DecalNormalBufferMaterial, 0, MeshTopology.Triangles, 3, 1);
                    cmd.ClearRandomWriteTargets();
                }
            }
        }

        void RenderDecalsForwardEmissive(HDCamera hdCamera, CommandBuffer cmd, ScriptableRenderContext renderContext, CullingResults cullResults)
        {
            if (!hdCamera.frameSettings.IsEnabled(FrameSettingsField.Decals))
                return;

            using (new ProfilingSample(cmd, "DecalsForwardEmissive", CustomSamplerId.DecalsForwardEmissive.GetSampler()))
            {
                renderContext.ExecuteCommandBuffer(cmd);
                cmd.Clear();

                var sortingSettings = new SortingSettings(hdCamera.camera)
                {
                    criteria = SortingCriteria.CommonOpaque
                };

                var drawSettings = new DrawingSettings(HDShaderPassNames.s_EmptyName, sortingSettings)
                {
                    perObjectData = PerObjectData.None
                };

                drawSettings.SetShaderPassName(0, HDShaderPassNames.s_MeshDecalsForwardEmissiveName);
                drawSettings.SetShaderPassName(1, HDShaderPassNames.s_ShaderGraphMeshDecalsForwardEmissiveName);
                FilteringSettings filterRenderersSettings = new FilteringSettings(HDRenderQueue.k_RenderQueue_AllOpaque);
                renderContext.DrawRenderers(cullResults, ref drawSettings, ref filterRenderersSettings);
                DecalSystem.instance.RenderForwardEmissive(cmd);
            }
        }

        void RenderDebugViewMaterial(CullingResults cull, HDCamera hdCamera, ScriptableRenderContext renderContext, CommandBuffer cmd)
        {
            using (new ProfilingSample(cmd, "DisplayDebug ViewMaterial", CustomSamplerId.DisplayDebugViewMaterial.GetSampler()))
            {
                if (m_CurrentDebugDisplaySettings.data.materialDebugSettings.IsDebugGBufferEnabled() && hdCamera.frameSettings.litShaderMode == LitShaderMode.Deferred)
                {
                    using (new ProfilingSample(cmd, "DebugViewMaterialGBuffer", CustomSamplerId.DebugViewMaterialGBuffer.GetSampler()))
                    {
                        HDUtils.DrawFullScreen(cmd, m_currentDebugViewMaterialGBuffer, m_CameraColorBuffer);
                    }
                }
                else
                {
                    // When rendering debug material we shouldn't rely on a depth prepass for optimizing the alpha clip test. As it is control on the material inspector side
                    // we must override the state here.

                    HDUtils.SetRenderTarget(cmd, m_CameraColorBuffer, m_SharedRTManager.GetDepthStencilBuffer(), ClearFlag.All, Color.clear);
                    // Render Opaque forward
                    var rendererListOpaque = CreateOpaqueRendererList(cull, hdCamera.camera, m_AllForwardOpaquePassNames, m_currentRendererConfigurationBakedLighting, stateBlock: m_DepthStateOpaque);
                    DrawOpaqueRendererList(renderContext, cmd, hdCamera.frameSettings, rendererListOpaque);

                    // Render forward transparent
                    var rendererListTransparent = CreateTransparentRendererList(cull, hdCamera.camera, m_AllTransparentPassNames, m_currentRendererConfigurationBakedLighting, stateBlock: m_DepthStateOpaque);
                    DrawTransparentRendererList(renderContext, cmd, hdCamera.frameSettings, rendererListTransparent);
                }
            }
        }

        void RenderDeferredLighting(HDCamera hdCamera, CommandBuffer cmd)
        {
            if (hdCamera.frameSettings.litShaderMode != LitShaderMode.Deferred)
                return;

            m_MRTCache2[0] = m_CameraColorBuffer;
            m_MRTCache2[1] = m_CameraSssDiffuseLightingBuffer;
            var depthTexture = m_SharedRTManager.GetDepthTexture();

            var options = new LightLoop.LightingPassOptions();

            if (hdCamera.frameSettings.IsEnabled(FrameSettingsField.SubsurfaceScattering))
            {
                // Output split lighting for materials asking for it (masked in the stencil buffer)
                options.outputSplitLighting = true;

                m_LightLoop.RenderDeferredLighting(hdCamera, cmd, m_CurrentDebugDisplaySettings, m_MRTCache2, m_SharedRTManager.GetDepthStencilBuffer(), depthTexture, options);
            }

            // Output combined lighting for all the other materials.
            options.outputSplitLighting = false;

            m_LightLoop.RenderDeferredLighting(hdCamera, cmd, m_CurrentDebugDisplaySettings, m_MRTCache2, m_SharedRTManager.GetDepthStencilBuffer(), depthTexture, options);
        }

        void UpdateSkyEnvironment(HDCamera hdCamera, CommandBuffer cmd)
        {
            m_SkyManager.UpdateEnvironment(hdCamera, CoreUtils.IsSceneLightingDisabled(hdCamera.camera) ? null : m_LightLoop.GetCurrentSunLight(), cmd);
        }

        public void RequestSkyEnvironmentUpdate()
        {
            m_SkyManager.RequestEnvironmentUpdate();
        }

        void RenderSky(HDCamera hdCamera, CommandBuffer cmd)
        {
            var colorBuffer = hdCamera.frameSettings.IsEnabled(FrameSettingsField.MSAA) ? m_CameraColorMSAABuffer : m_CameraColorBuffer;
            var depthBuffer = m_SharedRTManager.GetDepthStencilBuffer(hdCamera.frameSettings.IsEnabled(FrameSettingsField.MSAA));

            var visualEnv = VolumeManager.instance.stack.GetComponent<VisualEnvironment>();
            m_SkyManager.RenderSky(hdCamera, CoreUtils.IsSceneLightingDisabled(hdCamera.camera) ? null : m_LightLoop.GetCurrentSunLight(), colorBuffer, depthBuffer, m_CurrentDebugDisplaySettings, cmd);

            if (visualEnv.fogType.value != FogType.None)
            {
                var pixelCoordToViewDirWS = hdCamera.mainViewConstants.pixelCoordToViewDirWS;
                m_SkyManager.RenderOpaqueAtmosphericScattering(cmd, hdCamera, colorBuffer, depthBuffer, pixelCoordToViewDirWS, hdCamera.frameSettings.IsEnabled(FrameSettingsField.MSAA));
            }
        }

        public Texture2D ExportSkyToTexture()
        {
            return m_SkyManager.ExportSkyToTexture();
        }

        // Render forward is use for both transparent and opaque objects. In case of deferred we can still render opaque object in forward.
        void RenderForward(CullingResults cullResults, HDCamera hdCamera, ScriptableRenderContext renderContext, CommandBuffer cmd, ForwardPass pass)
        {
            // Guidelines: In deferred by default there is no opaque in forward. However it is possible to force an opaque material to render in forward
            // by using the pass "ForwardOnly". In this case the .shader should not have "Forward" but only a "ForwardOnly" pass.
            // It must also have a "DepthForwardOnly" and no "DepthOnly" pass as forward material (either deferred or forward only rendering) have always a depth pass.
            // The RenderForward pass will render the appropriate pass depends on the engine settings. In case of forward only rendering, both "Forward" pass and "ForwardOnly" pass
            // material will be render for both transparent and opaque. In case of deferred, both path are used for transparent but only "ForwardOnly" is use for opaque.
            // (Thus why "Forward" and "ForwardOnly" are exclusive, else they will render two times"

            // If rough refraction are turned off, we render all transparents in the Transparent pass and we skip the PreRefraction one.
            if (!hdCamera.frameSettings.IsEnabled(FrameSettingsField.RoughRefraction) && pass == ForwardPass.PreRefraction)
            {
                return;
            }

            if (m_CurrentDebugDisplaySettings.IsDebugDisplayEnabled())
            {
                m_ForwardPassProfileName = k_ForwardPassDebugName[(int)pass];
            }
            else
            {
                m_ForwardPassProfileName = k_ForwardPassName[(int)pass];
            }

            using (new ProfilingSample(cmd, m_ForwardPassProfileName, CustomSamplerId.ForwardPassName.GetSampler()))
            {
                var camera = hdCamera.camera;

                if (pass == ForwardPass.OpaqueEmissive) // right now decals only
                {
                    RenderDecalsForwardEmissive(hdCamera, cmd, renderContext, cullResults);
                }
                else
                {
                    m_LightLoop.RenderForward(camera, cmd, pass == ForwardPass.Opaque);

                    if (pass == ForwardPass.Opaque)
                    {
                        // In case of forward SSS we will bind all the required target. It is up to the shader to write into it or not.
                        if (hdCamera.frameSettings.IsEnabled(FrameSettingsField.SubsurfaceScattering))
                        {
                            if (hdCamera.frameSettings.IsEnabled(FrameSettingsField.MSAA))
                            {
                                m_MRTWithSSS[0] = m_CameraColorMSAABuffer; // Store the specular color
                                m_MRTWithSSS[1] = m_CameraSssDiffuseLightingMSAABuffer;
                                for (int i = 0; i < m_SSSBufferManager.sssBufferCount; ++i)
                                {
                                    m_MRTWithSSS[i + 2] = m_SSSBufferManager.GetSSSBufferMSAA(i);
                                }
                            }
                            else
                            {
                                m_MRTWithSSS[0] = m_CameraColorBuffer; // Store the specular color
                                m_MRTWithSSS[1] = m_CameraSssDiffuseLightingBuffer;
                                for (int i = 0; i < m_SSSBufferManager.sssBufferCount; ++i)
                                {
                                    m_MRTWithSSS[i + 2] = m_SSSBufferManager.GetSSSBuffer(i);
                                }
                            }
                            HDUtils.SetRenderTarget(cmd, m_MRTWithSSS, m_SharedRTManager.GetDepthStencilBuffer(hdCamera.frameSettings.IsEnabled(FrameSettingsField.MSAA)));
                        }
                        else
                        {
                            HDUtils.SetRenderTarget(cmd, hdCamera.frameSettings.IsEnabled(FrameSettingsField.MSAA) ? m_CameraColorMSAABuffer : m_CameraColorBuffer, m_SharedRTManager.GetDepthStencilBuffer(hdCamera.frameSettings.IsEnabled(FrameSettingsField.MSAA)));
                        }

                        var passNames = hdCamera.frameSettings.litShaderMode == LitShaderMode.Forward
                            ? m_ForwardAndForwardOnlyPassNames
                            : m_ForwardOnlyPassNames;
                        var rendererList = CreateOpaqueRendererList(cullResults, hdCamera.camera, passNames, m_currentRendererConfigurationBakedLighting);
                        DrawOpaqueRendererList(renderContext, cmd, hdCamera.frameSettings, rendererList);
                    }
                    else
                    {
                        bool renderMotionVecForTransparent = hdCamera.frameSettings.IsEnabled(FrameSettingsField.MotionVectors) && hdCamera.frameSettings.IsEnabled(FrameSettingsField.TransparentsWriteMotionVector);
                        cmd.SetGlobalInt(HDShaderIDs._ColorMaskTransparentVel, renderMotionVecForTransparent ? (int)UnityEngine.Rendering.ColorWriteMask.All : 0);

                        m_MRTTransparentMotionVec[0] = hdCamera.frameSettings.IsEnabled(FrameSettingsField.MSAA) ? m_CameraColorMSAABuffer : m_CameraColorBuffer;
                        m_MRTTransparentMotionVec[1] = renderMotionVecForTransparent ? m_SharedRTManager.GetMotionVectorsBuffer(hdCamera.frameSettings.IsEnabled(FrameSettingsField.MSAA))
                            // It doesn't really matter what gets bound here since the color mask state set will prevent this from ever being written to. However, we still need to bind something
                            // to avoid warnings about unbound render targets. The following rendertarget could really be anything if renderVelocitiesForTransparent, here the normal buffer
                            // as it is guaranteed to exist and to have the same size.
                            // to avoid warnings about unbound render targets.
                            : m_SharedRTManager.GetNormalBuffer();


                        HDUtils.SetRenderTarget(cmd, m_MRTTransparentMotionVec, m_SharedRTManager.GetDepthStencilBuffer(hdCamera.frameSettings.IsEnabled(FrameSettingsField.MSAA)));
                        if ((hdCamera.frameSettings.IsEnabled(FrameSettingsField.Decals)) && (DecalSystem.m_DecalDatasCount > 0)) // enable d-buffer flag value is being interpreted more like enable decals in general now that we have clustered
                                                                                                                                  // decal datas count is 0 if no decals affect transparency
                        {
                            DecalSystem.instance.SetAtlas(cmd); // for clustered decals
                        }
                        RenderQueueRange transparentRange;
                        if (pass == ForwardPass.PreRefraction)
                        {
                            transparentRange = HDRenderQueue.k_RenderQueue_PreRefraction;
                        }
                        else if (hdCamera.frameSettings.IsEnabled(FrameSettingsField.LowResTransparent))
                        {
                            transparentRange = HDRenderQueue.k_RenderQueue_Transparent;
                        }
                        else // Low res transparent disabled
                        {
                            transparentRange = HDRenderQueue.k_RenderQueue_TransparentWithLowRes;
                        }

                    	if(!hdCamera.frameSettings.IsEnabled(FrameSettingsField.RoughRefraction))
                    	{
                            if(hdCamera.frameSettings.IsEnabled(FrameSettingsField.LowResTransparent))
                        	transparentRange = HDRenderQueue.k_RenderQueue_AllTransparent;
                            else
                                transparentRange = HDRenderQueue.k_RenderQueue_AllTransparentWithLowRes;
                        }

                        if (renderMotionVecForTransparent)
                        {
                            m_currentRendererConfigurationBakedLighting |= PerObjectData.MotionVectors;
                        }

                        var passNames = m_Asset.currentPlatformRenderPipelineSettings.supportTransparentBackface ? m_AllTransparentPassNames : m_TransparentNoBackfaceNames;
                        var rendererList = CreateTransparentRendererList(cullResults, hdCamera.camera, passNames, m_currentRendererConfigurationBakedLighting, transparentRange);
                        DrawTransparentRendererList(renderContext, cmd, hdCamera.frameSettings, rendererList);
					}
                }
            }
        }

        // This is use to Display legacy shader with an error shader
        [Conditional("DEVELOPMENT_BUILD"), Conditional("UNITY_EDITOR")]
        void RenderForwardError(CullingResults cullResults, HDCamera hdCamera, ScriptableRenderContext renderContext, CommandBuffer cmd)
        {
            using (new ProfilingSample(cmd, "Forward Error", CustomSamplerId.RenderForwardError.GetSampler()))
            {
                HDUtils.SetRenderTarget(cmd, m_CameraColorBuffer, m_SharedRTManager.GetDepthStencilBuffer());
                var rendererList = CreateOpaqueRendererList(cullResults, hdCamera.camera, m_ForwardErrorPassNames, renderQueueRange: RenderQueueRange.all, overrideMaterial: m_ErrorMaterial);
                HDUtils.DrawRendererList(renderContext, cmd, rendererList);
            }
        }

        void RenderTransparentDepthPrepass(CullingResults cull, HDCamera hdCamera, ScriptableRenderContext renderContext, CommandBuffer cmd)
        {
            if (hdCamera.frameSettings.IsEnabled(FrameSettingsField.TransparentPrepass))
            {
                // Render transparent depth prepass after opaque one
                using (new ProfilingSample(cmd, "Transparent Depth Prepass", CustomSamplerId.TransparentDepthPrepass.GetSampler()))
                {
                    HDUtils.SetRenderTarget(cmd, m_SharedRTManager.GetDepthStencilBuffer());
                    var rendererList = CreateTransparentRendererList(cull, hdCamera.camera, m_TransparentDepthPrepassNames);
                    DrawTransparentRendererList(renderContext, cmd, hdCamera.frameSettings, rendererList);
                }
            }
        }

        void RenderTransparentDepthPostpass(CullingResults cullResults, HDCamera hdCamera, ScriptableRenderContext renderContext, CommandBuffer cmd)
        {
            if (!hdCamera.frameSettings.IsEnabled(FrameSettingsField.TransparentPostpass))
                return;

            using (new ProfilingSample(cmd, "Transparent Depth Post ", CustomSamplerId.TransparentDepthPostpass.GetSampler()))
            {
                HDUtils.SetRenderTarget(cmd, m_SharedRTManager.GetDepthStencilBuffer());
                var rendererList = CreateTransparentRendererList(cullResults, hdCamera.camera, m_TransparentDepthPostpassNames);
                DrawTransparentRendererList(renderContext, cmd, hdCamera.frameSettings, rendererList);

#if ENABLE_RAYTRACING
                // If there is a ray-tracing environment and the feature is enabled we want to push these objects to the transparent postpass (they are not rendered in the first call because they are not in the generic transparent render queue)
                HDRaytracingEnvironment currentEnv = m_RayTracingManager.CurrentEnvironment();
                if (currentEnv != null && currentEnv.raytracedObjects)
<<<<<<< HEAD
                    RenderTransparentRenderList(cullResults, hdCamera, renderContext, cmd, m_TransparentDepthPostpassNames, inRenderQueueRange : HDRenderQueue.k_RenderQueue_AllTransparentRaytracing);
=======
                {
                    var rendererListRT = CreateTransparentRendererList(cullResults, hdCamera.camera, m_TransparentDepthPostpassNames, renderQueueRange: HDRenderQueue.k_RenderQueue_AllTransparentRaytracing);
                    DrawTransparentRendererList(renderContext, cmd, hdCamera.frameSettings, rendererListRT);
                }
>>>>>>> fad8924f
#endif
            }
        }

        void RenderLowResTransparent(CullingResults cullResults, HDCamera hdCamera, ScriptableRenderContext renderContext, CommandBuffer cmd)
        {
            if (!hdCamera.frameSettings.IsEnabled(FrameSettingsField.LowResTransparent))
                return;

            using (new ProfilingSample(cmd, "Low Res Transparent", CustomSamplerId.LowResTransparent.GetSampler()))
            {
                cmd.SetGlobalInt(HDShaderIDs._OffScreenRendering, 1);
                cmd.SetGlobalInt(HDShaderIDs._OffScreenDownsampleFactor, 2);
                HDUtils.SetRenderTarget(cmd, m_LowResTransparentBuffer, m_SharedRTManager.GetLowResDepthBuffer(), clearFlag: ClearFlag.Color, Color.black);
                RenderQueueRange transparentRange = HDRenderQueue.k_RenderQueue_LowTransparent;
                var passNames = m_Asset.currentPlatformRenderPipelineSettings.supportTransparentBackface ? m_AllTransparentPassNames : m_TransparentNoBackfaceNames;
                var rendererList = CreateTransparentRendererList(cullResults, hdCamera.camera, passNames, m_currentRendererConfigurationBakedLighting, HDRenderQueue.k_RenderQueue_LowTransparent);
                DrawTransparentRendererList(renderContext, cmd, hdCamera.frameSettings, rendererList);
                cmd.SetGlobalInt(HDShaderIDs._OffScreenRendering, 0);
                cmd.SetGlobalInt(HDShaderIDs._OffScreenDownsampleFactor, 1);
            }
        }

        void RenderObjectsMotionVectors(CullingResults cullResults, HDCamera hdCamera, ScriptableRenderContext renderContext, CommandBuffer cmd)
        {
            if (!hdCamera.frameSettings.IsEnabled(FrameSettingsField.ObjectMotionVectors))
                return;

            using (new ProfilingSample(cmd, "Objects Motion Vectors Rendering", CustomSamplerId.ObjectsMotionVector.GetSampler()))
            {
                // These flags are still required in SRP or the engine won't compute previous model matrices...
                // If the flag hasn't been set yet on this camera, motion vectors will skip a frame.
                hdCamera.camera.depthTextureMode |= DepthTextureMode.MotionVectors | DepthTextureMode.Depth;

                HDUtils.SetRenderTarget(cmd, m_SharedRTManager.GetMotionVectorsPassBuffersRTI(hdCamera.frameSettings), m_SharedRTManager.GetDepthStencilBuffer(hdCamera.frameSettings.IsEnabled(FrameSettingsField.MSAA)));
                var rendererList = CreateOpaqueRendererList(cullResults, hdCamera.camera, HDShaderPassNames.s_MotionVectorsName, PerObjectData.MotionVectors);
                DrawOpaqueRendererList(renderContext, cmd, hdCamera.frameSettings, rendererList);
            }
        }

        void RenderCameraMotionVectors(CullingResults cullResults, HDCamera hdCamera, ScriptableRenderContext renderContext, CommandBuffer cmd)
        {
            if (!hdCamera.frameSettings.IsEnabled(FrameSettingsField.MotionVectors))
                return;

            using (new ProfilingSample(cmd, "Camera Motion Vectors Rendering", CustomSamplerId.CameraMotionVectors.GetSampler()))
            {
                // These flags are still required in SRP or the engine won't compute previous model matrices...
                // If the flag hasn't been set yet on this camera, motion vectors will skip a frame.
                hdCamera.camera.depthTextureMode |= DepthTextureMode.MotionVectors | DepthTextureMode.Depth;

                HDUtils.DrawFullScreen(cmd, m_CameraMotionVectorsMaterial, m_SharedRTManager.GetMotionVectorsBuffer(), m_SharedRTManager.GetDepthStencilBuffer(), null, 0);

#if UNITY_EDITOR

                // In scene view there is no motion vector, so we clear the RT to black
                if (hdCamera.camera.cameraType == CameraType.SceneView && !CoreUtils.AreAnimatedMaterialsEnabled(hdCamera.camera))
                {
                    HDUtils.SetRenderTarget(cmd, m_SharedRTManager.GetMotionVectorsBuffer(), m_SharedRTManager.GetDepthStencilBuffer(), ClearFlag.Color, Color.clear);
                }
#endif
            }
        }

        void RenderSSR(HDCamera hdCamera, CommandBuffer cmd, ScriptableRenderContext renderContext)
        {
            if (!hdCamera.frameSettings.IsEnabled(FrameSettingsField.SSR))
                return;

#if ENABLE_RAYTRACING
            HDRaytracingEnvironment rtEnvironement = m_RayTracingManager.CurrentEnvironment();
            if (rtEnvironement != null && rtEnvironement.raytracedReflections)
            {
                m_RaytracingReflections.RenderReflections(hdCamera, cmd, m_SsrLightingTexture, renderContext, m_FrameCount);
            }
            else
#endif
            {
                var cs = m_ScreenSpaceReflectionsCS;

                var previousColorPyramid = hdCamera.GetPreviousFrameRT((int)HDCameraFrameHistoryType.ColorBufferMipChain);

                int w = hdCamera.actualWidth;
                int h = hdCamera.actualHeight;

                // Evaluate the clear coat mask texture based on the lit shader mode
                RenderTargetIdentifier clearCoatMask = hdCamera.frameSettings.litShaderMode == LitShaderMode.Deferred ? m_GbufferManager.GetBuffer(2).nameID : TextureXR.GetBlackTexture();

                using (new ProfilingSample(cmd, "SSR - Tracing", CustomSamplerId.SsrTracing.GetSampler()))
                {
                    var volumeSettings = VolumeManager.instance.stack.GetComponent<ScreenSpaceReflection>();

                    if (!volumeSettings) volumeSettings = ScreenSpaceReflection.@default;

                    int kernel = m_SsrTracingKernel;

                    float n = hdCamera.camera.nearClipPlane;
                    float f = hdCamera.camera.farClipPlane;

                    float thickness      = volumeSettings.depthBufferThickness.value;
                    float thicknessScale = 1.0f / (1.0f + thickness);
                    float thicknessBias  = -n / (f - n) * (thickness * thicknessScale);

                    HDUtils.PackedMipChainInfo info = m_SharedRTManager.GetDepthBufferMipChainInfo();

                    float roughnessFadeStart             = 1 - volumeSettings.smoothnessFadeStart.value;
                    float roughnessFadeEnd               = 1 - volumeSettings.minSmoothness.value;
                    float roughnessFadeLength            = roughnessFadeEnd - roughnessFadeStart;
                    float roughnessFadeEndTimesRcpLength = (roughnessFadeLength != 0) ? (roughnessFadeEnd * (1.0f / roughnessFadeLength)) : 1;
                    float roughnessFadeRcpLength         = (roughnessFadeLength != 0) ? (1.0f / roughnessFadeLength) : 0;
                    float edgeFadeRcpLength              = Mathf.Min(1.0f / volumeSettings.screenFadeDistance.value, float.MaxValue);

                    cmd.SetComputeIntParam(  cs, HDShaderIDs._SsrIterLimit,                      volumeSettings.rayMaxIterations.value);
                    cmd.SetComputeFloatParam(cs, HDShaderIDs._SsrThicknessScale,                 thicknessScale);
                    cmd.SetComputeFloatParam(cs, HDShaderIDs._SsrThicknessBias,                  thicknessBias);
                    cmd.SetComputeFloatParam(cs, HDShaderIDs._SsrRoughnessFadeEnd,               roughnessFadeEnd);
                    cmd.SetComputeFloatParam(cs, HDShaderIDs._SsrRoughnessFadeRcpLength,         roughnessFadeRcpLength);
                    cmd.SetComputeFloatParam(cs, HDShaderIDs._SsrRoughnessFadeEndTimesRcpLength, roughnessFadeEndTimesRcpLength);
                    cmd.SetComputeIntParam(  cs, HDShaderIDs._SsrDepthPyramidMaxMip,             info.mipLevelCount-1);
                    cmd.SetComputeFloatParam(cs, HDShaderIDs._SsrEdgeFadeRcpLength,              edgeFadeRcpLength);
                    cmd.SetComputeIntParam(  cs, HDShaderIDs._SsrReflectsSky,                    volumeSettings.reflectSky.value ? 1 : 0);
                    cmd.SetComputeIntParam(  cs, HDShaderIDs._SsrStencilExclusionValue,          (int)StencilBitMask.DoesntReceiveSSR);

                    // cmd.SetComputeTextureParam(cs, kernel, "_SsrDebugTexture",    m_SsrDebugTexture);
                    cmd.SetComputeTextureParam(cs, kernel, HDShaderIDs._SsrClearCoatMaskTexture, clearCoatMask);
                    cmd.SetComputeTextureParam(cs, kernel, HDShaderIDs._SsrHitPointTexture, m_SsrHitPointTexture);
                    cmd.SetComputeTextureParam(cs, kernel, HDShaderIDs._StencilTexture, m_SharedRTManager.GetStencilBufferCopy());

                    cmd.SetComputeBufferParam(cs, kernel, HDShaderIDs._SsrDepthPyramidMipOffsets, info.GetOffsetBufferData(m_DepthPyramidMipLevelOffsetsBuffer));

                    cmd.DispatchCompute(cs, kernel, HDUtils.DivRoundUp(w, 8), HDUtils.DivRoundUp(h, 8), hdCamera.computePassCount);
                }

                using (new ProfilingSample(cmd, "SSR - Reprojection", CustomSamplerId.SsrReprojection.GetSampler()))
                {
                    int kernel = m_SsrReprojectionKernel;

                    // cmd.SetComputeTextureParam(cs, kernel, "_SsrDebugTexture",    m_SsrDebugTexture);
                    cmd.SetComputeTextureParam(cs, kernel, HDShaderIDs._SsrHitPointTexture,   m_SsrHitPointTexture);
                    cmd.SetComputeTextureParam(cs, kernel, HDShaderIDs._SsrLightingTextureRW, m_SsrLightingTexture);
                    cmd.SetComputeTextureParam(cs, kernel, HDShaderIDs._ColorPyramidTexture,  previousColorPyramid);
                    cmd.SetComputeTextureParam(cs, kernel, HDShaderIDs._SsrClearCoatMaskTexture, clearCoatMask);

                    cmd.SetComputeVectorParam(cs, HDShaderIDs._ColorPyramidUvScaleAndLimitPrevFrame, HDUtils.ComputeUvScaleAndLimit(hdCamera.historyRTHandleProperties.previousViewportSize, hdCamera.historyRTHandleProperties.previousRenderTargetSize));
                    cmd.SetComputeIntParam(cs, HDShaderIDs._SsrColorPyramidMaxMip, hdCamera.colorPyramidHistoryMipCount - 1);

                    cmd.DispatchCompute(cs, kernel, HDUtils.DivRoundUp(w, 8), HDUtils.DivRoundUp(h, 8), hdCamera.computePassCount);
                }

            	if (!hdCamera.colorPyramidHistoryIsValid)
            	{
                	cmd.SetGlobalTexture(HDShaderIDs._SsrLightingTexture, TextureXR.GetClearTexture());
                	hdCamera.colorPyramidHistoryIsValid = true; // For the next frame...
            	}
			}

            PushFullScreenDebugTexture(hdCamera, cmd, m_SsrLightingTexture, FullScreenDebugMode.ScreenSpaceReflections);
        }

        void RenderColorPyramid(HDCamera hdCamera, CommandBuffer cmd, bool isPreRefraction)
        {
            if (isPreRefraction)
            {
                if (!hdCamera.frameSettings.IsEnabled(FrameSettingsField.RoughRefraction))
                    return;
            }
            else
            {
                // TODO: This final Gaussian pyramid can be reuse by Bloom and SSR in the future, so disable it only if there is no postprocess AND no distortion
                if (!hdCamera.frameSettings.IsEnabled(FrameSettingsField.Distortion) && !hdCamera.frameSettings.IsEnabled(FrameSettingsField.Postprocess) && !hdCamera.frameSettings.IsEnabled(FrameSettingsField.SSR))
                    return;
            }

            var currentColorPyramid = hdCamera.GetCurrentFrameRT((int)HDCameraFrameHistoryType.ColorBufferMipChain);

            int lodCount;

            using (new ProfilingSample(cmd, "Color Gaussian MIP Chain", CustomSamplerId.ColorPyramid.GetSampler()))
            {
                m_PyramidSizeV2I.Set(hdCamera.actualWidth, hdCamera.actualHeight);
                lodCount = m_MipGenerator.RenderColorGaussianPyramid(cmd, m_PyramidSizeV2I, m_CameraColorBuffer, currentColorPyramid);
                hdCamera.colorPyramidHistoryMipCount = lodCount;
            }

            float scaleX = hdCamera.actualWidth / (float)currentColorPyramid.rt.width;
            float scaleY = hdCamera.actualHeight / (float)currentColorPyramid.rt.height;
            m_PyramidSizeV4F.Set(hdCamera.actualWidth, hdCamera.actualHeight, 1f / hdCamera.actualWidth, 1f / hdCamera.actualHeight);
            m_PyramidScaleLod.Set(scaleX, scaleY, lodCount, 0.0f);
            m_PyramidScale.Set(scaleX, scaleY, 0f, 0f);
            // Warning! Danger!
            // The color pyramid scale is only correct for the most detailed MIP level.
            // For the other MIP levels, due to truncation after division by 2, a row or
            // column of texels may be lost. Since this can happen to BOTH the texture
            // size AND the viewport, (uv * _ColorPyramidScale.xy) can be off by a texel
            // unless the scale is 1 (and it will not be 1 if the texture was resized
            // and is of greater size compared to the viewport).
            cmd.SetGlobalTexture(HDShaderIDs._ColorPyramidTexture, currentColorPyramid);
            cmd.SetGlobalVector(HDShaderIDs._ColorPyramidSize, m_PyramidSizeV4F);
            cmd.SetGlobalVector(HDShaderIDs._ColorPyramidScale, m_PyramidScaleLod);
            PushFullScreenDebugTextureMip(hdCamera, cmd, currentColorPyramid, lodCount, m_PyramidScale, isPreRefraction ? FullScreenDebugMode.PreRefractionColorPyramid : FullScreenDebugMode.FinalColorPyramid);
        }

        void GenerateDepthPyramid(HDCamera hdCamera, CommandBuffer cmd, FullScreenDebugMode debugMode)
        {
            CopyDepthBufferIfNeeded(cmd);

            int mipCount = m_SharedRTManager.GetDepthBufferMipChainInfo().mipLevelCount;

            using (new ProfilingSample(cmd, "Generate Depth Buffer MIP Chain", CustomSamplerId.DepthPyramid.GetSampler()))
            {
                m_MipGenerator.RenderMinDepthPyramid(cmd, m_SharedRTManager.GetDepthTexture(), m_SharedRTManager.GetDepthBufferMipChainInfo());
            }

            float scaleX = hdCamera.actualWidth / (float)m_SharedRTManager.GetDepthTexture().rt.width;
            float scaleY = hdCamera.actualHeight / (float)m_SharedRTManager.GetDepthTexture().rt.height;
            m_PyramidSizeV4F.Set(hdCamera.actualWidth, hdCamera.actualHeight, 1f / hdCamera.actualWidth, 1f / hdCamera.actualHeight);
            m_PyramidScaleLod.Set(scaleX, scaleY, mipCount, 0.0f);
            m_PyramidScale.Set(scaleX, scaleY, 0f, 0f);
            cmd.SetGlobalTexture(HDShaderIDs._DepthPyramidTexture, m_SharedRTManager.GetDepthTexture());
            cmd.SetGlobalVector(HDShaderIDs._DepthPyramidSize, m_PyramidSizeV4F);
            cmd.SetGlobalVector(HDShaderIDs._DepthPyramidScale, m_PyramidScaleLod);
            PushFullScreenDebugTextureMip(hdCamera, cmd, m_SharedRTManager.GetDepthTexture(), mipCount, m_PyramidScale, debugMode);
        }

        void DownsampleDepthForLowResTransparency(HDCamera hdCamera, CommandBuffer cmd)
        {
            var settings = m_Asset.currentPlatformRenderPipelineSettings.lowresTransparentSettings;
            if (!hdCamera.frameSettings.IsEnabled(FrameSettingsField.LowResTransparent))
                return;

            using (new ProfilingSample(cmd, "Downsample Depth Buffer for Low Res Transparency", CustomSamplerId.DownsampleDepth.GetSampler()))
            {
                HDUtils.SetRenderTarget(cmd, m_SharedRTManager.GetLowResDepthBuffer());
                cmd.SetViewport(new Rect(0, 0, hdCamera.actualWidth * 0.5f, hdCamera.actualHeight * 0.5f));
                // TODO: Add option to switch modes at runtime
                if(settings.checkerboardDepthBuffer)
                {
                    m_DownsampleDepthMaterial.EnableKeyword("CHECKERBOARD_DOWNSAMPLE");
                }
                cmd.DrawProcedural(Matrix4x4.identity, m_DownsampleDepthMaterial, 0, MeshTopology.Triangles, 3, 1, null);
            }
        }

        void UpsampleTransparent(HDCamera hdCamera, CommandBuffer cmd)
        {
            var settings = m_Asset.currentPlatformRenderPipelineSettings.lowresTransparentSettings;
            if (!hdCamera.frameSettings.IsEnabled(FrameSettingsField.LowResTransparent))
                return;

            using (new ProfilingSample(cmd, "Upsample Low Res Transparency", CustomSamplerId.UpsampleLowResTransparent.GetSampler()))
            {
                HDUtils.SetRenderTarget(cmd, m_CameraColorBuffer);
                if(settings.upsampleType == LowResTransparentUpsample.Bilinear)
                {
                    m_UpsampleTransparency.EnableKeyword("BILINEAR");
                }
                else if (settings.upsampleType == LowResTransparentUpsample.NearestDepth)
                {
                    m_UpsampleTransparency.EnableKeyword("NEAREST_DEPTH");
                }
                m_UpsampleTransparency.SetTexture(HDShaderIDs._LowResTransparent, m_LowResTransparentBuffer);
                m_UpsampleTransparency.SetTexture(HDShaderIDs._LowResDepthTexture, m_SharedRTManager.GetLowResDepthBuffer());
                cmd.DrawProcedural(Matrix4x4.identity, m_UpsampleTransparency, 0, MeshTopology.Triangles, 3, 1, null);
            }
        }

        public void ApplyDebugDisplaySettings(HDCamera hdCamera, CommandBuffer cmd)
        {
            // See ShaderPassForward.hlsl: for forward shaders, if DEBUG_DISPLAY is enabled and no DebugLightingMode or DebugMipMapMod
            // modes have been set, lighting is automatically skipped (To avoid some crashed due to lighting RT not set on console).
            // However debug mode like colorPickerModes and false color don't need DEBUG_DISPLAY and must work with the lighting.
            // So we will enabled DEBUG_DISPLAY independently

            // Enable globally the keyword DEBUG_DISPLAY on shader that support it with multi-compile
            CoreUtils.SetKeyword(cmd, "DEBUG_DISPLAY", m_CurrentDebugDisplaySettings.IsDebugDisplayEnabled());

            if (m_CurrentDebugDisplaySettings.IsDebugDisplayEnabled() ||
                m_CurrentDebugDisplaySettings.data.colorPickerDebugSettings.colorPickerMode != ColorPickerDebugMode.None)
            {
                // This is for texture streaming
                m_CurrentDebugDisplaySettings.UpdateMaterials();

                var lightingDebugSettings = m_CurrentDebugDisplaySettings.data.lightingDebugSettings;
                var materialDebugSettings = m_CurrentDebugDisplaySettings.data.materialDebugSettings;
                var debugAlbedo = new Vector4(lightingDebugSettings.overrideAlbedo ? 1.0f : 0.0f, lightingDebugSettings.overrideAlbedoValue.r, lightingDebugSettings.overrideAlbedoValue.g, lightingDebugSettings.overrideAlbedoValue.b);
                var debugSmoothness = new Vector4(lightingDebugSettings.overrideSmoothness ? 1.0f : 0.0f, lightingDebugSettings.overrideSmoothnessValue, 0.0f, 0.0f);
                var debugNormal = new Vector4(lightingDebugSettings.overrideNormal ? 1.0f : 0.0f, 0.0f, 0.0f, 0.0f);
                var debugSpecularColor = new Vector4(lightingDebugSettings.overrideSpecularColor ? 1.0f : 0.0f, lightingDebugSettings.overrideSpecularColorValue.r, lightingDebugSettings.overrideSpecularColorValue.g, lightingDebugSettings.overrideSpecularColorValue.b);
                var debugEmissiveColor = new Vector4(lightingDebugSettings.overrideEmissiveColor ? 1.0f : 0.0f, lightingDebugSettings.overrideEmissiveColorValue.r, lightingDebugSettings.overrideEmissiveColorValue.g, lightingDebugSettings.overrideEmissiveColorValue.b);
                var debugTrueMetalColor = new Vector4(materialDebugSettings.materialValidateTrueMetal ? 1.0f : 0.0f, materialDebugSettings.materialValidateTrueMetalColor.r, materialDebugSettings.materialValidateTrueMetalColor.g, materialDebugSettings.materialValidateTrueMetalColor.b);

                cmd.SetGlobalFloatArray(HDShaderIDs._DebugViewMaterial, m_CurrentDebugDisplaySettings.GetDebugMaterialIndexes());
                cmd.SetGlobalInt(HDShaderIDs._DebugLightingMode, (int)m_CurrentDebugDisplaySettings.GetDebugLightingMode());
                cmd.SetGlobalInt(HDShaderIDs._DebugShadowMapMode, (int)m_CurrentDebugDisplaySettings.GetDebugShadowMapMode());
                cmd.SetGlobalInt(HDShaderIDs._DebugMipMapMode, (int)m_CurrentDebugDisplaySettings.GetDebugMipMapMode());
                cmd.SetGlobalInt(HDShaderIDs._DebugMipMapModeTerrainTexture, (int)m_CurrentDebugDisplaySettings.GetDebugMipMapModeTerrainTexture());
                cmd.SetGlobalInt(HDShaderIDs._ColorPickerMode, (int)m_CurrentDebugDisplaySettings.GetDebugColorPickerMode());
                cmd.SetGlobalInt(HDShaderIDs._DebugFullScreenMode, (int)m_CurrentDebugDisplaySettings.data.fullScreenDebugMode);

#if UNITY_EDITOR
                cmd.SetGlobalInt(HDShaderIDs._MatcapMixAlbedo, HDRenderPipelinePreferences.matcapViewMixAlbedo ? 1 : 0);
                cmd.SetGlobalFloat(HDShaderIDs._MatcapViewScale, HDRenderPipelinePreferences.matcapViewScale);
#else
                cmd.SetGlobalInt(HDShaderIDs._MatcapMixAlbedo, 0);
                cmd.SetGlobalFloat(HDShaderIDs._MatcapViewScale, 1.0f);
#endif
                cmd.SetGlobalVector(HDShaderIDs._DebugLightingAlbedo, debugAlbedo);
                cmd.SetGlobalVector(HDShaderIDs._DebugLightingSmoothness, debugSmoothness);
                cmd.SetGlobalVector(HDShaderIDs._DebugLightingNormal, debugNormal);
                cmd.SetGlobalVector(HDShaderIDs._DebugLightingSpecularColor, debugSpecularColor);
                cmd.SetGlobalVector(HDShaderIDs._DebugLightingEmissiveColor, debugEmissiveColor);
                cmd.SetGlobalColor(HDShaderIDs._DebugLightingMaterialValidateHighColor, materialDebugSettings.materialValidateHighColor);
                cmd.SetGlobalColor(HDShaderIDs._DebugLightingMaterialValidateLowColor, materialDebugSettings.materialValidateLowColor);
                cmd.SetGlobalColor(HDShaderIDs._DebugLightingMaterialValidatePureMetalColor, debugTrueMetalColor);

                cmd.SetGlobalVector(HDShaderIDs._MousePixelCoord, HDUtils.GetMouseCoordinates(hdCamera));
                cmd.SetGlobalVector(HDShaderIDs._MouseClickPixelCoord, HDUtils.GetMouseClickCoordinates(hdCamera));
                cmd.SetGlobalTexture(HDShaderIDs._DebugFont, m_Asset.renderPipelineResources.textures.debugFontTex);
                cmd.SetGlobalTexture(HDShaderIDs._DebugMatCapTexture, m_Asset.renderPipelineResources.textures.matcapTex);

                // The DebugNeedsExposure test allows us to set a neutral value if exposure is not needed. This way we don't need to make various tests inside shaders but only in this function.
                cmd.SetGlobalFloat(HDShaderIDs._DebugExposure, m_CurrentDebugDisplaySettings.DebugNeedsExposure() ? lightingDebugSettings.debugExposure : 0.0f);
            }
        }

        public void PushColorPickerDebugTexture(CommandBuffer cmd, HDCamera hdCamera, RTHandleSystem.RTHandle textureID)
        {
            if (m_CurrentDebugDisplaySettings.data.colorPickerDebugSettings.colorPickerMode != ColorPickerDebugMode.None || m_DebugDisplaySettings.data.falseColorDebugSettings.falseColor || m_DebugDisplaySettings.data.lightingDebugSettings.debugLightingMode == DebugLightingMode.LuminanceMeter)
            {
                using (new ProfilingSample(cmd, "Push To Color Picker"))
                {
                    HDUtils.BlitCameraTexture(cmd, textureID, m_DebugColorPickerBuffer);
                }
            }
        }

        bool NeedsFullScreenDebugMode()
        {
            bool fullScreenDebugEnabled = m_CurrentDebugDisplaySettings.data.fullScreenDebugMode != FullScreenDebugMode.None;
            bool lightingDebugEnabled = m_CurrentDebugDisplaySettings.data.lightingDebugSettings.shadowDebugMode == ShadowMapDebugMode.SingleShadow;

            return fullScreenDebugEnabled || lightingDebugEnabled;
        }

        public void PushFullScreenLightingDebugTexture(HDCamera hdCamera, CommandBuffer cmd, RTHandleSystem.RTHandle textureID)
        {
            if (NeedsFullScreenDebugMode() && m_FullScreenDebugPushed == false)
            {
                m_FullScreenDebugPushed = true;
                HDUtils.BlitCameraTexture(cmd, textureID, m_DebugFullScreenTempBuffer);
            }
        }

        public void PushFullScreenDebugTexture(HDCamera hdCamera, CommandBuffer cmd, RTHandleSystem.RTHandle textureID, FullScreenDebugMode debugMode)
        {
            if (debugMode == m_CurrentDebugDisplaySettings.data.fullScreenDebugMode)
            {
                m_FullScreenDebugPushed = true; // We need this flag because otherwise if no full screen debug is pushed (like for example if the corresponding pass is disabled), when we render the result in RenderDebug m_DebugFullScreenTempBuffer will contain potential garbage
                HDUtils.BlitCameraTexture(cmd, textureID, m_DebugFullScreenTempBuffer);
            }
        }

        void PushFullScreenDebugTextureMip(HDCamera hdCamera, CommandBuffer cmd, RTHandleSystem.RTHandle texture, int lodCount, Vector4 scaleBias, FullScreenDebugMode debugMode)
        {
            if (debugMode == m_CurrentDebugDisplaySettings.data.fullScreenDebugMode)
            {
                var mipIndex = Mathf.FloorToInt(m_CurrentDebugDisplaySettings.data.fullscreenDebugMip * (lodCount));

                m_FullScreenDebugPushed = true; // We need this flag because otherwise if no full screen debug is pushed (like for example if the corresponding pass is disabled), when we render the result in RenderDebug m_DebugFullScreenTempBuffer will contain potential garbage
                HDUtils.BlitCameraTexture(cmd, texture, m_DebugFullScreenTempBuffer, scaleBias, mipIndex);
            }
        }

        void RenderDebug(HDCamera hdCamera, CommandBuffer cmd, CullingResults cullResults)
        {
            // We don't want any overlay for these kind of rendering
            if (hdCamera.camera.cameraType == CameraType.Reflection || hdCamera.camera.cameraType == CameraType.Preview)
                return;

            // Render Debug are only available in dev builds and we always render them in the same RT
            HDUtils.SetRenderTarget(cmd, m_IntermediateAfterPostProcessBuffer, m_SharedRTManager.GetDepthStencilBuffer());

            using (new ProfilingSample(cmd, "Debug", CustomSamplerId.RenderDebug.GetSampler()))
            {
                // First render full screen debug texture
                if (NeedsFullScreenDebugMode() && m_FullScreenDebugPushed)
                {
                    m_FullScreenDebugPushed = false;
                    m_DebugFullScreenPropertyBlock.SetTexture(HDShaderIDs._DebugFullScreenTexture, m_DebugFullScreenTempBuffer);
                    m_DebugFullScreenPropertyBlock.SetFloat(HDShaderIDs._FullScreenDebugMode, (float)m_CurrentDebugDisplaySettings.data.fullScreenDebugMode);
                    HDUtils.PackedMipChainInfo info = m_SharedRTManager.GetDepthBufferMipChainInfo();
                    m_DebugFullScreenPropertyBlock.SetInt(HDShaderIDs._DebugDepthPyramidMip, (int)(m_CurrentDebugDisplaySettings.data.fullscreenDebugMip * info.mipLevelCount));
                    m_DebugFullScreenPropertyBlock.SetBuffer(HDShaderIDs._DebugDepthPyramidOffsets, info.GetOffsetBufferData(m_DepthPyramidMipLevelOffsetsBuffer));
                    m_DebugFullScreenPropertyBlock.SetInt(HDShaderIDs._DebugContactShadowLightIndex, (int)(m_CurrentDebugDisplaySettings.data.fullScreenContactShadowLightIndex));

                    HDUtils.DrawFullScreen(cmd, m_DebugFullScreen, m_IntermediateAfterPostProcessBuffer, m_DebugFullScreenPropertyBlock, 0);
                    PushColorPickerDebugTexture(cmd, hdCamera, m_IntermediateAfterPostProcessBuffer);
                }

                // Then overlays
                HDUtils.ResetOverlay();
                float x = 0.0f;
                float overlayRatio = m_CurrentDebugDisplaySettings.data.debugOverlayRatio;
                float overlaySize = Math.Min(hdCamera.actualHeight, hdCamera.actualWidth) * overlayRatio;
                float y = hdCamera.actualHeight - overlaySize;

                var lightingDebug = m_CurrentDebugDisplaySettings.data.lightingDebugSettings;

                if (lightingDebug.displaySkyReflection)
                {
                    var skyReflection = m_SkyManager.skyReflection;
                    m_SharedPropertyBlock.SetTexture(HDShaderIDs._InputCubemap, skyReflection);
                    m_SharedPropertyBlock.SetFloat(HDShaderIDs._Mipmap, lightingDebug.skyReflectionMipmap);
                    m_SharedPropertyBlock.SetFloat(HDShaderIDs._DebugExposure, lightingDebug.debugExposure);
                    cmd.SetViewport(new Rect(x, y, overlaySize, overlaySize));
                    cmd.DrawProcedural(Matrix4x4.identity, m_DebugDisplayLatlong, 0, MeshTopology.Triangles, 3, 1, m_SharedPropertyBlock);
                    HDUtils.NextOverlayCoord(ref x, ref y, overlaySize, overlaySize, hdCamera);
                }

#if ENABLE_RAYTRACING
                m_RayTracingManager.rayCountManager.EvaluateRayCount(cmd, hdCamera);
#endif

                m_LightLoop.RenderDebugOverlay(hdCamera, cmd, m_CurrentDebugDisplaySettings, ref x, ref y, overlaySize, hdCamera.actualWidth, cullResults, m_IntermediateAfterPostProcessBuffer);

                DecalSystem.instance.RenderDebugOverlay(hdCamera, cmd, m_CurrentDebugDisplaySettings, ref x, ref y, overlaySize, hdCamera.actualWidth);

                if (m_CurrentDebugDisplaySettings.data.colorPickerDebugSettings.colorPickerMode != ColorPickerDebugMode.None || m_CurrentDebugDisplaySettings.data.falseColorDebugSettings.falseColor || m_CurrentDebugDisplaySettings.data.lightingDebugSettings.debugLightingMode == DebugLightingMode.LuminanceMeter)
                {
                    ColorPickerDebugSettings colorPickerDebugSettings = m_CurrentDebugDisplaySettings.data.colorPickerDebugSettings;
                    FalseColorDebugSettings falseColorDebugSettings = m_CurrentDebugDisplaySettings.data.falseColorDebugSettings;
                    var falseColorThresholds = new Vector4(falseColorDebugSettings.colorThreshold0, falseColorDebugSettings.colorThreshold1, falseColorDebugSettings.colorThreshold2, falseColorDebugSettings.colorThreshold3);

                    // Here we have three cases:
                    // - Material debug is enabled, this is the buffer we display
                    // - Otherwise we display the HDR buffer before postprocess and distortion
                    // - If fullscreen debug is enabled we always use it

                    cmd.SetGlobalTexture(HDShaderIDs._DebugColorPickerTexture, m_DebugColorPickerBuffer); // No SetTexture with RenderTarget identifier... so use SetGlobalTexture
                    // TODO: Replace with command buffer call when available
                    m_DebugColorPicker.SetColor(HDShaderIDs._ColorPickerFontColor, colorPickerDebugSettings.fontColor);
                    m_DebugColorPicker.SetInt(HDShaderIDs._FalseColorEnabled, falseColorDebugSettings.falseColor ? 1 : 0);
                    m_DebugColorPicker.SetVector(HDShaderIDs._FalseColorThresholds, falseColorThresholds);
                    // The material display debug perform sRGBToLinear conversion as the final blit currently hardcodes a linearToSrgb conversion. As when we read with color picker this is not done,
                    // we perform it inside the color picker shader. But we shouldn't do it for HDR buffer.
                    m_DebugColorPicker.SetFloat(HDShaderIDs._ApplyLinearToSRGB, m_CurrentDebugDisplaySettings.IsDebugMaterialDisplayEnabled() ? 1.0f : 0.0f);
                    // Everything we have capture is flipped (as it happen before FinalPass/postprocess/Blit. So if we are not in SceneView
                    // (i.e. we have perform a flip, we need to flip the input texture) + we need to handle the case were we debug a fullscreen pass that have already perform the flip

                    HDUtils.DrawFullScreen(cmd, m_DebugColorPicker, m_IntermediateAfterPostProcessBuffer, m_DebugFullScreenPropertyBlock, 0);
                }
            }
        }

        void ClearBuffers(HDCamera hdCamera, CommandBuffer cmd)
        {
            bool msaa = hdCamera.frameSettings.IsEnabled(FrameSettingsField.MSAA);

            using (new ProfilingSample(cmd, "ClearBuffers", CustomSamplerId.ClearBuffers.GetSampler()))
            {
                // We clear only the depth buffer, no need to clear the various color buffer as we overwrite them.
                // Clear depth/stencil and init buffers
                using (new ProfilingSample(cmd, "Clear Depth/Stencil", CustomSamplerId.ClearDepthStencil.GetSampler()))
                {
                    if (hdCamera.clearDepth)
                    {
                        HDUtils.SetRenderTarget(cmd, msaa ? m_CameraColorMSAABuffer : m_CameraColorBuffer, m_SharedRTManager.GetDepthStencilBuffer(msaa), ClearFlag.Depth);
                        if (hdCamera.frameSettings.IsEnabled(FrameSettingsField.MSAA))
                        {
                            HDUtils.SetRenderTarget(cmd, m_SharedRTManager.GetDepthTexture(true), m_SharedRTManager.GetDepthStencilBuffer(true), ClearFlag.Color, Color.black);
                        }
                    }
                    m_IsDepthBufferCopyValid = false;
                }

                // Clear the HDR target
                using (new ProfilingSample(cmd, "Clear HDR target", CustomSamplerId.ClearHDRTarget.GetSampler()))
                {
                    if (hdCamera.clearColorMode == HDAdditionalCameraData.ClearColorMode.Color ||
                        // If the luxmeter is enabled, the sky isn't rendered so we clear the background color
                        m_CurrentDebugDisplaySettings.data.lightingDebugSettings.debugLightingMode == DebugLightingMode.LuxMeter ||
                        // If the matcap view is enabled, the sky isn't updated so we clear the background color
                        m_CurrentDebugDisplaySettings.data.lightingDebugSettings.debugLightingMode == DebugLightingMode.MatcapView ||
                        // If we want the sky but the sky don't exist, still clear with background color
                        (hdCamera.clearColorMode == HDAdditionalCameraData.ClearColorMode.Sky && !m_SkyManager.IsVisualSkyValid()) ||
                        // Special handling for Preview we force to clear with background color (i.e black)
                        // Note that the sky use in this case is the last one setup. If there is no scene or game, there is no sky use as reflection in the preview
                        HDUtils.IsRegularPreviewCamera(hdCamera.camera)
                        )
                    {
                        Color clearColor = hdCamera.backgroundColorHDR;

                        // We set the background color to black when the luxmeter is enabled to avoid picking the sky color
                        if (m_CurrentDebugDisplaySettings.data.lightingDebugSettings.debugLightingMode == DebugLightingMode.LuxMeter ||
                            m_CurrentDebugDisplaySettings.data.lightingDebugSettings.debugLightingMode == DebugLightingMode.MatcapView)
                            clearColor = Color.black;

                        HDUtils.SetRenderTarget(cmd, msaa ? m_CameraColorMSAABuffer : m_CameraColorBuffer, m_SharedRTManager.GetDepthStencilBuffer(msaa), ClearFlag.Color, clearColor);

                    }
                }

                if (hdCamera.frameSettings.IsEnabled(FrameSettingsField.SubsurfaceScattering))
                {
                    using (new ProfilingSample(cmd, "Clear SSS Lighting Buffer", CustomSamplerId.ClearSssLightingBuffer.GetSampler()))
                    {
                        HDUtils.SetRenderTarget(cmd, msaa ? m_CameraSssDiffuseLightingMSAABuffer : m_CameraSssDiffuseLightingBuffer, ClearFlag.Color, Color.clear);
                    }
                }

                if (hdCamera.frameSettings.IsEnabled(FrameSettingsField.SSR))
                {
                    using (new ProfilingSample(cmd, "Clear SSR Buffers", CustomSamplerId.ClearSsrBuffers.GetSampler()))
                    {
                        // In practice, these textures are sparse (mostly black). Therefore, clearing them is fast (due to CMASK),
                        // and much faster than fully overwriting them from within SSR shaders.
                        // HDUtils.SetRenderTarget(cmd, hdCamera, m_SsrDebugTexture,    ClearFlag.Color, Color.clear);
                        HDUtils.SetRenderTarget(cmd, m_SsrHitPointTexture, ClearFlag.Color, Color.clear);
                        HDUtils.SetRenderTarget(cmd, m_SsrLightingTexture, ClearFlag.Color, Color.clear);
                    }
                }

                // We don't need to clear the GBuffers as scene is rewrite and we are suppose to only access valid data (invalid data are tagged with stencil as StencilLightingUsage.NoLighting),
                // This is to save some performance
                if (hdCamera.frameSettings.litShaderMode == LitShaderMode.Deferred)
                {
                    using (new ProfilingSample(cmd, "Clear GBuffer", CustomSamplerId.ClearGBuffer.GetSampler()))
                    {
                        // We still clear in case of debug mode or on demand
                        if (m_CurrentDebugDisplaySettings.IsDebugDisplayEnabled() || hdCamera.frameSettings.IsEnabled(FrameSettingsField.ClearGBuffers))
                        {
                            HDUtils.SetRenderTarget(cmd, m_GbufferManager.GetBuffersRTI(), m_SharedRTManager.GetDepthStencilBuffer(), ClearFlag.Color, Color.clear);
                        }

                        // If we are in deferred mode and the ssr is enabled, we need to make sure that the second gbuffer is cleared given that we are using that information for
                        // clear coat selection
                        if (hdCamera.frameSettings.IsEnabled(FrameSettingsField.SSR))
                        {
                            HDUtils.SetRenderTarget(cmd, m_GbufferManager.GetBuffer(2), m_SharedRTManager.GetDepthStencilBuffer(), ClearFlag.Color, Color.black);
                        }
                    }
                }
            }
        }

        void RenderPostProcess(CullingResults cullResults, HDCamera hdCamera, RenderTargetIdentifier finalRT, ScriptableRenderContext renderContext, CommandBuffer cmd)
        {
            // Y-Flip needs to happen during the post process pass only if it's the final pass and is the regular game view
            // SceneView flip is handled by the editor internal code and GameView rendering into render textures should not be flipped in order to respect Unity texture coordinates convention
            bool flipInPostProcesses = HDUtils.PostProcessIsFinalPass() && (hdCamera.flipYMode == HDAdditionalCameraData.FlipYMode.ForceFlipY || hdCamera.isMainGameView);
            RenderTargetIdentifier destination = HDUtils.PostProcessIsFinalPass() ? finalRT : m_IntermediateAfterPostProcessBuffer;

            // We render AfterPostProcess objects first into a separate buffer that will be composited in the final post process pass
            RenderAfterPostProcess(cullResults, hdCamera, renderContext, cmd);

            // Set the depth buffer to the main one to avoid missing out on transparent depth for post process.
            cmd.SetGlobalTexture(HDShaderIDs._CameraDepthTexture, m_SharedRTManager.GetDepthStencilBuffer());

            // Post-processes output straight to the backbuffer
            m_PostProcessSystem.Render(
                cmd: cmd,
                camera: hdCamera,
                blueNoise: m_BlueNoise,
                colorBuffer: m_CameraColorBuffer,
                afterPostProcessTexture: GetAfterPostProcessOffScreenBuffer(),
                lightingBuffer: null,
                finalRT: destination,
                depthBuffer: m_SharedRTManager.GetDepthStencilBuffer(),
                flipY: flipInPostProcesses
            );
        }


        RTHandleSystem.RTHandle GetAfterPostProcessOffScreenBuffer()
        {
            if (currentPlatformRenderPipelineSettings.supportedLitShaderMode == RenderPipelineSettings.SupportedLitShaderMode.ForwardOnly)
                return m_SSSBufferManager.GetSSSBuffer(0);
            else
                return m_GbufferManager.GetBuffer(0);
        }


        void RenderAfterPostProcess(CullingResults cullResults, HDCamera hdCamera, ScriptableRenderContext renderContext, CommandBuffer cmd)
        {
            if (!hdCamera.frameSettings.IsEnabled(FrameSettingsField.AfterPostprocess))
                return;

            using (new ProfilingSample(cmd, "After Post-process", CustomSamplerId.AfterPostProcessing.GetSampler()))
            {
                // Note about AfterPostProcess and TAA:
                // When TAA is enabled rendering is jittered and then resolved during the post processing pass.
                // It means that any rendering done after post processing need to disable jittering. This is what we do with hdCamera.UpdateViewConstants(false);
                // The issue is that the only available depth buffer is jittered so pixels would wobble around depth tested edges.
                // In order to avoid that we decide that objects rendered after Post processes while TAA is active will not benefit from the depth buffer so we disable it.
                bool taaEnabled = hdCamera.IsTAAEnabled();
                hdCamera.UpdateAllViewConstants(false);
                hdCamera.SetupGlobalParams(cmd, m_Time, m_LastTime, m_FrameCount);

                // Here we share GBuffer albedo buffer since it's not needed anymore
                if (taaEnabled)
                    HDUtils.SetRenderTarget(cmd, GetAfterPostProcessOffScreenBuffer(), clearFlag: ClearFlag.Color, clearColor: Color.black);
                else
                    HDUtils.SetRenderTarget(cmd, GetAfterPostProcessOffScreenBuffer(), m_SharedRTManager.GetDepthStencilBuffer(), clearFlag: ClearFlag.Color, clearColor: Color.black);

                cmd.SetGlobalInt(HDShaderIDs._OffScreenRendering, 1);
                var opaqueRendererList = CreateOpaqueRendererList(cullResults, hdCamera.camera, HDShaderPassNames.s_ForwardOnlyName, renderQueueRange: HDRenderQueue.k_RenderQueue_AfterPostProcessOpaque);
                DrawOpaqueRendererList(renderContext, cmd, hdCamera.frameSettings, opaqueRendererList);
                // Setup off-screen transparency here
                var transparentRendererList = CreateTransparentRendererList(cullResults, hdCamera.camera, HDShaderPassNames.s_ForwardOnlyName, renderQueueRange: HDRenderQueue.k_RenderQueue_AfterPostProcessTransparent);
                DrawTransparentRendererList(renderContext, cmd, hdCamera.frameSettings, transparentRendererList);
                cmd.SetGlobalInt(HDShaderIDs._OffScreenRendering, 0);
            }
        }

        void SendGraphicsBuffers(CommandBuffer cmd, HDCamera hdCamera)
        {
            bool needNormalBuffer = false;
            Texture normalBuffer = null;
            bool needDepthBuffer = false;
            Texture depthBuffer = null;

            // Figure out which client systems need which buffers
            // Only VFX systems for now
            VFX.VFXCameraBufferTypes neededVFXBuffers = VFX.VFXManager.IsCameraBufferNeeded(hdCamera.camera);
            needNormalBuffer |= (neededVFXBuffers & VFX.VFXCameraBufferTypes.Normal) != 0;
            needDepthBuffer |= (neededVFXBuffers & VFX.VFXCameraBufferTypes.Depth) != 0;

            // Here if needed for this particular camera, we allocate history buffers.
            // Only one is needed here because the main buffer used for rendering is separate.
            // Ideally, we should double buffer the main rendering buffer but since we don't know in advance if history is going to be needed, it would be a big waste of memory.
            if (needNormalBuffer)
            {
                RTHandleSystem.RTHandle mainNormalBuffer = m_SharedRTManager.GetNormalBuffer();
                RTHandleSystem.RTHandle Allocator(string id, int frameIndex, RTHandleSystem rtHandleSystem)
                {
                    return rtHandleSystem.Alloc(Vector2.one, colorFormat: mainNormalBuffer.rt.graphicsFormat, enableRandomWrite: mainNormalBuffer.rt.enableRandomWrite, name: $"Normal History Buffer"
                    );
                }

                normalBuffer = hdCamera.GetCurrentFrameRT((int)HDCameraFrameHistoryType.Normal) ?? hdCamera.AllocHistoryFrameRT((int)HDCameraFrameHistoryType.Normal, Allocator, 1);
                cmd.CopyTexture(mainNormalBuffer, 0, 0, 0, 0, hdCamera.actualWidth, hdCamera.actualHeight, normalBuffer, 0, 0, 0, 0);
            }

            if (needDepthBuffer)
            {
                RTHandleSystem.RTHandle mainDepthBuffer = m_SharedRTManager.GetDepthTexture();
                RTHandleSystem.RTHandle Allocator(string id, int frameIndex, RTHandleSystem rtHandleSystem)
                {
                    return rtHandleSystem.Alloc(Vector2.one, colorFormat: mainDepthBuffer.rt.graphicsFormat, enableRandomWrite: mainDepthBuffer.rt.enableRandomWrite, name: $"Depth History Buffer"
                    );
                }

                depthBuffer = hdCamera.GetCurrentFrameRT((int)HDCameraFrameHistoryType.Depth) ?? hdCamera.AllocHistoryFrameRT((int)HDCameraFrameHistoryType.Depth, Allocator, 1);
                cmd.CopyTexture(mainDepthBuffer, 0, 0, 0, 0, hdCamera.actualWidth, hdCamera.actualHeight, depthBuffer, 0, 0, 0, 0);
            }

            // Send buffers to client.
            // For now, only VFX systems
            if ((neededVFXBuffers & VFX.VFXCameraBufferTypes.Depth) != 0)
            {
                VFX.VFXManager.SetCameraBuffer(hdCamera.camera, VFX.VFXCameraBufferTypes.Depth, depthBuffer, 0, 0, hdCamera.actualWidth, hdCamera.actualHeight);
            }

            if ((neededVFXBuffers & VFX.VFXCameraBufferTypes.Normal) != 0)
            {
                VFX.VFXManager.SetCameraBuffer(hdCamera.camera, VFX.VFXCameraBufferTypes.Normal, normalBuffer, 0, 0, hdCamera.actualWidth, hdCamera.actualHeight);
            }

            if ((neededVFXBuffers & VFX.VFXCameraBufferTypes.Color) != 0)
            {
                var colorBuffer = hdCamera.GetCurrentFrameRT((int)HDCameraFrameHistoryType.ColorBufferMipChain);
                VFX.VFXManager.SetCameraBuffer(hdCamera.camera, VFX.VFXCameraBufferTypes.Color, colorBuffer, 0, 0, hdCamera.actualWidth, hdCamera.actualHeight);
            }
        }
    }
}<|MERGE_RESOLUTION|>--- conflicted
+++ resolved
@@ -4,11 +4,7 @@
 using System.Diagnostics;
 using System.Linq;
 using UnityEngine.Experimental.GlobalIllumination;
-<<<<<<< HEAD
 using UnityEngine.Experimental.VoxelizedShadows; //seongdae;vxsm
-using UnityEngine;
-=======
->>>>>>> fad8924f
 
 namespace UnityEngine.Experimental.Rendering.HDPipeline
 {
@@ -109,14 +105,9 @@
         RTHandleSystem.RTHandle m_CameraColorBuffer;
         RTHandleSystem.RTHandle m_CameraSssDiffuseLightingBuffer;
 
-<<<<<<< HEAD
-        //RTHandleSystem.RTHandle m_ScreenSpaceShadowsBuffer; //seongdae;vxsm;origin
-        RTHandleSystem.RTHandle m_ScreenSpaceContactShadowsBuffer; //seongdae;vxsm
-        RTHandleSystem.RTHandle m_ScreenSpaceVxShadowsBuffer; //seongdae;vxsm
-=======
         RTHandleSystem.RTHandle m_ContactShadowBuffer;
+        RTHandleSystem.RTHandle m_VxShadowBuffer; //seongdae;vxsm
         RTHandleSystem.RTHandle m_ScreenSpaceShadowsBuffer;
->>>>>>> fad8924f
         RTHandleSystem.RTHandle m_DistortionBuffer;
 
         RTHandleSystem.RTHandle m_LowResTransparentBuffer;
@@ -458,16 +449,9 @@
 
             m_DistortionBuffer = RTHandles.Alloc(Vector2.one, filterMode: FilterMode.Point, colorFormat: Builtin.GetDistortionBufferFormat(), xrInstancing: true, useDynamicScale: true, name: "Distortion");
 
-<<<<<<< HEAD
-            // TODO: For MSAA, we'll need to add a Draw path in order to support MSAA properly
-            // Use RG16 as we only have one deferred directional and one screen space shadow light currently
-            //m_ScreenSpaceShadowsBuffer = RTHandles.Alloc(Vector2.one, filterMode: FilterMode.Point, colorFormat: GraphicsFormat.R32_UInt, enableRandomWrite: true, xrInstancing: true, useDynamicScale: true, name: "ScreenSpaceShadowsBuffer"); //seongdae;vxsm;origin
-            m_ScreenSpaceContactShadowsBuffer = RTHandles.Alloc(Vector2.one, filterMode: FilterMode.Point, colorFormat: GraphicsFormat.R32_UInt, enableRandomWrite: true, xrInstancing: true, useDynamicScale: true, name: "ScreenSpaceContactShadowsBuffer"); //seongdae;vxsm
-            m_ScreenSpaceVxShadowsBuffer = RTHandles.Alloc(Vector2.one, filterMode: FilterMode.Point, colorFormat: GraphicsFormat.R16_UInt, enableRandomWrite: true, xrInstancing: true, useDynamicScale: true, name: "ScreenSpaceVxShadowsBuffer"); //seongdae;vxsm
-=======
             m_ContactShadowBuffer = RTHandles.Alloc(Vector2.one, filterMode: FilterMode.Point, colorFormat: GraphicsFormat.R32_UInt, enableRandomWrite: true, xrInstancing: true, useDynamicScale: true, name: "ContactShadowsBuffer");
+            m_VxShadowBuffer = RTHandles.Alloc(Vector2.one, filterMode: FilterMode.Point, colorFormat: GraphicsFormat.R16_SFloat, enableRandomWrite: true, xrInstancing: true, useDynamicScale: true, name: "VxShadowsBuffer"); //seongdae;vxsm
             m_ScreenSpaceShadowsBuffer = RTHandles.Alloc(Vector2.one, filterMode: FilterMode.Point, colorFormat: GraphicsFormat.R16_SFloat, enableRandomWrite: false, xrInstancing: true, useDynamicScale: true, name: "ScreenSpaceShadowsBuffer");
->>>>>>> fad8924f
 
             if (m_Asset.currentPlatformRenderPipelineSettings.lowresTransparentSettings.enabled)
             {
@@ -508,14 +492,9 @@
             RTHandles.Release(m_CameraSssDiffuseLightingBuffer);
 
             RTHandles.Release(m_DistortionBuffer);
-<<<<<<< HEAD
-            //RTHandles.Release(m_ScreenSpaceShadowsBuffer); //seongdae;vxsm;origin
-            RTHandles.Release(m_ScreenSpaceContactShadowsBuffer); //seongdae;vxsm
-            RTHandles.Release(m_ScreenSpaceVxShadowsBuffer); //seongdae;vxsm
-=======
             RTHandles.Release(m_ContactShadowBuffer);
+            RTHandles.Release(m_VxShadowBuffer); //seongdae;vxsm
             RTHandles.Release(m_ScreenSpaceShadowsBuffer);
->>>>>>> fad8924f
 
             RTHandles.Release(m_LowResTransparentBuffer);
 
@@ -1714,19 +1693,13 @@
                 // When debug is enabled we need to clear otherwise we may see non-shadows areas with stale values.
                 if (hdCamera.frameSettings.IsEnabled(FrameSettingsField.ContactShadows) && m_CurrentDebugDisplaySettings.data.fullScreenDebugMode == FullScreenDebugMode.ContactShadows)
                 {
-<<<<<<< HEAD
-                    //HDUtils.SetRenderTarget(cmd, m_ScreenSpaceShadowsBuffer, ClearFlag.Color, Color.clear); //seongdae;vxsm;origin
-                    HDUtils.SetRenderTarget(cmd, m_ScreenSpaceContactShadowsBuffer, ClearFlag.Color, Color.clear); //seongdae;vxsm
+                    HDUtils.SetRenderTarget(cmd, m_ContactShadowBuffer, ClearFlag.Color, Color.clear);
                 }
                 //seongdae;vxsm
                 //if (hdCamera.frameSettings.IsEnabled(FrameSettingsField.VxShadows) && m_CurrentDebugDisplaySettings.data.fullScreenDebugMode == FullScreenDebugMode.VxShadows)
                 if (false)
                 {
-                    HDUtils.SetRenderTarget(cmd, m_ScreenSpaceVxShadowsBuffer, ClearFlag.Color, Color.clear);
-=======
-                    HDUtils.SetRenderTarget(cmd, m_ContactShadowBuffer, ClearFlag.Color, Color.clear);
->>>>>>> fad8924f
-                }
+                    HDUtils.SetRenderTarget(cmd, m_VxShadowBuffer, ClearFlag.Color, Color.clear);
                 //seongdae;vxsm
 
 #if ENABLE_RAYTRACING
@@ -1839,13 +1812,8 @@
                     {
                         m_LightLoop.BuildGPULightLists(hdCamera, cmd, m_SharedRTManager.GetDepthStencilBuffer(hdCamera.frameSettings.IsEnabled(FrameSettingsField.MSAA)), m_SharedRTManager.GetStencilBufferCopy(), m_SkyManager.IsLightingSkyValid());
                     }
-<<<<<<< HEAD
-
-                    RenderScreenSpaceShadows();
-=======
-                    
+
                     RenderContactShadows();
->>>>>>> fad8924f
                 }
 
                 // Contact shadows needs the light loop so we do them after the build light list
@@ -1958,12 +1926,13 @@
 
                     void Callback()
                     {
-<<<<<<< HEAD
-                        //m_LightLoop.SetScreenSpaceShadowsTexture(hdCamera, m_ScreenSpaceShadowsBuffer, cmd); //seongdae;vxsm;origin
-                        //PushFullScreenDebugTexture(hdCamera, cmd, m_ScreenSpaceShadowsBuffer, FullScreenDebugMode.ContactShadows); //seongdae;vxsm;origin
-                        m_LightLoop.SetScreenSpaceContactShadowsTexture(hdCamera, m_ScreenSpaceContactShadowsBuffer, cmd); //seongdae;vxsm
-                        PushFullScreenDebugTexture(hdCamera, cmd, m_ScreenSpaceContactShadowsBuffer, FullScreenDebugMode.ContactShadows); //seongdae;vxsm
-                    }
+                        m_LightLoop.SetContactShadowsTexture(hdCamera, m_ContactShadowBuffer, cmd);
+                        PushFullScreenDebugTexture(hdCamera, cmd, m_ContactShadowBuffer, FullScreenDebugMode.ContactShadows);
+                    }
+                }
+                else
+                {
+                    m_LightLoop.SetContactShadowsTexture(hdCamera, m_ContactShadowBuffer, cmd);
                 }
                 //seongdae;vxsm
                 if (hdCamera.frameSettings.VxShadowsRunAsync())
@@ -1972,22 +1941,15 @@
 
                     void Callback()
                     {
-                        m_LightLoop.SetScreenSpaceVxShadowsTexture(hdCamera, m_ScreenSpaceVxShadowsBuffer, cmd);
-                        PushFullScreenDebugTexture(hdCamera, cmd, m_ScreenSpaceVxShadowsBuffer, FullScreenDebugMode.VxShadows);
-                    }
+                        m_LightLoop.SetVxShadowsTexture(hdCamera, m_VxShadowBuffer, cmd);
+                        PushFullScreenDebugTexture(hdCamera, cmd, m_VxShadowBuffer, FullScreenDebugMode.VxShadows);
+                    }
+                }
+                else
+                {
+                    m_LightLoop.SetVxShadowsTexture(hdCamera, m_VxShadowBuffer, cmd);
                 }
                 //seongdae;vxsm
-=======
-                        m_LightLoop.SetContactShadowsTexture(hdCamera, m_ContactShadowBuffer, cmd);
-                        PushFullScreenDebugTexture(hdCamera, cmd, m_ContactShadowBuffer, FullScreenDebugMode.ContactShadows);
-                    }
-                }
-                else
-                {
-                    m_LightLoop.SetContactShadowsTexture(hdCamera, m_ContactShadowBuffer, cmd);
-                }
-
->>>>>>> fad8924f
 
                 if (hdCamera.frameSettings.SSRRunsAsync())
                 {
@@ -3079,14 +3041,10 @@
                 // If there is a ray-tracing environment and the feature is enabled we want to push these objects to the transparent postpass (they are not rendered in the first call because they are not in the generic transparent render queue)
                 HDRaytracingEnvironment currentEnv = m_RayTracingManager.CurrentEnvironment();
                 if (currentEnv != null && currentEnv.raytracedObjects)
-<<<<<<< HEAD
-                    RenderTransparentRenderList(cullResults, hdCamera, renderContext, cmd, m_TransparentDepthPostpassNames, inRenderQueueRange : HDRenderQueue.k_RenderQueue_AllTransparentRaytracing);
-=======
                 {
                     var rendererListRT = CreateTransparentRendererList(cullResults, hdCamera.camera, m_TransparentDepthPostpassNames, renderQueueRange: HDRenderQueue.k_RenderQueue_AllTransparentRaytracing);
                     DrawTransparentRendererList(renderContext, cmd, hdCamera.frameSettings, rendererListRT);
                 }
->>>>>>> fad8924f
 #endif
             }
         }
