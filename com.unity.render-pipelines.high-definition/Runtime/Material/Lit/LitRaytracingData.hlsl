#include "Packages/com.unity.render-pipelines.high-definition/Runtime/Material/MaterialUtilities.hlsl"
#include "Packages/com.unity.render-pipelines.high-definition/Runtime/Material/BuiltinUtilities.hlsl"
#include "Packages/com.unity.render-pipelines.high-definition/Runtime/RenderPipeline/Raytracing/Shaders/RaytracingCommon.hlsl"

float2 GetIntersectionTextureCoordinates(FragInputs input, float4 uvMask, float2 tiling, float2 offset, float worldScale)
{
#if defined(_MAPPING_PLANAR) || defined(_MAPPING_TRIPLANAR)
    // Triplanar mapping will default to planar
    float2 uv = GetAbsolutePositionWS(input.positionRWS).xz * worldScale;
#else
    // Traditional UV mapping
    float2 uv = uvMask.x * input.texCoord0.xy +
                uvMask.y * input.texCoord1.xy +
                uvMask.z * input.texCoord2.xy +
                uvMask.w * input.texCoord3.xy;
#endif

    // Apply tiling and offset
    uv = uv * tiling + offset;

    return uv;
}

float GetIntersectionTextureArea(IntersectionVertex input, float4 uvMask, float2 tiling, float worldScale)
{
#if defined(_MAPPING_PLANAR) || defined(_MAPPING_TRIPLANAR)
    // Triplanar mapping will default to planar
    float area = input.triangleArea * worldScale * worldScale;
#else
    // Traditional UV mapping
    float area = uvMask.x * input.texCoord0Area +
                 uvMask.y * input.texCoord1Area +
                 uvMask.z * input.texCoord2Area +
                 uvMask.w * input.texCoord3Area;
#endif

    // Apply tiling factor to the tex coord area
    area *= tiling.x * tiling.y;

    return area;
}

bool GetSurfaceDataFromIntersection(FragInputs input, float3 V, PositionInputs posInput, IntersectionVertex intersectionVertex, RayCone rayCone, out SurfaceData surfaceData, out BuiltinData builtinData)
{
#ifdef _DOUBLESIDED_ON
    float3 doubleSidedConstants = _DoubleSidedConstants.xyz;
#else
    float3 doubleSidedConstants = float3(1.0, 1.0, 1.0);
#endif

    ApplyDoubleSidedFlipOrMirror(input, doubleSidedConstants); // Apply double sided flip on the vertex normal

    // Initial value of the material features
    surfaceData.materialFeatures = MATERIALFEATUREFLAGS_LIT_STANDARD;

#ifdef _MATERIAL_FEATURE_SUBSURFACE_SCATTERING
    surfaceData.materialFeatures |= MATERIALFEATUREFLAGS_LIT_SUBSURFACE_SCATTERING;
#endif
#ifdef _MATERIAL_FEATURE_TRANSMISSION
    surfaceData.materialFeatures |= MATERIALFEATUREFLAGS_LIT_TRANSMISSION;
#endif
#ifdef _MATERIAL_FEATURE_ANISOTROPY
    surfaceData.materialFeatures |= MATERIALFEATUREFLAGS_LIT_ANISOTROPY;
#endif
#ifdef _MATERIAL_FEATURE_CLEAR_COAT
    surfaceData.materialFeatures |= MATERIALFEATUREFLAGS_LIT_CLEAR_COAT;
#endif
#ifdef _MATERIAL_FEATURE_IRIDESCENCE
    surfaceData.materialFeatures |= MATERIALFEATUREFLAGS_LIT_IRIDESCENCE;
#endif
#ifdef _MATERIAL_FEATURE_SPECULAR_COLOR
    surfaceData.materialFeatures |= MATERIALFEATUREFLAGS_LIT_SPECULAR_COLOR;
#endif

    // Generate the primary UV coordinates and area
    const float2 uvBase = GetIntersectionTextureCoordinates(input, _UVMappingMask, _BaseColorMap_ST.xy, _BaseColorMap_ST.zw, _TexWorldScale);

    // Compute base LOD for all textures (all using the same UV parameterization)
    #ifdef USE_RAY_CONE_LOD
    // Convert the cone width to object space, since it is the space we computed primitive areas in
    const float3x3 worldToObject = (float3x3)WorldToObject3x4();
    const float3 scale3 = float3(length(worldToObject[0]), length(worldToObject[1]), length(worldToObject[2]));
    const float coneWidthOS = rayCone.width * (scale3.x + scale3.y + scale3.z) / 3;
<<<<<<< HEAD
    const float uvArea = GetIntersectionTextureArea(intersectionVertice, _UVMappingMask, _BaseColorMap_ST.xy, _TexWorldScale);
    const float baseLOD = computeBaseTextureLOD(V, input.tangentToWorld[2], coneWidthOS, uvArea, intersectionVertice.triangleArea);
=======
    const float uvArea = GetIntersectionTextureArea(intersectionVertex, _UVMappingMask, _BaseColorMap_ST.xy, _TexWorldScale);
    const float baseLOD = computeBaseTextureLOD(V, input.worldToTangent[2], coneWidthOS, uvArea, intersectionVertex.triangleArea);
>>>>>>> 746ae83a
    #else
    const float baseLOD = 0;
    #endif

    float lod = 0.0;

    // The base color of the object mixed with the base color texture
    #ifdef USE_RAY_CONE_LOD
    lod = computeTargetTextureLOD(_BaseColorMap, baseLOD);
    #endif
    surfaceData.baseColor = SAMPLE_TEXTURE2D_LOD(_BaseColorMap, sampler_BaseColorMap, uvBase, lod).rgb * _BaseColor.rgb;

    // Transparency Data
    float alpha = SAMPLE_TEXTURE2D_LOD(_BaseColorMap, sampler_BaseColorMap, uvBase, lod).a * _BaseColor.a;

#ifdef _ALPHATEST_ON
    if(alpha < _AlphaCutoff)
        return false;
#endif

    // Specular Color
    surfaceData.specularColor = _SpecularColor.rgb;
#ifdef _MATERIAL_FEATURE_SPECULAR_COLOR
    // Require to have setup baseColor
    // Reproduce the energy conservation done in legacy Unity. Not ideal but better for compatibility and users can unchek it
    surfaceData.baseColor *= _EnergyConservingSpecularColor > 0.0 ? (1.0 - Max3(surfaceData.specularColor.r, surfaceData.specularColor.g, surfaceData.specularColor.b)) : 1.0;
#endif

    // Default specular occlusion
    surfaceData.specularOcclusion = 1.0;

    #ifdef _NORMALMAP
    #ifdef USE_RAY_CONE_LOD
    lod = computeTargetTextureLOD(_NormalMap, baseLOD);
    #endif
    float3 normalTS = UnpackNormalmapRGorAG(SAMPLE_TEXTURE2D_LOD(_NormalMap, sampler_NormalMap, uvBase, lod), _NormalScale);
    GetNormalWS(input, normalTS, surfaceData.normalWS, doubleSidedConstants);
    #else
    surfaceData.normalWS = input.tangentToWorld[2];
    #endif

    // Default smoothness
    #ifdef _MASKMAP
    #ifdef USE_RAY_CONE_LOD
    lod = computeTargetTextureLOD(_MaskMap, baseLOD);
    #endif
    surfaceData.perceptualSmoothness = SAMPLE_TEXTURE2D_LOD(_MaskMap, sampler_MaskMap, uvBase, lod).a;
    surfaceData.perceptualSmoothness = lerp(_SmoothnessRemapMin, _SmoothnessRemapMax, surfaceData.perceptualSmoothness);
    #else
    surfaceData.perceptualSmoothness = _Smoothness;
    #endif

    // Default Ambient occlusion
    #ifdef _MASKMAP
    surfaceData.ambientOcclusion = SAMPLE_TEXTURE2D_LOD(_MaskMap, sampler_MaskMap, uvBase, lod).g;
    surfaceData.ambientOcclusion = lerp(_AORemapMin, _AORemapMax, surfaceData.ambientOcclusion);
    #else
    surfaceData.ambientOcclusion = 1.0f;
    #endif

    // Default Metallic
    #ifdef _MASKMAP
    surfaceData.metallic = SAMPLE_TEXTURE2D_LOD(_MaskMap, sampler_MaskMap, uvBase, lod).r * _Metallic;
    #else
    surfaceData.metallic = _Metallic;
    #endif

#ifdef _MATERIAL_FEATURE_CLEAR_COAT
    surfaceData.coatMask = _CoatMask;
    // To shader feature for keyword to limit the variant
    #ifdef USE_RAY_CONE_LOD
    lod = computeTargetTextureLOD(_CoatMaskMap, baseLOD);
    #endif
    surfaceData.coatMask *= SAMPLE_TEXTURE2D_LOD(_CoatMaskMap, sampler_CoatMaskMap, uvBase, lod).r;
#else
    surfaceData.coatMask = 0.0;
#endif

#ifdef _MATERIAL_FEATURE_IRIDESCENCE
    #ifdef _IRIDESCENCE_THICKNESSMAP
    #ifdef USE_RAY_CONE_LOD
    lod = computeTargetTextureLOD(_IridescenceThicknessMap, baseLOD);
    #endif
    surfaceData.iridescenceThickness = SAMPLE_TEXTURE2D_LOD(_IridescenceThicknessMap, sampler_IridescenceThicknessMap, uvBase, lod).r;
    surfaceData.iridescenceThickness = saturate(_IridescenceThicknessRemap.x + _IridescenceThicknessRemap.y * surfaceData.iridescenceThickness);
    #else
    surfaceData.iridescenceThickness = _IridescenceThickness;
    #endif
    #ifdef USE_RAY_CONE_LOD
    lod = computeTargetTextureLOD(_IridescenceMaskMap, baseLOD);
    #endif
    surfaceData.iridescenceMask = _IridescenceMask;
    surfaceData.iridescenceMask *= SAMPLE_TEXTURE2D_LOD(_IridescenceMaskMap, sampler_IridescenceMaskMap, uvBase, lod).r;
#else
    surfaceData.iridescenceThickness = 0.0;
    surfaceData.iridescenceMask = 0.0;
#endif

#ifdef _ANISOTROPYMAP
    #ifdef USE_RAY_CONE_LOD
    lod = computeTargetTextureLOD(_AnisotropyMap, baseLOD);
    #endif
    surfaceData.anisotropy = SAMPLE_TEXTURE2D_LOD(_AnisotropyMap, sampler_AnisotropyMap, uvBase, lod).r;
#else
    surfaceData.anisotropy = 1.0;
#endif
    surfaceData.anisotropy *= _Anisotropy;

    // Default specular color
    surfaceData.diffusionProfileHash = asuint(_DiffusionProfileHash);

    // Default subsurface mask
    surfaceData.subsurfaceMask = 0.0;

#ifdef _THICKNESSMAP_IDX
    #ifdef USE_RAY_CONE_LOD
    lod = computeTargetTextureLOD(_ThicknessMap, baseLOD);
    #endif
    surfaceData.thickness = SAMPLE_TEXTURE2D_LOD(_ThicknessMap, SAMPLER_THICKNESSMAP_IDX, uvBase, lod).r;
    surfaceData.thickness = _ThicknessRemap.x + _ThicknessRemap.y * surfaceData.thickness;
#else
    surfaceData.thickness = _Thickness;
#endif

    // Default tangentWS
    surfaceData.tangentWS = normalize(input.tangentToWorld[0].xyz);

    // Transparency
#if HAS_REFRACTION
    surfaceData.ior = _Ior;
    surfaceData.transmittanceColor = _TransmittanceColor;
#ifdef _TRANSMITTANCECOLORMAP
    #ifdef USE_RAY_CONE_LOD
    lod = computeTargetTextureLOD(_TransmittanceColorMap, baseLOD);
    #endif
    surfaceData.transmittanceColor *= SAMPLE_TEXTURE2D_LOD(_TransmittanceColorMap, sampler_TransmittanceColorMap, uvBase, lod).rgb;
#endif

    surfaceData.atDistance = _ATDistance;
    // Thickness already defined with SSS (from both thickness and thicknessMap)
    surfaceData.thickness *= _ThicknessMultiplier;
    // Rough refraction don't use opacity. Instead we use opacity as a transmittance mask.
    surfaceData.transmittanceMask = (1.0 - alpha);
    alpha = 1.0;
#else
    surfaceData.ior = 1.0;
    surfaceData.transmittanceColor = float3(1.0, 1.0, 1.0);
    surfaceData.atDistance = 1.0;
    surfaceData.transmittanceMask = 0.0;
#endif

    InitBuiltinData(posInput, alpha, surfaceData.normalWS, -input.tangentToWorld[2], input.texCoord1, input.texCoord2, builtinData);
    builtinData.emissiveColor = _EmissiveColor * lerp(float3(1.0, 1.0, 1.0), surfaceData.baseColor.rgb, _AlbedoAffectEmissive);
#if _EMISSIVE_COLOR_MAP
    #ifdef USE_RAY_CONE_LOD
    lod = computeTargetTextureLOD(_EmissiveColorMap, baseLOD);
    #endif
    builtinData.emissiveColor *= SAMPLE_TEXTURE2D_LOD(_EmissiveColorMap, sampler_EmissiveColorMap, uvBase , 0.0).rgb;
#endif
    PostInitBuiltinData(V, posInput, surfaceData, builtinData);

    return true;
}<|MERGE_RESOLUTION|>--- conflicted
+++ resolved
@@ -81,13 +81,8 @@
     const float3x3 worldToObject = (float3x3)WorldToObject3x4();
     const float3 scale3 = float3(length(worldToObject[0]), length(worldToObject[1]), length(worldToObject[2]));
     const float coneWidthOS = rayCone.width * (scale3.x + scale3.y + scale3.z) / 3;
-<<<<<<< HEAD
-    const float uvArea = GetIntersectionTextureArea(intersectionVertice, _UVMappingMask, _BaseColorMap_ST.xy, _TexWorldScale);
-    const float baseLOD = computeBaseTextureLOD(V, input.tangentToWorld[2], coneWidthOS, uvArea, intersectionVertice.triangleArea);
-=======
     const float uvArea = GetIntersectionTextureArea(intersectionVertex, _UVMappingMask, _BaseColorMap_ST.xy, _TexWorldScale);
-    const float baseLOD = computeBaseTextureLOD(V, input.worldToTangent[2], coneWidthOS, uvArea, intersectionVertex.triangleArea);
->>>>>>> 746ae83a
+    const float baseLOD = computeBaseTextureLOD(V, input.tangentToWorld[2], coneWidthOS, uvArea, intersectionVertex.triangleArea);
     #else
     const float baseLOD = 0;
     #endif
