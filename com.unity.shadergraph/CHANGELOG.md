--- conflicted
+++ resolved
@@ -5,16 +5,14 @@
 and this project adheres to [Semantic Versioning](http://semver.org/spec/v2.0.0.html).
 
 ## [7.1.0] - 2019-XX-XX
-<<<<<<< HEAD
 ### Added
 - You can now define shader keywords on the Blackboard. Use these keywords on the graph to create static branches in the generated shader.
-=======
+
 ### Changed
 - New Shader Graph windows are now docked to either existing Shader Graph windows, or to the Scene View.
 
 ### Fixed
 - Fixed various dependency tracking issues with Sub Graphs and HLSL files from Custom Function Nodes.
->>>>>>> 15da657b
 
 ## [7.0.0] - 2019-07-10
 ### Added
