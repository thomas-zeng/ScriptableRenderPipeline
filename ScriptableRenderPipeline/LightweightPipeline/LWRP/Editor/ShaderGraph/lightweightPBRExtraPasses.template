--- conflicted
+++ resolved
@@ -9,18 +9,8 @@
 	HLSLPROGRAM
 	// Required to compile gles 2.0 with standard srp library
 	#pragma prefer_hlslcc gles
-<<<<<<< HEAD
-	#pragma exclude_renderers d3d11_9x
 	#pragma target 2.0
 
-	// -------------------------------------
-	// Material Keywords
-	#pragma shader_feature _ALPHATEST_ON
-
-=======
-	#pragma target 2.0
-
->>>>>>> 8d89b489
 	//--------------------------------------
 	// GPU Instancing
 	#pragma multi_compile_instancing
@@ -39,8 +29,6 @@
 
 	ZWrite On
 	ColorMask 0
-<<<<<<< HEAD
-	Cull ${Culling}
 
 	HLSLPROGRAM
 	// Required to compile gles 2.0 with standard srp library
@@ -49,20 +37,6 @@
 
 	#pragma vertex DepthOnlyVertex
 	#pragma fragment DepthOnlyFragment
-
-	// -------------------------------------
-	// Material Keywords
-	#pragma shader_feature _ALPHATEST_ON
-=======
-
-	HLSLPROGRAM
-	// Required to compile gles 2.0 with standard srp library
-	#pragma prefer_hlslcc gles
-	#pragma target 2.0
-
-	#pragma vertex DepthOnlyVertex
-	#pragma fragment DepthOnlyFragment
->>>>>>> 8d89b489
 
 	//--------------------------------------
 	// GPU Instancing
