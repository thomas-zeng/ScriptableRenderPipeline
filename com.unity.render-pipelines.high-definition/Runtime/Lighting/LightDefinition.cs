using UnityEngine;

namespace UnityEngine.Experimental.Rendering.HDPipeline
{
    //-----------------------------------------------------------------------------
    // structure definition
    //-----------------------------------------------------------------------------

    // Caution: Order is important and is use for optimization in light loop
    [GenerateHLSL]
    public enum GPULightType
    {
        Directional,
        Point,
        Spot,
        ProjectorPyramid,
        ProjectorBox,

        // AreaLight
        Tube, // Keep Line lights before Rectangle. This is needed because of a compiler bug (see LightLoop.hlsl)
        Rectangle,
        // Currently not supported in real time (just use for reference)
        // Sphere,
        // Disk,
    };

    public static class GPULightTypeExtension
    {
        public static bool IsAreaLight(this GPULightType lightType)
        {
            return lightType == GPULightType.Rectangle || lightType == GPULightType.Tube;
        }

        public static bool IsSpot(this GPULightType lightType)
        {
            return lightType == GPULightType.Spot || lightType == GPULightType.ProjectorBox || lightType == GPULightType.ProjectorPyramid;
        }
    }

    // This is use to distinguish between reflection and refraction probe in LightLoop
    [GenerateHLSL]
    public enum GPUImageBasedLightingType
    {
        Reflection,
        Refraction
    };

    // These structures share between C# and hlsl need to be align on float4, so we pad them.
    [GenerateHLSL(PackingRules.Exact, false)]
    public struct DirectionalLightData
    {
        // Packing order depends on chronological access to avoid cache misses
        // Make sure to respect the 16-byte alignment
        public Vector3 positionRWS;
        public uint    lightLayers;

        public float   lightDimmer;
        public float   volumetricLightDimmer;   // Replaces 'lightDimer'

        public Vector3 forward;
        public int     cookieIndex;             // -1 if unused (TODO: 16 bit)

        public Vector3 right;                   // Rescaled by (2 / shapeWidth)
        public int     tileCookie;              // (TODO: use a bitfield)

        public Vector3 up;                      // Rescaled by (2 / shapeHeight)
        public int     shadowIndex;             // -1 if unused (TODO: 16 bit)

        public int     screenSpaceShadowIndex;

        public Vector3 color;
        public int     contactShadowMask;      // 0 if unused (TODO: 16 bit)

        public Vector3 shadowTint;              // Use to tint shadow color
        public float   shadowDimmer;

        public float   volumetricShadowDimmer;  // Replaces 'shadowDimmer'
        public int     nonLightMappedOnly;      // Used with ShadowMask (TODO: use a bitfield)
        public float   minRoughness;            // Hack

        public Vector4 shadowMaskSelector;      // Used with ShadowMask feature

        public float   diffuseDimmer;
        public float   specularDimmer;
    };

    [GenerateHLSL(PackingRules.Exact, false)]
    public struct LightData
    {
        // Packing order depends on chronological access to avoid cache misses
        // Make sure to respect the 16-byte alignment
        public Vector3 positionRWS;
        public uint    lightLayers;

        public float   lightDimmer;
        public float   volumetricLightDimmer;   // Replaces 'lightDimer'
        public float   angleScale;              // Spot light
        public float   angleOffset;             // Spot light

        public Vector3 forward;
        public GPULightType lightType;          // TODO: move this up?

        public Vector3 right;                   // If spot: rescaled by cot(outerHalfAngle); if projector: rescaled by (2 / shapeWidth)
        public float   range;

        public Vector3 up;                      // If spot: rescaled by cot(outerHalfAngle); if projector: rescaled by (2 / shapeHeight)
        public float   rangeAttenuationScale;

        public Vector3 color;
        public float   rangeAttenuationBias;

        public int     cookieIndex;             // -1 if unused
        public int     tileCookie;              // (TODO: use a bitfield)
        public int     shadowIndex;             // -1 if unused (TODO: 16 bit)
        public int     contactShadowMask;       // negative if unused (TODO: 16 bit)

        // TODO: Instead of doing this, we should pack the ray traced shadow index into the tile cookie for instance
<<<<<<< HEAD
        public int     screenSpaceShadowIndex;
=======
        public int     rayTracedAreaShadowIndex;
>>>>>>> 861dd2db
        public Vector3 shadowTint;              // Use to tint shadow color

        public float   shadowDimmer;
        public float   volumetricShadowDimmer;  // Replaces 'shadowDimmer'
        public int     nonLightMappedOnly;      // Used with ShadowMask feature (TODO: use a bitfield)
        public float   minRoughness;            // This is use to give a small "area" to punctual light, as if we have a light with a radius.

        public Vector4 shadowMaskSelector;      // Used with ShadowMask feature

        public Vector2 size;                    // Used by area (X = length or width, Y = height) and punctual lights (X = radius)
        public float   diffuseDimmer;
        public float   specularDimmer;
    };


    [GenerateHLSL]
    public enum EnvShapeType
    {
        None,
        Box,
        Sphere,
        Sky
    };

    [GenerateHLSL]
    public enum EnvConstants
    {
        SpecCubeLodStep = 6
    }


    // Guideline for reflection volume: In HDRenderPipeline we separate the projection volume (the proxy of the scene) from the influence volume (what pixel on the screen is affected)
    // However we add the constrain that the shape of the projection and influence volume is the same (i.e if we have a sphere shape projection volume, we have a shape influence).
    // It allow to have more coherence for the dynamic if in shader code.
    // Users can also chose to not have any projection, in this case we use the property minProjectionDistance to minimize code change. minProjectionDistance is set to huge number
    // that simulate effect of no shape projection
    [GenerateHLSL(PackingRules.Exact, false)]
    public struct EnvLightData
    {
        // Packing order depends on chronological access to avoid cache misses
        public uint lightLayers;

        // Proxy properties
        public Vector3 capturePositionRWS;
        public EnvShapeType influenceShapeType;

        // Box: extents = box extents
        // Sphere: extents.x = sphere radius
        public Vector3 proxyExtents;
        // User can chose if they use This is use in case we want to force infinite projection distance (i.e no projection);
        public float minProjectionDistance;

        public Vector3 proxyPositionRWS;
        public Vector3 proxyForward;
        public Vector3 proxyUp;
        public Vector3 proxyRight;

        // Influence properties
        public Vector3 influencePositionRWS;
        public Vector3 influenceForward;
        public Vector3 influenceUp;
        public Vector3 influenceRight;

        public Vector3 influenceExtents;
        public float unused00;

        public Vector3 blendDistancePositive;
        public Vector3 blendDistanceNegative;
        public Vector3 blendNormalDistancePositive;
        public Vector3 blendNormalDistanceNegative;

        public Vector3 boxSideFadePositive;
        public Vector3 boxSideFadeNegative;
        public float weight;
        public float multiplier;

        // Sampling properties
        public int envIndex;
    };

    [GenerateHLSL]
    public enum EnvCacheType
    {
        Texture2D,
        Cubemap
    }

    // Usage of StencilBits.Lighting on 2 bits.
    // We support both deferred and forward renderer.  Here is the current usage of this 2 bits:
    // 0. Everything except case below. This include any forward opaque object. No lighting in deferred lighting path.
    // 1. All deferred opaque object that require split lighting (i.e output both specular and diffuse in two different render target). Typically Subsurface scattering material.
    // 2. All deferred opaque object.
    // 3. unused
    [GenerateHLSL]
    // Caution: Value below are hardcoded in some shader (because properties doesn't support include). If order or value is change, please update corresponding ".shader"
    public enum StencilLightingUsage
    {
        NoLighting,
        SplitLighting,
        RegularLighting
    }
}<|MERGE_RESOLUTION|>--- conflicted
+++ resolved
@@ -115,11 +115,8 @@
         public int     contactShadowMask;       // negative if unused (TODO: 16 bit)
 
         // TODO: Instead of doing this, we should pack the ray traced shadow index into the tile cookie for instance
-<<<<<<< HEAD
         public int     screenSpaceShadowIndex;
-=======
-        public int     rayTracedAreaShadowIndex;
->>>>>>> 861dd2db
+        
         public Vector3 shadowTint;              // Use to tint shadow color
 
         public float   shadowDimmer;
