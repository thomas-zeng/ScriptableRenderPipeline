using System;
using System.Collections.Generic;
using UnityEngine.Rendering;

namespace UnityEngine.Experimental.Rendering.HDPipeline
{
    using RTHandle = RTHandleSystem.RTHandle;

    public static class VisibleLightExtensionMethods
    {
        public static Vector3 GetPosition(this VisibleLight value)
        {
            return value.localToWorldMatrix.GetColumn(3);
        }

        public static Vector3 GetForward(this VisibleLight value)
        {
            return value.localToWorldMatrix.GetColumn(2);
        }

        public static Vector3 GetUp(this VisibleLight value)
        {
            return value.localToWorldMatrix.GetColumn(1);
        }

        public static Vector3 GetRight(this VisibleLight value)
        {
            return value.localToWorldMatrix.GetColumn(0);
        }
    }

    //-----------------------------------------------------------------------------
    // structure definition
    //-----------------------------------------------------------------------------

    [GenerateHLSL]
    public enum LightVolumeType
    {
        Cone,
        Sphere,
        Box,
        Count
    }

    [GenerateHLSL]
    public enum LightCategory
    {
        Punctual,
        Area,
        Env,
        Decal,
        DensityVolume,
        Count
    }

    [GenerateHLSL]
    public enum LightFeatureFlags
    {
        // Light bit mask must match LightDefinitions.s_LightFeatureMaskFlags value
        Punctual    = 1 << 12,
        Area        = 1 << 13,
        Directional = 1 << 14,
        Env         = 1 << 15,
        Sky         = 1 << 16,
        SSRefraction = 1 << 17,
        SSReflection = 1 << 18
            // If adding more light be sure to not overflow LightDefinitions.s_LightFeatureMaskFlags
    }

    [GenerateHLSL]
    public class LightDefinitions
    {
        public static int s_MaxNrBigTileLightsPlusOne = 512;      // may be overkill but the footprint is 2 bits per pixel using uint16.
        public static float s_ViewportScaleZ = 1.0f;
        public static int s_UseLeftHandCameraSpace = 1;

        public static int s_TileSizeFptl = 16;
        public static int s_TileSizeClustered = 32;
        public static int s_TileSizeBigTile = 64;

        // Tile indexing constants for indirect dispatch deferred pass : [2 bits for eye index | 15 bits for tileX | 15 bits for tileY]
        public static int s_TileIndexMask = 0x7FFF;
        public static int s_TileIndexShiftX = 0;
        public static int s_TileIndexShiftY = 15;
        public static int s_TileIndexShiftEye = 30;

        // feature variants
        public static int s_NumFeatureVariants = 29;

        // light list limits
        public static int s_LightListMaxCoarseEntries = 64;
        public static int s_LightListMaxPrunedEntries = 24;
        public static int s_LightClusterMaxCoarseEntries = 128;

        // Following define the maximum number of bits use in each feature category.
        public static uint s_LightFeatureMaskFlags = 0xFFF000;
        public static uint s_LightFeatureMaskFlagsOpaque = 0xFFF000 & ~((uint)LightFeatureFlags.SSRefraction); // Opaque don't support screen space refraction
        public static uint s_LightFeatureMaskFlagsTransparent = 0xFFF000 & ~((uint)LightFeatureFlags.SSReflection); // Transparent don't support screen space reflection
        public static uint s_MaterialFeatureMaskFlags = 0x000FFF;   // don't use all bits just to be safe from signed and/or float conversions :/

        // Ray traced shadows
        public static uint s_MaxRayTracedShadows = 4;
    }

    [GenerateHLSL]
    public struct SFiniteLightBound
    {
        public Vector3 boxAxisX;
        public Vector3 boxAxisY;
        public Vector3 boxAxisZ;
        public Vector3 center;        // a center in camera space inside the bounding volume of the light source.
        public Vector2 scaleXY;
        public float radius;
    };

    [GenerateHLSL]
    public struct LightVolumeData
    {
        public Vector3 lightPos;
        public uint lightVolume;

        public Vector3 lightAxisX;
        public uint lightCategory;

        public Vector3 lightAxisY;
        public float radiusSq;

        public Vector3 lightAxisZ;      // spot +Z axis
        public float cotan;

        public Vector3 boxInnerDist;
        public uint featureFlags;

        public Vector3 boxInvRange;
        public float unused2;
    };

        public enum TileClusterDebug : int
        {
            None,
            Tile,
            Cluster,
            MaterialFeatureVariants
        };

        public enum LightVolumeDebug : int
        {
            Gradient,
            ColorAndEdge
        };

        public enum TileClusterCategoryDebug : int
        {
            Punctual = 1,
            Area = 2,
            AreaAndPunctual = 3,
            Environment = 4,
            EnvironmentAndPunctual = 5,
            EnvironmentAndArea = 6,
            EnvironmentAndAreaAndPunctual = 7,
            Decal = 8,
            DensityVolumes = 16
        };

    public partial class HDRenderPipeline
    {
        internal const int k_MaxCacheSize = 2000000000; //2 GigaByte
        public const int k_MaxDirectionalLightsOnScreen = 16;
        public const int k_MaxPunctualLightsOnScreen    = 512;
        public const int k_MaxAreaLightsOnScreen        = 64;
        public const int k_MaxDecalsOnScreen = 512;
        public const int k_MaxLightsOnScreen = k_MaxDirectionalLightsOnScreen + k_MaxPunctualLightsOnScreen + k_MaxAreaLightsOnScreen + k_MaxEnvLightsOnScreen;
        public const int k_MaxEnvLightsOnScreen = 64;
        public static readonly Vector3 k_BoxCullingExtentThreshold = Vector3.one * 0.01f;

        #if UNITY_SWITCH
        public static bool k_PreferFragment = true;
        #else
        public static bool k_PreferFragment = false;
        #endif
        #if !UNITY_EDITOR && UNITY_SWITCH
        public const bool k_HasNativeQuadSupport = true;
        #else
        public const bool k_HasNativeQuadSupport = false;
        #endif

        #if !UNITY_EDITOR && UNITY_SWITCH
        public const int k_ThreadGroupOptimalSize = 32;
        #else
        public const int k_ThreadGroupOptimalSize = 64;
        #endif

        public int m_MaxDirectionalLightsOnScreen;
        public int m_MaxPunctualLightsOnScreen;
        public int m_MaxAreaLightsOnScreen;
        public int m_MaxDecalsOnScreen;
        public int m_MaxLightsOnScreen;
        public int m_MaxEnvLightsOnScreen;

        // Static keyword is required here else we get a "DestroyBuffer can only be called from the main thread"
        ComputeBuffer m_DirectionalLightDatas = null;
        public ComputeBuffer directionalLightDatas { get { return m_DirectionalLightDatas; } }
        ComputeBuffer m_LightDatas = null;
        ComputeBuffer m_EnvLightDatas = null;
        ComputeBuffer m_DecalDatas = null;

        Texture2DArray  m_DefaultTexture2DArray;
        Cubemap         m_DefaultTextureCube;

        PlanarReflectionProbeCache m_ReflectionPlanarProbeCache;
        ReflectionProbeCache m_ReflectionProbeCache;

        // Structure for cookies used by directional and spotlights
        public TextureCache2D cookieTexArray { get { return m_CookieTexArray; } }
        TextureCache2D m_CookieTexArray;

        // Structure for cookies used by point lights
        public TextureCacheCubemap cubeCookieTexArray { get { return m_CubeCookieTexArray; } }
        TextureCacheCubemap m_CubeCookieTexArray;
        List<Matrix4x4> m_Env2DCaptureVP = new List<Matrix4x4>();
        List<float> m_Env2DCaptureForward = new List<float>();

        // Structure for cookies used by area lights
        public LTCAreaLightCookieManager areaLightCookieManager { get { return m_AreaLightCookieManager; } }
        LTCAreaLightCookieManager m_AreaLightCookieManager;

        // For now we don't use shadow cascade borders.
        static public readonly bool s_UseCascadeBorders = true;

        // Keep sorting array around to avoid garbage
        uint[] m_SortKeys = null;

        void UpdateSortKeysArray(int count)
        {
            if (m_SortKeys == null ||count > m_SortKeys.Length)
            {
                m_SortKeys = new uint[count];
            }
        }

        public static readonly Matrix4x4 s_FlipMatrixLHSRHS = Matrix4x4.Scale(new Vector3(1, 1, -1));

        // Keep track of the maximum number of XR instanced views
        int m_MaxViewCount = 1;

        // Matrix used for LightList building, keep them around to avoid GC
        Matrix4x4[] m_LightListProjMatrices;
        Matrix4x4[] m_LightListProjscrMatrices;
        Matrix4x4[] m_LightListInvProjscrMatrices;
        Matrix4x4[] m_LightListProjHMatrices;
        Matrix4x4[] m_LightListInvProjHMatrices;

        public class LightList
        {
            public List<DirectionalLightData> directionalLights;
            public List<LightData> lights;
            public List<EnvLightData> envLights;

            public List<SFiniteLightBound> bounds;
            public List<LightVolumeData> lightVolumes;
            public List<SFiniteLightBound> rightEyeBounds;
            public List<LightVolumeData> rightEyeLightVolumes;

            public void Clear()
            {
                directionalLights.Clear();
                lights.Clear();
                envLights.Clear();

                bounds.Clear();
                lightVolumes.Clear();
                rightEyeBounds.Clear();
                rightEyeLightVolumes.Clear();
            }

            public void Allocate()
            {
                directionalLights = new List<DirectionalLightData>();
                lights = new List<LightData>();
                envLights = new List<EnvLightData>();

                bounds = new List<SFiniteLightBound>();
                lightVolumes = new List<LightVolumeData>();

                rightEyeBounds = new List<SFiniteLightBound>();
                rightEyeLightVolumes = new List<LightVolumeData>();
            }
        }

        // This array is used to compute the area shadow when using raytracing by the HDRaytracingShadowManager
        internal LightList m_lightList;
        int m_punctualLightCount = 0;
        int m_areaLightCount = 0;
        int m_TotalLightCount = 0;
        int m_densityVolumeCount = 0;
        bool m_enableBakeShadowMask = false; // Track if any light require shadow mask. In this case we will need to enable the keyword shadow mask
        bool m_hasRunLightListPrevFrame = false;

        // This value is used to compute the area shadow when using raytracing by the HDRaytracingShadowManager
        public int areaLightCount { get { return m_areaLightCount; } }
        public ComputeBuffer lightDatas { get { return m_LightDatas; } }

        private ComputeShader buildScreenAABBShader { get { return asset.renderPipelineResources.shaders.buildScreenAABBCS; } }
        private ComputeShader buildPerTileLightListShader { get { return asset.renderPipelineResources.shaders.buildPerTileLightListCS; } }
        private ComputeShader buildPerBigTileLightListShader { get { return asset.renderPipelineResources.shaders.buildPerBigTileLightListCS; } }
        private ComputeShader buildPerVoxelLightListShader { get { return asset.renderPipelineResources.shaders.buildPerVoxelLightListCS; } }

        private ComputeShader buildMaterialFlagsShader { get { return asset.renderPipelineResources.shaders.buildMaterialFlagsCS; } }
        private ComputeShader buildDispatchIndirectShader { get { return asset.renderPipelineResources.shaders.buildDispatchIndirectCS; } }
        private ComputeShader clearDispatchIndirectShader { get { return asset.renderPipelineResources.shaders.clearDispatchIndirectCS; } }
        private ComputeShader deferredComputeShader { get { return asset.renderPipelineResources.shaders.deferredCS; } }
        private ComputeShader contactShadowComputeShader { get { return asset.renderPipelineResources.shaders.contactShadowCS; } }
        private Shader screenSpaceShadowsShader { get { return asset.renderPipelineResources.shaders.screenSpaceShadowPS; } }

        private Shader deferredTilePixelShader { get { return asset.renderPipelineResources.shaders.deferredTilePS; } }


        static int s_GenAABBKernel;
        static int s_GenAABBKernel_Oblique;
        static int s_GenListPerTileKernel;
        static int s_GenListPerTileKernel_Oblique;
        static int s_GenListPerVoxelKernel;
        static int s_GenListPerVoxelKernelOblique;
        static int s_ClearVoxelAtomicKernel;
        static int s_ClearDispatchIndirectKernel;
        static int s_BuildDispatchIndirectKernel;
        static int s_ClearDrawInstancedIndirectKernel;
        static int s_BuildDrawInstancedIndirectKernel;
        static int s_BuildMaterialFlagsWriteKernel;
        static int s_BuildMaterialFlagsOrKernel;

        static int s_shadeOpaqueDirectFptlKernel;
        static int s_shadeOpaqueDirectFptlDebugDisplayKernel;
        static int s_shadeOpaqueDirectShadowMaskFptlKernel;
        static int s_shadeOpaqueDirectShadowMaskFptlDebugDisplayKernel;

        static int[] s_shadeOpaqueIndirectFptlKernels = new int[LightDefinitions.s_NumFeatureVariants];
        static int[] s_shadeOpaqueIndirectShadowMaskFptlKernels = new int[LightDefinitions.s_NumFeatureVariants];

        static int s_deferredContactShadowKernel;
        static int s_deferredContactShadowKernelMSAA;

        static ComputeBuffer s_LightVolumeDataBuffer = null;
        static ComputeBuffer s_ConvexBoundsBuffer = null;
        static ComputeBuffer s_AABBBoundsBuffer = null;
        static ComputeBuffer s_LightList = null;
        static ComputeBuffer s_TileList = null;
        static ComputeBuffer s_TileFeatureFlags = null;
        static ComputeBuffer s_DispatchIndirectBuffer = null;

        static ComputeBuffer s_BigTileLightList = null;        // used for pre-pass coarse culling on 64x64 tiles
        static int s_GenListPerBigTileKernel;

        const bool k_UseDepthBuffer = true;      // only has an impact when EnableClustered is true (requires a depth-prepass)

#if !UNITY_EDITOR && UNITY_SWITCH
        const int k_Log2NumClusters = 5;     // accepted range is from 0 to 5 (NR_THREADS is set to 32 on Switch). NumClusters is 1<<g_iLog2NumClusters
#else
        const int k_Log2NumClusters = 6;     // accepted range is from 0 to 6 (NR_THREADS is set to 64 on other platforms). NumClusters is 1<<g_iLog2NumClusters
#endif
        const float k_ClustLogBase = 1.02f;     // each slice 2% bigger than the previous
        float m_ClusterScale;
        static ComputeBuffer s_PerVoxelLightLists = null;
        static ComputeBuffer s_PerVoxelOffset = null;
        static ComputeBuffer s_PerTileLogBaseTweak = null;
        static ComputeBuffer s_GlobalLightListAtomic = null;

        static DebugLightVolumes s_lightVolumes = null;

        static Material s_ScreenSpaceShadowsMat;

        static Material s_DeferredTileRegularLightingMat;   // stencil-test set to touch regular pixels only
        static Material s_DeferredTileSplitLightingMat;     // stencil-test set to touch split-lighting pixels only
        static Material s_DeferredTileMat;                  // fallback when regular and split-lighting pixels must be touch
        static String[] s_variantNames = new String[LightDefinitions.s_NumFeatureVariants];

        public enum ClusterPrepassSource : int
        {
            None = 0,
            BigTile = 1,
            Count = 2,
        }

        public enum ClusterDepthSource : int
        {
            NoDepth = 0,
            Depth = 1,
            MSAA_Depth = 2,
            Count = 3,
        }

        static string[,] s_ClusterKernelNames = new string[(int)ClusterPrepassSource.Count, (int)ClusterDepthSource.Count]
        {
            { "TileLightListGen_NoDepthRT", "TileLightListGen_DepthRT", "TileLightListGen_DepthRT_MSAA" },
            { "TileLightListGen_NoDepthRT_SrcBigTile", "TileLightListGen_DepthRT_SrcBigTile", "TileLightListGen_DepthRT_MSAA_SrcBigTile" }
        };
        static string[,] s_ClusterObliqueKernelNames = new string[(int)ClusterPrepassSource.Count, (int)ClusterDepthSource.Count]
        {
            { "TileLightListGen_NoDepthRT", "TileLightListGen_DepthRT_Oblique", "TileLightListGen_DepthRT_MSAA_Oblique" },
            { "TileLightListGen_NoDepthRT_SrcBigTile", "TileLightListGen_DepthRT_SrcBigTile_Oblique", "TileLightListGen_DepthRT_MSAA_SrcBigTile_Oblique" }
        };
        // clustered light list specific buffers and data end

        static int[] s_TempScreenDimArray = new int[2]; // Used to avoid GC stress when calling SetComputeIntParams

        FrameSettings m_FrameSettings;

        ContactShadows m_ContactShadows = null;
        bool m_EnableContactShadow = false;

        IndirectLightingController m_indirectLightingController = null;

        // Following is an array of material of size eight for all combination of keyword: OUTPUT_SPLIT_LIGHTING - LIGHTLOOP_DISABLE_TILE_AND_CLUSTER - SHADOWS_SHADOWMASK - USE_FPTL_LIGHTLIST/USE_CLUSTERED_LIGHTLIST - DEBUG_DISPLAY
        Material[] m_deferredLightingMaterial;
        Material m_DebugViewTilesMaterial;
        Material m_DebugHDShadowMapMaterial;
        Material m_CubeToPanoMaterial;

        Light m_CurrentSunLight;
        int m_CurrentShadowSortedSunLightIndex = -1;

        // Contact shadow index reseted at the beginning of each frame, used to generate the contact shadow mask
        int m_ContactShadowIndex;

        public Light GetCurrentSunLight() { return m_CurrentSunLight; }

        // shadow related stuff
        HDShadowManager                     m_ShadowManager;
        HDShadowInitParameters              m_ShadowInitParameters;

#if ENABLE_RAYTRACING
        HDAdditionalLightData[]             m_CurrentRayTracedShadows;
        public HDAdditionalLightData GetCurrentRayTracedShadow(int rayTracedShadowIndex) { return m_CurrentRayTracedShadows[rayTracedShadowIndex]; }
#endif

        Material m_CopyStencil;
        // We need a copy for SSR because setting render states through uniform constants does not work with MaterialPropertyBlocks so it would override values set for the regular copy
        Material m_CopyStencilForSSR;

        // Used to shadow shadow maps with use selection enabled in the debug menu
        int m_DebugSelectedLightShadowIndex;
        int m_DebugSelectedLightShadowCount;

        public bool HasLightToCull()
        {
            return m_TotalLightCount > 0;
        }

        public ComputeBuffer GetBigTileLightList()
        {
            return s_BigTileLightList;
        }
        public int GetNumTileBigTileX(HDCamera hdCamera)
        {
            return HDUtils.DivRoundUp((int)hdCamera.screenSize.x, LightDefinitions.s_TileSizeBigTile);
        }

        public int GetNumTileBigTileY(HDCamera hdCamera)
        {
            return HDUtils.DivRoundUp((int)hdCamera.screenSize.y, LightDefinitions.s_TileSizeBigTile);
        }

        public int GetNumTileFtplX(HDCamera hdCamera)
        {
            return HDUtils.DivRoundUp((int)hdCamera.screenSize.x, LightDefinitions.s_TileSizeFptl);
        }

        void InitShadowSystem(HDRenderPipelineAsset hdAsset)
        {
            m_ShadowInitParameters = hdAsset.currentPlatformRenderPipelineSettings.hdShadowInitParams;
            m_ShadowManager = new HDShadowManager(
                hdAsset.renderPipelineResources,
                m_ShadowInitParameters.directionalShadowsDepthBits,
                m_ShadowInitParameters.punctualLightShadowAtlas,
                m_ShadowInitParameters.areaLightShadowAtlas,
                m_ShadowInitParameters.maxShadowRequests,
                hdAsset.renderPipelineResources.shaders.shadowClearPS
            );
        }

        void DeinitShadowSystem()
        {
            if(m_ShadowManager != null)
            {
                m_ShadowManager.Dispose();
                m_ShadowManager = null;
            }
        }

        int GetNumTileFtplY(HDCamera hdCamera)
        {
            return HDUtils.DivRoundUp((int)hdCamera.screenSize.y, LightDefinitions.s_TileSizeFptl);
        }

        int GetNumTileClusteredX(HDCamera hdCamera)
        {
            return HDUtils.DivRoundUp((int)hdCamera.screenSize.x, LightDefinitions.s_TileSizeClustered);
        }

        int GetNumTileClusteredY(HDCamera hdCamera)
        {
            return HDUtils.DivRoundUp((int)hdCamera.screenSize.y, LightDefinitions.s_TileSizeClustered);
        }

        static bool GetFeatureVariantsEnabled(FrameSettings frameSettings) =>
            frameSettings.litShaderMode == LitShaderMode.Deferred
            && frameSettings.fptl
            && frameSettings.IsEnabled(FrameSettingsField.ComputeLightEvaluation)
            && (frameSettings.IsEnabled(FrameSettingsField.ComputeLightVariants) || frameSettings.IsEnabled(FrameSettingsField.ComputeMaterialVariants));

        int GetDeferredLightingMaterialIndex(int outputSplitLighting, int lightLoopDisableTileAndCluster, int shadowMask, int debugDisplay)
        {
            return (outputSplitLighting) | (lightLoopDisableTileAndCluster << 1) | (shadowMask << 2) | (debugDisplay << 3);
        }

        public void InitializeLightLoop(IBLFilterBSDF[] iBLFilterBSDFArray)
        {
            var lightLoopSettings = asset.currentPlatformRenderPipelineSettings.lightLoopSettings;

            m_DebugViewTilesMaterial = CoreUtils.CreateEngineMaterial(asset.renderPipelineResources.shaders.debugViewTilesPS);
            m_DebugHDShadowMapMaterial = CoreUtils.CreateEngineMaterial(asset.renderPipelineResources.shaders.debugHDShadowMapPS);
            m_CubeToPanoMaterial = CoreUtils.CreateEngineMaterial(asset.renderPipelineResources.shaders.cubeToPanoPS);

            m_MaxDirectionalLightsOnScreen = lightLoopSettings.maxDirectionalLightsOnScreen;
            m_MaxPunctualLightsOnScreen = lightLoopSettings.maxPunctualLightsOnScreen;
            m_MaxAreaLightsOnScreen = lightLoopSettings.maxAreaLightsOnScreen;
            m_MaxDecalsOnScreen = lightLoopSettings.maxDecalsOnScreen;
            m_MaxEnvLightsOnScreen = lightLoopSettings.maxEnvLightsOnScreen;
            m_MaxLightsOnScreen = m_MaxDirectionalLightsOnScreen + m_MaxPunctualLightsOnScreen + m_MaxAreaLightsOnScreen + m_MaxEnvLightsOnScreen;

            m_lightList = new LightList();
            m_lightList.Allocate();
            m_Env2DCaptureVP.Clear();
            m_Env2DCaptureForward.Clear();
            for (int i = 0, c = Mathf.Max(1, lightLoopSettings.planarReflectionProbeCacheSize); i < c; ++i)
            {
                m_Env2DCaptureVP.Add(Matrix4x4.identity);
                m_Env2DCaptureForward.Add(0);
                m_Env2DCaptureForward.Add(0);
                m_Env2DCaptureForward.Add(0);
            }

            m_CookieTexArray = new TextureCache2D("Cookie");
            int coockieSize = lightLoopSettings.cookieTexArraySize;
            int coockieResolution = (int)lightLoopSettings.cookieSize;
            if (TextureCache2D.GetApproxCacheSizeInByte(coockieSize, coockieResolution, 1) > k_MaxCacheSize)
                coockieSize = TextureCache2D.GetMaxCacheSizeForWeightInByte(k_MaxCacheSize, coockieResolution, 1);
            m_CookieTexArray.AllocTextureArray(coockieSize, coockieResolution, coockieResolution, TextureFormat.RGBA32, true);
            m_CubeCookieTexArray = new TextureCacheCubemap("Cookie");
            int coockieCubeSize = lightLoopSettings.cubeCookieTexArraySize;
            int coockieCubeResolution = (int)lightLoopSettings.pointCookieSize;
            if (TextureCacheCubemap.GetApproxCacheSizeInByte(coockieCubeSize, coockieCubeResolution, 1) > k_MaxCacheSize)
                coockieCubeSize = TextureCacheCubemap.GetMaxCacheSizeForWeightInByte(k_MaxCacheSize, coockieCubeResolution, 1);
            m_CubeCookieTexArray.AllocTextureArray(coockieCubeSize, coockieCubeResolution, TextureFormat.RGBA32, true, m_CubeToPanoMaterial);

            // Create the cookie manager
            m_AreaLightCookieManager = new LTCAreaLightCookieManager(asset, k_MaxCacheSize);

            // For regular reflection probes, we need to convolve with all the BSDF functions
            TextureFormat probeCacheFormat = lightLoopSettings.reflectionCacheCompressed ? TextureFormat.BC6H : TextureFormat.RGBAHalf;
            int reflectionCubeSize = lightLoopSettings.reflectionProbeCacheSize;
            int reflectionCubeResolution = (int)lightLoopSettings.reflectionCubemapSize;
            if (ReflectionProbeCache.GetApproxCacheSizeInByte(reflectionCubeSize, reflectionCubeResolution, iBLFilterBSDFArray.Length) > k_MaxCacheSize)
                reflectionCubeSize = ReflectionProbeCache.GetMaxCacheSizeForWeightInByte(k_MaxCacheSize, reflectionCubeResolution, iBLFilterBSDFArray.Length);
            m_ReflectionProbeCache = new ReflectionProbeCache(asset, iBLFilterBSDFArray, reflectionCubeSize, reflectionCubeResolution, probeCacheFormat, true);

            // For planar reflection we only convolve with the GGX filter, otherwise it would be too expensive
            TextureFormat planarProbeCacheFormat = lightLoopSettings.planarReflectionCacheCompressed ? TextureFormat.BC6H : TextureFormat.RGBAHalf;
            int reflectionPlanarSize = lightLoopSettings.planarReflectionProbeCacheSize;
            int reflectionPlanarResolution = (int)lightLoopSettings.planarReflectionTextureSize;
            if (ReflectionProbeCache.GetApproxCacheSizeInByte(reflectionPlanarSize, reflectionPlanarResolution, 1) > k_MaxCacheSize)
                reflectionPlanarSize = ReflectionProbeCache.GetMaxCacheSizeForWeightInByte(k_MaxCacheSize, reflectionPlanarResolution, 1);
            m_ReflectionPlanarProbeCache = new PlanarReflectionProbeCache(asset, (IBLFilterGGX)iBLFilterBSDFArray[0], reflectionPlanarSize, reflectionPlanarResolution, planarProbeCacheFormat, true);

            s_GenAABBKernel = buildScreenAABBShader.FindKernel("ScreenBoundsAABB");
            s_GenAABBKernel_Oblique = buildScreenAABBShader.FindKernel("ScreenBoundsAABB_Oblique");

            // Cluster
            {
                s_ClearVoxelAtomicKernel = buildPerVoxelLightListShader.FindKernel("ClearAtomic");
            }

            s_GenListPerBigTileKernel = buildPerBigTileLightListShader.FindKernel("BigTileLightListGen");

            s_BuildDispatchIndirectKernel = buildDispatchIndirectShader.FindKernel("BuildDispatchIndirect");
            s_ClearDispatchIndirectKernel = clearDispatchIndirectShader.FindKernel("ClearDispatchIndirect");

            s_BuildDrawInstancedIndirectKernel = buildDispatchIndirectShader.FindKernel("BuildDrawInstancedIndirect");
            s_ClearDrawInstancedIndirectKernel = clearDispatchIndirectShader.FindKernel("ClearDrawInstancedIndirect");

            s_BuildMaterialFlagsOrKernel = buildMaterialFlagsShader.FindKernel("MaterialFlagsGen_Or");
            s_BuildMaterialFlagsWriteKernel = buildMaterialFlagsShader.FindKernel("MaterialFlagsGen_Write");

            s_shadeOpaqueDirectFptlKernel = deferredComputeShader.FindKernel("Deferred_Direct_Fptl");
            s_shadeOpaqueDirectFptlDebugDisplayKernel = deferredComputeShader.FindKernel("Deferred_Direct_Fptl_DebugDisplay");

            s_shadeOpaqueDirectShadowMaskFptlKernel = deferredComputeShader.FindKernel("Deferred_Direct_ShadowMask_Fptl");
            s_shadeOpaqueDirectShadowMaskFptlDebugDisplayKernel = deferredComputeShader.FindKernel("Deferred_Direct_ShadowMask_Fptl_DebugDisplay");

            s_deferredContactShadowKernel = contactShadowComputeShader.FindKernel("DeferredContactShadow");
            s_deferredContactShadowKernelMSAA = contactShadowComputeShader.FindKernel("DeferredContactShadowMSAA");

            for (int variant = 0; variant < LightDefinitions.s_NumFeatureVariants; variant++)
            {
                s_shadeOpaqueIndirectFptlKernels[variant] = deferredComputeShader.FindKernel("Deferred_Indirect_Fptl_Variant" + variant);
                s_shadeOpaqueIndirectShadowMaskFptlKernels[variant] = deferredComputeShader.FindKernel("Deferred_Indirect_ShadowMask_Fptl_Variant" + variant);
            }

            // All the allocation of the compute buffers need to happened after the kernel finding in order to avoid the leek loop when a shader does not compile or is not available
            m_DirectionalLightDatas = new ComputeBuffer(m_MaxDirectionalLightsOnScreen, System.Runtime.InteropServices.Marshal.SizeOf(typeof(DirectionalLightData)));
            m_LightDatas = new ComputeBuffer(m_MaxPunctualLightsOnScreen + m_MaxAreaLightsOnScreen, System.Runtime.InteropServices.Marshal.SizeOf(typeof(LightData)));
            m_EnvLightDatas = new ComputeBuffer(m_MaxEnvLightsOnScreen, System.Runtime.InteropServices.Marshal.SizeOf(typeof(EnvLightData)));
            m_DecalDatas = new ComputeBuffer(m_MaxDecalsOnScreen, System.Runtime.InteropServices.Marshal.SizeOf(typeof(DecalData)));

            s_GlobalLightListAtomic = new ComputeBuffer(1, sizeof(uint));

            s_LightList = null;
            s_TileList = null;
            s_TileFeatureFlags = null;

            s_ScreenSpaceShadowsMat = CoreUtils.CreateEngineMaterial(screenSpaceShadowsShader);

            // OUTPUT_SPLIT_LIGHTING - LIGHTLOOP_DISABLE_TILE_AND_CLUSTER - SHADOWS_SHADOWMASK - DEBUG_DISPLAY
            m_deferredLightingMaterial = new Material[16];

            for (int outputSplitLighting = 0; outputSplitLighting < 2; ++outputSplitLighting)
            {
                for (int lightLoopDisableTileAndCluster = 0; lightLoopDisableTileAndCluster < 2; ++lightLoopDisableTileAndCluster)
                {
                    for (int shadowMask = 0; shadowMask < 2; ++shadowMask)
                    {
                        for (int debugDisplay = 0; debugDisplay < 2; ++debugDisplay)
                        {
                            int index = GetDeferredLightingMaterialIndex(outputSplitLighting, lightLoopDisableTileAndCluster, shadowMask, debugDisplay);

                            m_deferredLightingMaterial[index] = CoreUtils.CreateEngineMaterial(asset.renderPipelineResources.shaders.deferredPS);
                            m_deferredLightingMaterial[index].name = string.Format("{0}_{1}", asset.renderPipelineResources.shaders.deferredPS.name, index);
                            CoreUtils.SetKeyword(m_deferredLightingMaterial[index], "OUTPUT_SPLIT_LIGHTING", outputSplitLighting == 1);
                            CoreUtils.SetKeyword(m_deferredLightingMaterial[index], "LIGHTLOOP_DISABLE_TILE_AND_CLUSTER", lightLoopDisableTileAndCluster == 1);
                            CoreUtils.SetKeyword(m_deferredLightingMaterial[index], "SHADOWS_SHADOWMASK", shadowMask == 1);
                            CoreUtils.SetKeyword(m_deferredLightingMaterial[index], "DEBUG_DISPLAY", debugDisplay == 1);

                            m_deferredLightingMaterial[index].SetInt(HDShaderIDs._StencilMask, (int)HDRenderPipeline.StencilBitMask.LightingMask);
                            m_deferredLightingMaterial[index].SetInt(HDShaderIDs._StencilRef, outputSplitLighting == 1 ? (int)StencilLightingUsage.SplitLighting : (int)StencilLightingUsage.RegularLighting);
                            m_deferredLightingMaterial[index].SetInt(HDShaderIDs._StencilCmp, (int)CompareFunction.Equal);
                        }
                    }
                }
            }

            // Stencil set to only touch "regular lighting" pixels.
            s_DeferredTileRegularLightingMat = CoreUtils.CreateEngineMaterial(deferredTilePixelShader);
            s_DeferredTileRegularLightingMat.SetInt(HDShaderIDs._StencilRef, (int)StencilLightingUsage.RegularLighting);
            s_DeferredTileRegularLightingMat.SetInt(HDShaderIDs._StencilCmp, (int)CompareFunction.Equal);

            // Stencil set to only touch "split-lighting" pixels.
            s_DeferredTileSplitLightingMat = CoreUtils.CreateEngineMaterial(deferredTilePixelShader);
            s_DeferredTileSplitLightingMat.SetInt(HDShaderIDs._StencilRef, (int)StencilLightingUsage.SplitLighting);
            s_DeferredTileSplitLightingMat.SetInt(HDShaderIDs._StencilCmp, (int)CompareFunction.Equal);

            // Stencil set to touch all pixels excepted background/sky.
            s_DeferredTileMat = CoreUtils.CreateEngineMaterial(deferredTilePixelShader);
            s_DeferredTileMat.SetInt(HDShaderIDs._StencilRef, (int)StencilLightingUsage.NoLighting);
            s_DeferredTileMat.SetInt(HDShaderIDs._StencilCmp, (int)CompareFunction.NotEqual);

            for (int i = 0; i < LightDefinitions.s_NumFeatureVariants; ++i)
                s_variantNames[i] = "VARIANT" + i;

            m_DefaultTexture2DArray = new Texture2DArray(1, 1, 1, TextureFormat.ARGB32, false);
            m_DefaultTexture2DArray.hideFlags = HideFlags.HideAndDontSave;
            m_DefaultTexture2DArray.name = CoreUtils.GetTextureAutoName(1, 1, TextureFormat.ARGB32, depth: 1, dim: TextureDimension.Tex2DArray, name: "LightLoopDefault");
            m_DefaultTexture2DArray.SetPixels32(new Color32[1] { new Color32(128, 128, 128, 128) }, 0);
            m_DefaultTexture2DArray.Apply();

            m_DefaultTextureCube = new Cubemap(16, TextureFormat.ARGB32, false);
            m_DefaultTextureCube.Apply();

            // Setup shadow algorithms
            var shadowParams = asset.currentPlatformRenderPipelineSettings.hdShadowInitParams;
            var shadowKeywords = new[]{"SHADOW_LOW", "SHADOW_MEDIUM", "SHADOW_HIGH", "SHADOW_VERY_HIGH"};
            foreach (var p in shadowKeywords)
                Shader.DisableKeyword(p);
            Shader.EnableKeyword(shadowKeywords[(int)shadowParams.shadowQuality]);

            InitShadowSystem(asset);

            s_lightVolumes = new DebugLightVolumes();
            s_lightVolumes.InitData(asset.renderPipelineResources);

#if ENABLE_RAYTRACING
            m_CurrentRayTracedShadows = new HDAdditionalLightData[LightDefinitions.s_MaxRayTracedShadows];
#endif

            m_CopyStencil = CoreUtils.CreateEngineMaterial(asset.renderPipelineResources.shaders.copyStencilBufferPS);
            m_CopyStencilForSSR = CoreUtils.CreateEngineMaterial(asset.renderPipelineResources.shaders.copyStencilBufferPS);
        }

        public void CleanupLightLoop()
        {
            s_lightVolumes.ReleaseData();

            DeinitShadowSystem();

            CoreUtils.Destroy(m_DefaultTexture2DArray);
            CoreUtils.Destroy(m_DefaultTextureCube);

            CoreUtils.SafeRelease(m_DirectionalLightDatas);
            CoreUtils.SafeRelease(m_LightDatas);
            CoreUtils.SafeRelease(m_EnvLightDatas);
            CoreUtils.SafeRelease(m_DecalDatas);

            if (m_ReflectionProbeCache != null)
            {
                m_ReflectionProbeCache.Release();
                m_ReflectionProbeCache = null;
            }
            if (m_ReflectionPlanarProbeCache != null)
            {
                m_ReflectionPlanarProbeCache.Release();
                m_ReflectionPlanarProbeCache = null;
            }
            if (m_CookieTexArray != null)
            {
                m_CookieTexArray.Release();
                m_CookieTexArray = null;
            }
            if (m_CubeCookieTexArray != null)
            {
                m_CubeCookieTexArray.Release();
                m_CubeCookieTexArray = null;
            }

            if (m_AreaLightCookieManager != null)
            {
                m_AreaLightCookieManager.ReleaseResources();
                m_AreaLightCookieManager = null;
            }

            LightLoopReleaseResolutionDependentBuffers();

            // enableClustered
            CoreUtils.SafeRelease(s_GlobalLightListAtomic);

            for (int outputSplitLighting = 0; outputSplitLighting < 2; ++outputSplitLighting)
            {
                for (int lightLoopDisableTileAndCluster = 0; lightLoopDisableTileAndCluster < 2; ++lightLoopDisableTileAndCluster)
                {
                    for (int shadowMask = 0; shadowMask < 2; ++shadowMask)
                    {
                        for (int debugDisplay = 0; debugDisplay < 2; ++debugDisplay)
                        {
                            int index = GetDeferredLightingMaterialIndex(outputSplitLighting, lightLoopDisableTileAndCluster, shadowMask, debugDisplay);
                            CoreUtils.Destroy(m_deferredLightingMaterial[index]);
                        }
                    }
                }
            }

            CoreUtils.Destroy(s_DeferredTileRegularLightingMat);
            CoreUtils.Destroy(s_DeferredTileSplitLightingMat);
            CoreUtils.Destroy(s_DeferredTileMat);

            CoreUtils.Destroy(m_DebugViewTilesMaterial);
            CoreUtils.Destroy(m_DebugHDShadowMapMaterial);
            CoreUtils.Destroy(m_CubeToPanoMaterial);

            CoreUtils.Destroy(m_CopyStencil);
            CoreUtils.Destroy(m_CopyStencilForSSR);
        }

        public void LightLoopNewFrame(FrameSettings frameSettings)
        {
            m_FrameSettings = frameSettings;

            m_ContactShadows = VolumeManager.instance.stack.GetComponent<ContactShadows>();
            m_EnableContactShadow = m_FrameSettings.IsEnabled(FrameSettingsField.ContactShadows) && m_ContactShadows.enable.value && m_ContactShadows.length.value > 0;
            m_indirectLightingController = VolumeManager.instance.stack.GetComponent<IndirectLightingController>();

            m_ContactShadowIndex = 0;

            // Cluster
            {
                var clustPrepassSourceIdx = m_FrameSettings.IsEnabled(FrameSettingsField.BigTilePrepass) ? ClusterPrepassSource.BigTile : ClusterPrepassSource.None;
                var clustDepthSourceIdx = ClusterDepthSource.NoDepth;
                if (k_UseDepthBuffer)
                {
                    if (m_FrameSettings.IsEnabled(FrameSettingsField.MSAA))
                        clustDepthSourceIdx = ClusterDepthSource.MSAA_Depth;
                    else
                        clustDepthSourceIdx = ClusterDepthSource.Depth;
                }
                var kernelName = s_ClusterKernelNames[(int)clustPrepassSourceIdx, (int)clustDepthSourceIdx];
                var kernelObliqueName = s_ClusterObliqueKernelNames[(int)clustPrepassSourceIdx, (int)clustDepthSourceIdx];

                s_GenListPerVoxelKernel = buildPerVoxelLightListShader.FindKernel(kernelName);
                s_GenListPerVoxelKernelOblique = buildPerVoxelLightListShader.FindKernel(kernelObliqueName);
            }

            if (GetFeatureVariantsEnabled(frameSettings))
            {
                s_GenListPerTileKernel = buildPerTileLightListShader.FindKernel(m_FrameSettings.IsEnabled(FrameSettingsField.BigTilePrepass) ? "TileLightListGen_SrcBigTile_FeatureFlags" : "TileLightListGen_FeatureFlags");
                s_GenListPerTileKernel_Oblique = buildPerTileLightListShader.FindKernel(m_FrameSettings.IsEnabled(FrameSettingsField.BigTilePrepass) ? "TileLightListGen_SrcBigTile_FeatureFlags_Oblique" : "TileLightListGen_FeatureFlags_Oblique");

            }
            else
            {
                s_GenListPerTileKernel = buildPerTileLightListShader.FindKernel(m_FrameSettings.IsEnabled(FrameSettingsField.BigTilePrepass) ? "TileLightListGen_SrcBigTile" : "TileLightListGen");
                s_GenListPerTileKernel_Oblique = buildPerTileLightListShader.FindKernel(m_FrameSettings.IsEnabled(FrameSettingsField.BigTilePrepass) ? "TileLightListGen_SrcBigTile_Oblique" : "TileLightListGen_Oblique");
            }

            m_CookieTexArray.NewFrame();
            m_CubeCookieTexArray.NewFrame();
            m_ReflectionProbeCache.NewFrame();
            m_ReflectionPlanarProbeCache.NewFrame();
        }

        public bool LightLoopNeedResize(int viewCount)
        {
            return s_LightList == null || s_TileList == null || s_TileFeatureFlags == null ||
                s_AABBBoundsBuffer == null || s_ConvexBoundsBuffer == null || s_LightVolumeDataBuffer == null ||
                (s_BigTileLightList == null && m_FrameSettings.IsEnabled(FrameSettingsField.BigTilePrepass)) ||
                (s_DispatchIndirectBuffer == null && m_FrameSettings.IsEnabled(FrameSettingsField.DeferredTile)) ||
                (s_PerVoxelLightLists == null) || (viewCount > m_MaxViewCount);
        }

        public void LightLoopReleaseResolutionDependentBuffers()
        {
            m_MaxViewCount = 1;

            CoreUtils.SafeRelease(s_LightList);
            CoreUtils.SafeRelease(s_TileList);
            CoreUtils.SafeRelease(s_TileFeatureFlags);

            // enableClustered
            CoreUtils.SafeRelease(s_PerVoxelLightLists);
            CoreUtils.SafeRelease(s_PerVoxelOffset);
            CoreUtils.SafeRelease(s_PerTileLogBaseTweak);

            // enableBigTilePrepass
            CoreUtils.SafeRelease(s_BigTileLightList);

            // LightList building
            CoreUtils.SafeRelease(s_AABBBoundsBuffer);
            CoreUtils.SafeRelease(s_ConvexBoundsBuffer);
            CoreUtils.SafeRelease(s_LightVolumeDataBuffer);
            CoreUtils.SafeRelease(s_DispatchIndirectBuffer);
        }

        int NumLightIndicesPerClusteredTile()
        {
            return 32 * (1 << k_Log2NumClusters);       // total footprint for all layers of the tile (measured in light index entries)
        }

        public void LightLoopAllocResolutionDependentBuffers(int width, int height, int viewCount)
        {
            m_MaxViewCount = Math.Max(viewCount, m_MaxViewCount);
            var nrTilesX = (width + LightDefinitions.s_TileSizeFptl - 1) / LightDefinitions.s_TileSizeFptl;
            var nrTilesY = (height + LightDefinitions.s_TileSizeFptl - 1) / LightDefinitions.s_TileSizeFptl;
            var nrTiles = nrTilesX * nrTilesY * m_MaxViewCount;
            const int capacityUShortsPerTile = 32;
            const int dwordsPerTile = (capacityUShortsPerTile + 1) >> 1;        // room for 31 lights and a nrLights value.

            s_LightList = new ComputeBuffer((int)LightCategory.Count * dwordsPerTile * nrTiles, sizeof(uint));       // enough list memory for a 4k x 4k display
            s_TileList = new ComputeBuffer((int)LightDefinitions.s_NumFeatureVariants * nrTiles, sizeof(uint));
            s_TileFeatureFlags = new ComputeBuffer(nrTiles, sizeof(uint));

            // Cluster
            {
                var nrClustersX = (width + LightDefinitions.s_TileSizeClustered - 1) / LightDefinitions.s_TileSizeClustered;
                var nrClustersY = (height + LightDefinitions.s_TileSizeClustered - 1) / LightDefinitions.s_TileSizeClustered;
                var nrClusterTiles = nrClustersX * nrClustersY * m_MaxViewCount;

                s_PerVoxelOffset = new ComputeBuffer((int)LightCategory.Count * (1 << k_Log2NumClusters) * nrClusterTiles, sizeof(uint));
                s_PerVoxelLightLists = new ComputeBuffer(NumLightIndicesPerClusteredTile() * nrClusterTiles, sizeof(uint));

                if (k_UseDepthBuffer)
                {
                    s_PerTileLogBaseTweak = new ComputeBuffer(nrClusterTiles, sizeof(float));
                }
            }

            if (m_FrameSettings.IsEnabled(FrameSettingsField.BigTilePrepass))
            {
                var nrBigTilesX = (width + 63) / 64;
                var nrBigTilesY = (height + 63) / 64;
                var nrBigTiles = nrBigTilesX * nrBigTilesY * m_MaxViewCount;
                s_BigTileLightList = new ComputeBuffer(LightDefinitions.s_MaxNrBigTileLightsPlusOne * nrBigTiles, sizeof(uint));
            }

            // Allocate matrix arrays used for LightList building
            {
                m_LightListProjMatrices = new Matrix4x4[m_MaxViewCount];
                m_LightListProjscrMatrices = new Matrix4x4[m_MaxViewCount];
                m_LightListInvProjscrMatrices = new Matrix4x4[m_MaxViewCount];
                m_LightListProjHMatrices = new Matrix4x4[m_MaxViewCount];
                m_LightListInvProjHMatrices = new Matrix4x4[m_MaxViewCount];
            }

            // The bounds and light volumes are view-dependent, and AABB is additionally projection dependent.
            // TODO: I don't think k_MaxLightsOnScreen corresponds to the actual correct light count for cullable light types (punctual, area, env, decal)
            s_AABBBoundsBuffer = new ComputeBuffer(m_MaxViewCount * 2 * m_MaxLightsOnScreen, 4 * sizeof(float));
            s_ConvexBoundsBuffer = new ComputeBuffer(m_MaxViewCount * m_MaxLightsOnScreen, System.Runtime.InteropServices.Marshal.SizeOf(typeof(SFiniteLightBound)));
            s_LightVolumeDataBuffer = new ComputeBuffer(m_MaxViewCount * m_MaxLightsOnScreen, System.Runtime.InteropServices.Marshal.SizeOf(typeof(LightVolumeData)));

            // Need 3 ints for DispatchIndirect, but need 4 ints for DrawInstancedIndirect.
            s_DispatchIndirectBuffer = new ComputeBuffer(m_MaxViewCount * LightDefinitions.s_NumFeatureVariants * 4, sizeof(uint), ComputeBufferType.IndirectArguments);
        }

        public static Matrix4x4 WorldToCamera(Camera camera)
        {
            // camera.worldToCameraMatrix is RHS and Unity's transforms are LHS
            // We need to flip it to work with transforms
            return s_FlipMatrixLHSRHS * camera.worldToCameraMatrix;
        }

        // For light culling system, we need non oblique projection matrices
        static Matrix4x4 CameraProjectionNonObliqueLHS(HDCamera camera)
        {
            // camera.projectionMatrix expect RHS data and Unity's transforms are LHS
            // We need to flip it to work with transforms
            return camera.nonObliqueProjMatrix * s_FlipMatrixLHSRHS;
        }

        public Vector3 GetLightColor(VisibleLight light)
        {
            return new Vector3(light.finalColor.r, light.finalColor.g, light.finalColor.b);
        }

        public bool GetDirectionalLightData(CommandBuffer cmd, GPULightType gpuLightType, VisibleLight light, Light lightComponent, HDAdditionalLightData additionalLightData, AdditionalShadowData additionalShadowData, int lightIndex, int shadowIndex, DebugDisplaySettings debugDisplaySettings, int sortedIndex)
        {
            // Clamp light list to the maximum allowed lights on screen to avoid ComputeBuffer overflow
            if (m_lightList.directionalLights.Count >= m_MaxDirectionalLightsOnScreen)
                return false;

            bool contributesToLighting = ((additionalLightData.lightDimmer > 0) && (additionalLightData.affectDiffuse || additionalLightData.affectSpecular)) || (additionalLightData.volumetricDimmer > 0);

            if (!contributesToLighting)
                return false;

            // Discard light if disabled in debug display settings
            if (!debugDisplaySettings.data.lightingDebugSettings.showDirectionalLight)
                return false;

            var lightData = new DirectionalLightData();

            lightData.lightLayers = additionalLightData.GetLightLayers();

            // Light direction for directional is opposite to the forward direction
            lightData.forward = light.GetForward();
            // Rescale for cookies and windowing.
            lightData.right      = light.GetRight() * 2 / Mathf.Max(additionalLightData.shapeWidth, 0.001f);
            lightData.up         = light.GetUp() * 2 / Mathf.Max(additionalLightData.shapeHeight, 0.001f);
            lightData.positionRWS = light.GetPosition();
            lightData.color = GetLightColor(light);

            // Caution: This is bad but if additionalData == HDUtils.s_DefaultHDAdditionalLightData it mean we are trying to promote legacy lights, which is the case for the preview for example, so we need to multiply by PI as legacy Unity do implicit divide by PI for direct intensity.
            // So we expect that all light with additionalData == HDUtils.s_DefaultHDAdditionalLightData are currently the one from the preview, light in scene MUST have additionalData
            lightData.color *= (HDUtils.s_DefaultHDAdditionalLightData == additionalLightData) ? Mathf.PI : 1.0f;

            lightData.lightDimmer           = additionalLightData.lightDimmer;
            lightData.diffuseDimmer         = additionalLightData.affectDiffuse  ? additionalLightData.lightDimmer : 0;
            lightData.specularDimmer        = additionalLightData.affectSpecular ? additionalLightData.lightDimmer * m_FrameSettings.specularGlobalDimmer : 0;
            lightData.volumetricLightDimmer = additionalLightData.volumetricDimmer;

            lightData.shadowIndex = lightData.cookieIndex = -1;


            if (lightComponent != null && lightComponent.cookie != null)
            {
                lightData.tileCookie = lightComponent.cookie.wrapMode == TextureWrapMode.Repeat ? 1 : 0;
                lightData.cookieIndex = m_CookieTexArray.FetchSlice(cmd, lightComponent.cookie);
            }

            if (additionalShadowData)
            {
                lightData.shadowDimmer           = additionalShadowData.shadowDimmer;
                lightData.volumetricShadowDimmer = additionalShadowData.volumetricShadowDimmer;
                lightData.contactShadowMask      = GetContactShadowMask(additionalShadowData.contactShadows);
                lightData.shadowTint             = new Vector3(additionalShadowData.shadowTint.r, additionalShadowData.shadowTint.g, additionalShadowData.shadowTint.b);
            }
            else
            {
                lightData.shadowDimmer           = 1.0f;
                lightData.volumetricShadowDimmer = 1.0f;
                lightData.contactShadowMask      = 0;
                lightData.shadowTint             = new Vector3(0.0f, 0.0f, 0.0f);
            }

            // fix up shadow information
            lightData.shadowIndex = shadowIndex;
            if (shadowIndex != -1)
            {
                m_CurrentSunLight = lightComponent;
                m_CurrentShadowSortedSunLightIndex = sortedIndex;
            }

            // Value of max smoothness is from artists point of view, need to convert from perceptual smoothness to roughness
            lightData.minRoughness = Mathf.Max((1.0f - additionalLightData.maxSmoothness) * (1.0f - additionalLightData.maxSmoothness));

            lightData.shadowMaskSelector = Vector4.zero;

            if (IsBakedShadowMaskLight(lightComponent))
            {
                lightData.shadowMaskSelector[lightComponent.bakingOutput.occlusionMaskChannel] = 1.0f;
                lightData.nonLightMappedOnly = lightComponent.lightShadowCasterMode == LightShadowCasterMode.NonLightmappedOnly ? 1 : 0;
            }
            else
            {
                // use -1 to say that we don't use shadow mask
                lightData.shadowMaskSelector.x = -1.0f;
                lightData.nonLightMappedOnly = 0;
            }

            // Fallback to the first non shadow casting directional light.
            m_CurrentSunLight = m_CurrentSunLight == null ? lightComponent : m_CurrentSunLight;

            m_lightList.directionalLights.Add(lightData);

            return true;
        }

        public bool GetLightData(CommandBuffer cmd, HDShadowSettings shadowSettings, Camera camera, GPULightType gpuLightType,
            VisibleLight light, Light lightComponent, HDAdditionalLightData additionalLightData, AdditionalShadowData additionalShadowData,
            int lightIndex, int shadowIndex, ref Vector3 lightDimensions, DebugDisplaySettings debugDisplaySettings
#if ENABLE_RAYTRACING
            , ref int areaShadowIndex
#endif
            )
        {
            // Clamp light list to the maximum allowed lights on screen to avoid ComputeBuffer overflow
            if (m_lightList.lights.Count >= m_MaxPunctualLightsOnScreen + m_MaxAreaLightsOnScreen)
                return false;

            // Both of these positions are non-camera-relative.
            float distanceToCamera  = (light.GetPosition() - camera.transform.position).magnitude;
            float lightDistanceFade = HDUtils.ComputeLinearDistanceFade(distanceToCamera, additionalLightData.fadeDistance);

            bool contributesToLighting = ((additionalLightData.lightDimmer > 0) && (additionalLightData.affectDiffuse || additionalLightData.affectSpecular)) || (additionalLightData.volumetricDimmer > 0);
                 contributesToLighting = contributesToLighting && (lightDistanceFade > 0);

            if (!contributesToLighting)
                return false;

            var lightData = new LightData();

            lightData.lightLayers = additionalLightData.GetLightLayers();

            lightData.lightType = gpuLightType;

            lightData.positionRWS = light.GetPosition();

            bool applyRangeAttenuation = additionalLightData.applyRangeAttenuation && (gpuLightType != GPULightType.ProjectorBox);

            // Discard light if disabled in debug display settings
            if (lightData.lightType.IsAreaLight())
            {
                if (!debugDisplaySettings.data.lightingDebugSettings.showAreaLight)
                    return false;
            }
            else
            {
                if (!debugDisplaySettings.data.lightingDebugSettings.showPunctualLight)
                    return false;
            }

            lightData.range = light.range;

            if (applyRangeAttenuation)
            {
                lightData.rangeAttenuationScale = 1.0f / (light.range * light.range);
                lightData.rangeAttenuationBias  = 1.0f;

                if (lightData.lightType == GPULightType.Rectangle)
                {
                    // Rect lights are currently a special case because they use the normalized
                    // [0, 1] attenuation range rather than the regular [0, r] one.
                    lightData.rangeAttenuationScale = 1.0f;
                }
            }
            else // Don't apply any attenuation but do a 'step' at range
            {
                // Solve f(x) = b - (a * x)^2 where x = (d/r)^2.
                // f(0) = huge -> b = huge.
                // f(1) = 0    -> huge - a^2 = 0 -> a = sqrt(huge).
                const float hugeValue = 16777216.0f;
                const float sqrtHuge  = 4096.0f;
                lightData.rangeAttenuationScale = sqrtHuge / (light.range * light.range);
                lightData.rangeAttenuationBias  = hugeValue;

                if (lightData.lightType == GPULightType.Rectangle)
                {
                    // Rect lights are currently a special case because they use the normalized
                    // [0, 1] attenuation range rather than the regular [0, r] one.
                    lightData.rangeAttenuationScale = sqrtHuge;
                }
            }

            lightData.color = GetLightColor(light);

            lightData.forward = light.GetForward();
            lightData.up = light.GetUp();
            lightData.right = light.GetRight();

            lightDimensions.x = additionalLightData.shapeWidth;
            lightDimensions.y = additionalLightData.shapeHeight;
            lightDimensions.z = light.range;

            if (lightData.lightType == GPULightType.ProjectorBox)
            {
                // Rescale for cookies and windowing.
                lightData.right *= 2.0f / Mathf.Max(additionalLightData.shapeWidth, 0.001f);
                lightData.up    *= 2.0f / Mathf.Max(additionalLightData.shapeHeight, 0.001f);
            }
            else if (lightData.lightType == GPULightType.ProjectorPyramid)
            {
                // Get width and height for the current frustum
                var spotAngle = light.spotAngle;

                float frustumWidth, frustumHeight;

                if (additionalLightData.aspectRatio >= 1.0f)
                {
                    frustumHeight = 2.0f * Mathf.Tan(spotAngle * 0.5f * Mathf.Deg2Rad);
                    frustumWidth = frustumHeight * additionalLightData.aspectRatio;
                }
                else
                {
                    frustumWidth = 2.0f * Mathf.Tan(spotAngle * 0.5f * Mathf.Deg2Rad);
                    frustumHeight = frustumWidth / additionalLightData.aspectRatio;
                }

                // Adjust based on the new parametrization.
                lightDimensions.x = frustumWidth;
                lightDimensions.y = frustumHeight;

                // Rescale for cookies and windowing.
                lightData.right *= 2.0f / frustumWidth;
                lightData.up *= 2.0f / frustumHeight;
            }

            if (lightData.lightType == GPULightType.Spot)
            {
                var spotAngle = light.spotAngle;

                var innerConePercent = additionalLightData.GetInnerSpotPercent01();
                var cosSpotOuterHalfAngle = Mathf.Clamp(Mathf.Cos(spotAngle * 0.5f * Mathf.Deg2Rad), 0.0f, 1.0f);
                var sinSpotOuterHalfAngle = Mathf.Sqrt(1.0f - cosSpotOuterHalfAngle * cosSpotOuterHalfAngle);
                var cosSpotInnerHalfAngle = Mathf.Clamp(Mathf.Cos(spotAngle * 0.5f * innerConePercent * Mathf.Deg2Rad), 0.0f, 1.0f); // inner cone

                var val = Mathf.Max(0.0001f, (cosSpotInnerHalfAngle - cosSpotOuterHalfAngle));
                lightData.angleScale = 1.0f / val;
                lightData.angleOffset = -cosSpotOuterHalfAngle * lightData.angleScale;

                // Rescale for cookies and windowing.
                float cotOuterHalfAngle = cosSpotOuterHalfAngle / sinSpotOuterHalfAngle;
                lightData.up    *= cotOuterHalfAngle;
                lightData.right *= cotOuterHalfAngle;
            }
            else
            {
                // These are the neutral values allowing GetAngleAnttenuation in shader code to return 1.0
                lightData.angleScale = 0.0f;
                lightData.angleOffset = 1.0f;
            }

            if (lightData.lightType != GPULightType.Directional && lightData.lightType != GPULightType.ProjectorBox)
            {
                // Store the squared radius of the light to simulate a fill light.
                lightData.size = new Vector2(additionalLightData.shapeRadius * additionalLightData.shapeRadius, 0);
            }

            if (lightData.lightType == GPULightType.Rectangle || lightData.lightType == GPULightType.Tube)
            {
                lightData.size = new Vector2(additionalLightData.shapeWidth, additionalLightData.shapeHeight);
            }

            lightData.lightDimmer           = lightDistanceFade * (additionalLightData.lightDimmer);
            lightData.diffuseDimmer         = lightDistanceFade * (additionalLightData.affectDiffuse  ? additionalLightData.lightDimmer : 0);
            lightData.specularDimmer        = lightDistanceFade * (additionalLightData.affectSpecular ? additionalLightData.lightDimmer * m_FrameSettings.specularGlobalDimmer : 0);
            lightData.volumetricLightDimmer = lightDistanceFade * (additionalLightData.volumetricDimmer);

            lightData.cookieIndex = -1;
            lightData.shadowIndex = -1;
#if ENABLE_RAYTRACING
            lightData.rayTracedAreaShadowIndex = -1;
#endif

            if (lightComponent != null && lightComponent.cookie != null)
            {
                // TODO: add texture atlas support for cookie textures.
                switch (light.lightType)
                {
                    case LightType.Spot:
                        lightData.cookieIndex = m_CookieTexArray.FetchSlice(cmd, lightComponent.cookie);
                        break;
                    case LightType.Point:
                        lightData.cookieIndex = m_CubeCookieTexArray.FetchSlice(cmd, lightComponent.cookie);
                        break;
                }
            }
            else if (light.lightType == LightType.Spot && additionalLightData.spotLightShape != SpotLightShape.Cone)
            {
                // Projectors lights must always have a cookie texture.
                // As long as the cache is a texture array and not an atlas, the 4x4 white texture will be rescaled to 128
                lightData.cookieIndex = m_CookieTexArray.FetchSlice(cmd, Texture2D.whiteTexture);
            }
            else if (lightData.lightType == GPULightType.Rectangle && additionalLightData.areaLightCookie != null)
            {
                lightData.cookieIndex = m_AreaLightCookieManager.FetchSlice(cmd, additionalLightData.areaLightCookie);
            }

            if (additionalShadowData)
            {
                float shadowDistanceFade         = HDUtils.ComputeLinearDistanceFade(distanceToCamera, Mathf.Min(shadowSettings.maxShadowDistance.value, additionalShadowData.shadowFadeDistance));
                lightData.shadowDimmer           = shadowDistanceFade * additionalShadowData.shadowDimmer;
                lightData.volumetricShadowDimmer = shadowDistanceFade * additionalShadowData.volumetricShadowDimmer;
                lightData.contactShadowMask      = GetContactShadowMask(additionalShadowData.contactShadows);
                lightData.shadowTint             = new Vector3(additionalShadowData.shadowTint.r, additionalShadowData.shadowTint.g, additionalShadowData.shadowTint.b);
            }
            else
            {
                lightData.shadowDimmer           = 1.0f;
                lightData.volumetricShadowDimmer = 1.0f;
                lightData.contactShadowMask      = 0;
                lightData.shadowTint = new Vector3(0.0f, 0.0f, 0.0f);
             }

#if ENABLE_RAYTRACING
            if(gpuLightType == GPULightType.Rectangle && lightComponent.shadows != LightShadows.None && areaShadowIndex < LightDefinitions.s_MaxRayTracedShadows && additionalLightData.useRayTracedShadows)
            {
                lightData.rayTracedAreaShadowIndex = areaShadowIndex;
                additionalLightData.shadowIndex = -1;
                m_CurrentRayTracedShadows[areaShadowIndex] = additionalLightData;
                areaShadowIndex++;
            }
            else
            {
                // fix up shadow information
                lightData.shadowIndex = shadowIndex;
                additionalLightData.shadowIndex = shadowIndex;
            }
#else
            // fix up shadow information
            lightData.shadowIndex = shadowIndex;
#endif
            // Value of max smoothness is from artists point of view, need to convert from perceptual smoothness to roughness
            lightData.minRoughness = (1.0f - additionalLightData.maxSmoothness) * (1.0f - additionalLightData.maxSmoothness);

            lightData.shadowMaskSelector = Vector4.zero;

            if (IsBakedShadowMaskLight(lightComponent))
            {
                lightData.shadowMaskSelector[lightComponent.bakingOutput.occlusionMaskChannel] = 1.0f;
                lightData.nonLightMappedOnly = lightComponent.lightShadowCasterMode == LightShadowCasterMode.NonLightmappedOnly ? 1 : 0;
            }
            else
            {
                // use -1 to say that we don't use shadow mask
                lightData.shadowMaskSelector.x = -1.0f;
                lightData.nonLightMappedOnly = 0;
            }

            m_lightList.lights.Add(lightData);

            return true;
        }

        // TODO: we should be able to do this calculation only with LightData without VisibleLight light, but for now pass both
        public void GetLightVolumeDataAndBound(LightCategory lightCategory, GPULightType gpuLightType, LightVolumeType lightVolumeType,
            VisibleLight light, LightData lightData, Vector3 lightDimensions, Matrix4x4 worldToView,
            Camera.StereoscopicEye eyeIndex = Camera.StereoscopicEye.Left)
        {
            // Then Culling side
            var range = lightDimensions.z;
            var lightToWorld = light.localToWorldMatrix;
            Vector3 positionWS = lightData.positionRWS;
            Vector3 positionVS = worldToView.MultiplyPoint(positionWS);

            Matrix4x4 lightToView = worldToView * lightToWorld;
            Vector3   xAxisVS     = lightToView.GetColumn(0);
            Vector3   yAxisVS     = lightToView.GetColumn(1);
            Vector3   zAxisVS     = lightToView.GetColumn(2);

            // Fill bounds
            var bound = new SFiniteLightBound();
            var lightVolumeData = new LightVolumeData();

            lightVolumeData.lightCategory = (uint)lightCategory;
            lightVolumeData.lightVolume = (uint)lightVolumeType;

            if (gpuLightType == GPULightType.Spot || gpuLightType == GPULightType.ProjectorPyramid)
            {
                Vector3 lightDir = lightToWorld.GetColumn(2);

                // represents a left hand coordinate system in world space since det(worldToView)<0
                Vector3 vx = xAxisVS;
                Vector3 vy = yAxisVS;
                Vector3 vz = zAxisVS;

                const float pi = 3.1415926535897932384626433832795f;
                const float degToRad = (float)(pi / 180.0);

                var sa = light.spotAngle;
                var cs = Mathf.Cos(0.5f * sa * degToRad);
                var si = Mathf.Sin(0.5f * sa * degToRad);

                if (gpuLightType == GPULightType.ProjectorPyramid)
                {
                    Vector3 lightPosToProjWindowCorner = (0.5f * lightDimensions.x) * vx + (0.5f * lightDimensions.y) * vy + 1.0f * vz;
                    cs = Vector3.Dot(vz, Vector3.Normalize(lightPosToProjWindowCorner));
                    si = Mathf.Sqrt(1.0f - cs * cs);
                }

                const float FltMax = 3.402823466e+38F;
                var ta = cs > 0.0f ? (si / cs) : FltMax;
                var cota = si > 0.0f ? (cs / si) : FltMax;

                //const float cotasa = l.GetCotanHalfSpotAngle();

                // apply nonuniform scale to OBB of spot light
                var squeeze = true;//sa < 0.7f * 90.0f;      // arb heuristic
                var fS = squeeze ? ta : si;
                bound.center = worldToView.MultiplyPoint(positionWS + ((0.5f * range) * lightDir));    // use mid point of the spot as the center of the bounding volume for building screen-space AABB for tiled lighting.

                // scale axis to match box or base of pyramid
                bound.boxAxisX = (fS * range) * vx;
                bound.boxAxisY = (fS * range) * vy;
                bound.boxAxisZ = (0.5f * range) * vz;

                // generate bounding sphere radius
                var fAltDx = si;
                var fAltDy = cs;
                fAltDy = fAltDy - 0.5f;
                //if(fAltDy<0) fAltDy=-fAltDy;

                fAltDx *= range; fAltDy *= range;

                // Handle case of pyramid with this select (currently unused)
                var altDist = Mathf.Sqrt(fAltDy * fAltDy + (true ? 1.0f : 2.0f) * fAltDx * fAltDx);
                bound.radius = altDist > (0.5f * range) ? altDist : (0.5f * range);       // will always pick fAltDist
                bound.scaleXY = squeeze ? new Vector2(0.01f, 0.01f) : new Vector2(1.0f, 1.0f);

                lightVolumeData.lightAxisX = vx;
                lightVolumeData.lightAxisY = vy;
                lightVolumeData.lightAxisZ = vz;
                lightVolumeData.lightPos = positionVS;
                lightVolumeData.radiusSq = range * range;
                lightVolumeData.cotan = cota;
                lightVolumeData.featureFlags = (uint)LightFeatureFlags.Punctual;
            }
            else if (gpuLightType == GPULightType.Point)
            {
                Vector3 vx = xAxisVS;
                Vector3 vy = yAxisVS;
                Vector3 vz = zAxisVS;

                bound.center   = positionVS;
                bound.boxAxisX = vx * range;
                bound.boxAxisY = vy * range;
                bound.boxAxisZ = vz * range;
                bound.scaleXY.Set(1.0f, 1.0f);
                bound.radius = range;

                // fill up ldata
                lightVolumeData.lightAxisX = vx;
                lightVolumeData.lightAxisY = vy;
                lightVolumeData.lightAxisZ = vz;
                lightVolumeData.lightPos = bound.center;
                lightVolumeData.radiusSq = range * range;
                lightVolumeData.featureFlags = (uint)LightFeatureFlags.Punctual;
            }
            else if (gpuLightType == GPULightType.Tube)
            {
                Vector3 dimensions = new Vector3(lightDimensions.x + 2 * range, 2 * range, 2 * range); // Omni-directional
                Vector3 extents = 0.5f * dimensions;

                bound.center = positionVS;
                bound.boxAxisX = extents.x * xAxisVS;
                bound.boxAxisY = extents.y * yAxisVS;
                bound.boxAxisZ = extents.z * zAxisVS;
                bound.scaleXY.Set(1.0f, 1.0f);
                bound.radius = extents.magnitude;

                lightVolumeData.lightPos = positionVS;
                lightVolumeData.lightAxisX = xAxisVS;
                lightVolumeData.lightAxisY = yAxisVS;
                lightVolumeData.lightAxisZ = zAxisVS;
                lightVolumeData.boxInnerDist = new Vector3(lightDimensions.x, 0, 0);
                lightVolumeData.boxInvRange.Set(1.0f / range, 1.0f / range, 1.0f / range);
                lightVolumeData.featureFlags = (uint)LightFeatureFlags.Area;
            }
            else if (gpuLightType == GPULightType.Rectangle)
            {
                Vector3 dimensions = new Vector3(lightDimensions.x + 2 * range, lightDimensions.y + 2 * range, range); // One-sided
                Vector3 extents = 0.5f * dimensions;
                Vector3 centerVS = positionVS + extents.z * zAxisVS;

                bound.center = centerVS;
                bound.boxAxisX = extents.x * xAxisVS;
                bound.boxAxisY = extents.y * yAxisVS;
                bound.boxAxisZ = extents.z * zAxisVS;
                bound.scaleXY.Set(1.0f, 1.0f);
                bound.radius = extents.magnitude;

                lightVolumeData.lightPos     = centerVS;
                lightVolumeData.lightAxisX   = xAxisVS;
                lightVolumeData.lightAxisY   = yAxisVS;
                lightVolumeData.lightAxisZ   = zAxisVS;
                lightVolumeData.boxInnerDist = extents;
                lightVolumeData.boxInvRange.Set(Mathf.Infinity, Mathf.Infinity, Mathf.Infinity);
                lightVolumeData.featureFlags = (uint)LightFeatureFlags.Area;
            }
            else if (gpuLightType == GPULightType.ProjectorBox)
            {
                Vector3 dimensions  = new Vector3(lightDimensions.x, lightDimensions.y, range);  // One-sided
                Vector3 extents = 0.5f * dimensions;
                Vector3 centerVS = positionVS + extents.z * zAxisVS;

                bound.center   = centerVS;
                bound.boxAxisX = extents.x * xAxisVS;
                bound.boxAxisY = extents.y * yAxisVS;
                bound.boxAxisZ = extents.z * zAxisVS;
                bound.radius   = extents.magnitude;
                bound.scaleXY.Set(1.0f, 1.0f);

                lightVolumeData.lightPos     = centerVS;
                lightVolumeData.lightAxisX   = xAxisVS;
                lightVolumeData.lightAxisY   = yAxisVS;
                lightVolumeData.lightAxisZ   = zAxisVS;
                lightVolumeData.boxInnerDist = extents;
                lightVolumeData.boxInvRange.Set(Mathf.Infinity, Mathf.Infinity, Mathf.Infinity);
                lightVolumeData.featureFlags = (uint)LightFeatureFlags.Punctual;
            }
            else
            {
                Debug.Assert(false, "TODO: encountered an unknown GPULightType.");
            }

            if (eyeIndex == Camera.StereoscopicEye.Left)
            {
                m_lightList.bounds.Add(bound);
                m_lightList.lightVolumes.Add(lightVolumeData);
            }
            else
            {
                m_lightList.rightEyeBounds.Add(bound);
                m_lightList.rightEyeLightVolumes.Add(lightVolumeData);
            }
        }

        public bool GetEnvLightData(CommandBuffer cmd, HDCamera hdCamera, HDProbe probe, DebugDisplaySettings debugDisplaySettings)
        {
            Camera camera = hdCamera.camera;

            // For now we won't display real time probe when rendering one.
            // TODO: We may want to display last frame result but in this case we need to be careful not to update the atlas before all realtime probes are rendered (for frame coherency).
            // Unfortunately we don't have this information at the moment.
            if (probe.mode == ProbeSettings.Mode.Realtime && camera.cameraType == CameraType.Reflection)
                return false;

            // Discard probe if disabled in debug menu
            if (!debugDisplaySettings.data.lightingDebugSettings.showReflectionProbe)
                return false;

            var capturePosition = Vector3.zero;
            var influenceToWorld = probe.influenceToWorld;

            // 31 bits index, 1 bit cache type
            var envIndex = int.MinValue;
            switch (probe)
            {
                case PlanarReflectionProbe planarProbe:
                    {
                        if (probe.mode == ProbeSettings.Mode.Realtime
                            && !hdCamera.frameSettings.IsEnabled(FrameSettingsField.RealtimePlanarReflection))
                            break;

                        var fetchIndex = m_ReflectionPlanarProbeCache.FetchSlice(cmd, probe.texture);
                        // Indices start at 1, because -0 == 0, we can know from the bit sign which cache to use
                        envIndex = fetchIndex == -1 ? int.MinValue : -(fetchIndex + 1);

                        var renderData = planarProbe.renderData;
                        var worldToCameraRHSMatrix = renderData.worldToCameraRHS;
                        var projectionMatrix = renderData.projectionMatrix;

                        // We don't need to provide the capture position
                        // It is already encoded in the 'worldToCameraRHSMatrix'
                        capturePosition = Vector3.zero;

                        // get the device dependent projection matrix
                        var gpuProj = GL.GetGPUProjectionMatrix(projectionMatrix, true);
                        var gpuView = worldToCameraRHSMatrix;
                        var vp = gpuProj * gpuView;
                        m_Env2DCaptureVP[fetchIndex] = vp;

                        var capturedForwardWS = renderData.captureRotation * Vector3.forward;
                        //capturedForwardWS.z *= -1; // Transform to RHS standard
                        m_Env2DCaptureForward[fetchIndex * 3 + 0] = capturedForwardWS.x;
                        m_Env2DCaptureForward[fetchIndex * 3 + 1] = capturedForwardWS.y;
                        m_Env2DCaptureForward[fetchIndex * 3 + 2] = capturedForwardWS.z;
                        break;
                    }
                case HDAdditionalReflectionData _:
                    {
                        envIndex = m_ReflectionProbeCache.FetchSlice(cmd, probe.texture);
                        // Indices start at 1, because -0 == 0, we can know from the bit sign which cache to use
                        envIndex = envIndex == -1 ? int.MinValue : (envIndex + 1);

                        // Calculate settings to use for the probe
                        var probePositionSettings = ProbeCapturePositionSettings.ComputeFrom(probe, camera.transform);
                        HDRenderUtilities.ComputeCameraSettingsFromProbeSettings(
                            probe.settings, probePositionSettings,
                            out _, out var cameraPositionSettings
                        );
                        capturePosition = cameraPositionSettings.position;

                        break;
                    }
            }
            // int.MinValue means that the texture is not ready yet (ie not convolved/compressed yet)
            if (envIndex == int.MinValue)
                return false;

            // Build light data
            var envLightData = new EnvLightData();

            InfluenceVolume influence = probe.influenceVolume;
            envLightData.lightLayers = probe.lightLayersAsUInt;
            envLightData.influenceShapeType = influence.envShape;
            envLightData.weight = probe.weight;
            envLightData.multiplier = probe.multiplier * m_indirectLightingController.indirectSpecularIntensity.value;
            envLightData.influenceExtents = influence.extents;
            switch (influence.envShape)
            {
                case EnvShapeType.Box:
                    envLightData.blendNormalDistancePositive = influence.boxBlendNormalDistancePositive;
                    envLightData.blendNormalDistanceNegative = influence.boxBlendNormalDistanceNegative;
                    envLightData.blendDistancePositive = influence.boxBlendDistancePositive;
                    envLightData.blendDistanceNegative = influence.boxBlendDistanceNegative;
                    envLightData.boxSideFadePositive = influence.boxSideFadePositive;
                    envLightData.boxSideFadeNegative = influence.boxSideFadeNegative;
                    break;
                case EnvShapeType.Sphere:
                    envLightData.blendNormalDistancePositive.x = influence.sphereBlendNormalDistance;
                    envLightData.blendDistancePositive.x = influence.sphereBlendDistance;
                    break;
                default:
                    throw new ArgumentOutOfRangeException("Unknown EnvShapeType");
            }

            envLightData.influenceRight = influenceToWorld.GetColumn(0).normalized;
            envLightData.influenceUp = influenceToWorld.GetColumn(1).normalized;
            envLightData.influenceForward = influenceToWorld.GetColumn(2).normalized;
            envLightData.capturePositionRWS = capturePosition;
            envLightData.influencePositionRWS = influenceToWorld.GetColumn(3);

            envLightData.envIndex = envIndex;

            // Proxy data
            var proxyToWorld = probe.proxyToWorld;
            envLightData.proxyExtents = probe.proxyExtents;
            envLightData.minProjectionDistance = probe.isProjectionInfinite ? 65504f : 0;
            envLightData.proxyRight = proxyToWorld.GetColumn(0).normalized;
            envLightData.proxyUp = proxyToWorld.GetColumn(1).normalized;
            envLightData.proxyForward = proxyToWorld.GetColumn(2).normalized;
            envLightData.proxyPositionRWS = proxyToWorld.GetColumn(3);

            m_lightList.envLights.Add(envLightData);
            return true;
        }

        public void GetEnvLightVolumeDataAndBound(HDProbe probe, LightVolumeType lightVolumeType, Matrix4x4 worldToView, Camera.StereoscopicEye eyeIndex = Camera.StereoscopicEye.Left)
        {
            var bound = new SFiniteLightBound();
            var lightVolumeData = new LightVolumeData();

            // C is reflection volume center in world space (NOT same as cube map capture point)
            var influenceExtents = probe.influenceExtents;       // 0.5f * Vector3.Max(-boxSizes[p], boxSizes[p]);

            var influenceToWorld = probe.influenceToWorld;

            // transform to camera space (becomes a left hand coordinate frame in Unity since Determinant(worldToView)<0)
            var influenceRightVS = worldToView.MultiplyVector(influenceToWorld.GetColumn(0).normalized);
            var influenceUpVS = worldToView.MultiplyVector(influenceToWorld.GetColumn(1).normalized);
            var influenceForwardVS = worldToView.MultiplyVector(influenceToWorld.GetColumn(2).normalized);
            var influencePositionVS = worldToView.MultiplyPoint(influenceToWorld.GetColumn(3));

            lightVolumeData.lightCategory = (uint)LightCategory.Env;
            lightVolumeData.lightVolume = (uint)lightVolumeType;
            lightVolumeData.featureFlags = (uint)LightFeatureFlags.Env;

            switch (lightVolumeType)
            {
                case LightVolumeType.Sphere:
                {
                    lightVolumeData.lightPos = influencePositionVS;
                    lightVolumeData.radiusSq = influenceExtents.x * influenceExtents.x;
                    lightVolumeData.lightAxisX = influenceRightVS;
                    lightVolumeData.lightAxisY = influenceUpVS;
                    lightVolumeData.lightAxisZ = influenceForwardVS;

                    bound.center = influencePositionVS;
                    bound.boxAxisX = influenceRightVS * influenceExtents.x;
                    bound.boxAxisY = influenceUpVS * influenceExtents.x;
                    bound.boxAxisZ = influenceForwardVS * influenceExtents.x;
                    bound.scaleXY.Set(1.0f, 1.0f);
                    bound.radius = influenceExtents.x;
                    break;
                }
                case LightVolumeType.Box:
                {
                    bound.center = influencePositionVS;
                    bound.boxAxisX = influenceExtents.x * influenceRightVS;
                    bound.boxAxisY = influenceExtents.y * influenceUpVS;
                    bound.boxAxisZ = influenceExtents.z * influenceForwardVS;
                    bound.scaleXY.Set(1.0f, 1.0f);
                    bound.radius = influenceExtents.magnitude;

                    // The culling system culls pixels that are further
                    //   than a threshold to the box influence extents.
                    // So we use an arbitrary threshold here (k_BoxCullingExtentOffset)
                    lightVolumeData.lightPos = influencePositionVS;
                    lightVolumeData.lightAxisX = influenceRightVS;
                    lightVolumeData.lightAxisY = influenceUpVS;
                    lightVolumeData.lightAxisZ = influenceForwardVS;
                    lightVolumeData.boxInnerDist = influenceExtents - k_BoxCullingExtentThreshold;
                    lightVolumeData.boxInvRange.Set(1.0f / k_BoxCullingExtentThreshold.x, 1.0f / k_BoxCullingExtentThreshold.y, 1.0f / k_BoxCullingExtentThreshold.z);
                    break;
                }
            }

            if (eyeIndex == Camera.StereoscopicEye.Left)
            {
                m_lightList.bounds.Add(bound);
                m_lightList.lightVolumes.Add(lightVolumeData);
            }
            else
            {
                m_lightList.rightEyeBounds.Add(bound);
                m_lightList.rightEyeLightVolumes.Add(lightVolumeData);
            }
        }

        public void AddBoxVolumeDataAndBound(OrientedBBox obb, LightCategory category, LightFeatureFlags featureFlags, Matrix4x4 worldToView, bool xrInstancingEnabled)
        {
            var bound      = new SFiniteLightBound();
            var volumeData = new LightVolumeData();

            // transform to camera space (becomes a left hand coordinate frame in Unity since Determinant(worldToView)<0)
            var positionVS = worldToView.MultiplyPoint(obb.center);
            var rightVS    = worldToView.MultiplyVector(obb.right);
            var upVS       = worldToView.MultiplyVector(obb.up);
            var forwardVS  = Vector3.Cross(upVS, rightVS);
            var extents    = new Vector3(obb.extentX, obb.extentY, obb.extentZ);

            volumeData.lightVolume   = (uint)LightVolumeType.Box;
            volumeData.lightCategory = (uint)category;
            volumeData.featureFlags  = (uint)featureFlags;

            bound.center   = positionVS;
            bound.boxAxisX = obb.extentX * rightVS;
            bound.boxAxisY = obb.extentY * upVS;
            bound.boxAxisZ = obb.extentZ * forwardVS;
            bound.radius   = extents.magnitude;
            bound.scaleXY.Set(1.0f, 1.0f);

            // The culling system culls pixels that are further
            //   than a threshold to the box influence extents.
            // So we use an arbitrary threshold here (k_BoxCullingExtentOffset)
            volumeData.lightPos     = positionVS;
            volumeData.lightAxisX   = rightVS;
            volumeData.lightAxisY   = upVS;
            volumeData.lightAxisZ   = forwardVS;
            volumeData.boxInnerDist = extents - k_BoxCullingExtentThreshold; // We have no blend range, but the culling code needs a small EPS value for some reason???
            volumeData.boxInvRange.Set(1.0f / k_BoxCullingExtentThreshold.x, 1.0f / k_BoxCullingExtentThreshold.y, 1.0f / k_BoxCullingExtentThreshold.z);

            m_lightList.bounds.Add(bound);
            m_lightList.lightVolumes.Add(volumeData);

            // XRTODO: use rightEyeWorldToView here too?
            if (xrInstancingEnabled)
            {
                m_lightList.rightEyeBounds.Add(bound);
                m_lightList.rightEyeLightVolumes.Add(volumeData);
            }
        }

        public int GetCurrentShadowCount()
        {
            return m_ShadowManager.GetShadowRequestCount();
        }

        public void LightLoopUpdateCullingParameters(ref ScriptableCullingParameters cullingParams)
        {
            m_ShadowManager.UpdateCullingParameters(ref cullingParams);

            // In HDRP we don't need per object light/probe info so we disable the native code that handles it.
            cullingParams.cullingOptions |= CullingOptions.DisablePerObjectCulling;
        }

        public bool IsBakedShadowMaskLight(Light light)
        {
            // This can happen for particle lights.
            if (light == null)
                return false;

            return light.bakingOutput.lightmapBakeType == LightmapBakeType.Mixed &&
                light.bakingOutput.mixedLightingMode == MixedLightingMode.Shadowmask &&
                light.bakingOutput.occlusionMaskChannel != -1;     // We need to have an occlusion mask channel assign, else we have no shadow mask
        }

        HDProbe SelectProbe(VisibleReflectionProbe probe, PlanarReflectionProbe planarProbe)
        {
            if (probe.reflectionProbe != null)
            {
                var add = probe.reflectionProbe.GetComponent<HDAdditionalReflectionData>();
                if (add == null)
                {
                    add = HDUtils.s_DefaultHDAdditionalReflectionData;
                    Vector3 distance = Vector3.one * probe.blendDistance;
                    add.influenceVolume.boxBlendDistancePositive = distance;
                    add.influenceVolume.boxBlendDistanceNegative = distance;
                    add.influenceVolume.shape = InfluenceShape.Box;
                }
                return add;
            }
            if (planarProbe != null)
                return planarProbe;

            throw new ArgumentException();
        }

        // Return true if BakedShadowMask are enabled
        public bool PrepareLightsForGPU(CommandBuffer cmd, HDCamera hdCamera, CullingResults cullResults,
            HDProbeCullingResults hdProbeCullingResults, DensityVolumeList densityVolumes, DebugDisplaySettings debugDisplaySettings, AOVRequestData aovRequest)
        {
#if ENABLE_RAYTRACING
            HDRaytracingEnvironment raytracingEnv = m_RayTracingManager.CurrentEnvironment();
#endif

            var debugLightFilter = debugDisplaySettings.GetDebugLightFilterMode();
            var hasDebugLightFilter = debugLightFilter != DebugLightFilterMode.None;

            using (new ProfilingSample(cmd, "Prepare Lights For GPU"))
            {
                Camera camera = hdCamera.camera;

                // If any light require it, we need to enabled bake shadow mask feature
                m_enableBakeShadowMask = false;

                m_lightList.Clear();

                // We need to properly reset this here otherwise if we go from 1 light to no visible light we would keep the old reference active.
                m_CurrentSunLight = null;
                m_CurrentShadowSortedSunLightIndex = -1;
                m_DebugSelectedLightShadowIndex = -1;

                int decalDatasCount = Math.Min(DecalSystem.m_DecalDatasCount, m_MaxDecalsOnScreen);

                var hdShadowSettings = VolumeManager.instance.stack.GetComponent<HDShadowSettings>();

                var viewMatrix = (hdCamera.xr.enabled ? hdCamera.xr.GetViewMatrix(0) : camera.worldToCameraMatrix);
                Vector3 camPosWS = hdCamera.mainViewConstants.worldSpaceCameraPos;

                // camera.worldToCameraMatrix is RHS and Unity's transforms are LHS, we need to flip it to work with transforms
                var worldToView = s_FlipMatrixLHSRHS * viewMatrix;
                var rightEyeWorldToView = Matrix4x4.identity;

                if (hdCamera.xr.instancingEnabled)
                {
                    if (hdCamera.xr.viewCount == 2)
                        rightEyeWorldToView = s_FlipMatrixLHSRHS * hdCamera.xr.GetViewMatrix(1);
                    else
                        throw new NotImplementedException();
                }

                // We must clear the shadow requests before checking if they are any visible light because we would have requests from the last frame executed in the case where we don't see any lights
                m_ShadowManager.Clear();

                // Note: Light with null intensity/Color are culled by the C++, no need to test it here
                if (cullResults.visibleLights.Length != 0 || cullResults.visibleReflectionProbes.Length != 0)
                {
                    // 1. Count the number of lights and sort all lights by category, type and volume - This is required for the fptl/cluster shader code
                    // If we reach maximum of lights available on screen, then we discard the light.
                    // Lights are processed in order, so we don't discards light based on their importance but based on their ordering in visible lights list.
                    int directionalLightcount = 0;
                    int punctualLightcount = 0;
                    int areaLightCount = 0;

                    int lightCount = Math.Min(cullResults.visibleLights.Length, m_MaxLightsOnScreen);
                    UpdateSortKeysArray(lightCount);
                    int sortCount = 0;
                    for (int lightIndex = 0, numLights = cullResults.visibleLights.Length; (lightIndex < numLights) && (sortCount < lightCount); ++lightIndex)
                    {
                        var light = cullResults.visibleLights[lightIndex];
                        if (!aovRequest.IsLightEnabled(light.light.gameObject))
                            continue;

                        var lightComponent = light.light;

                        // Light should always have additional data, however preview light right don't have, so we must handle the case by assigning HDUtils.s_DefaultHDAdditionalLightData
                        var additionalData = GetHDAdditionalLightData(lightComponent);

#if ENABLE_RAYTRACING
                        var additionalLightData = GetHDAdditionalLightData(lightComponent);
                        if (!(additionalData.lightTypeExtent == LightTypeExtent.Rectangle && additionalLightData.useRayTracedShadows))
#endif
                        // Reserve shadow map resolutions and check if light needs to render shadows
                        additionalData.ReserveShadows(camera, m_ShadowManager, m_ShadowInitParameters, cullResults, m_FrameSettings, lightIndex);

                        LightCategory lightCategory = LightCategory.Count;
                        GPULightType gpuLightType = GPULightType.Point;
                        LightVolumeType lightVolumeType = LightVolumeType.Count;

                        if (additionalData.lightTypeExtent == LightTypeExtent.Punctual)
                        {
                            lightCategory = LightCategory.Punctual;

                            switch (light.lightType)
                            {
                                case LightType.Spot:
                                    if (punctualLightcount >= m_MaxPunctualLightsOnScreen)
                                        continue;
                                    switch (additionalData.spotLightShape)
                                    {
                                        case SpotLightShape.Cone:
                                            gpuLightType = GPULightType.Spot;
                                            lightVolumeType = LightVolumeType.Cone;
                                            break;
                                        case SpotLightShape.Pyramid:
                                            gpuLightType = GPULightType.ProjectorPyramid;
                                            lightVolumeType = LightVolumeType.Cone;
                                            break;
                                        case SpotLightShape.Box:
                                            gpuLightType = GPULightType.ProjectorBox;
                                            lightVolumeType = LightVolumeType.Box;
                                            break;
                                        default:
                                            Debug.Assert(false, "Encountered an unknown SpotLightShape.");
                                            break;
                                    }
                                    break;

                                case LightType.Directional:
                                    if (directionalLightcount >= m_MaxDirectionalLightsOnScreen)
                                        continue;
                                    gpuLightType = GPULightType.Directional;
                                    // No need to add volume, always visible
                                    lightVolumeType = LightVolumeType.Count; // Count is none
                                    break;

                                case LightType.Point:
                                    if (punctualLightcount >= m_MaxPunctualLightsOnScreen)
                                        continue;
                                    gpuLightType = GPULightType.Point;
                                    lightVolumeType = LightVolumeType.Sphere;
                                    break;

                                default:
                                    Debug.Assert(false, "Encountered an unknown LightType.");
                                    break;
                            }
                        }
                        else
                        {
                            lightCategory = LightCategory.Area;

                            switch (additionalData.lightTypeExtent)
                            {
                                case LightTypeExtent.Rectangle:
                                    if (areaLightCount >= m_MaxAreaLightsOnScreen)
                                        continue;
                                    gpuLightType = GPULightType.Rectangle;
                                    lightVolumeType = LightVolumeType.Box;
                                    break;

                                case LightTypeExtent.Tube:
                                    if (areaLightCount >= m_MaxAreaLightsOnScreen)
                                        continue;
                                    gpuLightType = GPULightType.Tube;
                                    lightVolumeType = LightVolumeType.Box;
                                    break;

                                default:
                                    Debug.Assert(false, "Encountered an unknown LightType.");
                                    break;
                            }
                        }

                        if (hasDebugLightFilter
                            && !debugLightFilter.IsEnabledFor(gpuLightType, additionalData.spotLightShape))
                            continue;

                        // 5 bit (0x1F) light category, 5 bit (0x1F) GPULightType, 5 bit (0x1F) lightVolume, 1 bit for shadow casting, 16 bit index
                        m_SortKeys[sortCount++] = (uint)lightCategory << 27 | (uint)gpuLightType << 22 | (uint)lightVolumeType << 17 | (uint)lightIndex;
                    }

                    CoreUnsafeUtils.QuickSort(m_SortKeys, 0, sortCount - 1); // Call our own quicksort instead of Array.Sort(sortKeys, 0, sortCount) so we don't allocate memory (note the SortCount-1 that is different from original call).

                    // Now that all the lights have requested a shadow resolution, we can layout them in the atlas
                    // And if needed rescale the whole atlas
                    m_ShadowManager.LayoutShadowMaps(debugDisplaySettings.data.lightingDebugSettings);

                    // TODO: Refactor shadow management
                    // The good way of managing shadow:
                    // Here we sort everyone and we decide which light is important or not (this is the responsibility of the lightloop)
                    // we allocate shadow slot based on maximum shadow allowed on screen and attribute slot by bigger solid angle
                    // THEN we ask to the ShadowRender to render the shadow, not the reverse as it is today (i.e render shadow than expect they
                    // will be use...)
                    // The lightLoop is in charge, not the shadow pass.
                    // For now we will still apply the maximum of shadow here but we don't apply the sorting by priority + slot allocation yet

                    // 2. Go through all lights, convert them to GPU format.
                    // Simultaneously create data for culling (LightVolumeData and SFiniteLightBound)

#if ENABLE_RAYTRACING
                    int areaLightShadowIndex = 0;
#endif

                    for (int sortIndex = 0; sortIndex < sortCount; ++sortIndex)
                    {
                        // In 1. we have already classify and sorted the light, we need to use this sorted order here
                        uint sortKey = m_SortKeys[sortIndex];
                        LightCategory lightCategory = (LightCategory)((sortKey >> 27) & 0x1F);
                        GPULightType gpuLightType = (GPULightType)((sortKey >> 22) & 0x1F);
                        LightVolumeType lightVolumeType = (LightVolumeType)((sortKey >> 17) & 0x1F);
                        int lightIndex = (int)(sortKey & 0xFFFF);

                        var light = cullResults.visibleLights[lightIndex];
                        var lightComponent = light.light;

                        m_enableBakeShadowMask = m_enableBakeShadowMask || IsBakedShadowMaskLight(lightComponent);

                        // Light should always have additional data, however preview light right don't have, so we must handle the case by assigning HDUtils.s_DefaultHDAdditionalLightData
                        var additionalLightData = GetHDAdditionalLightData(lightComponent);
                        var additionalShadowData = lightComponent != null ? lightComponent.GetComponent<AdditionalShadowData>() : null; // Can be null

                        int shadowIndex = -1;

                        // Manage shadow requests
#if ENABLE_RAYTRACING
                        if (additionalLightData.WillRenderShadows() && !(additionalLightData.useRayTracedShadows && gpuLightType == GPULightType.Rectangle))
#else
                        if (additionalLightData.WillRenderShadows())
#endif
                        {
                                int shadowRequestCount;
                            shadowIndex = additionalLightData.UpdateShadowRequest(hdCamera, m_ShadowManager, light, cullResults, lightIndex, out shadowRequestCount);

#if UNITY_EDITOR
                            if ((debugDisplaySettings.data.lightingDebugSettings.shadowDebugUseSelection
                                    || debugDisplaySettings.data.lightingDebugSettings.shadowDebugMode == ShadowMapDebugMode.SingleShadow)
                                && UnityEditor.Selection.activeGameObject == lightComponent.gameObject)
                            {
                                m_DebugSelectedLightShadowIndex = shadowIndex;
                                m_DebugSelectedLightShadowCount = shadowRequestCount;
                            }
#endif
                        }

                        // Directional rendering side, it is separated as it is always visible so no volume to handle here
                        if (gpuLightType == GPULightType.Directional)
                        {
                            if (GetDirectionalLightData(cmd, gpuLightType, light, lightComponent, additionalLightData, additionalShadowData, lightIndex, shadowIndex, debugDisplaySettings, directionalLightcount))
                            {
                                directionalLightcount++;

                                // We make the light position camera-relative as late as possible in order
                                // to allow the preceding code to work with the absolute world space coordinates.
                                if (ShaderConfig.s_CameraRelativeRendering != 0)
                                {
                                    // Caution: 'DirectionalLightData.positionWS' is camera-relative after this point.
                                    int last = m_lightList.directionalLights.Count - 1;
                                    DirectionalLightData lightData = m_lightList.directionalLights[last];
                                    lightData.positionRWS -= camPosWS;
                                    m_lightList.directionalLights[last] = lightData;
                                }
                            }
                            continue;
                        }

                        Vector3 lightDimensions = new Vector3(); // X = length or width, Y = height, Z = range (depth)

                        // Punctual, area, projector lights - the rendering side.
                        if (GetLightData(cmd, hdShadowSettings, camera, gpuLightType, light, lightComponent, additionalLightData, additionalShadowData, lightIndex, shadowIndex, ref lightDimensions, debugDisplaySettings
#if ENABLE_RAYTRACING
                            , ref areaLightShadowIndex
#endif
                        ))
                        {
                            switch (lightCategory)
                            {
                                case LightCategory.Punctual:
                                    punctualLightcount++;
                                    break;
                                case LightCategory.Area:
                                    areaLightCount++;
                                    break;
                                default:
                                    Debug.Assert(false, "TODO: encountered an unknown LightCategory.");
                                    break;
                            }

                            // Then culling side. Must be call in this order as we pass the created Light data to the function
                            GetLightVolumeDataAndBound(lightCategory, gpuLightType, lightVolumeType, light, m_lightList.lights[m_lightList.lights.Count - 1], lightDimensions, worldToView);
                            if (hdCamera.xr.instancingEnabled)
                                GetLightVolumeDataAndBound(lightCategory, gpuLightType, lightVolumeType, light, m_lightList.lights[m_lightList.lights.Count - 1], lightDimensions, rightEyeWorldToView, Camera.StereoscopicEye.Right);

                            // We make the light position camera-relative as late as possible in order
                            // to allow the preceding code to work with the absolute world space coordinates.
                            if (ShaderConfig.s_CameraRelativeRendering != 0)
                            {
                                // Caution: 'LightData.positionWS' is camera-relative after this point.
                                int last = m_lightList.lights.Count - 1;
                                LightData lightData = m_lightList.lights[last];
                                lightData.positionRWS -= camPosWS;
                                m_lightList.lights[last] = lightData;
                            }
                        }
                    }

                    // Update the compute buffer with the shadow request datas
                    m_ShadowManager.PrepareGPUShadowDatas(cullResults, camera);

                    // Sanity check
                    Debug.Assert(m_lightList.directionalLights.Count == directionalLightcount);
                    Debug.Assert(m_lightList.lights.Count == areaLightCount + punctualLightcount);

                    m_punctualLightCount = punctualLightcount;
                    m_areaLightCount = areaLightCount;

                    // Redo everything but this time with envLights
                    Debug.Assert(m_MaxEnvLightsOnScreen <= 256); //for key construction
                    int envLightCount = 0;

                    var totalProbes = cullResults.visibleReflectionProbes.Length + hdProbeCullingResults.visibleProbes.Count;
                    int probeCount = Math.Min(totalProbes, m_MaxEnvLightsOnScreen);
                    UpdateSortKeysArray(probeCount);
                    sortCount = 0;

                    var enableReflectionProbes = !hasDebugLightFilter ||
                                                 debugLightFilter.IsEnabledFor(ProbeSettings.ProbeType.ReflectionProbe);
                    var enablePlanarProbes = !hasDebugLightFilter ||
                                                 debugLightFilter.IsEnabledFor(ProbeSettings.ProbeType.PlanarProbe);
                    for (int probeIndex = 0, numProbes = totalProbes; (probeIndex < numProbes) && (sortCount < probeCount); probeIndex++)
                    {
                        if (probeIndex < cullResults.visibleReflectionProbes.Length)
                        {
                            if (!enableReflectionProbes)
                            {
                                // Skip directly to planar probes
                                probeIndex = cullResults.visibleReflectionProbes.Length - 1;
                                continue;
                            }

                            var probe = cullResults.visibleReflectionProbes[probeIndex];
                            if (probe.reflectionProbe == null
                                || probe.reflectionProbe.Equals(null) || !probe.reflectionProbe.isActiveAndEnabled
                                || !aovRequest.IsLightEnabled(probe.reflectionProbe.gameObject))
                                continue;

                            // Exclude env lights based on hdCamera.probeLayerMask
                            if ((hdCamera.probeLayerMask.value & (1 << probe.reflectionProbe.gameObject.layer)) == 0)
                                continue;

                            var additional = probe.reflectionProbe.GetComponent<HDAdditionalReflectionData>();

                            // probe.texture can be null when we are adding a reflection probe in the editor
                            if (additional.texture == null || envLightCount >= m_MaxEnvLightsOnScreen)
                                continue;

                            // Work around the data issues.
                            if (probe.localToWorldMatrix.determinant == 0)
                            {
                                Debug.LogError("Reflection probe " + probe.reflectionProbe.name + " has an invalid local frame and needs to be fixed.");
                                continue;
                            }

                            LightVolumeType lightVolumeType = LightVolumeType.Box;
                            if (additional != null && additional.influenceVolume.shape == InfluenceShape.Sphere)
                                lightVolumeType = LightVolumeType.Sphere;
                            ++envLightCount;

                            var logVolume = CalculateProbeLogVolume(probe.bounds);

                            m_SortKeys[sortCount++] = PackProbeKey(logVolume, lightVolumeType, 0u, probeIndex); // Sort by volume
                        }
                        else
                        {
                            if (!enablePlanarProbes)
                                // skip planar probes
                                break;

                            var planarProbeIndex = probeIndex - cullResults.visibleReflectionProbes.Length;
                            var probe = hdProbeCullingResults.visibleProbes[planarProbeIndex];
                            if (!aovRequest.IsLightEnabled(probe.gameObject))
                                continue;

                            // probe.texture can be null when we are adding a reflection probe in the editor
                            if (probe.texture == null || envLightCount >= k_MaxEnvLightsOnScreen)
                                continue;

                            // Exclude env lights based on hdCamera.probeLayerMask
                            if ((hdCamera.probeLayerMask.value & (1 << probe.gameObject.layer)) == 0)
                                continue;

                            var lightVolumeType = LightVolumeType.Box;
                            if (probe.influenceVolume.shape == InfluenceShape.Sphere)
                                lightVolumeType = LightVolumeType.Sphere;
                            ++envLightCount;

                            var logVolume = CalculateProbeLogVolume(probe.bounds);

                            m_SortKeys[sortCount++] = PackProbeKey(logVolume, lightVolumeType, 1u, planarProbeIndex); // Sort by volume
                        }
                    }

                    // Not necessary yet but call it for future modification with sphere influence volume
                    CoreUnsafeUtils.QuickSort(m_SortKeys, 0, sortCount - 1); // Call our own quicksort instead of Array.Sort(sortKeys, 0, sortCount) so we don't allocate memory (note the SortCount-1 that is different from original call).

                    for (int sortIndex = 0; sortIndex < sortCount; ++sortIndex)
                    {
                        // In 1. we have already classify and sorted the light, we need to use this sorted order here
                        uint sortKey = m_SortKeys[sortIndex];
                        LightVolumeType lightVolumeType;
                        int probeIndex;
                        int listType;
                        UnpackProbeSortKey(sortKey, out lightVolumeType, out probeIndex, out listType);

                        PlanarReflectionProbe planarProbe = null;
                        VisibleReflectionProbe probe = default(VisibleReflectionProbe);
                        if (listType == 0)
                            probe = cullResults.visibleReflectionProbes[probeIndex];
                        else
                            planarProbe = (PlanarReflectionProbe)hdProbeCullingResults.visibleProbes[probeIndex];

                        var probeWrapper = SelectProbe(probe, planarProbe);

                        if (GetEnvLightData(cmd, hdCamera, probeWrapper, debugDisplaySettings))
                        {
                            GetEnvLightVolumeDataAndBound(probeWrapper, lightVolumeType, worldToView);
                            if (hdCamera.xr.instancingEnabled)
                                GetEnvLightVolumeDataAndBound(probeWrapper, lightVolumeType, rightEyeWorldToView, Camera.StereoscopicEye.Right);

                            // We make the light position camera-relative as late as possible in order
                            // to allow the preceding code to work with the absolute world space coordinates.
                            if (ShaderConfig.s_CameraRelativeRendering != 0)
                            {
                                // Caution: 'EnvLightData.positionRWS' is camera-relative after this point.
                                int last = m_lightList.envLights.Count - 1;
                                EnvLightData envLightData = m_lightList.envLights[last];
                                envLightData.capturePositionRWS -= camPosWS;
                                envLightData.influencePositionRWS -= camPosWS;
                                envLightData.proxyPositionRWS -= camPosWS;
                                m_lightList.envLights[last] = envLightData;
                            }
                        }
                    }
                }

                if (decalDatasCount > 0)
                {
                    for (int i = 0; i < decalDatasCount; i++)
                    {
                        m_lightList.bounds.Add(DecalSystem.m_Bounds[i]);
                        m_lightList.lightVolumes.Add(DecalSystem.m_LightVolumes[i]);

                        if (hdCamera.xr.instancingEnabled)
                        {
                            m_lightList.rightEyeBounds.Add(DecalSystem.m_Bounds[i]);
                            m_lightList.rightEyeLightVolumes.Add(DecalSystem.m_LightVolumes[i]);
                        }
                    }
                }

                // Inject density volumes into the clustered data structure for efficient look up.
                m_densityVolumeCount = densityVolumes.bounds != null ? densityVolumes.bounds.Count : 0;

                Matrix4x4 worldToViewCR = worldToView;

                if (ShaderConfig.s_CameraRelativeRendering != 0)
                {
                    // The OBBs are camera-relative, the matrix is not. Fix it.
                    worldToViewCR.SetColumn(3, new Vector4(0, 0, 0, 1));
                }

                for (int i = 0, n = m_densityVolumeCount; i < n; i++)
                {
                    // Density volumes are not lights and therefore should not affect light classification.
                    LightFeatureFlags featureFlags = 0;
                    AddBoxVolumeDataAndBound(densityVolumes.bounds[i], LightCategory.DensityVolume, featureFlags, worldToViewCR, hdCamera.xr.instancingEnabled);
                }

                m_TotalLightCount = m_lightList.lights.Count + m_lightList.envLights.Count + decalDatasCount + m_densityVolumeCount;
                Debug.Assert(m_TotalLightCount == m_lightList.bounds.Count);
                Debug.Assert(m_TotalLightCount == m_lightList.lightVolumes.Count);

                if (hdCamera.xr.instancingEnabled)
                {
                    // TODO: Proper decal + stereo cull management

                    Debug.Assert(m_lightList.rightEyeBounds.Count == m_TotalLightCount);
                    Debug.Assert(m_lightList.rightEyeLightVolumes.Count == m_TotalLightCount);

                    // TODO: GC considerations?
                    m_lightList.bounds.AddRange(m_lightList.rightEyeBounds);
                    m_lightList.lightVolumes.AddRange(m_lightList.rightEyeLightVolumes);
                }

                UpdateDataBuffers();

                cmd.SetGlobalInt(HDShaderIDs._EnvLightIndexShift, m_lightList.lights.Count);
                cmd.SetGlobalInt(HDShaderIDs._DecalIndexShift, m_lightList.lights.Count + m_lightList.envLights.Count);
                cmd.SetGlobalInt(HDShaderIDs._DensityVolumeIndexShift, m_lightList.lights.Count + m_lightList.envLights.Count + decalDatasCount);
            }

            m_enableBakeShadowMask = m_enableBakeShadowMask && hdCamera.frameSettings.IsEnabled(FrameSettingsField.ShadowMask);

            // We push this parameter here because we know that normal/deferred shadows are not yet rendered
            if (debugDisplaySettings.data.lightingDebugSettings.shadowDebugMode == ShadowMapDebugMode.SingleShadow)
            {
                int shadowIndex = (int)debugDisplaySettings.data.lightingDebugSettings.shadowMapIndex;

                if (debugDisplaySettings.data.lightingDebugSettings.shadowDebugUseSelection)
                    shadowIndex = m_DebugSelectedLightShadowIndex;
                cmd.SetGlobalInt(HDShaderIDs._DebugSingleShadowIndex, shadowIndex);
            }

            return m_enableBakeShadowMask;
        }

        static float CalculateProbeLogVolume(Bounds bounds)
        {
            //Notes:
            // - 1+ term is to prevent having negative values in the log result
            // - 1000* is too keep 3 digit after the dot while we truncate the result later
            // - 1048575 is 2^20-1 as we pack the result on 20bit later
            float boxVolume = 8f* bounds.extents.x * bounds.extents.y * bounds.extents.z;
            float logVolume = Mathf.Clamp(Mathf.Log(1 + boxVolume, 1.05f)*1000, 0, 1048575);
            return logVolume;
        }

        static void UnpackProbeSortKey(uint sortKey, out LightVolumeType lightVolumeType, out int probeIndex, out int listType)
        {
            lightVolumeType = (LightVolumeType)((sortKey >> 9) & 0x3);
            probeIndex = (int)(sortKey & 0xFF);
            listType = (int)((sortKey >> 8) & 1);
        }

        static uint PackProbeKey(float logVolume, LightVolumeType lightVolumeType, uint listType, int probeIndex)
        {
            // 20 bit volume, 3 bit LightVolumeType, 1 bit list type, 8 bit index
            return (uint)logVolume << 12 | (uint)lightVolumeType << 9 | listType << 8 | ((uint)probeIndex & 0xFF);
        }

        struct BuildGPULightListParameters
        {
            // Common
            public int totalLightCount; // Regular + Env + Decal + Density Volumes
            public bool isOrthographic;
<<<<<<< HEAD
            public int computePassCount;
=======
            public int viewCount;
>>>>>>> d03ff8dd
            public bool runLightList;
            public bool enableFeatureVariants;
            public bool computeMaterialVariants;
            public bool computeLightVariants;
            public bool skyEnabled;
            public LightList lightList;
            public Matrix4x4[] lightListProjscrMatrices;
            public Matrix4x4[] lightListInvProjscrMatrices;
            public float nearClipPlane, farClipPlane;
            public Vector4 screenSize;
            public int msaaSamples;

            // Screen Space AABBs
            public ComputeShader screenSpaceAABBShader;
            public int screenSpaceAABBKernel;
            public Matrix4x4[] lightListProjHMatrices;
            public Matrix4x4[] lightListInvProjHMatrices;

            // Big Tile
            public ComputeShader bigTilePrepassShader;
            public int bigTilePrepassKernel;
            public bool runBigTilePrepass;
            public int numBigTilesX, numBigTilesY;

            // FPTL
            public ComputeShader buildPerTileLightListShader;
            public int buildPerTileLightListKernel;
            public bool runFPTL;
            public int numTilesFPTLX;
            public int numTilesFPTLY;
            public int numTilesFPTL;

            // Cluster
            public ComputeShader buildPerVoxelLightListShader;
            public int buildPerVoxelLightListKernel;
            public int numTilesClusterX;
            public int numTilesClusterY;
            public float clusterScale;

            // Finalize
            public ComputeShader buildMaterialFlagsShader;
            public ComputeShader clearDispatchIndirectShader;
            public ComputeShader buildDispatchIndirectShader;
        }

        // generate screen-space AABBs (used for both fptl and clustered).
        static void GenerateLightsScreenSpaceAABBs(BuildGPULightListParameters parameters, CommandBuffer cmd)
        {
            if (parameters.totalLightCount != 0)
            {
                cmd.SetComputeIntParam(parameters.screenSpaceAABBShader, HDShaderIDs.g_isOrthographic, parameters.isOrthographic ? 1 : 0);

                // In the stereo case, we have two sets of light bounds to iterate over (bounds are in per-eye view space)
                cmd.SetComputeIntParam(parameters.screenSpaceAABBShader, HDShaderIDs.g_iNrVisibLights, parameters.totalLightCount);
                cmd.SetComputeBufferParam(parameters.screenSpaceAABBShader, parameters.screenSpaceAABBKernel, HDShaderIDs.g_data, s_ConvexBoundsBuffer);

                cmd.SetComputeMatrixArrayParam(parameters.screenSpaceAABBShader, HDShaderIDs.g_mProjectionArr, parameters.lightListProjHMatrices);
                cmd.SetComputeMatrixArrayParam(parameters.screenSpaceAABBShader, HDShaderIDs.g_mInvProjectionArr, parameters.lightListInvProjHMatrices);

                // In stereo, we output two sets of AABB bounds
                cmd.SetComputeBufferParam(parameters.screenSpaceAABBShader, parameters.screenSpaceAABBKernel, HDShaderIDs.g_vBoundsBuffer, s_AABBBoundsBuffer);

<<<<<<< HEAD
                cmd.DispatchCompute(parameters.screenSpaceAABBShader, parameters.screenSpaceAABBKernel, (parameters.totalLightCount + 7) / 8, parameters.computePassCount, 1);
=======
                cmd.DispatchCompute(parameters.screenSpaceAABBShader, parameters.screenSpaceAABBKernel, (parameters.totalLightCount + 7) / 8, parameters.viewCount, 1);
>>>>>>> d03ff8dd
            }
        }

        // enable coarse 2D pass on 64x64 tiles (used for both fptl and clustered).
        static void BigTilePrepass(BuildGPULightListParameters parameters, CommandBuffer cmd)
        {
            if (parameters.runLightList && parameters.runBigTilePrepass)
            {
                cmd.SetComputeIntParam(parameters.bigTilePrepassShader, HDShaderIDs.g_iNrVisibLights, parameters.totalLightCount);
                cmd.SetComputeIntParam(parameters.bigTilePrepassShader, HDShaderIDs.g_isOrthographic, parameters.isOrthographic ? 1 : 0);
                cmd.SetComputeIntParams(parameters.bigTilePrepassShader, HDShaderIDs.g_viDimensions, s_TempScreenDimArray);

                // TODO: These two aren't actually used...
                cmd.SetComputeIntParam(parameters.bigTilePrepassShader, HDShaderIDs._EnvLightIndexShift, parameters.lightList.lights.Count);
                cmd.SetComputeIntParam(parameters.bigTilePrepassShader, HDShaderIDs._DecalIndexShift, parameters.lightList.lights.Count + parameters.lightList.envLights.Count);

                cmd.SetComputeMatrixArrayParam(parameters.bigTilePrepassShader, HDShaderIDs.g_mScrProjectionArr, parameters.lightListProjscrMatrices);
                cmd.SetComputeMatrixArrayParam(parameters.bigTilePrepassShader, HDShaderIDs.g_mInvScrProjectionArr, parameters.lightListInvProjscrMatrices);

                cmd.SetComputeFloatParam(parameters.bigTilePrepassShader, HDShaderIDs.g_fNearPlane, parameters.nearClipPlane);
                cmd.SetComputeFloatParam(parameters.bigTilePrepassShader, HDShaderIDs.g_fFarPlane, parameters.farClipPlane);
                cmd.SetComputeBufferParam(parameters.bigTilePrepassShader, parameters.bigTilePrepassKernel, HDShaderIDs.g_vLightList, s_BigTileLightList);
                cmd.SetComputeBufferParam(parameters.bigTilePrepassShader, parameters.bigTilePrepassKernel, HDShaderIDs.g_vBoundsBuffer, s_AABBBoundsBuffer);
                cmd.SetComputeBufferParam(parameters.bigTilePrepassShader, parameters.bigTilePrepassKernel, HDShaderIDs._LightVolumeData, s_LightVolumeDataBuffer);
                cmd.SetComputeBufferParam(parameters.bigTilePrepassShader, parameters.bigTilePrepassKernel, HDShaderIDs.g_data, s_ConvexBoundsBuffer);

<<<<<<< HEAD
                cmd.DispatchCompute(parameters.bigTilePrepassShader, parameters.bigTilePrepassKernel, parameters.numBigTilesX, parameters.numBigTilesY, parameters.computePassCount);
=======
                cmd.DispatchCompute(parameters.bigTilePrepassShader, parameters.bigTilePrepassKernel, parameters.numBigTilesX, parameters.numBigTilesY, parameters.viewCount);
>>>>>>> d03ff8dd
            }
        }

        static void BuildPerTileLightList(BuildGPULightListParameters parameters, RTHandle cameraDepthBufferRT, ref bool tileFlagsWritten, CommandBuffer cmd)
        {
            // optimized for opaques only
            if (parameters.runLightList && parameters.runFPTL)
            {
                cmd.SetComputeIntParam(parameters.buildPerTileLightListShader, HDShaderIDs.g_isOrthographic, parameters.isOrthographic ? 1 : 0);
                cmd.SetComputeIntParams(parameters.buildPerTileLightListShader, HDShaderIDs.g_viDimensions, s_TempScreenDimArray);
                cmd.SetComputeIntParam(parameters.buildPerTileLightListShader, HDShaderIDs._EnvLightIndexShift, parameters.lightList.lights.Count);
                cmd.SetComputeIntParam(parameters.buildPerTileLightListShader, HDShaderIDs._DecalIndexShift, parameters.lightList.lights.Count + parameters.lightList.envLights.Count);
                cmd.SetComputeIntParam(parameters.buildPerTileLightListShader, HDShaderIDs.g_iNrVisibLights, parameters.totalLightCount);
<<<<<<< HEAD

                cmd.SetComputeBufferParam(parameters.buildPerTileLightListShader, parameters.buildPerTileLightListKernel, HDShaderIDs.g_vBoundsBuffer, s_AABBBoundsBuffer);
                cmd.SetComputeBufferParam(parameters.buildPerTileLightListShader, parameters.buildPerTileLightListKernel, HDShaderIDs._LightVolumeData, s_LightVolumeDataBuffer);
                cmd.SetComputeBufferParam(parameters.buildPerTileLightListShader, parameters.buildPerTileLightListKernel, HDShaderIDs.g_data, s_ConvexBoundsBuffer);

                cmd.SetComputeMatrixArrayParam(parameters.buildPerTileLightListShader, HDShaderIDs.g_mScrProjectionArr, parameters.lightListProjscrMatrices);
                cmd.SetComputeMatrixArrayParam(parameters.buildPerTileLightListShader, HDShaderIDs.g_mInvScrProjectionArr, parameters.lightListInvProjscrMatrices);

                cmd.SetComputeTextureParam(parameters.buildPerTileLightListShader, parameters.buildPerTileLightListKernel, HDShaderIDs.g_depth_tex, cameraDepthBufferRT);
                cmd.SetComputeBufferParam(parameters.buildPerTileLightListShader, parameters.buildPerTileLightListKernel, HDShaderIDs.g_vLightList, s_LightList);
                if (parameters.runBigTilePrepass)
                    cmd.SetComputeBufferParam(parameters.buildPerTileLightListShader, parameters.buildPerTileLightListKernel, HDShaderIDs.g_vBigTileLightList, s_BigTileLightList);

=======

                cmd.SetComputeBufferParam(parameters.buildPerTileLightListShader, parameters.buildPerTileLightListKernel, HDShaderIDs.g_vBoundsBuffer, s_AABBBoundsBuffer);
                cmd.SetComputeBufferParam(parameters.buildPerTileLightListShader, parameters.buildPerTileLightListKernel, HDShaderIDs._LightVolumeData, s_LightVolumeDataBuffer);
                cmd.SetComputeBufferParam(parameters.buildPerTileLightListShader, parameters.buildPerTileLightListKernel, HDShaderIDs.g_data, s_ConvexBoundsBuffer);

                cmd.SetComputeMatrixArrayParam(parameters.buildPerTileLightListShader, HDShaderIDs.g_mScrProjectionArr, parameters.lightListProjscrMatrices);
                cmd.SetComputeMatrixArrayParam(parameters.buildPerTileLightListShader, HDShaderIDs.g_mInvScrProjectionArr, parameters.lightListInvProjscrMatrices);

                cmd.SetComputeTextureParam(parameters.buildPerTileLightListShader, parameters.buildPerTileLightListKernel, HDShaderIDs.g_depth_tex, cameraDepthBufferRT);
                cmd.SetComputeBufferParam(parameters.buildPerTileLightListShader, parameters.buildPerTileLightListKernel, HDShaderIDs.g_vLightList, s_LightList);
                if (parameters.runBigTilePrepass)
                    cmd.SetComputeBufferParam(parameters.buildPerTileLightListShader, parameters.buildPerTileLightListKernel, HDShaderIDs.g_vBigTileLightList, s_BigTileLightList);

>>>>>>> d03ff8dd
                if (parameters.enableFeatureVariants)
                {
                    uint baseFeatureFlags = 0;
                    if (parameters.lightList.directionalLights.Count > 0)
                    {
                        baseFeatureFlags |= (uint)LightFeatureFlags.Directional;
                    }
                    if (parameters.skyEnabled)
                    {
                        baseFeatureFlags |= (uint)LightFeatureFlags.Sky;
                    }
                    if (!parameters.computeMaterialVariants)
                    {
                        baseFeatureFlags |= LightDefinitions.s_MaterialFeatureMaskFlags;
                    }
                    cmd.SetComputeIntParam(parameters.buildPerTileLightListShader, HDShaderIDs.g_BaseFeatureFlags, (int)baseFeatureFlags);
                    cmd.SetComputeBufferParam(parameters.buildPerTileLightListShader, parameters.buildPerTileLightListKernel, HDShaderIDs.g_TileFeatureFlags, s_TileFeatureFlags);
                    tileFlagsWritten = true;
                }

<<<<<<< HEAD
                cmd.DispatchCompute(parameters.buildPerTileLightListShader, parameters.buildPerTileLightListKernel, parameters.numTilesFPTLX, parameters.numTilesFPTLY, parameters.computePassCount);
=======
                cmd.DispatchCompute(parameters.buildPerTileLightListShader, parameters.buildPerTileLightListKernel, parameters.numTilesFPTLX, parameters.numTilesFPTLY, parameters.viewCount);
>>>>>>> d03ff8dd
            }
        }
        static void VoxelLightListGeneration(BuildGPULightListParameters parameters, RTHandle cameraDepthBufferRT, CommandBuffer cmd)
        {
            if (parameters.runLightList)
            {
                // clear atomic offset index
                cmd.SetComputeBufferParam(parameters.buildPerVoxelLightListShader, s_ClearVoxelAtomicKernel, HDShaderIDs.g_LayeredSingleIdxBuffer, s_GlobalLightListAtomic);
                cmd.DispatchCompute(parameters.buildPerVoxelLightListShader, s_ClearVoxelAtomicKernel, 1, 1, 1);

                cmd.SetComputeIntParam(parameters.buildPerVoxelLightListShader, HDShaderIDs.g_isOrthographic, parameters.isOrthographic ? 1 : 0);
                cmd.SetComputeIntParam(parameters.buildPerVoxelLightListShader, HDShaderIDs.g_iNrVisibLights, parameters.totalLightCount);
                cmd.SetComputeMatrixArrayParam(parameters.buildPerVoxelLightListShader, HDShaderIDs.g_mScrProjectionArr, parameters.lightListProjscrMatrices);
                cmd.SetComputeMatrixArrayParam(parameters.buildPerVoxelLightListShader, HDShaderIDs.g_mInvScrProjectionArr, parameters.lightListInvProjscrMatrices);

                cmd.SetComputeIntParam(parameters.buildPerVoxelLightListShader, HDShaderIDs.g_iLog2NumClusters, k_Log2NumClusters);

                cmd.SetComputeVectorParam(parameters.buildPerVoxelLightListShader, HDShaderIDs.g_screenSize, parameters.screenSize);
                cmd.SetComputeIntParam(parameters.buildPerVoxelLightListShader, HDShaderIDs.g_iNumSamplesMSAA, parameters.msaaSamples);

                cmd.SetComputeFloatParam(parameters.buildPerVoxelLightListShader, HDShaderIDs.g_fNearPlane, parameters.nearClipPlane);
                cmd.SetComputeFloatParam(parameters.buildPerVoxelLightListShader, HDShaderIDs.g_fFarPlane, parameters.farClipPlane);
<<<<<<< HEAD

                cmd.SetComputeFloatParam(parameters.buildPerVoxelLightListShader, HDShaderIDs.g_fClustScale, parameters.clusterScale);
                cmd.SetComputeFloatParam(parameters.buildPerVoxelLightListShader, HDShaderIDs.g_fClustBase, k_ClustLogBase);

                cmd.SetComputeTextureParam(parameters.buildPerVoxelLightListShader, parameters.buildPerVoxelLightListKernel, HDShaderIDs.g_depth_tex, cameraDepthBufferRT);
                cmd.SetComputeBufferParam(parameters.buildPerVoxelLightListShader, parameters.buildPerVoxelLightListKernel, HDShaderIDs.g_vLayeredLightList, s_PerVoxelLightLists);
                cmd.SetComputeBufferParam(parameters.buildPerVoxelLightListShader, parameters.buildPerVoxelLightListKernel, HDShaderIDs.g_LayeredOffset, s_PerVoxelOffset);
                cmd.SetComputeBufferParam(parameters.buildPerVoxelLightListShader, parameters.buildPerVoxelLightListKernel, HDShaderIDs.g_LayeredSingleIdxBuffer, s_GlobalLightListAtomic);
                if (parameters.runBigTilePrepass)
                    cmd.SetComputeBufferParam(parameters.buildPerVoxelLightListShader, parameters.buildPerVoxelLightListKernel, HDShaderIDs.g_vBigTileLightList, s_BigTileLightList);

=======

                cmd.SetComputeFloatParam(parameters.buildPerVoxelLightListShader, HDShaderIDs.g_fClustScale, parameters.clusterScale);
                cmd.SetComputeFloatParam(parameters.buildPerVoxelLightListShader, HDShaderIDs.g_fClustBase, k_ClustLogBase);

                cmd.SetComputeTextureParam(parameters.buildPerVoxelLightListShader, parameters.buildPerVoxelLightListKernel, HDShaderIDs.g_depth_tex, cameraDepthBufferRT);
                cmd.SetComputeBufferParam(parameters.buildPerVoxelLightListShader, parameters.buildPerVoxelLightListKernel, HDShaderIDs.g_vLayeredLightList, s_PerVoxelLightLists);
                cmd.SetComputeBufferParam(parameters.buildPerVoxelLightListShader, parameters.buildPerVoxelLightListKernel, HDShaderIDs.g_LayeredOffset, s_PerVoxelOffset);
                cmd.SetComputeBufferParam(parameters.buildPerVoxelLightListShader, parameters.buildPerVoxelLightListKernel, HDShaderIDs.g_LayeredSingleIdxBuffer, s_GlobalLightListAtomic);
                if (parameters.runBigTilePrepass)
                    cmd.SetComputeBufferParam(parameters.buildPerVoxelLightListShader, parameters.buildPerVoxelLightListKernel, HDShaderIDs.g_vBigTileLightList, s_BigTileLightList);

>>>>>>> d03ff8dd
                if (k_UseDepthBuffer)
                {
                    cmd.SetComputeBufferParam(parameters.buildPerVoxelLightListShader, parameters.buildPerVoxelLightListKernel, HDShaderIDs.g_logBaseBuffer, s_PerTileLogBaseTweak);
                }

                cmd.SetComputeBufferParam(parameters.buildPerVoxelLightListShader, parameters.buildPerVoxelLightListKernel, HDShaderIDs.g_vBoundsBuffer, s_AABBBoundsBuffer);
                cmd.SetComputeBufferParam(parameters.buildPerVoxelLightListShader, parameters.buildPerVoxelLightListKernel, HDShaderIDs._LightVolumeData, s_LightVolumeDataBuffer);
                cmd.SetComputeBufferParam(parameters.buildPerVoxelLightListShader, parameters.buildPerVoxelLightListKernel, HDShaderIDs.g_data, s_ConvexBoundsBuffer);

<<<<<<< HEAD
                cmd.DispatchCompute(parameters.buildPerVoxelLightListShader, parameters.buildPerVoxelLightListKernel, parameters.numTilesClusterX, parameters.numTilesClusterY, parameters.computePassCount);
=======
                cmd.DispatchCompute(parameters.buildPerVoxelLightListShader, parameters.buildPerVoxelLightListKernel, parameters.numTilesClusterX, parameters.numTilesClusterY, parameters.viewCount);
>>>>>>> d03ff8dd
            }
        }

        static void FinalizeLightListGeneration(BuildGPULightListParameters parameters, RTHandle stencilTextureRT, bool tileFlagsWritten, CommandBuffer cmd)
        {
            if (parameters.enableFeatureVariants)
            {
                // We need to touch up the tile flags if we need material classification or, if disabled, to patch up for missing flags during the skipped light tile gen
                bool needModifyingTileFeatures = !tileFlagsWritten || parameters.computeMaterialVariants;
                if (needModifyingTileFeatures)
                {
                    int buildMaterialFlagsKernel = (!tileFlagsWritten || !parameters.computeLightVariants) ? s_BuildMaterialFlagsWriteKernel : s_BuildMaterialFlagsOrKernel;

                    uint baseFeatureFlags = 0;
                    if (!parameters.computeLightVariants)
                    {
                        baseFeatureFlags |= LightDefinitions.s_LightFeatureMaskFlags;
                    }

                    // If we haven't run the light list building, we are missing some basic lighting flags.
                    if (!tileFlagsWritten)
                    {
                        if (parameters.lightList.directionalLights.Count > 0)
                        {
                            baseFeatureFlags |= (uint)LightFeatureFlags.Directional;
                        }
                        if (parameters.skyEnabled)
                        {
                            baseFeatureFlags |= (uint)LightFeatureFlags.Sky;
                        }
                        if (!parameters.computeMaterialVariants)
                        {
                            baseFeatureFlags |= LightDefinitions.s_MaterialFeatureMaskFlags;
                        }
                    }

                    cmd.SetComputeIntParam(parameters.buildMaterialFlagsShader, HDShaderIDs.g_BaseFeatureFlags, (int)baseFeatureFlags);
                    cmd.SetComputeIntParams(parameters.buildMaterialFlagsShader, HDShaderIDs.g_viDimensions, s_TempScreenDimArray);
                    cmd.SetComputeBufferParam(parameters.buildMaterialFlagsShader, buildMaterialFlagsKernel, HDShaderIDs.g_TileFeatureFlags, s_TileFeatureFlags);

                    cmd.SetComputeTextureParam(parameters.buildMaterialFlagsShader, buildMaterialFlagsKernel, HDShaderIDs._StencilTexture, stencilTextureRT);

<<<<<<< HEAD
                    cmd.DispatchCompute(parameters.buildMaterialFlagsShader, buildMaterialFlagsKernel, parameters.numTilesFPTLX, parameters.numTilesFPTLY, parameters.computePassCount);
=======
                    cmd.DispatchCompute(parameters.buildMaterialFlagsShader, buildMaterialFlagsKernel, parameters.numTilesFPTLX, parameters.numTilesFPTLY, parameters.viewCount);
>>>>>>> d03ff8dd
                }

                // clear dispatch indirect buffer
                if (k_PreferFragment)
                {
                    cmd.SetComputeBufferParam(parameters.clearDispatchIndirectShader, s_ClearDrawInstancedIndirectKernel, HDShaderIDs.g_DispatchIndirectBuffer, s_DispatchIndirectBuffer);
                    cmd.SetComputeIntParam(parameters.clearDispatchIndirectShader, HDShaderIDs.g_NumTiles, parameters.numTilesFPTL);
                    cmd.SetComputeIntParam(parameters.clearDispatchIndirectShader, HDShaderIDs.g_VertexPerTile, k_HasNativeQuadSupport ? 4 : 6);
                    cmd.DispatchCompute(parameters.clearDispatchIndirectShader, s_ClearDrawInstancedIndirectKernel, 1, 1, 1);

                    // add tiles to indirect buffer
                    cmd.SetComputeBufferParam(parameters.buildDispatchIndirectShader, s_BuildDrawInstancedIndirectKernel, HDShaderIDs.g_DispatchIndirectBuffer, s_DispatchIndirectBuffer);
                    cmd.SetComputeBufferParam(parameters.buildDispatchIndirectShader, s_BuildDrawInstancedIndirectKernel, HDShaderIDs.g_TileList, s_TileList);
                    cmd.SetComputeBufferParam(parameters.buildDispatchIndirectShader, s_BuildDrawInstancedIndirectKernel, HDShaderIDs.g_TileFeatureFlags, s_TileFeatureFlags);
                    cmd.SetComputeIntParam(parameters.buildDispatchIndirectShader, HDShaderIDs.g_NumTiles, parameters.numTilesFPTL);
                    cmd.SetComputeIntParam(parameters.buildDispatchIndirectShader, HDShaderIDs.g_NumTilesX, parameters.numTilesFPTLX);
<<<<<<< HEAD
                    cmd.DispatchCompute(parameters.buildDispatchIndirectShader, s_BuildDrawInstancedIndirectKernel, (parameters.numTilesFPTL + k_ThreadGroupOptimalSize - 1) / k_ThreadGroupOptimalSize, 1, parameters.computePassCount);
=======
                    cmd.DispatchCompute(parameters.buildDispatchIndirectShader, s_BuildDrawInstancedIndirectKernel, (parameters.numTilesFPTL + k_ThreadGroupOptimalSize - 1) / k_ThreadGroupOptimalSize, 1, parameters.viewCount);
>>>>>>> d03ff8dd
                }
                else
                {
                    cmd.SetComputeBufferParam(parameters.clearDispatchIndirectShader, s_ClearDispatchIndirectKernel, HDShaderIDs.g_DispatchIndirectBuffer, s_DispatchIndirectBuffer);
                    cmd.DispatchCompute(parameters.clearDispatchIndirectShader, s_ClearDispatchIndirectKernel, 1, 1, 1);

                    // add tiles to indirect buffer
                    cmd.SetComputeBufferParam(parameters.buildDispatchIndirectShader, s_BuildDispatchIndirectKernel, HDShaderIDs.g_DispatchIndirectBuffer, s_DispatchIndirectBuffer);
                    cmd.SetComputeBufferParam(parameters.buildDispatchIndirectShader, s_BuildDispatchIndirectKernel, HDShaderIDs.g_TileList, s_TileList);
                    cmd.SetComputeBufferParam(parameters.buildDispatchIndirectShader, s_BuildDispatchIndirectKernel, HDShaderIDs.g_TileFeatureFlags, s_TileFeatureFlags);
                    cmd.SetComputeIntParam(parameters.buildDispatchIndirectShader, HDShaderIDs.g_NumTiles, parameters.numTilesFPTL);
                    cmd.SetComputeIntParam(parameters.buildDispatchIndirectShader, HDShaderIDs.g_NumTilesX, parameters.numTilesFPTLX);
<<<<<<< HEAD
                    cmd.DispatchCompute(parameters.buildDispatchIndirectShader, s_BuildDispatchIndirectKernel, (parameters.numTilesFPTL + k_ThreadGroupOptimalSize - 1) / k_ThreadGroupOptimalSize, 1, parameters.computePassCount);
=======
                    cmd.DispatchCompute(parameters.buildDispatchIndirectShader, s_BuildDispatchIndirectKernel, (parameters.numTilesFPTL + k_ThreadGroupOptimalSize - 1) / k_ThreadGroupOptimalSize, 1, parameters.viewCount);
>>>>>>> d03ff8dd
                }
            }
        }

        BuildGPULightListParameters PrepareBuildGPULightListParameters(HDCamera hdCamera)
        {
            BuildGPULightListParameters parameters = new BuildGPULightListParameters();

            var camera = hdCamera.camera;

            var w = (int)hdCamera.screenSize.x;
            var h = (int)hdCamera.screenSize.y;

            s_TempScreenDimArray[0] = w;
            s_TempScreenDimArray[1] = h;

            parameters.runLightList = m_TotalLightCount > 0;

            // If we don't need to run the light list, we still run it for the first frame that is not needed in order to keep the lists in a clean state.
            if (!parameters.runLightList && m_hasRunLightListPrevFrame)
            {
                m_hasRunLightListPrevFrame = false;
                parameters.runLightList = true;
            }
            else
            {
                m_hasRunLightListPrevFrame = parameters.runLightList;
            }

            // Always build the light list in XR mode to avoid issues with multi-pass
            if (hdCamera.xr.enabled)
                parameters.runLightList = true;

            var temp = new Matrix4x4();
            temp.SetRow(0, new Vector4(0.5f * w, 0.0f, 0.0f, 0.5f * w));
            temp.SetRow(1, new Vector4(0.0f, 0.5f * h, 0.0f, 0.5f * h));
            temp.SetRow(2, new Vector4(0.0f, 0.0f, 0.5f, 0.5f));
            temp.SetRow(3, new Vector4(0.0f, 0.0f, 0.0f, 1.0f));

            parameters.lightListProjscrMatrices = m_LightListProjscrMatrices;
            parameters.lightListInvProjscrMatrices = m_LightListInvProjscrMatrices;
            parameters.lightListProjHMatrices = m_LightListProjHMatrices;
            parameters.lightListInvProjHMatrices = m_LightListInvProjHMatrices;

            // camera to screen matrix (and it's inverse)
            for (int viewIndex = 0; viewIndex < hdCamera.viewCount; ++viewIndex)
            {
                var proj = camera.projectionMatrix;

                // XRTODO: If possible, we could generate a non-oblique stereo projection
                // matrix.  It's ok if it's not the exact same matrix, as long as it encompasses
                // the same FOV as the original projection matrix (which would mean padding each half
                // of the frustum with the max half-angle). We don't need the light information in
                // real projection space.  We just use screen space to figure out what is proximal
                // to a cluster or tile.
                // Once we generate this non-oblique projection matrix, it can be shared across both eyes (un-array)
                if (hdCamera.xr.enabled)
                    proj = hdCamera.xr.GetProjMatrix(viewIndex);

                m_LightListProjMatrices[viewIndex] = proj * s_FlipMatrixLHSRHS;
                parameters.lightListProjscrMatrices[viewIndex] = temp * m_LightListProjMatrices[viewIndex];
                parameters.lightListInvProjscrMatrices[viewIndex] = parameters.lightListProjscrMatrices[viewIndex].inverse;
            }

            parameters.totalLightCount = m_TotalLightCount;
            parameters.isOrthographic = camera.orthographic;
<<<<<<< HEAD
            parameters.computePassCount = hdCamera.computePassCount;
=======
            parameters.viewCount = hdCamera.viewCount;
>>>>>>> d03ff8dd
            parameters.enableFeatureVariants = GetFeatureVariantsEnabled(hdCamera.frameSettings);
            parameters.computeMaterialVariants = hdCamera.frameSettings.IsEnabled(FrameSettingsField.ComputeMaterialVariants);
            parameters.computeLightVariants = hdCamera.frameSettings.IsEnabled(FrameSettingsField.ComputeLightVariants);
            parameters.nearClipPlane = camera.nearClipPlane;
            parameters.farClipPlane = camera.farClipPlane;
            parameters.lightList = m_lightList;
            parameters.skyEnabled = m_SkyManager.IsLightingSkyValid();
            parameters.screenSize = hdCamera.screenSize;
            parameters.msaaSamples = (int)hdCamera.msaaSamples;

            bool isProjectionOblique = GeometryUtils.IsProjectionMatrixOblique(m_LightListProjMatrices[0]);

            // Screen space AABB
            parameters.screenSpaceAABBShader = buildScreenAABBShader;
            parameters.screenSpaceAABBKernel = isProjectionOblique ? s_GenAABBKernel_Oblique : s_GenAABBKernel;
            // camera to screen matrix (and it's inverse)
            for (int viewIndex = 0; viewIndex < hdCamera.viewCount; ++viewIndex)
            {
                temp.SetRow(0, new Vector4(1.0f, 0.0f, 0.0f, 0.0f));
                temp.SetRow(1, new Vector4(0.0f, 1.0f, 0.0f, 0.0f));
                temp.SetRow(2, new Vector4(0.0f, 0.0f, 0.5f, 0.5f));
                temp.SetRow(3, new Vector4(0.0f, 0.0f, 0.0f, 1.0f));

                parameters.lightListProjHMatrices[viewIndex] = temp * m_LightListProjMatrices[viewIndex];
                parameters.lightListInvProjHMatrices[viewIndex] = parameters.lightListProjHMatrices[viewIndex].inverse;
            }

            // Big tile prepass
            parameters.runBigTilePrepass = hdCamera.frameSettings.IsEnabled(FrameSettingsField.BigTilePrepass);
            parameters.bigTilePrepassShader = buildPerBigTileLightListShader;
            parameters.bigTilePrepassKernel = s_GenListPerBigTileKernel;
            parameters.numBigTilesX = (w + 63) / 64;
            parameters.numBigTilesY = (h + 63) / 64;

            // Fptl
            parameters.runFPTL = hdCamera.frameSettings.fptl;
            parameters.buildPerTileLightListShader = buildPerTileLightListShader;
            parameters.buildPerTileLightListKernel = isProjectionOblique ? s_GenListPerTileKernel_Oblique : s_GenListPerTileKernel;
            parameters.numTilesFPTLX = GetNumTileFtplX(hdCamera);
            parameters.numTilesFPTLY = GetNumTileFtplY(hdCamera);
            parameters.numTilesFPTL = parameters.numTilesFPTLX * parameters.numTilesFPTLY;

            // Cluster
            parameters.buildPerVoxelLightListShader = buildPerVoxelLightListShader;
            parameters.buildPerVoxelLightListKernel = isProjectionOblique ? s_GenListPerVoxelKernelOblique : s_GenListPerVoxelKernel;
            parameters.numTilesClusterX = GetNumTileClusteredX(hdCamera);
            parameters.numTilesClusterY = GetNumTileClusteredY(hdCamera);

            const float C = (float)(1 << k_Log2NumClusters);
            var geomSeries = (1.0 - Mathf.Pow(k_ClustLogBase, C)) / (1 - k_ClustLogBase); // geometric series: sum_k=0^{C-1} base^k
            // TODO: This is computed here and then passed later on as a global shader parameters.
            // This will be dangerous when running RenderGraph as execution will be delayed and this can change before it's executed
            m_ClusterScale = (float)(geomSeries / (parameters.farClipPlane - parameters.nearClipPlane));
<<<<<<< HEAD

            parameters.clusterScale = m_ClusterScale;

=======

            parameters.clusterScale = m_ClusterScale;

>>>>>>> d03ff8dd
            // Finalize
            parameters.buildMaterialFlagsShader = buildMaterialFlagsShader;
            parameters.clearDispatchIndirectShader = clearDispatchIndirectShader;
            parameters.buildDispatchIndirectShader = buildDispatchIndirectShader;

            return parameters;
<<<<<<< HEAD
        }

        void BuildGPULightListsCommon(HDCamera hdCamera, CommandBuffer cmd, RTHandle cameraDepthBufferRT, RTHandle stencilTextureRT)
        {
            using (new ProfilingSample(cmd, "Build Light List"))
            {
                var parameters = PrepareBuildGPULightListParameters(hdCamera);

                bool tileFlagsWritten = false;

                GenerateLightsScreenSpaceAABBs(parameters, cmd);
                BigTilePrepass(parameters, cmd);
                BuildPerTileLightList(parameters, cameraDepthBufferRT, ref tileFlagsWritten, cmd);
                VoxelLightListGeneration(parameters, cameraDepthBufferRT, cmd);

                FinalizeLightListGeneration(parameters, stencilTextureRT, tileFlagsWritten, cmd);
            }
        }

=======
        }

        void BuildGPULightListsCommon(HDCamera hdCamera, CommandBuffer cmd, RTHandle cameraDepthBufferRT, RTHandle stencilTextureRT)
        {
            using (new ProfilingSample(cmd, "Build Light List"))
            {
                var parameters = PrepareBuildGPULightListParameters(hdCamera);

                bool tileFlagsWritten = false;

                GenerateLightsScreenSpaceAABBs(parameters, cmd);
                BigTilePrepass(parameters, cmd);
                BuildPerTileLightList(parameters, cameraDepthBufferRT, ref tileFlagsWritten, cmd);
                VoxelLightListGeneration(parameters, cameraDepthBufferRT, cmd);

                FinalizeLightListGeneration(parameters, stencilTextureRT, tileFlagsWritten, cmd);
            }
        }

>>>>>>> d03ff8dd
        public void BuildGPULightLists(HDCamera hdCamera, CommandBuffer cmd, RTHandle cameraDepthBufferRT, RTHandle stencilTextureRT)
        {
            cmd.SetRenderTarget(BuiltinRenderTextureType.None);

            BuildGPULightListsCommon(hdCamera, cmd, cameraDepthBufferRT, stencilTextureRT);
            PushLightLoopGlobalParams(hdCamera, cmd);
        }

        void UpdateDataBuffers()
        {
            m_DirectionalLightDatas.SetData(m_lightList.directionalLights);
            m_LightDatas.SetData(m_lightList.lights);
            m_EnvLightDatas.SetData(m_lightList.envLights);
            m_DecalDatas.SetData(DecalSystem.m_DecalDatas, 0, 0, Math.Min(DecalSystem.m_DecalDatasCount, m_MaxDecalsOnScreen)); // don't add more than the size of the buffer

            // These two buffers have been set in Rebuild()
            s_ConvexBoundsBuffer.SetData(m_lightList.bounds);
            s_LightVolumeDataBuffer.SetData(m_lightList.lightVolumes);
        }

        HDAdditionalLightData GetHDAdditionalLightData(Light light)
        {
            // Light reference can be null for particle lights.
            var add = light != null ? light.GetComponent<HDAdditionalLightData>() : null;
            if (add == null)
            {
                add = HDUtils.s_DefaultHDAdditionalLightData;
            }
            return add;
        }

        public void PushLightLoopGlobalParams(HDCamera hdCamera, CommandBuffer cmd)
        {
            using (new ProfilingSample(cmd, "Push Global Parameters", CustomSamplerId.TPPushGlobalParameters.GetSampler()))
            {
                Camera camera = hdCamera.camera;

                // Shadows
                m_ShadowManager.SyncData();
                m_ShadowManager.BindResources(cmd);

                cmd.SetGlobalTexture(HDShaderIDs._CookieTextures, m_CookieTexArray.GetTexCache());
                cmd.SetGlobalTexture(HDShaderIDs._AreaCookieTextures, m_AreaLightCookieManager.GetTexCache());
                cmd.SetGlobalTexture(HDShaderIDs._CookieCubeTextures, m_CubeCookieTexArray.GetTexCache());
                cmd.SetGlobalTexture(HDShaderIDs._EnvCubemapTextures, m_ReflectionProbeCache.GetTexCache());
                cmd.SetGlobalInt(HDShaderIDs._EnvSliceSize, m_ReflectionProbeCache.GetEnvSliceSize());
                // Compute the power of 2 size of the texture
                int pot = Mathf.RoundToInt( 1.4426950408889634073599246810019f * Mathf.Log( m_CookieTexArray.GetTexCache().width ) );
                cmd.SetGlobalInt(HDShaderIDs._CookieSizePOT, pot);
                cmd.SetGlobalTexture(HDShaderIDs._Env2DTextures, m_ReflectionPlanarProbeCache.GetTexCache());
                cmd.SetGlobalMatrixArray(HDShaderIDs._Env2DCaptureVP, m_Env2DCaptureVP);
                cmd.SetGlobalFloatArray(HDShaderIDs._Env2DCaptureForward, m_Env2DCaptureForward);

                cmd.SetGlobalBuffer(HDShaderIDs._DirectionalLightDatas, m_DirectionalLightDatas);
                cmd.SetGlobalInt(HDShaderIDs._DirectionalLightCount, m_lightList.directionalLights.Count);
                cmd.SetGlobalBuffer(HDShaderIDs._LightDatas, m_LightDatas);
                cmd.SetGlobalInt(HDShaderIDs._PunctualLightCount, m_punctualLightCount);
                cmd.SetGlobalInt(HDShaderIDs._AreaLightCount, m_areaLightCount);
                cmd.SetGlobalBuffer(HDShaderIDs._EnvLightDatas, m_EnvLightDatas);
                cmd.SetGlobalInt(HDShaderIDs._EnvLightCount, m_lightList.envLights.Count);
                cmd.SetGlobalBuffer(HDShaderIDs._DecalDatas, m_DecalDatas);
                cmd.SetGlobalInt(HDShaderIDs._DecalCount, DecalSystem.m_DecalDatasCount);

                cmd.SetGlobalInt(HDShaderIDs._NumTileBigTileX, GetNumTileBigTileX(hdCamera));
                cmd.SetGlobalInt(HDShaderIDs._NumTileBigTileY, GetNumTileBigTileY(hdCamera));

                cmd.SetGlobalInt(HDShaderIDs._NumTileFtplX, GetNumTileFtplX(hdCamera));
                cmd.SetGlobalInt(HDShaderIDs._NumTileFtplY, GetNumTileFtplY(hdCamera));

                cmd.SetGlobalInt(HDShaderIDs._NumTileClusteredX, GetNumTileClusteredX(hdCamera));
                cmd.SetGlobalInt(HDShaderIDs._NumTileClusteredY, GetNumTileClusteredY(hdCamera));

                cmd.SetGlobalInt(HDShaderIDs._EnableSSRefraction, hdCamera.frameSettings.IsEnabled(FrameSettingsField.RoughRefraction) ? 1 : 0);

                if (m_FrameSettings.IsEnabled(FrameSettingsField.BigTilePrepass))
                    cmd.SetGlobalBuffer(HDShaderIDs.g_vBigTileLightList, s_BigTileLightList);

                // Cluster
                {
                    cmd.SetGlobalFloat(HDShaderIDs.g_fClustScale, m_ClusterScale);
                    cmd.SetGlobalFloat(HDShaderIDs.g_fClustBase, k_ClustLogBase);
                    cmd.SetGlobalFloat(HDShaderIDs.g_fNearPlane, camera.nearClipPlane);
                    cmd.SetGlobalFloat(HDShaderIDs.g_fFarPlane, camera.farClipPlane);
                    cmd.SetGlobalInt(HDShaderIDs.g_iLog2NumClusters, k_Log2NumClusters);

                    cmd.SetGlobalInt(HDShaderIDs.g_isLogBaseBufferEnabled, k_UseDepthBuffer ? 1 : 0);

                    cmd.SetGlobalBuffer(HDShaderIDs.g_vLayeredOffsetsBuffer, s_PerVoxelOffset);
                    if (k_UseDepthBuffer)
                    {
                        cmd.SetGlobalBuffer(HDShaderIDs.g_logBaseBuffer, s_PerTileLogBaseTweak);
                    }

                    // Set up clustered lighting for volumetrics.
                    cmd.SetGlobalBuffer(HDShaderIDs.g_vLightListGlobal, s_PerVoxelLightLists);
                }

                // Push global params
                AdditionalShadowData sunShadowData = m_CurrentSunLight != null ? m_CurrentSunLight.GetComponent<AdditionalShadowData>() : null;
                bool sunLightShadow = sunShadowData != null && m_CurrentShadowSortedSunLightIndex >= 0;
                if (sunLightShadow)
                {
                    cmd.SetGlobalInt(HDShaderIDs._DirectionalShadowIndex, m_CurrentShadowSortedSunLightIndex);
                }
                else
                {
                    cmd.SetGlobalInt(HDShaderIDs._DirectionalShadowIndex, -1);
                }
            }
        }

        public void RenderShadows(ScriptableRenderContext renderContext, CommandBuffer cmd, CullingResults cullResults, HDCamera hdCamera)
        {
            // kick off the shadow jobs here
            m_ShadowManager.RenderShadows(renderContext, cmd, cullResults, hdCamera);
        }

        public struct LightingPassOptions
        {
            public bool outputSplitLighting;
        }

        public bool WillRenderContactShadow()
        {
            // When contact shadow index is 0, then there is no light casting contact shadow in the view
            return m_EnableContactShadow && m_ContactShadowIndex != 0;
        }

        public bool WillRenderScreenSpaceShadows()
        {
            // For now this is only for DXR.
#if ENABLE_RAYTRACING
            return true;
#else
            return false;
#endif
        }


        public void SetContactShadowsTexture(HDCamera hdCamera, RTHandleSystem.RTHandle contactShadowsRT, CommandBuffer cmd)
        {
            if (!WillRenderContactShadow())
            {
                cmd.SetGlobalTexture(HDShaderIDs._ContactShadowTexture, TextureXR.GetBlackUIntTexture());
                return;
            }
            cmd.SetGlobalTexture(HDShaderIDs._ContactShadowTexture, contactShadowsRT);
        }

        // The first rendered 24 lights that have contact shadow enabled have a mask used to select the bit that contains
        // the contact shadow shadowed information (occluded or not). Otherwise -1 is written
        public int GetContactShadowMask(bool contactShadowEnabled)
        {
            if (!contactShadowEnabled)
                return 0;

            // We have 24 max contact shadow light per frame
            if (m_ContactShadowIndex >= LightDefinitions.s_LightListMaxPrunedEntries)
                return 0;

            return 1 << m_ContactShadowIndex++;
        }

        protected void RenderContactShadows(HDCamera hdCamera, RTHandleSystem.RTHandle contactShadowRT, RenderTargetIdentifier depthTexture, int firstMipOffsetY, CommandBuffer cmd)
        {
            // if there is no need to compute contact shadows, we just quit
            if (!WillRenderContactShadow())
                return;

            using (new ProfilingSample(cmd, "Contact Shadows", CustomSamplerId.TPScreenSpaceShadows.GetSampler()))
            {
                // Pick the adequate kenel
                int kernel = hdCamera.frameSettings.IsEnabled(FrameSettingsField.MSAA) ? s_deferredContactShadowKernelMSAA : s_deferredContactShadowKernel;

                m_ShadowManager.BindResources(cmd);

                float contactShadowRange = Mathf.Clamp(m_ContactShadows.fadeDistance.value, 0.0f, m_ContactShadows.maxDistance.value);
                float contactShadowFadeEnd = m_ContactShadows.maxDistance.value;
                float contactShadowOneOverFadeRange = 1.0f / Math.Max(1e-6f, contactShadowRange);
                Vector4 contactShadowParams = new Vector4(m_ContactShadows.length.value, m_ContactShadows.distanceScaleFactor.value, contactShadowFadeEnd, contactShadowOneOverFadeRange);
                Vector4 contactShadowParams2 = new Vector4(m_ContactShadows.opacity.value, firstMipOffsetY, 0.0f, 0.0f);
                cmd.SetComputeVectorParam(contactShadowComputeShader, HDShaderIDs._ContactShadowParamsParameters, contactShadowParams);
                cmd.SetComputeVectorParam(contactShadowComputeShader, HDShaderIDs._ContactShadowParamsParameters2, contactShadowParams2);
                cmd.SetComputeIntParam(contactShadowComputeShader, HDShaderIDs._DirectionalContactShadowSampleCount, m_ContactShadows.sampleCount.value);
                cmd.SetComputeBufferParam(contactShadowComputeShader, kernel, HDShaderIDs._DirectionalLightDatas, m_DirectionalLightDatas);

                // Send light list to the compute
                cmd.SetComputeBufferParam(contactShadowComputeShader, kernel, HDShaderIDs._LightDatas, m_LightDatas);
                cmd.SetComputeBufferParam(contactShadowComputeShader, kernel, HDShaderIDs.g_vLightListGlobal, s_LightList);

                // Inject the texture in the adequate slot
                cmd.SetComputeTextureParam(contactShadowComputeShader, kernel, hdCamera.frameSettings.IsEnabled(FrameSettingsField.MSAA) ? HDShaderIDs._CameraDepthValuesTexture : HDShaderIDs._CameraDepthTexture, depthTexture);

                cmd.SetComputeTextureParam(contactShadowComputeShader, kernel, HDShaderIDs._ContactShadowTextureUAV, contactShadowRT);

                int deferredShadowTileSize = 16; // Must match DeferreDirectionalShadow.compute
                int numTilesX = (hdCamera.actualWidth  + (deferredShadowTileSize - 1)) / deferredShadowTileSize;
                int numTilesY = (hdCamera.actualHeight + (deferredShadowTileSize - 1)) / deferredShadowTileSize;

                cmd.DispatchCompute(contactShadowComputeShader, kernel, numTilesX, numTilesY, hdCamera.viewCount);
            }
        }

        public void RenderScreenSpaceShadows(HDCamera hdCamera, RTHandleSystem.RTHandle deferredShadowRT, CommandBuffer cmd)
        {
            if(WillRenderScreenSpaceShadows())
            {
                using (new ProfilingSample(cmd, "Screen Space Shadows", CustomSamplerId.TPScreenSpaceShadows.GetSampler()))
                {
                    HDUtils.SetRenderTarget(cmd, deferredShadowRT);
                    HDUtils.DrawFullScreen(cmd, s_ScreenSpaceShadowsMat, deferredShadowRT);
                }
                cmd.SetGlobalTexture(HDShaderIDs._ScreenSpaceShadowsTexture, deferredShadowRT);
            }
            else
            {
                cmd.SetGlobalTexture(HDShaderIDs._ScreenSpaceShadowsTexture, TextureXR.GetBlackTexture());
            }
        }

        public void RenderDeferredLighting(HDCamera hdCamera, CommandBuffer cmd, DebugDisplaySettings debugDisplaySettings,
            RenderTargetIdentifier[] colorBuffers, RenderTargetIdentifier depthStencilBuffer, RenderTargetIdentifier depthTexture,
            LightingPassOptions options)
        {
            cmd.SetGlobalBuffer(HDShaderIDs.g_vLightListGlobal, s_LightList);
            if (m_FrameSettings.IsEnabled(FrameSettingsField.DeferredTile) && m_FrameSettings.IsEnabled(FrameSettingsField.ComputeLightEvaluation) && options.outputSplitLighting && !k_PreferFragment)
            {
                // The CS is always in the MRT mode. Do not execute the same shader twice.
                return;
            }

            // Predeclared to reduce GC pressure
            string tilePassName = "TilePass - Deferred Lighting Pass";
            string tilePassMRTName = "TilePass - Deferred Lighting Pass MRT";
            string singlePassName = "SinglePass - Deferred Lighting Pass";
            string SinglePassMRTName = "SinglePass - Deferred Lighting Pass MRT";

            string sLabel = m_FrameSettings.IsEnabled(FrameSettingsField.DeferredTile) ?
                (options.outputSplitLighting ? tilePassMRTName : tilePassName) :
                (options.outputSplitLighting ? SinglePassMRTName : singlePassName);

            using (new ProfilingSample(cmd, sLabel, CustomSamplerId.TPRenderDeferredLighting.GetSampler()))
            {
                // Compute path
                if (m_FrameSettings.IsEnabled(FrameSettingsField.DeferredTile) && m_FrameSettings.IsEnabled(FrameSettingsField.ComputeLightEvaluation) && !k_PreferFragment)
                {
                    int w = hdCamera.actualWidth;
                    int h = hdCamera.actualHeight;
                    int numTilesX = (w + 15) / 16;
                    int numTilesY = (h + 15) / 16;
                    int numTiles = numTilesX * numTilesY;

                    bool enableFeatureVariants = GetFeatureVariantsEnabled(hdCamera.frameSettings) && !debugDisplaySettings.IsDebugDisplayEnabled();

                    int numVariants = 1;
                    if (enableFeatureVariants)
                        numVariants = LightDefinitions.s_NumFeatureVariants;

                    for (int variant = 0; variant < numVariants; variant++)
                    {
                        int kernel;

                        if (enableFeatureVariants)
                        {
                            if (m_enableBakeShadowMask)
                                kernel = s_shadeOpaqueIndirectShadowMaskFptlKernels[variant];
                            else
                                kernel = s_shadeOpaqueIndirectFptlKernels[variant];
                        }
                        else
                        {
                            if (m_enableBakeShadowMask)
                            {
                                kernel = debugDisplaySettings.IsDebugDisplayEnabled() ? s_shadeOpaqueDirectShadowMaskFptlDebugDisplayKernel : s_shadeOpaqueDirectShadowMaskFptlKernel;
                            }
                            else
                            {
                                kernel = debugDisplaySettings.IsDebugDisplayEnabled() ? s_shadeOpaqueDirectFptlDebugDisplayKernel : s_shadeOpaqueDirectFptlKernel;
                            }
                        }

                        cmd.SetComputeTextureParam(deferredComputeShader, kernel, HDShaderIDs._CameraDepthTexture, depthTexture);

                        // TODO: Is it possible to setup this outside the loop ? Can figure out how, get this: Property (specularLightingUAV) at kernel index (21) is not set
                        cmd.SetComputeTextureParam(deferredComputeShader, kernel, HDShaderIDs.specularLightingUAV, colorBuffers[0]);
                        cmd.SetComputeTextureParam(deferredComputeShader, kernel, HDShaderIDs.diffuseLightingUAV,  colorBuffers[1]);

                        // always do deferred lighting in blocks of 16x16 (not same as tiled light size)

                        if (enableFeatureVariants)
                        {
                            cmd.SetComputeBufferParam(deferredComputeShader, kernel, HDShaderIDs.g_TileFeatureFlags, s_TileFeatureFlags);
                            cmd.SetComputeIntParam(deferredComputeShader, HDShaderIDs.g_TileListOffset, variant * numTiles);
                            cmd.SetComputeBufferParam(deferredComputeShader, kernel, HDShaderIDs.g_TileList, s_TileList);
                            cmd.DispatchCompute(deferredComputeShader, kernel, s_DispatchIndirectBuffer, (uint)variant * 3 * sizeof(uint));
                        }
                        else
                        {
                            // 4x 8x8 groups per a 16x16 tile.
                            cmd.DispatchCompute(deferredComputeShader, kernel, numTilesX * 2, numTilesY * 2, hdCamera.viewCount);
                        }
                    }
                }
                // Compute as pixel shader (faster on some platforms)
                else if (m_FrameSettings.IsEnabled(FrameSettingsField.DeferredTile) && m_FrameSettings.IsEnabled(FrameSettingsField.ComputeLightEvaluation) && k_PreferFragment)
                {
                    int w = hdCamera.actualWidth;
                    int h = hdCamera.actualHeight;
                    int numTilesX = (w + 15) / 16;
                    int numTilesY = (h + 15) / 16;
                    int numTiles = numTilesX * numTilesY;

                    bool enableFeatureVariants = GetFeatureVariantsEnabled(hdCamera.frameSettings) && !debugDisplaySettings.IsDebugDisplayEnabled();

                    if (options.outputSplitLighting)
                        cmd.SetRenderTarget(colorBuffers, depthStencilBuffer);
                    else
                        cmd.SetRenderTarget(colorBuffers[0], depthStencilBuffer);
                    cmd.SetGlobalTexture(HDShaderIDs._CameraDepthTexture, depthTexture);
                    cmd.SetGlobalBuffer(HDShaderIDs.g_TileFeatureFlags, s_TileFeatureFlags);
                    cmd.SetGlobalBuffer(HDShaderIDs.g_TileList, s_TileList);

                    // If SSS is disabled, do lighting for both split lighting and no split lighting
                    // Must set stencil parameters through Material.
                    Material deferredMat;

                    if (options.outputSplitLighting)
                        deferredMat = s_DeferredTileSplitLightingMat;
                    else if (m_FrameSettings.IsEnabled(FrameSettingsField.SubsurfaceScattering))
                        deferredMat = s_DeferredTileRegularLightingMat;
                    else
                        deferredMat = s_DeferredTileMat;

                    CoreUtils.SetKeyword(cmd, "OUTPUT_SPLIT_LIGHTING", options.outputSplitLighting);
                    CoreUtils.SetKeyword(cmd, "SHADOWS_SHADOWMASK", m_enableBakeShadowMask);

                    if (enableFeatureVariants)
                    {
                        int numVariants = LightDefinitions.s_NumFeatureVariants;

                        for (int variant = 0; variant < numVariants; variant++)
                        {
                            cmd.SetGlobalInt(HDShaderIDs.g_TileListOffset, variant * numTiles);

                            cmd.EnableShaderKeyword(s_variantNames[variant]);

                            MeshTopology topology = k_HasNativeQuadSupport ? MeshTopology.Quads : MeshTopology.Triangles;
                            cmd.DrawProceduralIndirect(Matrix4x4.identity, deferredMat, 0, topology, s_DispatchIndirectBuffer, variant * 4 * sizeof(uint), null);

                            // Must disable variant keyword because it will not get overriden.
                            cmd.DisableShaderKeyword(s_variantNames[variant]);
                        }
                    }
                    else
                    {
                        CoreUtils.SetKeyword(cmd, "LIGHTLOOP_DISABLE_TILE_AND_CLUSTER", m_FrameSettings.IsEnabled(FrameSettingsField.DeferredTile));
                        CoreUtils.SetKeyword(cmd, "DEBUG_DISPLAY", debugDisplaySettings.IsDebugDisplayEnabled());

                        if (options.outputSplitLighting)
                            CoreUtils.DrawFullScreen(cmd, deferredMat, colorBuffers, depthStencilBuffer, null, 1);
                        else
                            CoreUtils.DrawFullScreen(cmd, deferredMat, colorBuffers[0], depthStencilBuffer, null, 1);
                    }
                }
                else // Pixel shader evaluation
                {
                    int index = GetDeferredLightingMaterialIndex(options.outputSplitLighting ? 1 : 0,
                            m_FrameSettings.IsEnabled(FrameSettingsField.DeferredTile) ? 1 : 0,
                            m_enableBakeShadowMask ? 1 : 0,
                            debugDisplaySettings.IsDebugDisplayEnabled() ? 1 : 0);

                    Material currentLightingMaterial = m_deferredLightingMaterial[index];

                    if (options.outputSplitLighting)
                    {
                        CoreUtils.DrawFullScreen(cmd, currentLightingMaterial, colorBuffers, depthStencilBuffer);
                    }
                    else
                    {
                        // If SSS is disable, do lighting for both split lighting and no split lighting
                        // This is for debug purpose, so fine to use immediate material mode here to modify render state
                        if (!m_FrameSettings.IsEnabled(FrameSettingsField.SubsurfaceScattering))
                        {
                            currentLightingMaterial.SetInt(HDShaderIDs._StencilRef, (int)StencilLightingUsage.NoLighting);
                            currentLightingMaterial.SetInt(HDShaderIDs._StencilCmp, (int)CompareFunction.NotEqual);
                        }
                        else
                        {
                            currentLightingMaterial.SetInt(HDShaderIDs._StencilRef, (int)StencilLightingUsage.RegularLighting);
                            currentLightingMaterial.SetInt(HDShaderIDs._StencilCmp, (int)CompareFunction.Equal);
                        }

                        CoreUtils.DrawFullScreen(cmd, currentLightingMaterial, colorBuffers[0], depthStencilBuffer);
                    }
                }
            } // End profiling
        }

        public void RenderForward(Camera camera, CommandBuffer cmd, bool renderOpaque)
        {
            // Note: SHADOWS_SHADOWMASK keyword is enabled in HDRenderPipeline.cs ConfigureForShadowMask

            bool useFptl = renderOpaque && m_FrameSettings.IsEnabled(FrameSettingsField.FPTLForForwardOpaque);

            using (new ProfilingSample(cmd, useFptl ? "Forward Tiled pass" : "Forward Clustered pass", CustomSamplerId.TPForwardTiledClusterpass.GetSampler()))
            {
                // say that we want to use tile/cluster light loop
                CoreUtils.SetKeyword(cmd, "USE_FPTL_LIGHTLIST", useFptl);
                CoreUtils.SetKeyword(cmd, "USE_CLUSTERED_LIGHTLIST", !useFptl);
                cmd.SetGlobalBuffer(HDShaderIDs.g_vLightListGlobal, useFptl ? s_LightList : s_PerVoxelLightLists);
            }
        }

        static void CopyStencilBufferForMaterialClassification(CommandBuffer cmd, RTHandleSystem.RTHandle depthStencilBuffer, RTHandleSystem.RTHandle stencilCopyBuffer, Material copyStencilMaterial)
        {
#if (UNITY_SWITCH || UNITY_IPHONE)
            // Faster on Switch.
            HDUtils.SetRenderTarget(cmd, stencilCopyBuffer, depthStencilBuffer, ClearFlag.Color, Color.clear);

            copyStencilMaterial.SetInt(HDShaderIDs._StencilRef, (int)StencilLightingUsage.NoLighting);
            copyStencilMaterial.SetInt(HDShaderIDs._StencilMask, (int)HDRenderPipeline.StencilBitMask.LightingMask);

            // Use ShaderPassID 1 => "Pass 1 - Write 1 if value different from stencilRef to output"
            CoreUtils.DrawFullScreen(cmd, copyStencilMaterial, null, 1);
#else
            HDUtils.SetRenderTarget(cmd, stencilCopyBuffer, ClearFlag.Color, Color.clear);
            HDUtils.SetRenderTarget(cmd, depthStencilBuffer);
            cmd.SetRandomWriteTarget(1, stencilCopyBuffer);

            copyStencilMaterial.SetInt(HDShaderIDs._StencilRef, (int)StencilLightingUsage.NoLighting);
            copyStencilMaterial.SetInt(HDShaderIDs._StencilMask, (int)HDRenderPipeline.StencilBitMask.LightingMask);

            // Use ShaderPassID 3 => "Pass 3 - Initialize Stencil UAV copy with 1 if value different from stencilRef to output"
            CoreUtils.DrawFullScreen(cmd, copyStencilMaterial, null, 3);
            cmd.ClearRandomWriteTargets();
#endif
        }

        static void UpdateStencilBufferForSSRExclusion(CommandBuffer cmd, RTHandleSystem.RTHandle depthStencilBuffer, RTHandleSystem.RTHandle stencilCopyBuffer, Material copyStencilMaterial)
        {
            HDUtils.SetRenderTarget(cmd, depthStencilBuffer);
            cmd.SetRandomWriteTarget(1, stencilCopyBuffer);

            copyStencilMaterial.SetInt(HDShaderIDs._StencilRef, (int)HDRenderPipeline.StencilBitMask.DoesntReceiveSSR);
            copyStencilMaterial.SetInt(HDShaderIDs._StencilMask, (int)HDRenderPipeline.StencilBitMask.DoesntReceiveSSR);

            // Pass 4 performs an OR between the already present content of the copy and the stencil ref, if stencil test passes.
            CoreUtils.DrawFullScreen(cmd, copyStencilMaterial, null, 4);
            cmd.ClearRandomWriteTargets();
        }

        static void CopyStencilBufferIfNeeded(CommandBuffer cmd, HDCamera hdCamera, RTHandle depthStencilBuffer, RTHandle stencilBufferCopy, Material copyStencil, Material copyStencilForSSR)
        {
            // Clear and copy the stencil texture needs to be moved to before we invoke the async light list build,
            // otherwise the async compute queue can end up using that texture before the graphics queue is done with it.
            // For the SSR we need the lighting flags to be copied into the stencil texture (it is use to discard object that have no lighting)
            if (GetFeatureVariantsEnabled(hdCamera.frameSettings) || hdCamera.frameSettings.IsEnabled(FrameSettingsField.SSR))
            {
                // For material classification we use compute shader and so can't read into the stencil, so prepare it.
                using (new ProfilingSample(cmd, "Clear and copy stencil texture for material classification", CustomSamplerId.ClearAndCopyStencilTexture.GetSampler()))
                {
                    CopyStencilBufferForMaterialClassification(cmd, depthStencilBuffer, stencilBufferCopy, copyStencil);
                }

                if (hdCamera.frameSettings.IsEnabled(FrameSettingsField.SSR))
                {
                    using (new ProfilingSample(cmd, "Update stencil copy for SSR Exclusion", CustomSamplerId.UpdateStencilCopyForSSRExclusion.GetSampler()))
                    {
                        UpdateStencilBufferForSSRExclusion(cmd, depthStencilBuffer, stencilBufferCopy, copyStencilForSSR);
                    }
                }
            }
        }

        public void RenderLightLoopDebugOverlay(HDCamera hdCamera, CommandBuffer cmd, DebugDisplaySettings debugDisplaySettings, ref float x, ref float y, float overlaySize, float width, CullingResults cullResults, RTHandleSystem.RTHandle finalRT)
        {
            LightingDebugSettings lightingDebug = debugDisplaySettings.data.lightingDebugSettings;

            if (lightingDebug.tileClusterDebug != TileClusterDebug.None)
            {
                using (new ProfilingSample(cmd, "Tiled/cluster Lighting Debug", CustomSamplerId.TPTiledLightingDebug.GetSampler()))
                {
                    int w = hdCamera.actualWidth;
                    int h = hdCamera.actualHeight;
                    int numTilesX = (w + 15) / 16;
                    int numTilesY = (h + 15) / 16;
                    int numTiles = numTilesX * numTilesY;

                    // Debug tiles
                    if (lightingDebug.tileClusterDebug == TileClusterDebug.MaterialFeatureVariants)
                    {
                        if (GetFeatureVariantsEnabled(hdCamera.frameSettings))
                        {
                            // featureVariants
                            m_DebugViewTilesMaterial.SetInt(HDShaderIDs._NumTiles, numTiles);
                            m_DebugViewTilesMaterial.SetInt(HDShaderIDs._ViewTilesFlags, (int)lightingDebug.tileClusterDebugByCategory);
                            m_DebugViewTilesMaterial.SetVector(HDShaderIDs._MousePixelCoord, HDUtils.GetMouseCoordinates(hdCamera));
                            m_DebugViewTilesMaterial.SetVector(HDShaderIDs._MouseClickPixelCoord, HDUtils.GetMouseClickCoordinates(hdCamera));
                            m_DebugViewTilesMaterial.SetBuffer(HDShaderIDs.g_TileList, s_TileList);
                            m_DebugViewTilesMaterial.SetBuffer(HDShaderIDs.g_DispatchIndirectBuffer, s_DispatchIndirectBuffer);
                            m_DebugViewTilesMaterial.EnableKeyword("USE_FPTL_LIGHTLIST");
                            m_DebugViewTilesMaterial.DisableKeyword("USE_CLUSTERED_LIGHTLIST");
                            m_DebugViewTilesMaterial.DisableKeyword("SHOW_LIGHT_CATEGORIES");
                            m_DebugViewTilesMaterial.EnableKeyword("SHOW_FEATURE_VARIANTS");
                            cmd.DrawProcedural(Matrix4x4.identity, m_DebugViewTilesMaterial, 0, MeshTopology.Triangles, numTiles * 6);
                        }
                    }
                    else // tile or cluster
                    {
                        bool bUseClustered = lightingDebug.tileClusterDebug == TileClusterDebug.Cluster;

                        // lightCategories
                        m_DebugViewTilesMaterial.SetInt(HDShaderIDs._ViewTilesFlags, (int)lightingDebug.tileClusterDebugByCategory);
                        m_DebugViewTilesMaterial.SetVector(HDShaderIDs._MousePixelCoord, HDUtils.GetMouseCoordinates(hdCamera));
                        m_DebugViewTilesMaterial.SetVector(HDShaderIDs._MouseClickPixelCoord, HDUtils.GetMouseClickCoordinates(hdCamera));
                        m_DebugViewTilesMaterial.SetBuffer(HDShaderIDs.g_vLightListGlobal, bUseClustered ? s_PerVoxelLightLists : s_LightList);
                        m_DebugViewTilesMaterial.EnableKeyword(bUseClustered ? "USE_CLUSTERED_LIGHTLIST" : "USE_FPTL_LIGHTLIST");
                        m_DebugViewTilesMaterial.DisableKeyword(!bUseClustered ? "USE_CLUSTERED_LIGHTLIST" : "USE_FPTL_LIGHTLIST");
                        m_DebugViewTilesMaterial.EnableKeyword("SHOW_LIGHT_CATEGORIES");
                        m_DebugViewTilesMaterial.DisableKeyword("SHOW_FEATURE_VARIANTS");

                        CoreUtils.DrawFullScreen(cmd, m_DebugViewTilesMaterial, 0);
                    }
                }
            }

            if (lightingDebug.shadowDebugMode != ShadowMapDebugMode.None)
            {
                using (new ProfilingSample(cmd, "Display Shadows", CustomSamplerId.TPDisplayShadows.GetSampler()))
                {
                    switch (lightingDebug.shadowDebugMode)
                    {
                        case ShadowMapDebugMode.VisualizeShadowMap:
                            int startShadowIndex = (int)lightingDebug.shadowMapIndex;
                            int shadowRequestCount = 1;

#if UNITY_EDITOR
                            if (lightingDebug.shadowDebugUseSelection && m_DebugSelectedLightShadowIndex != -1)
                            {
                                startShadowIndex = m_DebugSelectedLightShadowIndex;
                                shadowRequestCount = m_DebugSelectedLightShadowCount;
                            }
#endif

                            for (int shadowIndex = startShadowIndex; shadowIndex < startShadowIndex + shadowRequestCount; shadowIndex++)
                            {
                                m_ShadowManager.DisplayShadowMap(shadowIndex, cmd, m_DebugHDShadowMapMaterial, x, y, overlaySize, overlaySize, lightingDebug.shadowMinValue, lightingDebug.shadowMaxValue);
                                HDUtils.NextOverlayCoord(ref x, ref y, overlaySize, overlaySize, hdCamera);
                            }
                            break;
                        case ShadowMapDebugMode.VisualizePunctualLightAtlas:
                            m_ShadowManager.DisplayShadowAtlas(cmd, m_DebugHDShadowMapMaterial, x, y, overlaySize, overlaySize, lightingDebug.shadowMinValue, lightingDebug.shadowMaxValue);
                            HDUtils.NextOverlayCoord(ref x, ref y, overlaySize, overlaySize, hdCamera);
                            break;
                        case ShadowMapDebugMode.VisualizeDirectionalLightAtlas:
                            m_ShadowManager.DisplayShadowCascadeAtlas(cmd, m_DebugHDShadowMapMaterial, x, y, overlaySize, overlaySize, lightingDebug.shadowMinValue, lightingDebug.shadowMaxValue);
                            HDUtils.NextOverlayCoord(ref x, ref y, overlaySize, overlaySize, hdCamera);
                            break;
                        case ShadowMapDebugMode.VisualizeAreaLightAtlas:
                            m_ShadowManager.DisplayAreaLightShadowAtlas(cmd, m_DebugHDShadowMapMaterial, x, y, overlaySize, overlaySize, lightingDebug.shadowMinValue, lightingDebug.shadowMaxValue);
                            HDUtils.NextOverlayCoord(ref x, ref y, overlaySize, overlaySize, hdCamera);
                            break;
                        default:
                            break;
                    }
                }
            }

            if (lightingDebug.displayLightVolumes)
            {
                s_lightVolumes.RenderLightVolumes(cmd, hdCamera, cullResults, lightingDebug, finalRT);
            }
        }

        void AOTExplicitCompilation()
        {
            var g = new CoreUnsafeUtils.DefaultKeyGetter<uint>();
            var v = 0u;
            g.Get(ref v);

            throw new Exception("Only for AOT compilation, don't call in runtime.");
        }
    }
}<|MERGE_RESOLUTION|>--- conflicted
+++ resolved
@@ -2258,11 +2258,7 @@
             // Common
             public int totalLightCount; // Regular + Env + Decal + Density Volumes
             public bool isOrthographic;
-<<<<<<< HEAD
-            public int computePassCount;
-=======
             public int viewCount;
->>>>>>> d03ff8dd
             public bool runLightList;
             public bool enableFeatureVariants;
             public bool computeMaterialVariants;
@@ -2325,11 +2321,7 @@
                 // In stereo, we output two sets of AABB bounds
                 cmd.SetComputeBufferParam(parameters.screenSpaceAABBShader, parameters.screenSpaceAABBKernel, HDShaderIDs.g_vBoundsBuffer, s_AABBBoundsBuffer);
 
-<<<<<<< HEAD
-                cmd.DispatchCompute(parameters.screenSpaceAABBShader, parameters.screenSpaceAABBKernel, (parameters.totalLightCount + 7) / 8, parameters.computePassCount, 1);
-=======
                 cmd.DispatchCompute(parameters.screenSpaceAABBShader, parameters.screenSpaceAABBKernel, (parameters.totalLightCount + 7) / 8, parameters.viewCount, 1);
->>>>>>> d03ff8dd
             }
         }
 
@@ -2356,11 +2348,7 @@
                 cmd.SetComputeBufferParam(parameters.bigTilePrepassShader, parameters.bigTilePrepassKernel, HDShaderIDs._LightVolumeData, s_LightVolumeDataBuffer);
                 cmd.SetComputeBufferParam(parameters.bigTilePrepassShader, parameters.bigTilePrepassKernel, HDShaderIDs.g_data, s_ConvexBoundsBuffer);
 
-<<<<<<< HEAD
-                cmd.DispatchCompute(parameters.bigTilePrepassShader, parameters.bigTilePrepassKernel, parameters.numBigTilesX, parameters.numBigTilesY, parameters.computePassCount);
-=======
                 cmd.DispatchCompute(parameters.bigTilePrepassShader, parameters.bigTilePrepassKernel, parameters.numBigTilesX, parameters.numBigTilesY, parameters.viewCount);
->>>>>>> d03ff8dd
             }
         }
 
@@ -2374,7 +2362,6 @@
                 cmd.SetComputeIntParam(parameters.buildPerTileLightListShader, HDShaderIDs._EnvLightIndexShift, parameters.lightList.lights.Count);
                 cmd.SetComputeIntParam(parameters.buildPerTileLightListShader, HDShaderIDs._DecalIndexShift, parameters.lightList.lights.Count + parameters.lightList.envLights.Count);
                 cmd.SetComputeIntParam(parameters.buildPerTileLightListShader, HDShaderIDs.g_iNrVisibLights, parameters.totalLightCount);
-<<<<<<< HEAD
 
                 cmd.SetComputeBufferParam(parameters.buildPerTileLightListShader, parameters.buildPerTileLightListKernel, HDShaderIDs.g_vBoundsBuffer, s_AABBBoundsBuffer);
                 cmd.SetComputeBufferParam(parameters.buildPerTileLightListShader, parameters.buildPerTileLightListKernel, HDShaderIDs._LightVolumeData, s_LightVolumeDataBuffer);
@@ -2388,21 +2375,6 @@
                 if (parameters.runBigTilePrepass)
                     cmd.SetComputeBufferParam(parameters.buildPerTileLightListShader, parameters.buildPerTileLightListKernel, HDShaderIDs.g_vBigTileLightList, s_BigTileLightList);
 
-=======
-
-                cmd.SetComputeBufferParam(parameters.buildPerTileLightListShader, parameters.buildPerTileLightListKernel, HDShaderIDs.g_vBoundsBuffer, s_AABBBoundsBuffer);
-                cmd.SetComputeBufferParam(parameters.buildPerTileLightListShader, parameters.buildPerTileLightListKernel, HDShaderIDs._LightVolumeData, s_LightVolumeDataBuffer);
-                cmd.SetComputeBufferParam(parameters.buildPerTileLightListShader, parameters.buildPerTileLightListKernel, HDShaderIDs.g_data, s_ConvexBoundsBuffer);
-
-                cmd.SetComputeMatrixArrayParam(parameters.buildPerTileLightListShader, HDShaderIDs.g_mScrProjectionArr, parameters.lightListProjscrMatrices);
-                cmd.SetComputeMatrixArrayParam(parameters.buildPerTileLightListShader, HDShaderIDs.g_mInvScrProjectionArr, parameters.lightListInvProjscrMatrices);
-
-                cmd.SetComputeTextureParam(parameters.buildPerTileLightListShader, parameters.buildPerTileLightListKernel, HDShaderIDs.g_depth_tex, cameraDepthBufferRT);
-                cmd.SetComputeBufferParam(parameters.buildPerTileLightListShader, parameters.buildPerTileLightListKernel, HDShaderIDs.g_vLightList, s_LightList);
-                if (parameters.runBigTilePrepass)
-                    cmd.SetComputeBufferParam(parameters.buildPerTileLightListShader, parameters.buildPerTileLightListKernel, HDShaderIDs.g_vBigTileLightList, s_BigTileLightList);
-
->>>>>>> d03ff8dd
                 if (parameters.enableFeatureVariants)
                 {
                     uint baseFeatureFlags = 0;
@@ -2423,11 +2395,7 @@
                     tileFlagsWritten = true;
                 }
 
-<<<<<<< HEAD
-                cmd.DispatchCompute(parameters.buildPerTileLightListShader, parameters.buildPerTileLightListKernel, parameters.numTilesFPTLX, parameters.numTilesFPTLY, parameters.computePassCount);
-=======
                 cmd.DispatchCompute(parameters.buildPerTileLightListShader, parameters.buildPerTileLightListKernel, parameters.numTilesFPTLX, parameters.numTilesFPTLY, parameters.viewCount);
->>>>>>> d03ff8dd
             }
         }
         static void VoxelLightListGeneration(BuildGPULightListParameters parameters, RTHandle cameraDepthBufferRT, CommandBuffer cmd)
@@ -2450,7 +2418,6 @@
 
                 cmd.SetComputeFloatParam(parameters.buildPerVoxelLightListShader, HDShaderIDs.g_fNearPlane, parameters.nearClipPlane);
                 cmd.SetComputeFloatParam(parameters.buildPerVoxelLightListShader, HDShaderIDs.g_fFarPlane, parameters.farClipPlane);
-<<<<<<< HEAD
 
                 cmd.SetComputeFloatParam(parameters.buildPerVoxelLightListShader, HDShaderIDs.g_fClustScale, parameters.clusterScale);
                 cmd.SetComputeFloatParam(parameters.buildPerVoxelLightListShader, HDShaderIDs.g_fClustBase, k_ClustLogBase);
@@ -2462,19 +2429,6 @@
                 if (parameters.runBigTilePrepass)
                     cmd.SetComputeBufferParam(parameters.buildPerVoxelLightListShader, parameters.buildPerVoxelLightListKernel, HDShaderIDs.g_vBigTileLightList, s_BigTileLightList);
 
-=======
-
-                cmd.SetComputeFloatParam(parameters.buildPerVoxelLightListShader, HDShaderIDs.g_fClustScale, parameters.clusterScale);
-                cmd.SetComputeFloatParam(parameters.buildPerVoxelLightListShader, HDShaderIDs.g_fClustBase, k_ClustLogBase);
-
-                cmd.SetComputeTextureParam(parameters.buildPerVoxelLightListShader, parameters.buildPerVoxelLightListKernel, HDShaderIDs.g_depth_tex, cameraDepthBufferRT);
-                cmd.SetComputeBufferParam(parameters.buildPerVoxelLightListShader, parameters.buildPerVoxelLightListKernel, HDShaderIDs.g_vLayeredLightList, s_PerVoxelLightLists);
-                cmd.SetComputeBufferParam(parameters.buildPerVoxelLightListShader, parameters.buildPerVoxelLightListKernel, HDShaderIDs.g_LayeredOffset, s_PerVoxelOffset);
-                cmd.SetComputeBufferParam(parameters.buildPerVoxelLightListShader, parameters.buildPerVoxelLightListKernel, HDShaderIDs.g_LayeredSingleIdxBuffer, s_GlobalLightListAtomic);
-                if (parameters.runBigTilePrepass)
-                    cmd.SetComputeBufferParam(parameters.buildPerVoxelLightListShader, parameters.buildPerVoxelLightListKernel, HDShaderIDs.g_vBigTileLightList, s_BigTileLightList);
-
->>>>>>> d03ff8dd
                 if (k_UseDepthBuffer)
                 {
                     cmd.SetComputeBufferParam(parameters.buildPerVoxelLightListShader, parameters.buildPerVoxelLightListKernel, HDShaderIDs.g_logBaseBuffer, s_PerTileLogBaseTweak);
@@ -2484,11 +2438,7 @@
                 cmd.SetComputeBufferParam(parameters.buildPerVoxelLightListShader, parameters.buildPerVoxelLightListKernel, HDShaderIDs._LightVolumeData, s_LightVolumeDataBuffer);
                 cmd.SetComputeBufferParam(parameters.buildPerVoxelLightListShader, parameters.buildPerVoxelLightListKernel, HDShaderIDs.g_data, s_ConvexBoundsBuffer);
 
-<<<<<<< HEAD
-                cmd.DispatchCompute(parameters.buildPerVoxelLightListShader, parameters.buildPerVoxelLightListKernel, parameters.numTilesClusterX, parameters.numTilesClusterY, parameters.computePassCount);
-=======
                 cmd.DispatchCompute(parameters.buildPerVoxelLightListShader, parameters.buildPerVoxelLightListKernel, parameters.numTilesClusterX, parameters.numTilesClusterY, parameters.viewCount);
->>>>>>> d03ff8dd
             }
         }
 
@@ -2531,11 +2481,7 @@
 
                     cmd.SetComputeTextureParam(parameters.buildMaterialFlagsShader, buildMaterialFlagsKernel, HDShaderIDs._StencilTexture, stencilTextureRT);
 
-<<<<<<< HEAD
-                    cmd.DispatchCompute(parameters.buildMaterialFlagsShader, buildMaterialFlagsKernel, parameters.numTilesFPTLX, parameters.numTilesFPTLY, parameters.computePassCount);
-=======
                     cmd.DispatchCompute(parameters.buildMaterialFlagsShader, buildMaterialFlagsKernel, parameters.numTilesFPTLX, parameters.numTilesFPTLY, parameters.viewCount);
->>>>>>> d03ff8dd
                 }
 
                 // clear dispatch indirect buffer
@@ -2552,11 +2498,7 @@
                     cmd.SetComputeBufferParam(parameters.buildDispatchIndirectShader, s_BuildDrawInstancedIndirectKernel, HDShaderIDs.g_TileFeatureFlags, s_TileFeatureFlags);
                     cmd.SetComputeIntParam(parameters.buildDispatchIndirectShader, HDShaderIDs.g_NumTiles, parameters.numTilesFPTL);
                     cmd.SetComputeIntParam(parameters.buildDispatchIndirectShader, HDShaderIDs.g_NumTilesX, parameters.numTilesFPTLX);
-<<<<<<< HEAD
-                    cmd.DispatchCompute(parameters.buildDispatchIndirectShader, s_BuildDrawInstancedIndirectKernel, (parameters.numTilesFPTL + k_ThreadGroupOptimalSize - 1) / k_ThreadGroupOptimalSize, 1, parameters.computePassCount);
-=======
                     cmd.DispatchCompute(parameters.buildDispatchIndirectShader, s_BuildDrawInstancedIndirectKernel, (parameters.numTilesFPTL + k_ThreadGroupOptimalSize - 1) / k_ThreadGroupOptimalSize, 1, parameters.viewCount);
->>>>>>> d03ff8dd
                 }
                 else
                 {
@@ -2569,11 +2511,7 @@
                     cmd.SetComputeBufferParam(parameters.buildDispatchIndirectShader, s_BuildDispatchIndirectKernel, HDShaderIDs.g_TileFeatureFlags, s_TileFeatureFlags);
                     cmd.SetComputeIntParam(parameters.buildDispatchIndirectShader, HDShaderIDs.g_NumTiles, parameters.numTilesFPTL);
                     cmd.SetComputeIntParam(parameters.buildDispatchIndirectShader, HDShaderIDs.g_NumTilesX, parameters.numTilesFPTLX);
-<<<<<<< HEAD
-                    cmd.DispatchCompute(parameters.buildDispatchIndirectShader, s_BuildDispatchIndirectKernel, (parameters.numTilesFPTL + k_ThreadGroupOptimalSize - 1) / k_ThreadGroupOptimalSize, 1, parameters.computePassCount);
-=======
                     cmd.DispatchCompute(parameters.buildDispatchIndirectShader, s_BuildDispatchIndirectKernel, (parameters.numTilesFPTL + k_ThreadGroupOptimalSize - 1) / k_ThreadGroupOptimalSize, 1, parameters.viewCount);
->>>>>>> d03ff8dd
                 }
             }
         }
@@ -2640,11 +2578,7 @@
 
             parameters.totalLightCount = m_TotalLightCount;
             parameters.isOrthographic = camera.orthographic;
-<<<<<<< HEAD
-            parameters.computePassCount = hdCamera.computePassCount;
-=======
             parameters.viewCount = hdCamera.viewCount;
->>>>>>> d03ff8dd
             parameters.enableFeatureVariants = GetFeatureVariantsEnabled(hdCamera.frameSettings);
             parameters.computeMaterialVariants = hdCamera.frameSettings.IsEnabled(FrameSettingsField.ComputeMaterialVariants);
             parameters.computeLightVariants = hdCamera.frameSettings.IsEnabled(FrameSettingsField.ComputeLightVariants);
@@ -2698,22 +2632,15 @@
             // TODO: This is computed here and then passed later on as a global shader parameters.
             // This will be dangerous when running RenderGraph as execution will be delayed and this can change before it's executed
             m_ClusterScale = (float)(geomSeries / (parameters.farClipPlane - parameters.nearClipPlane));
-<<<<<<< HEAD
 
             parameters.clusterScale = m_ClusterScale;
 
-=======
-
-            parameters.clusterScale = m_ClusterScale;
-
->>>>>>> d03ff8dd
             // Finalize
             parameters.buildMaterialFlagsShader = buildMaterialFlagsShader;
             parameters.clearDispatchIndirectShader = clearDispatchIndirectShader;
             parameters.buildDispatchIndirectShader = buildDispatchIndirectShader;
 
             return parameters;
-<<<<<<< HEAD
         }
 
         void BuildGPULightListsCommon(HDCamera hdCamera, CommandBuffer cmd, RTHandle cameraDepthBufferRT, RTHandle stencilTextureRT)
@@ -2733,27 +2660,6 @@
             }
         }
 
-=======
-        }
-
-        void BuildGPULightListsCommon(HDCamera hdCamera, CommandBuffer cmd, RTHandle cameraDepthBufferRT, RTHandle stencilTextureRT)
-        {
-            using (new ProfilingSample(cmd, "Build Light List"))
-            {
-                var parameters = PrepareBuildGPULightListParameters(hdCamera);
-
-                bool tileFlagsWritten = false;
-
-                GenerateLightsScreenSpaceAABBs(parameters, cmd);
-                BigTilePrepass(parameters, cmd);
-                BuildPerTileLightList(parameters, cameraDepthBufferRT, ref tileFlagsWritten, cmd);
-                VoxelLightListGeneration(parameters, cameraDepthBufferRT, cmd);
-
-                FinalizeLightListGeneration(parameters, stencilTextureRT, tileFlagsWritten, cmd);
-            }
-        }
-
->>>>>>> d03ff8dd
         public void BuildGPULightLists(HDCamera hdCamera, CommandBuffer cmd, RTHandle cameraDepthBufferRT, RTHandle stencilTextureRT)
         {
             cmd.SetRenderTarget(BuiltinRenderTextureType.None);
