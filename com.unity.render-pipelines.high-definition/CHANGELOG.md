--- conflicted
+++ resolved
@@ -1,176 +1,174 @@
-# Changelog
-All notable changes to this package will be documented in this file.
-
-The format is based on [Keep a Changelog](http://keepachangelog.com/en/1.0.0/)
-and this project adheres to [Semantic Versioning](http://semver.org/spec/v2.0.0.html).
-
-## [Unreleased]
-
-### Added
-- Add option supportDitheringCrossFade on HDRP Asset to allow to remove shader variant during player build if needed
-
-### Changed
-- Re-enable shadow mask mode in debug view
-
-## [2.0.4-preview]
-
-### Fixed
-- Fix issue when disabling rough refraction and building a player. Was causing a crash.
-
-## [2.0.3-preview]
-
-### Added
-- Increased debug color picker limit up to 260k lux
-
-## [2.0.2-preview]
-
-### Added
-- Add Light -> Planar Reflection Probe command
-- Added a false color mode in rendering debug
-- Add support for mesh decals
-- Add flag to disable projector decals on transparent geometry to save performance and decal texture atlas space
-- Add ability to use decal diffuse map as mask only
-- Add visualize all shadow masks in lighting debug
-- Add export of normal and roughness buffer for forwardOnly and when in supportOnlyForward mode for forward
-- Provide a define in lit.hlsl (FORWARD_MATERIAL_READ_FROM_WRITTEN_NORMAL_BUFFER) when output buffer normal is used to read the normal and roughness instead of caclulating it (can save performance, but lower quality due to compression)
-- Add color swatch to decal material
-
-### Changed
-- Change Render -> Planar Reflection creation to 3D Object -> Mirror
-- Change "Enable Reflector" name on SpotLight to "Angle Affect Intensity"
-- Change prototype of BSDFData ConvertSurfaceDataToBSDFData(SurfaceData surfaceData) to BSDFData ConvertSurfaceDataToBSDFData(uint2 positionSS, SurfaceData surfaceData)
-
-### Fixed
-- Fix issue with StackLit in deferred mode with deferredDirectionalShadow due to GBuffer not being cleared. Gbuffer is still not clear and issue was fix with the new Output of normal buffer.
-- Fixed an issue where interpolation volumes were not updated correctly for reflection captures.
-- Fixed an exception in Light Loop settings UI
-
-## [2.0.1-preview]
-
-### Added
-- Add stripper of shader variant when building a player. Save shader compile time.
-- Disable per-object culling that was executed in C++ in HD whereas it was not used (Optimization)
-- Enable texture streaming debugging (was not working before 2018.2)
-- Added Screen Space Reflection with Proxy Projection Model
-- Support correctly scene selection for alpha tested object
-- Add per light shadow mask mode control (i.e shadow mask distance and shadow mask). It use the option NonLightmappedOnly
-- Add geometric filtering to Lit shader (allow to reduce specular aliasing)
-- Allow to double click on a render pipeline asset to setup it automatically in GraphicSettings
-- Add shortcut to create DensityVolume and PlanarReflection in hierarchy
-- Add a DefaultHDMirrorMaterial material for PlanarReflection
-- Added a script to be able to upgrade material to newer version of HDRP
-- Removed useless duplication of ForwardError passes.
-- Add option to not compile any DEBUG_DISPLAY shader in the player (Faster build) call Support Runtime Debug display
-
-### Changed
-- Changed SupportForwardOnly to SupportOnlyForward in render pipeline settings
-<<<<<<< HEAD
-- Remove EmissiveIntensity parameter and change EmissiveColor to be HDR (Matching Builtin Unity behavior) - Data need to be updated
-- Remove EmissiveIntensity parameter and change EmissiveColor to be HDR (Matching Builtin Unity behavior) - Data need to be updated - Launch Edit -> Single Step Upgrade Script -> Upgrade all Materials emissionColor
-=======
->>>>>>> 391b82b0
-- Changed versioning variable name in HDAdditionalXXXData from m_version to version
-- Create unique name when creating a game object in the rendering menu (i.e Density Volume(2))
-- Re-organize various files and folder location to clean the repository
-- Change Debug windows name and location. Now located at:  Windows -> General -> Render Pipeline Debug
-
-### Removed
-- Removed GlobalLightLoopSettings.maxPlanarReflectionProbes and instead use value of GlobalLightLoopSettings.planarReflectionProbeCacheSize
-- Remove EmissiveIntensity parameter and change EmissiveColor to be HDR (Matching Builtin Unity behavior) - Data need to be updated - Launch Edit -> Single Step Upgrade Script -> Upgrade all Materials emissionColor
-
-### Fixed
-- Fix issue with LOD transition and instancing
-- Fix discrepency between object motion vector and camera motion vector
-- Fix issue with spot and dir light gizmo axis not highlighted correctly
-- Fix potential crash while register debug windows inputs at startup
-- Fix warning when creating Planar reflection
-- Fix specular lighting debug mode (was rendering black)
-- Allow projector decal with null material to allow to configure decal when HDRP is not set
-- Decal atlas texture offset/scale is updated after allocations (used to be before so it was using date from previous frame)
-
-## [2018.1 experimental]
-
-### Added
-- Configure the VolumetricLightingSystem code path to be on by default
-- Trigger a build exception when trying to build an unsupported platform
-- Introduce the VolumetricLightingController component, which can (and should) be placed on the camera, and allows one to control the near and the far plane of the V-Buffer (volumetric "froxel" buffer) along with the depth distribution (from logarithmic to linear)
-- Add 3D texture support for DensityVolumes
-- Add a better mapping of roughness to mipmap for planar reflection
-- The VolumetricLightingSystem now uses RTHandles, which allows to save memory by sharing buffers between different cameras (history buffers are not shared), and reduce reallocation frequency by reallocating buffers only if the rendering resolution increases (and suballocating within existing buffers if the rendering resolution decreases)
-- Add a Volumetric Dimmer slider to lights to control the intensity of the scattered volumetric lighting
-- Add UV tiling and offset support for decals.
-- Add mipmapping support for volume 3D mask textures
-
-### Changed
-- Default number of planar reflection change from 4 to 2
-- Rename _MainDepthTexture to _CameraDepthTexture
-- The VolumetricLightingController has been moved to the Interpolation Volume framework and now functions similarly to the VolumetricFog settings
-- Update of UI of cookie, CubeCookie, Reflection probe and planar reflection probe to combo box
-- Allow enabling/disabling shadows for area lights when they are set to baked.
-- Hide applyRangeAttenuation and FadeDistance for directional shadow as they are not used
-
-### Removed
-- Remove Resource folder of PreIntegratedFGD and add the resource to RenderPipeline Asset
-
-### Fixed
-- Fix ConvertPhysicalLightIntensityToLightIntensity() function used when creating light from script to match HDLightEditor behavior
-- Fix numerical issues with the default value of mean free path of volumetric fog 
-- Fix the bug preventing decals from coexisting with density volumes
-- Fix issue with alpha tested geometry using planar/triplanar mapping not render correctly or flickering (due to being wrongly alpha tested in depth prepass)
-- Fix meta pass with triplanar (was not handling correctly the normal)
-- Fix preview when a planar reflection is present
-- Fix Camera preview, it is now a Preview cameraType (was a SceneView)
-- Fix handling unknown GPUShadowTypes in the shadow manager.
-- Fix area light shapes sent as point lights to the baking backends when they are set to baked.
-- Fix unnecessary division by PI for baked area lights.
-- Fix line lights sent to the lightmappers. The backends don't support this light type.
-- Fix issue with shadow mask framesettings not correctly taken into account when shadow mask is enabled for lighting.
-- Fix directional light and shadow mask transition, they are now matching making smooth transition
-- Fix banding issues caused by high intensity volumetric lighting
-- Fix the debug window being emptied on SRP asset reload
-- Fix issue with debug mode not correctly clearing the GBuffer in editor after a resize
-- Fix issue with ResetMaterialKeyword not resetting correctly ToggleOff/Roggle Keyword
-- Fix issue with motion vector not render correctly if there is no depth prepass in deferred
-
-## [2018.1.0f2]
-
-### Added
-- Screen Space Refraction projection model (Proxy raycasting, HiZ raymarching)
-- Screen Space Refraction settings as volume component
-- Added buffered frame history per camera
-- Port Global Density Volumes to the Interpolation Volume System.
-- Optimize ImportanceSampleLambert() to not require the tangent frame.
-- Generalize SampleVBuffer() to handle different sampling and reconstruction methods.
-- Improve the quality of volumetric lighting reprojection.
-- Optimize Morton Order code in the Subsurface Scattering pass.
-- Planar Reflection Probe support roughness (gaussian convolution of captured probe)
-- Use an atlas instead of a texture array for cluster transparent decals
-- Add a debug view to visualize the decal atlas
-- Only store decal textures to atlas if decal is visible, debounce out of memory decal atlas warning.
-- Add manipulator gizmo on decal to improve authoring workflow
-- Add a minimal StackLit material (work in progress, this version can be used as template to add new material)
-
-### Changed
-- EnableShadowMask in FrameSettings (But shadowMaskSupport still disable by default)
-- Forced Planar Probe update modes to (Realtime, Every Update, Mirror Camera)
-- Screen Space Refraction proxy model uses the proxy of the first environment light (Reflection probe/Planar probe) or the sky
-- Moved RTHandle static methods to RTHandles
-- Renamed RTHandle to RTHandleSystem.RTHandle
-- Move code for PreIntegratedFDG (Lit.shader) into its dedicated folder to be share with other material
-- Move code for LTCArea (Lit.shader) into its dedicated folder to be share with other material
- 
-### Removed
-- Removed Planar Probe mirror plane position and normal fields in inspector, always display mirror plane and normal gizmos
-
-### Fixed
-- Fix fog flags in scene view is now taken into account
-- Fix sky in preview windows that were disappearing after a load of a new level
-- Fix numerical issues in IntersectRayAABB().
-- Fix alpha blending of volumetric lighting with transparent objects.
-- Fix the near plane of the V-Buffer causing out-of-bounds look-ups in the clustered data structure.
-- Depth and color pyramid are properly computed and sampled when the camera renders inside a viewport of a RTHandle.
-- Fix decal atlas debug view to work correctly when shadow atlas view is also enabled
-
-## [2018.1.0b13]
-
-...+# Changelog
+All notable changes to this package will be documented in this file.
+
+The format is based on [Keep a Changelog](http://keepachangelog.com/en/1.0.0/)
+and this project adheres to [Semantic Versioning](http://semver.org/spec/v2.0.0.html).
+
+## [Unreleased]
+
+### Added
+- Add option supportDitheringCrossFade on HDRP Asset to allow to remove shader variant during player build if needed
+
+### Changed
+- Re-enable shadow mask mode in debug view
+
+## [2.0.4-preview]
+
+### Fixed
+- Fix issue when disabling rough refraction and building a player. Was causing a crash.
+
+## [2.0.3-preview]
+
+### Added
+- Increased debug color picker limit up to 260k lux
+
+## [2.0.2-preview]
+
+### Added
+- Add Light -> Planar Reflection Probe command
+- Added a false color mode in rendering debug
+- Add support for mesh decals
+- Add flag to disable projector decals on transparent geometry to save performance and decal texture atlas space
+- Add ability to use decal diffuse map as mask only
+- Add visualize all shadow masks in lighting debug
+- Add export of normal and roughness buffer for forwardOnly and when in supportOnlyForward mode for forward
+- Provide a define in lit.hlsl (FORWARD_MATERIAL_READ_FROM_WRITTEN_NORMAL_BUFFER) when output buffer normal is used to read the normal and roughness instead of caclulating it (can save performance, but lower quality due to compression)
+- Add color swatch to decal material
+
+### Changed
+- Change Render -> Planar Reflection creation to 3D Object -> Mirror
+- Change "Enable Reflector" name on SpotLight to "Angle Affect Intensity"
+- Change prototype of BSDFData ConvertSurfaceDataToBSDFData(SurfaceData surfaceData) to BSDFData ConvertSurfaceDataToBSDFData(uint2 positionSS, SurfaceData surfaceData)
+
+### Fixed
+- Fix issue with StackLit in deferred mode with deferredDirectionalShadow due to GBuffer not being cleared. Gbuffer is still not clear and issue was fix with the new Output of normal buffer.
+- Fixed an issue where interpolation volumes were not updated correctly for reflection captures.
+- Fixed an exception in Light Loop settings UI
+
+## [2.0.1-preview]
+
+### Added
+- Add stripper of shader variant when building a player. Save shader compile time.
+- Disable per-object culling that was executed in C++ in HD whereas it was not used (Optimization)
+- Enable texture streaming debugging (was not working before 2018.2)
+- Added Screen Space Reflection with Proxy Projection Model
+- Support correctly scene selection for alpha tested object
+- Add per light shadow mask mode control (i.e shadow mask distance and shadow mask). It use the option NonLightmappedOnly
+- Add geometric filtering to Lit shader (allow to reduce specular aliasing)
+- Allow to double click on a render pipeline asset to setup it automatically in GraphicSettings
+- Add shortcut to create DensityVolume and PlanarReflection in hierarchy
+- Add a DefaultHDMirrorMaterial material for PlanarReflection
+- Added a script to be able to upgrade material to newer version of HDRP
+- Removed useless duplication of ForwardError passes.
+- Add option to not compile any DEBUG_DISPLAY shader in the player (Faster build) call Support Runtime Debug display
+
+### Changed
+- Changed SupportForwardOnly to SupportOnlyForward in render pipeline settings
+- Remove EmissiveIntensity parameter and change EmissiveColor to be HDR (Matching Builtin Unity behavior) - Data need to be updated - Launch Edit -> Single Step Upgrade Script -> Upgrade all Materials emissionColor
+- Remove EmissiveIntensity parameter and change EmissiveColor to be HDR (Matching Builtin Unity behavior) - Data need to be updated
+- Remove EmissiveIntensity parameter and change EmissiveColor to be HDR (Matching Builtin Unity behavior) - Data need to be updated - Launch Edit -> Single Step Upgrade Script -> Upgrade all Materials emissionColor
+- Changed versioning variable name in HDAdditionalXXXData from m_version to version
+- Create unique name when creating a game object in the rendering menu (i.e Density Volume(2))
+- Re-organize various files and folder location to clean the repository
+- Change Debug windows name and location. Now located at:  Windows -> General -> Render Pipeline Debug
+
+### Removed
+- Removed GlobalLightLoopSettings.maxPlanarReflectionProbes and instead use value of GlobalLightLoopSettings.planarReflectionProbeCacheSize
+- Remove EmissiveIntensity parameter and change EmissiveColor to be HDR (Matching Builtin Unity behavior) - Data need to be updated - Launch Edit -> Single Step Upgrade Script -> Upgrade all Materials emissionColor
+
+### Fixed
+- Fix issue with LOD transition and instancing
+- Fix discrepency between object motion vector and camera motion vector
+- Fix issue with spot and dir light gizmo axis not highlighted correctly
+- Fix potential crash while register debug windows inputs at startup
+- Fix warning when creating Planar reflection
+- Fix specular lighting debug mode (was rendering black)
+- Allow projector decal with null material to allow to configure decal when HDRP is not set
+- Decal atlas texture offset/scale is updated after allocations (used to be before so it was using date from previous frame)
+
+## [2018.1 experimental]
+
+### Added
+- Configure the VolumetricLightingSystem code path to be on by default
+- Trigger a build exception when trying to build an unsupported platform
+- Introduce the VolumetricLightingController component, which can (and should) be placed on the camera, and allows one to control the near and the far plane of the V-Buffer (volumetric "froxel" buffer) along with the depth distribution (from logarithmic to linear)
+- Add 3D texture support for DensityVolumes
+- Add a better mapping of roughness to mipmap for planar reflection
+- The VolumetricLightingSystem now uses RTHandles, which allows to save memory by sharing buffers between different cameras (history buffers are not shared), and reduce reallocation frequency by reallocating buffers only if the rendering resolution increases (and suballocating within existing buffers if the rendering resolution decreases)
+- Add a Volumetric Dimmer slider to lights to control the intensity of the scattered volumetric lighting
+- Add UV tiling and offset support for decals.
+- Add mipmapping support for volume 3D mask textures
+
+### Changed
+- Default number of planar reflection change from 4 to 2
+- Rename _MainDepthTexture to _CameraDepthTexture
+- The VolumetricLightingController has been moved to the Interpolation Volume framework and now functions similarly to the VolumetricFog settings
+- Update of UI of cookie, CubeCookie, Reflection probe and planar reflection probe to combo box
+- Allow enabling/disabling shadows for area lights when they are set to baked.
+- Hide applyRangeAttenuation and FadeDistance for directional shadow as they are not used
+
+### Removed
+- Remove Resource folder of PreIntegratedFGD and add the resource to RenderPipeline Asset
+
+### Fixed
+- Fix ConvertPhysicalLightIntensityToLightIntensity() function used when creating light from script to match HDLightEditor behavior
+- Fix numerical issues with the default value of mean free path of volumetric fog 
+- Fix the bug preventing decals from coexisting with density volumes
+- Fix issue with alpha tested geometry using planar/triplanar mapping not render correctly or flickering (due to being wrongly alpha tested in depth prepass)
+- Fix meta pass with triplanar (was not handling correctly the normal)
+- Fix preview when a planar reflection is present
+- Fix Camera preview, it is now a Preview cameraType (was a SceneView)
+- Fix handling unknown GPUShadowTypes in the shadow manager.
+- Fix area light shapes sent as point lights to the baking backends when they are set to baked.
+- Fix unnecessary division by PI for baked area lights.
+- Fix line lights sent to the lightmappers. The backends don't support this light type.
+- Fix issue with shadow mask framesettings not correctly taken into account when shadow mask is enabled for lighting.
+- Fix directional light and shadow mask transition, they are now matching making smooth transition
+- Fix banding issues caused by high intensity volumetric lighting
+- Fix the debug window being emptied on SRP asset reload
+- Fix issue with debug mode not correctly clearing the GBuffer in editor after a resize
+- Fix issue with ResetMaterialKeyword not resetting correctly ToggleOff/Roggle Keyword
+- Fix issue with motion vector not render correctly if there is no depth prepass in deferred
+
+## [2018.1.0f2]
+
+### Added
+- Screen Space Refraction projection model (Proxy raycasting, HiZ raymarching)
+- Screen Space Refraction settings as volume component
+- Added buffered frame history per camera
+- Port Global Density Volumes to the Interpolation Volume System.
+- Optimize ImportanceSampleLambert() to not require the tangent frame.
+- Generalize SampleVBuffer() to handle different sampling and reconstruction methods.
+- Improve the quality of volumetric lighting reprojection.
+- Optimize Morton Order code in the Subsurface Scattering pass.
+- Planar Reflection Probe support roughness (gaussian convolution of captured probe)
+- Use an atlas instead of a texture array for cluster transparent decals
+- Add a debug view to visualize the decal atlas
+- Only store decal textures to atlas if decal is visible, debounce out of memory decal atlas warning.
+- Add manipulator gizmo on decal to improve authoring workflow
+- Add a minimal StackLit material (work in progress, this version can be used as template to add new material)
+
+### Changed
+- EnableShadowMask in FrameSettings (But shadowMaskSupport still disable by default)
+- Forced Planar Probe update modes to (Realtime, Every Update, Mirror Camera)
+- Screen Space Refraction proxy model uses the proxy of the first environment light (Reflection probe/Planar probe) or the sky
+- Moved RTHandle static methods to RTHandles
+- Renamed RTHandle to RTHandleSystem.RTHandle
+- Move code for PreIntegratedFDG (Lit.shader) into its dedicated folder to be share with other material
+- Move code for LTCArea (Lit.shader) into its dedicated folder to be share with other material
+ 
+### Removed
+- Removed Planar Probe mirror plane position and normal fields in inspector, always display mirror plane and normal gizmos
+
+### Fixed
+- Fix fog flags in scene view is now taken into account
+- Fix sky in preview windows that were disappearing after a load of a new level
+- Fix numerical issues in IntersectRayAABB().
+- Fix alpha blending of volumetric lighting with transparent objects.
+- Fix the near plane of the V-Buffer causing out-of-bounds look-ups in the clustered data structure.
+- Depth and color pyramid are properly computed and sampled when the camera renders inside a viewport of a RTHandle.
+- Fix decal atlas debug view to work correctly when shadow atlas view is also enabled
+
+## [2018.1.0b13]
+
+...