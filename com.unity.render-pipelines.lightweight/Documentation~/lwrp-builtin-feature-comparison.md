# Feature comparison table

<<<<<<< HEAD
This table provides an overview of the current features supported in the Lightweight Render Pipeline (LWRP), compared to the Unity Built-in render pipeline. 

**Note:** If a feature is marked __In research__, the LWRP team is still researching how and when to implement the feature. If a feature is marked as __Not supported__, it's because Unity is not planning to support it in any release. 
=======
This table provides an overview of the current features supported in the Lightweight Render Pipeline (LWRP), compared to the Unity Built-in render pipeline. To see which features are in development, check this [comparison road map](https://docs.google.com/spreadsheets/d/1nlS8m1OXStUK4A6D7LTOyHr6aAxIaA2r3uaNf9FZRTI/edit#gid=0).  

**Note:** If a feature is marked as __Not supported__, it's because Unity is not planning to support it in any release. If a feature is left _blank_, the LWRP team hasn't yet made a decision about whether to support it, and might still be researching the feature.
>>>>>>> 95d63980


| Feature                                                      | Unity Built-in render pipeline                               | Lightweight Render Pipeline                                  |
| ------------------------------------------------------------ | ------------------------------------------------------------ | ------------------------------------------------------------ |
| ***Camera***                                                 |                                                              |                                                              |
| HDR                                                          | Yes                                                          | Yes                                                          |
| MSAA                                                         | Yes                                                          | Yes                                                          |
| Physical Camera                                              | Yes                                                          | Yes                                                |
| Dynamic Resolution                                           | Yes                                                          | Yes                                                          |
| Multi Display                                                | Yes                                                          | Yes                                                          |
| Stacking                                                     | Yes                                                          | In research                                                  |
| Flare Layer                                                  | Yes                                                          | Not supported                                                |
| Depth Texture                                                | Yes                                                          | Yes                                                          |
| Depth + Normals Texture                                      | Yes                                                          | Not supported                                                |
| Color Texture                                                | Not supported                                                | Yes                                                          |
| Motion vectors                                               | Yes                                                          | In research                                                  |
| ***Realtime Lights***                                        |                                                              |                                                              |
| *Light Types*<br/>Directional<br/>Spot<br/>Point<br/>Area    | <br/>Yes<br/>Yes<br/>Yes<br/>Not supported                   | <br/>Yes<br/>Yes<br/>Yes<br/>Not supported                   |
| Inner Spot Angle                                             | Not supported                                                | In research                                                  |
| Shading                                                      | Multiple Passes                                              | Single Pass                                                  |
| *Culling*<br/>Per-Object<br/>Per-Layer                       | <br/>Yes<br/>Yes                                             | <br/>Yes<br/>Yes                                             |
| *Light Limits*<br/>Directional Lights<br/>Per-Object<br/>Per-Camera | <br/>Unlimited<br/>Unlimited<br/>Unlimited                   | <br/>1<br/>4<br/>16                                          |
| Attenuation                                                  | Legacy                                                       | InverseSquared                                               |
| Vertex LIghts                                                | Yes                                                          | Yes                                                          |
| SH Lights                                                    | Yes                                                          | In research                                                  |
| ***Realtime Shadows***                                       |                                                              |                                                              |
| *Light Types*<br/>Directional<br/>Spot<br/>Point<br/>Area    | <br/>Yes<br/>Yes<br/>Yes<br/>Not supported                   | <br/>Yes<br/>Yes<br/>In research<br/>Not supported           |
| *Shadow Projection*<br/>Stable Fit<br/>Close Fit             | <br/>Yes<br/>Yes                                             | <br/>Yes<br>In research                                      |
| *Shadow Cascades*<br/>Number of Cascades<br/>Control by Percentage<br/>Control by Distance | <br/>1, 2 or 4<br/>Yes<br/>Not supported                     | <br/>1, 2 or 4<br/>Yes<br/>In research                       |
| *Shadow Resolve Type*<br/>Lighting Pass<br/>Screen Space Pass | <br/>Yes<br/>Yes                                             | <br/>Yes<br/>Yes                                             |
| Shadow Bias                                                  | Constant clip space offset + normal bias                     | Offsets shadowmap texels in the light direction + normal bias. This gives better shadow bias control. |
| ***Batching***                                               |                                                              |                                                              |
| Static Batching (By Shader)                                  | Not supported                                                | Yes                                                          |
| Static Batching (By Material)                                | Yes                                                          | Yes                                                          |
| Dynamic Batching                                             | Yes                                                          | Yes                                                          |
| Dynamic Batching (Shadows)                                   | Yes                                                          | In research                                                  |
| GPU Instancing                                               | Yes                                                          | Yes                                                          |
| ***Color Space***                                            |                                                              |                                                              |
| Linear                                                       | Yes                                                          | Yes                                                          |
| Gamma                                                        | Yes                                                          | Yes                                                          |
| ***Global Illumination (Backing Back End)***                 |                                                              |                                                              |
| Enlighten                                                    | Yes                                                          | Yes                                                          |
| Enlighten Realtime                                           | Yes                                                          | In research                                                  |
| Progressive CPU                                              | Yes                                                          | Yes                                                          |
| Progressive GPU                                              | Yes                                                          | Yes                                                          |
| ***Mixed Lighting***                                         |                                                              |                                                              |
| Subtractive                                                  | Yes                                                          | Yes                                                          |
| Baked Indirect                                               | Yes                                                          | In research                                                  |
| Shadow Mask                                                  | Yes                                                          | In research                                                  |
| Distance Shadow Mask                                         | Yes                                                          | In research                                                  |
| ***Global Illumination (Light Probes)***                     |                                                              |                                                              |
| Blending                                                     | Yes                                                          | Yes                                                          |
| Proxy Volume (LPPV)                                          | Yes                                                          | In research                                                  |
| Custom Provided                                              | Yes                                                          | Yes                                                          |
| Occlusion Probes                                             | Yes                                                          | In research                                                  |
| ***Global Illumination (Reflection Probes)***                |                                                              |                                                              |
| Realtime                                                     | Yes                                                          | Yes                                                          |
| Baked                                                        | Yes                                                          | Yes                                                          |
| *Sampling*<br/>Simple<br/>Blend Probes<br/>Blend Probes and Skybox | <br/>Yes<br/>Yes<br/>Yes                                     | <br/>Yes<br/>In research<br/>In research                     |
| Blox Projection                                              | Yes                                                          | In research                                                  |
| ***Global Illumination (Lightmap Modes)***                   |                                                              |                                                              |
| Non-Directional                                              | Yes                                                          | Yes                                                          |
| Directional                                                  | Yes                                                          | Yes                                                          |
| ***Global Illumination (Environmental)***                    |                                                              |                                                              |
| *Source*<br/>Skybox<br/>Gradient<br/>Color                   | <br/>Yes<br/>Yes<br/>Yes                                     | <br/>Yes<br/>Yes<br/>Yes                                     |
| *Ambient Mode*<br/>Realtime<br/>Baked                        | <br/>Yes<br/>Yes                                             | <br/>In research<br/>Yes                                     |
| ***Skybox***                                                 |                                                              |                                                              |
| Procedural                                                   | Yes                                                          | Yes                                                          |
| 6 Sided                                                      | Yes                                                          | Yes                                                          |
| Cubemap                                                      | Yes                                                          | Yes                                                          |
| Panoramic                                                    | Yes                                                          | Yes                                                          |
| ***Fog***                                                    |                                                              |                                                              |
| Linear                                                       | Yes                                                          | Yes                                                          |
| Exponential                                                  | Yes                                                          | Yes                                                          |
| Exponential Squared                                          | Yes                                                          | Yes                                                          |
| ***Visual Effects Components***                              |                                                              |                                                              |
| Halo                                                         | Yes                                                          | Not supported                                                |
| Lens Flare                                                   | Yes                                                          | Not supported                                                |
| Trail Renderer                                               | Yes                                                          | Yes                                                          |
| Billboard Renderer                                           | Yes                                                          | Yes                                                          |
| Projector                                                    | Yes                                                          | Not supported                                                |
| ***Shaders (General)***                                      |                                                              |                                                              |
| Shader Graph                                                 | Not supported                                                | Yes                                                          |
| Surface Shaders                                              | Yes                                                          | Not supported                                                |
| Camera-relative Rendering                                    | Not supported                                                | In research                                                  |
| *Built-in Lit Uber Shader*<br/>Metallic Workflow<br/>Specular Workflow | <br/>Yes<br/>Yes                                             | Called [Lit Shader](lit-shader.md)<br/>Yes<br/>Yes           |
| *Surface Type and Blend Mode*<br/>Opaque<br/>Faded (Alpha Blend)<br/>Transparent<br/>Cutout<br/>Additive<br/>Multiply | <br/>Yes<br/>Yes<br/>Yes<br/>Yes<br/>Not supported<br/>Not supported | <br/>Yes<br/>Yes<br/>Yes<br/>Yes<br/>Yes<br/>Yes             |
| *Surface Inputs*<br/>Albedo (Base Map)<br/>Specular<br/>Metallic<br/>Smoothness<br/>Ambient Occlusion<br/>Normal Map<br/>Detail Map<br/>Detail Normal Map<br/>Heightmap | <br/>Yes<br/>Yes<br/>Yes<br/>Yes<br/>Yes<br/>Yes<br/>Yes<br/>Yes<br/>Yes | <br/>Yes<br/>Yes<br/>Yes<br/>Yes<br/>Yes<br/>Yes<br/>Not supported<br/>Not supported<br/>Not supported |
| Light Cookies                                                | Yes                                                          | In research                                                  |
| Parallax Mapping                                             | Yes                                                          | Not supported                                                |
| Light Distance Fade                                          | Not supported                                                | In research                                                  |
| Shadow Distance Fade                                         | Yes                                                          | In research                                                  |
| Shadow Cascade Blending                                      | Not supported                                                | In research                                                  |
| GPU Instancing                                               | Yes                                                          | Yes                                                          |
| Double Sided GI                                              | Yes                                                          | Yes                                                          |
| Two Sided                                                    | Not supported                                                | Yes                                                          |
| Order In Layer                                               | Not supported                                                | In research                                                  |
| ***Render Pipeline Hooks***                                  |                                                              |                                                              |
| Camera.RenderWithShader                                      | Yes                                                          | Not supported                                                |
| Camera.AddCommandBuffer*<br/>(Camera.Remove[All]CommandBuffer*) | Yes                                                          | Not supported                                                |
| Camera.Render                                                | Yes                                                          | Not supported                                                |
| Light.AddCommandBuffer*<br/>(LightRemove[All]CommandBuffer*) | Yes                                                          | Not supported                                                |
| OnPreCull                                                    | Yes                                                          | Not supported                                                |
| OnPreRender                                                  | Yes                                                          | Not supported                                                |
| OnPostRender                                                 | Yes                                                          | Not supported                                                |
| OnRenderImage                                                | Yes                                                          | Not supported                                                |
| OnRenderObject                                               | Yes                                                          | Not supported                                                |
| OnWillRenderObject                                           | Yes                                                          | Yes                                                          |
| OnBecameVisible                                              | Yes                                                          | Yes                                                          |
| OnBecameInvisible                                            | Yes                                                          | Yes                                                          |
| Camera Replacement Material                                  | Not supported                                                | In research                                                  |
| RenderPipeline.BeginFrameRendering                           | Not supported                                                | Yes                                                          |
| RenderPipeline.EndFrameRendering                             | Not supported                                                | In research                                                  |
| RenderPipeline.BeginCameraRendering                          | Not supported                                                | Yes                                                          |
| RenderPIpeline.EndCameraRendering                            | Not supported                                                | In research                                                  |
| LightweightRenderPipeline.RenderSingleCamera                 | Not supported                                                | Yes                                                          |
| ScriptableRenderPass                                         | Not supported                                                | Yes                                                          |
| Custom Renderers                                             | Not supported                                                | In research                                                  |
| ***Post-processing***                                        |                                                              |                                                              |
| Ambient Occlusion (MSVO)                                     | Yes                                                          | In research                                                  |
| Auto Exposure                                                | Yes                                                          | Yes                                                          |
| Bloom                                                        | Yes                                                          | Yes                                                          |
| Chromatic Aberration                                         | Yes                                                          | Yes                                                          |
| Color Grading                                                | Yes                                                          | Yes                                                          |
| Depth of Field                                               | Yes                                                          | Yes                                                          |
| Grain                                                        | Yes                                                          | Yes                                                          |
| Lens Distortion                                              | Yes                                                          | Yes                                                          |
| Motion Blur                                                  | Yes                                                          | In research                                                  |
| Screen Space Reflections                                     | Yes                                                          | Not supported                                                |
| Vignette                                                     | Yes                                                          | Yes                                                          |
| ***Particles***                                              |                                                              |                                                              |
| VFX Graph (GPU)                                              | Not supported                                                | In research                                                  |
| Particles System (CPU)                                       | Yes                                                          | Yes                                                          |
| *Shaders*<br/>Physically Based<br/>Simple LIghting (Blinn Phong)<br/>Unlit | <br/>Yes<br/>Yes<br/>Yes                                     | <br/>Yes ([Particles Lit](particles-lit-shader.md))<br/>Yes ([Particles Simple Lit](particles-simple-lit-shader.md))<br/>Yes ([Particles Unlit](particles-unlit-shader.md)) |
| Soft Particles                                               | Yes                                                          | Yes                                                          |
| Distortion                                                   | Yes                                                          | Yes                                                          |
| Flipbook Blending                                            | Yes                                                          | Yes                                                          |
| ***Terrain***                                                |                                                              |                                                              |
| *Shaders*<br/>Physically Based<br/>Simple Lighting (Blinn-Phong)<br/>Unlit<br/>Speed Tree<br/>Vegetation<br/>Detail | <br/>Yes<br/>Yes<br/>Not supported<br/>Yes<br/>Yes<br/>Yes   | <br/>Yes<br/>In research<br/>In research<br/>In research<br/>Yes<br/>Yes |
| Wind Zone                                                    | Yes                                                          | Yes                                                          |
| Number of Layers                                             | Unlimited                                                    | 4                                                            |
| GPU Patch Generation                                         | Yes                                                          | Yes                                                          |
| Surface Mask                                                 | Not supported                                                | In research                                                  |
| ***2D***                                                     |                                                              |                                                              |
| Sprite                                                       | Yes                                                          | Yes                                                          |
| Tilemap                                                      | Yes                                                          | Yes                                                          |
| Sprite Shape                                                 | Yes                                                          | Yes                                                          |
| Pixel-Perfect                                                | Yes                                                          | In research                                                  |
| 2D Shape LIghts                                              | Not supported                                                | In research                                                  |
| 2D Point Lights with Normal Map                              | Not supported                                                | In research                                                  |
| 2D Point Lights with Shades                                  | Not supported                                                | In research                                                  |
| ***UI (Canvas Renderer)***                                   |                                                              |                                                              |
| Screen Space - Overlay                                       | Yes                                                          | Yes                                                          |
| Screen Space - Camera                                        | Yes                                                          | In research                                                  |
| World Space                                                  | Yes                                                          | Yes                                                          |
| Text Mesh Pro                                                | Yes                                                          | Yes                                                          |
| ***VR***                                                     |                                                              |                                                              |
| Mutipass                                                     | Yes                                                          | In research                                                  |
| Single Pass                                                  | Yes                                                          | Yes                                                          |
| Single Pass Instanced                                        | Yes                                                          | Yes                                                          |
| *Post-processing*<br>Oculus Rift<br/>OpenVR<br/>Steam VR<br/>PSVR<br/>WMR<br/>GearVR<br/>Cardboard<br/>Oculus Go<br/>Daydream | <br/>Yes<br/>Yes<br/>Yes<br/>Yes<br/>Yes<br/>Yes<br/>Yes<br/>Yes<br/>Yes | <br/>Yes<br/>Yes<br/>Yes<br/>Yes<br/>Yes<br/>In research<br/>In research<br/>In research<br/>In research |
| ***AR***                                                     |                                                              |                                                              |
| AR Toolkit                                                   | Yes                                                          | Yes                                                          |
| ***Debug***                                                  |                                                              |                                                              |
| Scene view modes                                             | Yes                                                          | In research                                                  |<|MERGE_RESOLUTION|>--- conflicted
+++ resolved
@@ -1,14 +1,8 @@
 # Feature comparison table
 
-<<<<<<< HEAD
-This table provides an overview of the current features supported in the Lightweight Render Pipeline (LWRP), compared to the Unity Built-in render pipeline. 
-
-**Note:** If a feature is marked __In research__, the LWRP team is still researching how and when to implement the feature. If a feature is marked as __Not supported__, it's because Unity is not planning to support it in any release. 
-=======
 This table provides an overview of the current features supported in the Lightweight Render Pipeline (LWRP), compared to the Unity Built-in render pipeline. To see which features are in development, check this [comparison road map](https://docs.google.com/spreadsheets/d/1nlS8m1OXStUK4A6D7LTOyHr6aAxIaA2r3uaNf9FZRTI/edit#gid=0).  
 
 **Note:** If a feature is marked as __Not supported__, it's because Unity is not planning to support it in any release. If a feature is left _blank_, the LWRP team hasn't yet made a decision about whether to support it, and might still be researching the feature.
->>>>>>> 95d63980
 
 
 | Feature                                                      | Unity Built-in render pipeline                               | Lightweight Render Pipeline                                  |
@@ -173,4 +167,4 @@
 | ***AR***                                                     |                                                              |                                                              |
 | AR Toolkit                                                   | Yes                                                          | Yes                                                          |
 | ***Debug***                                                  |                                                              |                                                              |
-| Scene view modes                                             | Yes                                                          | In research                                                  |+| Scene view modes                                             | Yes                                                          |                                                              |