--- conflicted
+++ resolved
@@ -185,20 +185,12 @@
 
         static public VFXExpression DegToRad(VFXExpression degrees)
         {
-<<<<<<< HEAD
-            return new VFXExpressionMul(degrees, CastFloat(VFXValue.Constant(Mathf.PI / 180.0f), degrees.ValueType));
-=======
-            return new VFXExpressionMul(degrees, CastFloat(VFXValue.Constant<float>(Mathf.PI / 180.0f), degrees.valueType));
->>>>>>> 343d20db
+            return new VFXExpressionMul(degrees, CastFloat(VFXValue.Constant(Mathf.PI / 180.0f), degrees.valueType));
         }
 
         static public VFXExpression RadToDeg(VFXExpression radians)
         {
-<<<<<<< HEAD
-            return new VFXExpressionMul(radians, CastFloat(VFXValue.Constant(180.0f / Mathf.PI), radians.ValueType));
-=======
-            return new VFXExpressionMul(radians, CastFloat(VFXValue.Constant<float>(180.0f / Mathf.PI), radians.valueType));
->>>>>>> 343d20db
+            return new VFXExpressionMul(radians, CastFloat(VFXValue.Constant(180.0f / Mathf.PI), radians.valueType));
         }
 
         static public VFXExpression PolarToRectangular(VFXExpression theta, VFXExpression radius)
