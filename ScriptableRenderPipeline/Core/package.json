{
    "name": "com.unity.render-pipelines.core",
    "description": "Core library for Unity render pipelines.",
    "version": "1.1.2-preview",
    "unity": "2018.1",
    "dependencies": {
<<<<<<< HEAD
        "com.unity.postprocessing": "2.0.3-preview"
=======
        "com.unity.postprocessing": "2.0.2-preview"
>>>>>>> 8d89b489
    }
}<|MERGE_RESOLUTION|>--- conflicted
+++ resolved
@@ -4,10 +4,6 @@
     "version": "1.1.2-preview",
     "unity": "2018.1",
     "dependencies": {
-<<<<<<< HEAD
         "com.unity.postprocessing": "2.0.3-preview"
-=======
-        "com.unity.postprocessing": "2.0.2-preview"
->>>>>>> 8d89b489
     }
 }