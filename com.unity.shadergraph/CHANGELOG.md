# Changelog
All notable changes to this package are documented in this file.

The format is based on [Keep a Changelog](http://keepachangelog.com/en/1.0.0/)
and this project adheres to [Semantic Versioning](http://semver.org/spec/v2.0.0.html).

## [6.7.0] - 2019-XX-XX
### Added
- Added a hidden path namespace for Sub Graphs to prevent certain Sub Graphs from populating the Create Node menu.

### Changed
- Anti-aliasing (4x) is now enabled on Shader Graph windows.

### Fixed
- When you click on the gear icon, Shader Graph now focuses on the selected node, and brings the settings menu to front view.
- Sub Graph Output and Custom Function Node now validate slot names, and display an appropriate error badge when needed.
- Remaining outdated documentation has been removed. 
- When you perform an undo or redo to an inactive Shader Graph window, the window no longer breaks.
- When you rapidly perform an undo or redo, Shader Graph windows no longer break.
- Sub Graphs that contain references to non-existing Sub Graphs no longer break the Sub Graph Importer.
- You can now reference sub-assets such as Textures.
- You can now reference Scene Color and Scene Depth correctly from within a Sub Graph.
- When you create a new empty Sub Graph, it no longer shows a warning about a missing output.
- When you create outputs that start with a digit, Shader generation no longer fails.
- You can no longer add nodes that are not allowed into Sub Graphs.
- A graph must now always contain at least one Master Node.
- Duplicate output names are now allowed.
- Fixed an issue where the main preview was always redrawing.
- When you set a Master Node as active, the Main Preview now shows the correct result.
- When you save a graph that contains a Sub Graph node, the Shader Graph window no longer freezes.
- Fixed an error that occured when using multiple Sampler State nodes with different parameters.
<<<<<<< HEAD
- When you change a Sub Graph, Shader Graph windows now correctly reload.
- When you save a Shader Graph, all other Shader Graph windows no longer re-compile their preview Shaders.
=======
- Fixed an issue causing default inputs to be misaligned in certain cases.
>>>>>>> c9f4ac65

## [6.6.0] - 2019-04-01
### Added
- You can now add Matrix, Sampler State and Gradient properties to the Blackboard.
- Added Custom Function node. Use this node to define a custom HLSL function either via string directly in the graph, or via a path to an HLSL file.
- You can now group nodes by pressing Ctrl + G.
- Added "Delete Group and Contents" and removed "Ungroup All Nodes" from the context menu for groups.
- You can now use Sub Graphs in other Sub Graphs.
- Preview shaders now compile in the background, and only redraw when necessary.

### Changed
- Removed Blackboard fields, which had no effect on Sub Graph input ports, from the Sub Graph Blackboard.
- Subgraph Output node is now called Outputs.
- Subgraph Output node now supports renaming of ports.
- Subgraph Output node now supports all port types.
- Subgraph Output node now supports reordering ports.
- When you convert nodes to a Sub Graph, Shader Graph generates properties and output ports in the Sub Graph, and now by default, names those resulting properties and output ports based on their types.
- When you delete a group, Shader Graph now deletes the Group UI, but doesn't delete the nodes inside.

### Fixed
- You can now undo edits to Vector port default input fields.
- You can now undo edits to Gradient port default input fields.
- Boolean port input fields now display correct values when you undo changes.
- Vector type properties now behave as expected when you undo changes.
- Fixed an error that previously occurred when you opened saved Shader Graphs containing one or more Voronoi nodes.
- You can now drag normal map type textures on to a Shader Graph to create Sample Texture 2D nodes with the correct type set.
- Fixed the Multiply node so default input values are applied correctly.
- Added padding on input values for Blend node to prevent NaN outputs.
- Fixed an issue where `IsFaceSign` would not compile within Sub Graph Nodes.
- Null reference errors no longer occur when you remove ports with connected edges.
- Default input fields now correctly hide and show when connections change.

## [6.5.0] - 2019-03-07

### Fixed
- Fixed master preview for HDRP master nodes when alpha clip is enabled.

## [6.4.0] - 2019-02-21
### Fixed
- Fixed the Transform node, so going from Tangent Space to any other space now works as expected.

## [6.3.0] - 2019-02-18
### Fixed
- Fixed an issue where the Normal Reconstruct Z Node sometimes caused Not a Number (NaN) errors when using negative values.

## [6.2.0] - 2019-02-15
### Fixed
- Fixed the property blackboard so it no longer goes missing or turns very small.

### Changed
- Code refactor: all macros with ARGS have been swapped with macros with PARAM. This is because the ARGS macros were incorrectly named.

## [6.1.0] - 2019-02-13

## [6.0.0] - 2019-02-23
### Added
- When you hover your cursor over a property in the blackboard, this now highlights the corresponding property elements in your Shader Graph. Similarly, if you hover over a property in the Shader Graph itself, this highlights the corresponding property in the blackboard.
- Property nodes in your Shader Graph now have a similar look and styling as the properties in the blackboard.

### Changed
- Errors in the compiled shader are now displayed as badges on the appropriate node.
- In the `Scene Depth` node you can now choose the depth sampling mode: `Linear01`, `Raw` or `Eye`.

### Fixed
- When you convert an inline node to a `Property` node, this no longer allows duplicate property names.
- When you move a node, you'll now be asked to save the Graph file.
- You can now Undo edits to Property parameters on the Blackboard.
- You can now Undo conversions between `Property` nodes and inline nodes.
- You can now Undo moving a node.
- You can no longer select the `Texture2D` Property type `Mode`, if the Property is not exposed.
- The `Vector1` Property type now handles default values more intuitively when switching `Mode` dropdown.
- The `Color` node control is now a consistent width.
- Function declarations no longer contain double delimiters.
- The `Slider` node control now functions correctly.
- Fixed an issue where the Editor automatically re-imported Shader Graphs when there were changes to the asset database.
- Reverted the visual styling of various graph elements to their previous correct states.
- Previews now repaint correctly when Unity does not have focus.
- Code generation now works correctly for exposed Vector1 shader properties where the decimal separator is not a dot.
- The `Rotate About Axis` node's Modes now use the correct function versions.
- Shader Graph now preserves grouping when you convert nodes between property and inline.
- The `Flip` node now greys out labels for inactive controls.
- The `Boolean` property type now uses the `ToggleUI` property attribute, so as to not generate keywords.
- The `Normal Unpack` node no longer generates errors in Object space.
- The `Split` node now uses values from its default Port input fields.
- The `Channel Mask` node now allows multiple node instances, and no longer generates any errors.
- Serialized the Alpha control value on the `Flip` node.
- The `Is Infinite` and `Is NaN` nodes now use `Vector 1` input ports, but the output remains the same.
- You can no longer convert a node inside a `Sub Graph` into a `Sub Graph`, which previously caused errors.
- The `Transformation Matrix` node's Inverse Projection and Inverse View Projection modes no longer produce errors.
- The term `Shader Graph` is now captilized correctly in the Save Graph prompt. 

## [5.2.0] - 2018-11-27
### Added
- Shader Graph now has __Group Node__, where you can group together several nodes. You can use this to keep your Graphs organized and nice.

### Fixed
- The expanded state of blackboard properties are now remembered during a Unity session.

## [5.1.0] - 2018-11-19
### Added
- You can now show and hide the Main Preview and the Blackboard from the toolbar.

### Changed
- The Shader Graph package is no longer in preview.
- Moved `NormalBlendRNM` node to a dropdown option on `Normal Blend` node.
- `Sample Cubemap` node now has a `SamplerState` slot.
- New Sub Graph assets now default to the "Sub Graphs" path in the Create Node menu.
- New Shader Graph assets now default to the "Shader Graphs" path in the Shader menu.
- The `Light Probe` node is now a `Baked GI` node. When you use LWRP with lightmaps, this node now returns the correct lightmap data. This node is supported in HDRP.
- `Reflection Probe` nodes now only work with LWRP. This solves compilation errors in HDRP.
- `Ambient` nodes now only work with LWRP. This solves compilation errors in HDRP.
- `Fog` nodes now only work with LWRP. This solves compilation errors in HDRP.
- In HDRP, the `Position` port for the `Object` node now returns the absolute world position.
- The `Baked GI`, `Reflection Probe`, and `Ambient` nodes are now in the `Input/Lighting` category.
- The master node no longer has its own preview, because it was redundant. You can see the results for the master node in the Main Preview.

### Fixed
- Shadow projection is now correct when using the `Unlit` master node with HD Render Pipeline.
- Removed all direct references to matrices
- `Matrix Construction` nodes with different `Mode` values now evaluate correctly.
- `Is Front Face` node now works correctly when connected to `Alpha` and `AlphaThreshold` slots on the `PBR` master node.
- Corrected some instances of incorrect port dimensions on several nodes.
- `Scene Depth` and `Scene Color` nodes now work in single pass stereo in Lightweight Render Pipeline.
- `Channel Mask` node controls are now aligned correctly.
- In Lightweight Render Pipeline, Pre-multiply surface type now matches the Lit shader. 
- Non-exposed properties in the blackboard no longer have a green dot next to them.
- Default reference name for shader properties are now serialized. You cannot change them after initial creation.
- When you save Shader Graph and Sub Graph files, they're now automatically checked out on version control.
- Shader Graph no longer throws an exception when you double-click a folder in the Project window.
- Gradient Node no longer throws an error when you undo a deletion.

## [5.0.0-preview] - 2018-09-28

## [4.0.0-preview] - 2018-09-28
### Added
- Shader Graph now supports the High Definition Render Pipeline with both PBR and Unlit Master nodes. Shaders built with Shader Graph work with both the Lightweight and HD render pipelines.
- You can now modify vertex position via the Position slot on the PBR and Unlit Master nodes. By default, the input to this node is object space position. Custom inputs to this slot should specify the absolute local position of a given vertex. Certain nodes (such as Procedural Shapes) are not viable in the vertex shader. Such nodes are incompatible with this slot.
- You can now edit the Reference name for a property. To do so, select the property and type a new name next to Reference. If you want to reset to the default name, right-click Reference, and select Reset reference.
- In the expanded property window, you can now toggle whether the property is exposed.
- You can now change the path of Shader Graphs and Sub Graphs. When you change the path of a Shader Graph, this modifies the location it has in the shader selection list. When you change the path of Sub Graph, it will have a different location in the node creation menu.
- Added `Is Front Face` node. With this node, you can change graph output depending on the face sign of a given fragment. If the current fragment is part of a front face, the node returns true. For a back face, the node returns false. Note: This functionality requires that you have enabled **two sided** on the Master node.
- Gradient functionality is now available via two new nodes: Sample Gradient and Gradient Asset. The Sample Gradient node samples a gradient given a Time parameter. You can define this gradient on the Gradient slot control view. The Gradient Asset node defines a gradient that can be sampled by multiple Sample Gradient nodes using different Time parameters.
- Math nodes now have a Waves category. The category has four different nodes: Triangle wave, Sawtooth wave, Square wave, and Noise Sine wave. The Triangle, Sawtooth, and Square wave nodes output a waveform with a range of -1 to 1 over a period of 1. The Noise Sine wave outputs a standard Sine wave with a range of -1 to 1 over a period of 2 * pi. For variance, random noise is added to the amplitude of the Sine wave, within a determined range.
- Added `Sphere Mask` node for which you can indicate the starting coordinate and center point. The sphere mask uses these with the **Radius** and **Hardness** parameters. Sphere mask functionality works in both 2D and 3D spaces, and is based on the vector coordinates in the **Coords and Center** input.
- Added support for Texture 3D and Texture 2D Array via two new property types and four new nodes.
- A new node `Texture 2D LOD` has been added for LOD functionality on a Texture 2D Sample. Sample Texture 2D LOD uses the exact same input and output slots as Sample Texture 2D, but also includes an input for level of detail adjustments via a Vector1 slot.
- Added `Texel Size` node, which allows you to get the special texture properties of a Texture 2D Asset via the `{texturename}_TexelSize` variable. Based on input from the Texture 2D Asset, the node outputs the width and height of the texel size in Vector1 format.
- Added `Rotate About Axis` node. This allows you to rotate a 3D vector space around an axis. For the rotation, you can specify an amount of degrees or a radian value.
- Unpacking normal maps in object space.
- Unpacking derivative maps option on sample texture nodes.
- Added Uint type for instancing support.
- Added HDR option for color material slots.
- Added definitions used by new HD Lit Master node.
- Added a popup control for a string list.
- Added conversion type (position/direction) to TransformNode.
- In your preview for nodes that are not master nodes, pixels now display as pink if they are not finite.

### Changed
- The settings for master nodes now live in a small window that you can toggle on and off. Here, you can change various rendering settings for your shader.
- There are two Normal Derive Nodes: `Normal From Height` and `Normal Reconstruct Z`.
  `Normal From Height` uses Vector1 input to derive a normal map.
  `Normal Reconstruct Z` uses the X and Y components in Vector2 input to derive the proper Z value for a normal map.
- The Texture type default input now accepts render textures.
- HD PBR subshader no longer duplicates surface description code into vertex shader.
- If the current render pipeline is not compatible, master nodes now display an error badge.
- The preview shader now only considers the current render pipeline. Because of this there is less code to compile, so the preview shader compiles faster.
- When you rename a shader graph or sub shader graph locally on your disk, the title of the Shader Graph window, black board, and preview also updates.
- Removed legacy matrices from Transfomation Matrix node.
- Texture 2D Array and Texture 3D nodes can no longer be used in the vertex shader.
- `Normal Create` node has been renamed to `Normal From Texture`.
- When you close the Shader Graph after you have modified a file, the prompt about saving your changes now shows the file name as well.
- `Blend` node now supports Overwrite mode.
- `Simple Noise` node no longer has a loop.
- The `Polygon` node now calculates radius based on apothem.
- `Normal Strength` node now calculates Z value more accurately.
- You can now connect Sub Graphs to vertex shader slots. If a node in the Sub Graph specifies a shader stage, that specific Sub Graph node is locked to that stage. When an instance of a Sub Graph node is connected to a slot that specifies a shader stage, all slots on that instance are locked to the stage.
- Separated material options and tags.
- Master node settings are now recreated when a topological modification occurs.

### Fixed
- Vector 1 nodes now evaluate correctly. ([#334](https://github.com/Unity-Technologies/ShaderGraph/issues/334) and [#337](https://github.com/Unity-Technologies/ShaderGraph/issues/337))
- Properties can now be copied and pasted.
- Pasting a property node into another graph will now convert it to a concrete node. ([#300](https://github.com/Unity-Technologies/ShaderGraph/issues/300) and [#307](https://github.com/Unity-Technologies/ShaderGraph/pull/307))
- Nodes that are copied from one graph to another now spawn in the center of the current view. ([#333](https://github.com/Unity-Technologies/ShaderGraph/issues/333))
- When you edit sub graph paths, the search window no longer yields a null reference exception.
- The blackboard is now within view when deserialized.
- Your system locale can no longer cause incorrect commands due to full stops being converted to commas.
- Deserialization of subgraphs now works correctly.
- Sub graphs are now suffixed with (sub), so you can tell them apart from other nodes.
- Boolean and Texture type properties now function correctly in sub-graphs.
- The preview of a node does not obstruct the selection outliner anymore.
- The Dielectric Specular node no longer resets its control values.
- You can now copy, paste, and duplicate sub-graph nodes with vector type input ports.
- The Lightweight PBR subshader now normalizes normal, tangent, and view direction correctly.
- Shader graphs using alpha clip now generate correct depth and shadow passes.
- `Normal Create` node has been renamed to `Normal From Texture`.
- The preview of nodes now updates correctly.
- Your system locale can no longer cause incorrect commands due to full stops being converted to commas.
- `Show Generated Code` no longer throws an "Argument cannot be null" error.
- Sub Graphs now use the correct generation mode when they generate preview shaders.
- The `CodeFunctionNode` API now generates correct function headers when you use `DynamicMatrix` type slots.
- Texture type input slots now set correct default values for 'Normal' texture type.
- SpaceMaterialSlot now reads correct slot.
- Slider node control now functions correctly.
- Shader Graphs no longer display an error message intended for Sub Graphs when you delete properties.
- The Shader Graph and Sub Shader Graph file extensions are no longer case-sensitive.
- The dynamic value slot type now uses the correct decimal separator during HLSL generation.
- Fixed an issue where Show Generated Code could fail when external editor was not set.
- In the High Definition Render Pipeline, Shader Graph now supports 4-channel UVs.
- The Lightweight PBR subshader now generates the correct meta pass.
- Both PBR subshaders can now generate indirect light from emission.
- Shader graphs now support the SRP batcher.
- Fixed an issue where floatfield would be parsed according to OS locale settings with .NET 4.6<|MERGE_RESOLUTION|>--- conflicted
+++ resolved
@@ -29,12 +29,9 @@
 - When you set a Master Node as active, the Main Preview now shows the correct result.
 - When you save a graph that contains a Sub Graph node, the Shader Graph window no longer freezes.
 - Fixed an error that occured when using multiple Sampler State nodes with different parameters.
-<<<<<<< HEAD
+- Fixed an issue causing default inputs to be misaligned in certain cases.
 - When you change a Sub Graph, Shader Graph windows now correctly reload.
 - When you save a Shader Graph, all other Shader Graph windows no longer re-compile their preview Shaders.
-=======
-- Fixed an issue causing default inputs to be misaligned in certain cases.
->>>>>>> c9f4ac65
 
 ## [6.6.0] - 2019-04-01
 ### Added
