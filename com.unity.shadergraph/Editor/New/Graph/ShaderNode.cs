--- conflicted
+++ resolved
@@ -59,43 +59,7 @@
             }
             RemoveParametersNameNotMatching(validParameters);
         }
-
-<<<<<<< HEAD
-        internal void AddShaderValuesFromTypeDescriptor(NodeTypeDescriptor descriptor)
-        {
-            var validSlotIds = new List<int>();
-            if(descriptor.inPorts != null)
-            {
-                foreach (InputDescriptor input in descriptor.inPorts)
-                {
-                    AddSlot(new ShaderPort(input));
-                    validSlotIds.Add(input.id);
-                }
-            }
-            if(descriptor.outPorts != null)
-            {
-                foreach (OutputDescriptor output in descriptor.outPorts)
-                {
-                    AddSlot(new ShaderPort(output));
-                    validSlotIds.Add(output.id);
-                }
-            }
-            RemoveSlotsNameNotMatching(validSlotIds);
-            
-            var validParameters = new List<int>();
-            if(descriptor.parameters != null)
-            {
-                foreach (InputDescriptor parameter in descriptor.parameters)
-                {
-                    AddParameter(new ShaderParameter(parameter));
-                    validParameters.Add(parameter.id);
-                }
-            }
-            RemoveParametersNameNotMatching(validParameters);
-        }
-
-=======
->>>>>>> aac420a3
+        
         private void AddParameter(ShaderParameter parameter)
         {
             var addingParameter = parameter;
