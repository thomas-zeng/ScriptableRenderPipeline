--- conflicted
+++ resolved
@@ -129,6 +129,7 @@
 #if defined(SCREEN_SPACE_SHADOWS) && !defined(_SURFACE_TYPE_TRANSPARENT)
             if(light.screenSpaceShadowIndex >= 0)
             {
+                context.sunVxShadowValue = GetSunVxShadow(posInput); //seongdae;vxsm
                 context.shadowValue = GetScreenSpaceShadow(posInput, light.screenSpaceShadowIndex);
             }
             else
@@ -142,25 +143,12 @@
                     IsNonZeroBSDF(V, L, preLightData, bsdfData) &&
                     !ShouldEvaluateThickObjectTransmission(V, L, preLightData, bsdfData, light.shadowIndex))
                 {
+                    context.sunVxShadowValue = GetSunVxShadow(posInput); //seongdae;vxsm
                     context.shadowValue = GetDirectionalShadowAttenuation(context.shadowContext,
                                                                           posInput.positionSS, posInput.positionWS, GetNormalForShadowBias(bsdfData),
                                                                           light.shadowIndex, L);
                 }
             }
-<<<<<<< HEAD
-        #endif
-
-            if (evaluateShadows)
-            {
-                context.shadowValue = EvaluateRuntimeSunShadow(context, posInput, light, shadowBiasNormal);
-                context.sunVxShadowValue = GetSunVxShadow(posInput); //seongdae;vxsm
-            }
-#else
-        context.shadowValue = GetScreenSpaceShadow(posInput);
-        context.sunVxShadowValue = GetSunVxShadow(posInput); //seongdae;vxsm
-#endif
-=======
->>>>>>> c1355eb3
         }
     }
 
