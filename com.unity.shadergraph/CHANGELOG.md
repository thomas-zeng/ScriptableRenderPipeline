# Changelog
All notable changes to this package are documented in this file.

The format is based on [Keep a Changelog](http://keepachangelog.com/en/1.0.0/)
and this project adheres to [Semantic Versioning](http://semver.org/spec/v2.0.0.html).

## [6.10.0] - 2019-XX-XX
### Fixed
- You can no longer directly connect slots with invalid types. When the graph detects that situation, it now doesn't break and gives an error instead.
<<<<<<< HEAD
- Hide the transparent depth pre/post pass option when the alpha clip is disabled.
=======
- Fixed an error that previously occurred when you used `Sampler State` input ports on Sub Graphs.
- Fixed various dependency tracking issues with Sub Graphs and HLSL files from Custom Function Nodes.
>>>>>>> 10f8e10b

## [6.9.0] - 2019-07-02

### Fixed
- The `Bitangent Vector Node` now generates all necessary shader requirements.

## [6.8.0] - 2019-06-12
### Added
- Color Mode improves node visibility by coloring the title bar by Category, Precision, or custom colors.
- You can now set the precision of a Shader Graph and individual nodes.
- Added _TimeParameters variable containing Time, Sin(Time), Cosine(Time)

## [6.7.0] - 2019-05-21
### Added
- You can now use the `SHADERGRAPH_PREVIEW` keyword in `Custom Function Node` to generate different code for preview Shaders.

### Changed
- The `Custom Function Node` now uses an object field to reference its source when using `File` mode.
- To enable master nodes to generate correct motion vectors for time-based vertex modification, time is now implemented as an input to the graph rather than as a global uniform.

### Fixed
- `Sampler State` properties and nodes now serialize correctly.
- Labels in the Custom Port menu now use the correct coloring when using the Personal skin.
- Fixed an error that occured when using multiple Sampler State nodes with different parameters.
- When you convert nodes to a Sub Graph, the nodes are now placed correctly in the Sub Graph.
- When you perform an undo or redo to an inactive Shader Graph window, the window no longer breaks.
- When you rapidly perform an undo or redo, Shader Graph windows no longer break.
- Sub Graphs that contain references to non-existing Sub Graphs no longer break the Sub Graph Importer.
- You can now reference sub-assets such as Textures.
- Remaining outdated documentation has been removed. 
- You can no longer duplicate the Sub Graph Outputs node.
- When you create a new empty Sub Graph, it no longer shows a warning about a missing output.
- When you create outputs that start with a digit, Shader generation no longer fails.
- You can no longer add nodes that are not allowed into Sub Graphs.
- A graph must now always contain at least one Master Node.
- Duplicate output names are now allowed.
- Fixed an issue where the main preview was always redrawing.
- When you set a Master Node as active, the Main Preview now shows the correct result.
- When you click on the gear icon, Shader Graph now focuses on the selected node, and brings the settings menu to front view.
- Sub Graph Output and Custom Function Node now validate slot names, and display an appropriate error badge when needed.
- You can now reference Scene Color and Scene Depth correctly from within a Sub Graph.

## [6.6.0] - 2019-04-01
### Added
- You can now add Matrix, Sampler State and Gradient properties to the Blackboard.
- Added Custom Function node. Use this node to define a custom HLSL function either via string directly in the graph, or via a path to an HLSL file.
- You can now group nodes by pressing Ctrl + G.
- Added "Delete Group and Contents" and removed "Ungroup All Nodes" from the context menu for groups.
- You can now use Sub Graphs in other Sub Graphs.
- Preview shaders now compile in the background, and only redraw when necessary.

### Changed
- Removed Blackboard fields, which had no effect on Sub Graph input ports, from the Sub Graph Blackboard.
- Subgraph Output node is now called Outputs.
- Subgraph Output node now supports renaming of ports.
- Subgraph Output node now supports all port types.
- Subgraph Output node now supports reordering ports.
- When you convert nodes to a Sub Graph, Shader Graph generates properties and output ports in the Sub Graph, and now by default, names those resulting properties and output ports based on their types.
- When you delete a group, Shader Graph now deletes the Group UI, but doesn't delete the nodes inside.

### Fixed
- You can now undo edits to Vector port default input fields.
- You can now undo edits to Gradient port default input fields.
- Boolean port input fields now display correct values when you undo changes.
- Vector type properties now behave as expected when you undo changes.
- Fixed an error that previously occurred when you opened saved Shader Graphs containing one or more Voronoi nodes.
- You can now drag normal map type textures on to a Shader Graph to create Sample Texture 2D nodes with the correct type set.
- Fixed the Multiply node so default input values are applied correctly.
- Added padding on input values for Blend node to prevent NaN outputs.
- Fixed an issue where `IsFaceSign` would not compile within Sub Graph Nodes.
- Null reference errors no longer occur when you remove ports with connected edges.
- Default input fields now correctly hide and show when connections change.

## [6.5.0] - 2019-03-07

### Fixed
- Fixed master preview for HDRP master nodes when alpha clip is enabled.

## [6.4.0] - 2019-02-21
### Fixed
- Fixed the Transform node, so going from Tangent Space to any other space now works as expected.

## [6.3.0] - 2019-02-18
### Fixed
- Fixed an issue where the Normal Reconstruct Z Node sometimes caused Not a Number (NaN) errors when using negative values.

## [6.2.0] - 2019-02-15
### Fixed
- Fixed the property blackboard so it no longer goes missing or turns very small.

### Changed
- Code refactor: all macros with ARGS have been swapped with macros with PARAM. This is because the ARGS macros were incorrectly named.

## [6.1.0] - 2019-02-13

## [6.0.0] - 2019-02-23
### Added
- When you hover your cursor over a property in the blackboard, this now highlights the corresponding property elements in your Shader Graph. Similarly, if you hover over a property in the Shader Graph itself, this highlights the corresponding property in the blackboard.
- Property nodes in your Shader Graph now have a similar look and styling as the properties in the blackboard.

### Changed
- Errors in the compiled shader are now displayed as badges on the appropriate node.
- In the `Scene Depth` node you can now choose the depth sampling mode: `Linear01`, `Raw` or `Eye`.

### Fixed
- When you convert an inline node to a `Property` node, this no longer allows duplicate property names.
- When you move a node, you'll now be asked to save the Graph file.
- You can now Undo edits to Property parameters on the Blackboard.
- You can now Undo conversions between `Property` nodes and inline nodes.
- You can now Undo moving a node.
- You can no longer select the `Texture2D` Property type `Mode`, if the Property is not exposed.
- The `Vector1` Property type now handles default values more intuitively when switching `Mode` dropdown.
- The `Color` node control is now a consistent width.
- Function declarations no longer contain double delimiters.
- The `Slider` node control now functions correctly.
- Fixed an issue where the Editor automatically re-imported Shader Graphs when there were changes to the asset database.
- Reverted the visual styling of various graph elements to their previous correct states.
- Previews now repaint correctly when Unity does not have focus.
- Code generation now works correctly for exposed Vector1 shader properties where the decimal separator is not a dot.
- The `Rotate About Axis` node's Modes now use the correct function versions.
- Shader Graph now preserves grouping when you convert nodes between property and inline.
- The `Flip` node now greys out labels for inactive controls.
- The `Boolean` property type now uses the `ToggleUI` property attribute, so as to not generate keywords.
- The `Normal Unpack` node no longer generates errors in Object space.
- The `Split` node now uses values from its default Port input fields.
- The `Channel Mask` node now allows multiple node instances, and no longer generates any errors.
- Serialized the Alpha control value on the `Flip` node.
- The `Is Infinite` and `Is NaN` nodes now use `Vector 1` input ports, but the output remains the same.
- You can no longer convert a node inside a `Sub Graph` into a `Sub Graph`, which previously caused errors.
- The `Transformation Matrix` node's Inverse Projection and Inverse View Projection modes no longer produce errors.
- The term `Shader Graph` is now captilized correctly in the Save Graph prompt. 

## [5.2.0] - 2018-11-27
### Added
- Shader Graph now has __Group Node__, where you can group together several nodes. You can use this to keep your Graphs organized and nice.

### Fixed
- The expanded state of blackboard properties are now remembered during a Unity session.

## [5.1.0] - 2018-11-19
### Added
- You can now show and hide the Main Preview and the Blackboard from the toolbar.

### Changed
- The Shader Graph package is no longer in preview.
- Moved `NormalBlendRNM` node to a dropdown option on `Normal Blend` node.
- `Sample Cubemap` node now has a `SamplerState` slot.
- New Sub Graph assets now default to the "Sub Graphs" path in the Create Node menu.
- New Shader Graph assets now default to the "Shader Graphs" path in the Shader menu.
- The `Light Probe` node is now a `Baked GI` node. When you use LWRP with lightmaps, this node now returns the correct lightmap data. This node is supported in HDRP.
- `Reflection Probe` nodes now only work with LWRP. This solves compilation errors in HDRP.
- `Ambient` nodes now only work with LWRP. This solves compilation errors in HDRP.
- `Fog` nodes now only work with LWRP. This solves compilation errors in HDRP.
- In HDRP, the `Position` port for the `Object` node now returns the absolute world position.
- The `Baked GI`, `Reflection Probe`, and `Ambient` nodes are now in the `Input/Lighting` category.
- The master node no longer has its own preview, because it was redundant. You can see the results for the master node in the Main Preview.

### Fixed
- Shadow projection is now correct when using the `Unlit` master node with HD Render Pipeline.
- Removed all direct references to matrices
- `Matrix Construction` nodes with different `Mode` values now evaluate correctly.
- `Is Front Face` node now works correctly when connected to `Alpha` and `AlphaThreshold` slots on the `PBR` master node.
- Corrected some instances of incorrect port dimensions on several nodes.
- `Scene Depth` and `Scene Color` nodes now work in single pass stereo in Lightweight Render Pipeline.
- `Channel Mask` node controls are now aligned correctly.
- In Lightweight Render Pipeline, Pre-multiply surface type now matches the Lit shader. 
- Non-exposed properties in the blackboard no longer have a green dot next to them.
- Default reference name for shader properties are now serialized. You cannot change them after initial creation.
- When you save Shader Graph and Sub Graph files, they're now automatically checked out on version control.
- Shader Graph no longer throws an exception when you double-click a folder in the Project window.
- Gradient Node no longer throws an error when you undo a deletion.

## [5.0.0-preview] - 2018-09-28

## [4.0.0-preview] - 2018-09-28
### Added
- Shader Graph now supports the High Definition Render Pipeline with both PBR and Unlit Master nodes. Shaders built with Shader Graph work with both the Lightweight and HD render pipelines.
- You can now modify vertex position via the Position slot on the PBR and Unlit Master nodes. By default, the input to this node is object space position. Custom inputs to this slot should specify the absolute local position of a given vertex. Certain nodes (such as Procedural Shapes) are not viable in the vertex shader. Such nodes are incompatible with this slot.
- You can now edit the Reference name for a property. To do so, select the property and type a new name next to Reference. If you want to reset to the default name, right-click Reference, and select Reset reference.
- In the expanded property window, you can now toggle whether the property is exposed.
- You can now change the path of Shader Graphs and Sub Graphs. When you change the path of a Shader Graph, this modifies the location it has in the shader selection list. When you change the path of Sub Graph, it will have a different location in the node creation menu.
- Added `Is Front Face` node. With this node, you can change graph output depending on the face sign of a given fragment. If the current fragment is part of a front face, the node returns true. For a back face, the node returns false. Note: This functionality requires that you have enabled **two sided** on the Master node.
- Gradient functionality is now available via two new nodes: Sample Gradient and Gradient Asset. The Sample Gradient node samples a gradient given a Time parameter. You can define this gradient on the Gradient slot control view. The Gradient Asset node defines a gradient that can be sampled by multiple Sample Gradient nodes using different Time parameters.
- Math nodes now have a Waves category. The category has four different nodes: Triangle wave, Sawtooth wave, Square wave, and Noise Sine wave. The Triangle, Sawtooth, and Square wave nodes output a waveform with a range of -1 to 1 over a period of 1. The Noise Sine wave outputs a standard Sine wave with a range of -1 to 1 over a period of 2 * pi. For variance, random noise is added to the amplitude of the Sine wave, within a determined range.
- Added `Sphere Mask` node for which you can indicate the starting coordinate and center point. The sphere mask uses these with the **Radius** and **Hardness** parameters. Sphere mask functionality works in both 2D and 3D spaces, and is based on the vector coordinates in the **Coords and Center** input.
- Added support for Texture 3D and Texture 2D Array via two new property types and four new nodes.
- A new node `Texture 2D LOD` has been added for LOD functionality on a Texture 2D Sample. Sample Texture 2D LOD uses the exact same input and output slots as Sample Texture 2D, but also includes an input for level of detail adjustments via a Vector1 slot.
- Added `Texel Size` node, which allows you to get the special texture properties of a Texture 2D Asset via the `{texturename}_TexelSize` variable. Based on input from the Texture 2D Asset, the node outputs the width and height of the texel size in Vector1 format.
- Added `Rotate About Axis` node. This allows you to rotate a 3D vector space around an axis. For the rotation, you can specify an amount of degrees or a radian value.
- Unpacking normal maps in object space.
- Unpacking derivative maps option on sample texture nodes.
- Added Uint type for instancing support.
- Added HDR option for color material slots.
- Added definitions used by new HD Lit Master node.
- Added a popup control for a string list.
- Added conversion type (position/direction) to TransformNode.
- In your preview for nodes that are not master nodes, pixels now display as pink if they are not finite.

### Changed
- The settings for master nodes now live in a small window that you can toggle on and off. Here, you can change various rendering settings for your shader.
- There are two Normal Derive Nodes: `Normal From Height` and `Normal Reconstruct Z`.
  `Normal From Height` uses Vector1 input to derive a normal map.
  `Normal Reconstruct Z` uses the X and Y components in Vector2 input to derive the proper Z value for a normal map.
- The Texture type default input now accepts render textures.
- HD PBR subshader no longer duplicates surface description code into vertex shader.
- If the current render pipeline is not compatible, master nodes now display an error badge.
- The preview shader now only considers the current render pipeline. Because of this there is less code to compile, so the preview shader compiles faster.
- When you rename a shader graph or sub shader graph locally on your disk, the title of the Shader Graph window, black board, and preview also updates.
- Removed legacy matrices from Transfomation Matrix node.
- Texture 2D Array and Texture 3D nodes can no longer be used in the vertex shader.
- `Normal Create` node has been renamed to `Normal From Texture`.
- When you close the Shader Graph after you have modified a file, the prompt about saving your changes now shows the file name as well.
- `Blend` node now supports Overwrite mode.
- `Simple Noise` node no longer has a loop.
- The `Polygon` node now calculates radius based on apothem.
- `Normal Strength` node now calculates Z value more accurately.
- You can now connect Sub Graphs to vertex shader slots. If a node in the Sub Graph specifies a shader stage, that specific Sub Graph node is locked to that stage. When an instance of a Sub Graph node is connected to a slot that specifies a shader stage, all slots on that instance are locked to the stage.
- Separated material options and tags.
- Master node settings are now recreated when a topological modification occurs.

### Fixed
- Vector 1 nodes now evaluate correctly. ([#334](https://github.com/Unity-Technologies/ShaderGraph/issues/334) and [#337](https://github.com/Unity-Technologies/ShaderGraph/issues/337))
- Properties can now be copied and pasted.
- Pasting a property node into another graph will now convert it to a concrete node. ([#300](https://github.com/Unity-Technologies/ShaderGraph/issues/300) and [#307](https://github.com/Unity-Technologies/ShaderGraph/pull/307))
- Nodes that are copied from one graph to another now spawn in the center of the current view. ([#333](https://github.com/Unity-Technologies/ShaderGraph/issues/333))
- When you edit sub graph paths, the search window no longer yields a null reference exception.
- The blackboard is now within view when deserialized.
- Your system locale can no longer cause incorrect commands due to full stops being converted to commas.
- Deserialization of subgraphs now works correctly.
- Sub graphs are now suffixed with (sub), so you can tell them apart from other nodes.
- Boolean and Texture type properties now function correctly in sub-graphs.
- The preview of a node does not obstruct the selection outliner anymore.
- The Dielectric Specular node no longer resets its control values.
- You can now copy, paste, and duplicate sub-graph nodes with vector type input ports.
- The Lightweight PBR subshader now normalizes normal, tangent, and view direction correctly.
- Shader graphs using alpha clip now generate correct depth and shadow passes.
- `Normal Create` node has been renamed to `Normal From Texture`.
- The preview of nodes now updates correctly.
- Your system locale can no longer cause incorrect commands due to full stops being converted to commas.
- `Show Generated Code` no longer throws an "Argument cannot be null" error.
- Sub Graphs now use the correct generation mode when they generate preview shaders.
- The `CodeFunctionNode` API now generates correct function headers when you use `DynamicMatrix` type slots.
- Texture type input slots now set correct default values for 'Normal' texture type.
- SpaceMaterialSlot now reads correct slot.
- Slider node control now functions correctly.
- Shader Graphs no longer display an error message intended for Sub Graphs when you delete properties.
- The Shader Graph and Sub Shader Graph file extensions are no longer case-sensitive.
- The dynamic value slot type now uses the correct decimal separator during HLSL generation.
- Fixed an issue where Show Generated Code could fail when external editor was not set.
- In the High Definition Render Pipeline, Shader Graph now supports 4-channel UVs.
- The Lightweight PBR subshader now generates the correct meta pass.
- Both PBR subshaders can now generate indirect light from emission.
- Shader graphs now support the SRP batcher.
- Fixed an issue where floatfield would be parsed according to OS locale settings with .NET 4.6<|MERGE_RESOLUTION|>--- conflicted
+++ resolved
@@ -7,12 +7,8 @@
 ## [6.10.0] - 2019-XX-XX
 ### Fixed
 - You can no longer directly connect slots with invalid types. When the graph detects that situation, it now doesn't break and gives an error instead.
-<<<<<<< HEAD
-- Hide the transparent depth pre/post pass option when the alpha clip is disabled.
-=======
 - Fixed an error that previously occurred when you used `Sampler State` input ports on Sub Graphs.
 - Fixed various dependency tracking issues with Sub Graphs and HLSL files from Custom Function Nodes.
->>>>>>> 10f8e10b
 
 ## [6.9.0] - 2019-07-02
 
