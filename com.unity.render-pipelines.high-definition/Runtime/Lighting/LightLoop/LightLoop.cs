--- conflicted
+++ resolved
@@ -2981,10 +2981,8 @@
                 cmd.DispatchCompute(contactShadowComputeShader, kernel, numTilesX, numTilesY, hdCamera.viewCount);
             }
         }
-
-<<<<<<< HEAD
         //seongdae;vxsm
-        public void RenderVxShadows(HDCamera hdCamera, RTHandleSystem.RTHandle deferredShadowRT, RenderTargetIdentifier depthTexture, CommandBuffer cmd)
+        public void RenderVxShadows(HDCamera hdCamera, RTHandle vxShadowRT, RenderTargetIdentifier depthTexture, CommandBuffer cmd)
         {
             // if there is no need to compute vx shadows, we just quit
             if (!WillRenderVxShadows())
@@ -3016,10 +3014,7 @@
         }
         //seongdae;vxsm
 
-        public void RenderScreenSpaceShadows(HDCamera hdCamera, RTHandleSystem.RTHandle deferredShadowRT, CommandBuffer cmd)
-=======
         public void RenderScreenSpaceShadows(HDCamera hdCamera, RTHandle deferredShadowRT, CommandBuffer cmd)
->>>>>>> ae734b17
         {
             if(WillRenderScreenSpaceShadows())
             {
