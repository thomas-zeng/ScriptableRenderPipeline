--- conflicted
+++ resolved
@@ -40,43 +40,17 @@
 
         public override void GenerateNodeFunction(ShaderSnippetRegistry registry, GraphContext graphContext, GenerationMode generationMode)
         {
-<<<<<<< HEAD
-            registry.ProvideFunction("Unity_GradientNoise_Dir", precision, s => s.Append(@"
-$precision2 Unity_GradientNoise_Dir_$precision($precision2 p)
-=======
-            using(registry.ProvideSnippet("unity_gradientNoise_dir", guid, out var s))
+            using(registry.ProvideSnippet("Unity_GradientNoise_Dir", guid, out var s))
             {
                 s.Append(@"
-float2 unity_gradientNoise_dir(float2 p)
->>>>>>> b23b4ef7
+$precision2 Unity_GradientNoise_Dir_$precision($precision2 p)
 {
     // Permutation and hashing used in webgl-nosie goo.gl/pX7HtC
     p = p % 289;
     $precision x = (34 * p.x + 1) * p.x % 289 + p.y;
     x = (34 * x + 1) * x % 289;
     x = frac(x / 41) * 2 - 1;
-<<<<<<< HEAD
     return normalize($precision2(x - floor(x + 0.5), abs(x) - 0.5));
-=======
-    return normalize(float2(x - floor(x + 0.5), abs(x) - 0.5));
-}
-");
-            }
-
-            using(registry.ProvideSnippet("unity_gradientNoise", guid, out var s))
-            {
-                s.Append(@"
-float unity_gradientNoise(float2 p)
-{
-    float2 ip = floor(p);
-    float2 fp = frac(p);
-    float d00 = dot(unity_gradientNoise_dir(ip), fp);
-    float d01 = dot(unity_gradientNoise_dir(ip + float2(0, 1)), fp - float2(0, 1));
-    float d10 = dot(unity_gradientNoise_dir(ip + float2(1, 0)), fp - float2(1, 0));
-    float d11 = dot(unity_gradientNoise_dir(ip + float2(1, 1)), fp - float2(1, 1));
-    fp = fp * fp * fp * (fp * (fp * 6 - 15) + 10);
-    return lerp(lerp(d00, d01, fp.y), lerp(d10, d11, fp.y), fp.x);
->>>>>>> b23b4ef7
 }
 ");
             }
