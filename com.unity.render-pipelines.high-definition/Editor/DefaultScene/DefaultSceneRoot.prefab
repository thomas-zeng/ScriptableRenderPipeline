%YAML 1.1
%TAG !u! tag:unity3d.com,2011:
--- !u!1 &1727821257471780564
GameObject:
  m_ObjectHideFlags: 0
  m_CorrespondingSourceObject: {fileID: 0}
  m_PrefabInstance: {fileID: 0}
  m_PrefabAsset: {fileID: 0}
  serializedVersion: 6
  m_Component:
  - component: {fileID: 78747437022727650}
  - component: {fileID: 3939057304150759544}
  m_Layer: 0
  m_Name: Sky and Fog Volume
  m_TagString: Untagged
  m_Icon: {fileID: 0}
  m_NavMeshLayer: 0
  m_StaticEditorFlags: 0
  m_IsActive: 1
--- !u!4 &78747437022727650
Transform:
  m_ObjectHideFlags: 0
  m_CorrespondingSourceObject: {fileID: 0}
  m_PrefabInstance: {fileID: 0}
  m_PrefabAsset: {fileID: 0}
  m_GameObject: {fileID: 1727821257471780564}
  m_LocalRotation: {x: -0, y: -0, z: -0, w: 1}
  m_LocalPosition: {x: -1.4211643, y: -3.172676, z: 9.714802}
  m_LocalScale: {x: 1, y: 1, z: 1}
  m_Children: []
  m_Father: {fileID: 4264326293830219037}
  m_RootOrder: 2
  m_LocalEulerAnglesHint: {x: 0, y: 0, z: 0}
--- !u!114 &3939057304150759544
MonoBehaviour:
  m_ObjectHideFlags: 0
  m_CorrespondingSourceObject: {fileID: 0}
  m_PrefabInstance: {fileID: 0}
  m_PrefabAsset: {fileID: 0}
  m_GameObject: {fileID: 1727821257471780564}
  m_Enabled: 1
  m_EditorHideFlags: 0
  m_Script: {fileID: 11500000, guid: 172515602e62fb746b5d573b38a5fe58, type: 3}
  m_Name: 
  m_EditorClassIdentifier: 
  isGlobal: 1
  priority: 0
  blendDistance: 0
  weight: 1
  sharedProfile: {fileID: 11400000, guid: a817123acc6c86946bd0d80b00908e31, type: 2}
--- !u!1 &2131112742624884157
GameObject:
  m_ObjectHideFlags: 0
  m_CorrespondingSourceObject: {fileID: 0}
  m_PrefabInstance: {fileID: 0}
  m_PrefabAsset: {fileID: 0}
  serializedVersion: 6
  m_Component:
  - component: {fileID: 6534824466647122371}
  - component: {fileID: 4089861365231966854}
  - component: {fileID: 5131575625094108011}
  m_Layer: 0
  m_Name: Directional Light
  m_TagString: Untagged
  m_Icon: {fileID: 0}
  m_NavMeshLayer: 0
  m_StaticEditorFlags: 0
  m_IsActive: 1
--- !u!4 &6534824466647122371
Transform:
  m_ObjectHideFlags: 0
  m_CorrespondingSourceObject: {fileID: 0}
  m_PrefabInstance: {fileID: 0}
  m_PrefabAsset: {fileID: 0}
  m_GameObject: {fileID: 2131112742624884157}
  m_LocalRotation: {x: 0.40821788, y: -0.23456968, z: 0.10938163, w: 0.8754261}
  m_LocalPosition: {x: 2.4961035, y: -0.09313488, z: 3.8995318}
  m_LocalScale: {x: 1, y: 1, z: 1}
  m_Children: []
  m_Father: {fileID: 4264326293830219037}
  m_RootOrder: 1
  m_LocalEulerAnglesHint: {x: 50, y: -30, z: 0}
--- !u!108 &4089861365231966854
Light:
  m_ObjectHideFlags: 0
  m_CorrespondingSourceObject: {fileID: 0}
  m_PrefabInstance: {fileID: 0}
  m_PrefabAsset: {fileID: 0}
  m_GameObject: {fileID: 2131112742624884157}
  m_Enabled: 1
  serializedVersion: 10
  m_Type: 1
  m_Shape: 0
  m_Color: {r: 1, g: 1, b: 1, a: 1}
  m_Intensity: 10000
  m_Range: 10
  m_SpotAngle: 30
  m_InnerSpotAngle: 21.80208
  m_CookieSize: 10
  m_Shadows:
    m_Type: 2
    m_Resolution: -1
    m_CustomResolution: -1
    m_Strength: 1
    m_Bias: 0.05
    m_NormalBias: 0.4
    m_NearPlane: 0.2
    m_CullingMatrixOverride:
      e00: 1
      e01: 0
      e02: 0
      e03: 0
      e10: 0
      e11: 1
      e12: 0
      e13: 0
      e20: 0
      e21: 0
      e22: 1
      e23: 0
      e30: 0
      e31: 0
      e32: 0
      e33: 1
    m_UseCullingMatrixOverride: 0
  m_Cookie: {fileID: 0}
  m_DrawHalo: 0
  m_Flare: {fileID: 0}
  m_RenderMode: 0
  m_CullingMask:
    serializedVersion: 2
    m_Bits: 4294967295
  m_RenderingLayerMask: 1
  m_Lightmapping: 4
  m_LightShadowCasterMode: 2
  m_AreaSize: {x: 1, y: 1}
  m_BounceIntensity: 1
  m_ColorTemperature: 5500
  m_UseColorTemperature: 1
  m_BoundingSphereOverride: {x: 0, y: 0, z: 0, w: 0}
  m_UseBoundingSphereOverride: 0
  m_ShadowRadius: 0
  m_ShadowAngle: 0
--- !u!114 &5131575625094108011
MonoBehaviour:
  m_ObjectHideFlags: 0
  m_CorrespondingSourceObject: {fileID: 0}
  m_PrefabInstance: {fileID: 0}
  m_PrefabAsset: {fileID: 0}
  m_GameObject: {fileID: 2131112742624884157}
  m_Enabled: 1
  m_EditorHideFlags: 0
  m_Script: {fileID: 11500000, guid: 7a68c43fe1f2a47cfa234b5eeaa98012, type: 3}
  m_Name: 
  m_EditorClassIdentifier: 
  m_Version: 5
  directionalIntensity: 3.1415927
  punctualIntensity: 600
  areaIntensity: 200
  lightLayers: 1
  m_Intensity: 10000
  m_EnableSpotReflector: 0
  m_LuxAtDistance: 1
  m_InnerSpotPercent: 0
  m_LightDimmer: 1
  m_VolumetricDimmer: 1
  m_LightUnit: 2
  m_FadeDistance: 10000
  m_AffectDiffuse: 1
  m_AffectSpecular: 1
  m_NonLightmappedOnly: 0
  m_LightTypeExtent: 0
  m_SpotLightShape: 0
  m_ShapeWidth: 0.5
  m_ShapeHeight: 0.5
  m_AspectRatio: 1
  m_ShapeRadius: 0
  m_UseCustomSpotLightShadowCone: 0
  m_CustomSpotLightShadowCone: 30
  m_MaxSmoothness: 0.99
  m_ApplyRangeAttenuation: 1
  m_DisplayAreaLightEmissiveMesh: 0
  m_AreaLightCookie: {fileID: 0}
  m_AreaLightShadowCone: 120
  m_UseScreenSpaceShadows: 0
  m_InteractsWithSky: 1
  m_UseRayTracedShadows: 0
  m_NumRayTracingSamples: 4
  m_FilterTracedShadow: 1
  m_FilterSizeTraced: 16
  m_SunLightConeAngle: 0.5
  m_EvsmExponent: 15
  m_EvsmLightLeakBias: 0
  m_EvsmVarianceBias: 0.00001
  m_EvsmBlurPasses: 0
  m_LightlayersMask: 1
  m_LinkShadowLayers: 1
  m_ShadowNearPlane: 0.1
  m_ShadowSoftness: 0.5
  m_BlockerSampleCount: 24
  m_FilterSampleCount: 16
  m_MinFilterSize: 0.00001
  m_KernelSize: 5
  m_LightAngle: 1
  m_MaxDepthBias: 0.001
  m_ShadowResolutionTier: 1
  m_UseShadowQualitySettings: 0
  m_CustomShadowResolution: 512
  m_ShadowDimmer: 1
  m_VolumetricShadowDimmer: 1
  m_ShadowFadeDistance: 10000
  m_ContactShadows: 0
  m_ShadowTint: {r: 0, g: 0, b: 0, a: 1}
  m_NormalBias: 0.75
  m_ConstantBias: 0.15
  m_ShadowUpdateMode: 0
  m_ShadowCascadeRatios:
  - 0.05
  - 0.2
  - 0.3
  m_ShadowCascadeBorders:
  - 0.2
  - 0.2
  - 0.2
  - 0.2
  m_ShadowAlgorithm: 0
  m_ShadowVariant: 0
  m_ShadowPrecision: 0
  useOldInspector: 0
  useVolumetric: 1
  featuresFoldout: 1
  showAdditionalSettings: 0
--- !u!1 &4385301687372491650
GameObject:
  m_ObjectHideFlags: 0
  m_CorrespondingSourceObject: {fileID: 0}
  m_PrefabInstance: {fileID: 0}
  m_PrefabAsset: {fileID: 0}
  serializedVersion: 6
  m_Component:
  - component: {fileID: 1779374894981780732}
  - component: {fileID: 8708978604625570628}
  m_Layer: 0
  m_Name: Scene PostProcess
  m_TagString: Untagged
  m_Icon: {fileID: 0}
  m_NavMeshLayer: 0
  m_StaticEditorFlags: 0
  m_IsActive: 1
--- !u!4 &1779374894981780732
Transform:
  m_ObjectHideFlags: 0
  m_CorrespondingSourceObject: {fileID: 0}
  m_PrefabInstance: {fileID: 0}
  m_PrefabAsset: {fileID: 0}
  m_GameObject: {fileID: 4385301687372491650}
  m_LocalRotation: {x: -0, y: -0, z: -0, w: 1}
  m_LocalPosition: {x: -1.4158418, y: 7.2329626, z: 6.6463027}
  m_LocalScale: {x: 1, y: 1, z: 1}
  m_Children: []
  m_Father: {fileID: 4264326293830219037}
  m_RootOrder: 3
  m_LocalEulerAnglesHint: {x: 0, y: 0, z: 0}
--- !u!114 &8708978604625570628
MonoBehaviour:
  m_ObjectHideFlags: 0
  m_CorrespondingSourceObject: {fileID: 0}
  m_PrefabInstance: {fileID: 0}
  m_PrefabAsset: {fileID: 0}
  m_GameObject: {fileID: 4385301687372491650}
  m_Enabled: 1
  m_EditorHideFlags: 0
  m_Script: {fileID: 11500000, guid: 172515602e62fb746b5d573b38a5fe58, type: 3}
  m_Name: 
  m_EditorClassIdentifier: 
  isGlobal: 1
  priority: 0
  blendDistance: 0
  weight: 1
  sharedProfile: {fileID: 11400000, guid: afc2e9b608c304f468d0c1818eba58d5, type: 2}
--- !u!1 &4613009710449648096
GameObject:
  m_ObjectHideFlags: 0
  m_CorrespondingSourceObject: {fileID: 0}
  m_PrefabInstance: {fileID: 0}
  m_PrefabAsset: {fileID: 0}
  serializedVersion: 6
  m_Component:
  - component: {fileID: 4958332782299279292}
  - component: {fileID: 4819242101474771701}
  - component: {fileID: 5890402723748121877}
  - component: {fileID: 4949957087466332343}
  m_Layer: 0
  m_Name: Main Camera
  m_TagString: MainCamera
  m_Icon: {fileID: 0}
  m_NavMeshLayer: 0
  m_StaticEditorFlags: 0
  m_IsActive: 1
--- !u!4 &4958332782299279292
Transform:
  m_ObjectHideFlags: 0
  m_CorrespondingSourceObject: {fileID: 0}
  m_PrefabInstance: {fileID: 0}
  m_PrefabAsset: {fileID: 0}
  m_GameObject: {fileID: 4613009710449648096}
  m_LocalRotation: {x: -0, y: -0, z: -0, w: 1}
  m_LocalPosition: {x: 2.4961035, y: -2.0931349, z: -6.100468}
  m_LocalScale: {x: 1, y: 1, z: 1}
  m_Children: []
  m_Father: {fileID: 4264326293830219037}
  m_RootOrder: 0
  m_LocalEulerAnglesHint: {x: 0, y: 0, z: 0}
--- !u!20 &4819242101474771701
Camera:
  m_ObjectHideFlags: 0
  m_CorrespondingSourceObject: {fileID: 0}
  m_PrefabInstance: {fileID: 0}
  m_PrefabAsset: {fileID: 0}
  m_GameObject: {fileID: 4613009710449648096}
  m_Enabled: 1
  serializedVersion: 2
  m_ClearFlags: 1
  m_BackGroundColor: {r: 0.19215687, g: 0.3019608, b: 0.4745098, a: 0}
  m_projectionMatrixMode: 1
  m_GateFitMode: 2
  m_FOVAxisMode: 0
  m_SensorSize: {x: 36, y: 24}
  m_LensShift: {x: 0, y: 0}
  m_FocalLength: 50
  m_NormalizedViewPortRect:
    serializedVersion: 2
    x: 0
    y: 0
    width: 1
    height: 1
  near clip plane: 0.3
  far clip plane: 1000
  field of view: 60
  orthographic: 0
  orthographic size: 5
  m_Depth: -1
  m_CullingMask:
    serializedVersion: 2
    m_Bits: 4294967295
  m_RenderingPath: -1
  m_TargetTexture: {fileID: 0}
  m_TargetDisplay: 0
  m_TargetEye: 3
  m_HDR: 0
  m_AllowMSAA: 0
  m_AllowDynamicResolution: 0
  m_ForceIntoRT: 0
  m_OcclusionCulling: 1
  m_StereoConvergence: 10
  m_StereoSeparation: 0.022
--- !u!81 &5890402723748121877
AudioListener:
  m_ObjectHideFlags: 0
  m_CorrespondingSourceObject: {fileID: 0}
  m_PrefabInstance: {fileID: 0}
  m_PrefabAsset: {fileID: 0}
  m_GameObject: {fileID: 4613009710449648096}
  m_Enabled: 1
--- !u!114 &4949957087466332343
MonoBehaviour:
  m_ObjectHideFlags: 0
  m_CorrespondingSourceObject: {fileID: 0}
  m_PrefabInstance: {fileID: 0}
  m_PrefabAsset: {fileID: 0}
  m_GameObject: {fileID: 4613009710449648096}
  m_Enabled: 1
  m_EditorHideFlags: 0
  m_Script: {fileID: 11500000, guid: 23c1ce4fb46143f46bc5cb5224c934f6, type: 3}
  m_Name: 
  m_EditorClassIdentifier: 
  m_Version: 6
  m_ObsoleteRenderingPath: 0
  m_ObsoleteFrameSettings:
    overrides: 0
    enableShadow: 0
    enableContactShadows: 0
    enableShadowMask: 0
    enableSSR: 0
    enableSSAO: 0
    enableSubsurfaceScattering: 0
    enableTransmission: 0
    enableAtmosphericScattering: 0
    enableVolumetrics: 0
    enableReprojectionForVolumetrics: 0
    enableLightLayers: 0
    enableExposureControl: 1
    diffuseGlobalDimmer: 0
    specularGlobalDimmer: 0
    shaderLitMode: 0
    enableDepthPrepassWithDeferredRendering: 0
    enableTransparentPrepass: 0
    enableMotionVectors: 0
    enableObjectMotionVectors: 0
    enableDecals: 0
    enableRoughRefraction: 0
    enableTransparentPostpass: 0
    enableDistortion: 0
    enablePostprocess: 0
    enableOpaqueObjects: 0
    enableTransparentObjects: 0
    enableRealtimePlanarReflection: 0
    enableMSAA: 0
    enableAsyncCompute: 0
    runLightListAsync: 0
    runSSRAsync: 0
    runSSAOAsync: 0
    runContactShadowsAsync: 0
    runVolumeVoxelizationAsync: 0
    lightLoopSettings:
      overrides: 0
      enableDeferredTileAndCluster: 0
      enableComputeLightEvaluation: 0
      enableComputeLightVariants: 0
      enableComputeMaterialVariants: 0
      enableFptlForForwardOpaque: 0
      enableBigTilePrepass: 0
      isFptlEnabled: 0
  clearColorMode: 0
  backgroundColorHDR: {r: 0.025, g: 0.07, b: 0.19, a: 0}
  clearDepth: 1
  volumeLayerMask:
    serializedVersion: 2
    m_Bits: 1
  volumeAnchorOverride: {fileID: 0}
  antialiasing: 2
  SMAAQuality: 2
  dithering: 1
  stopNaNs: 0
  physicalParameters:
    m_Iso: 200
    m_ShutterSpeed: 0.005
    m_Aperture: 16
    m_BladeCount: 5
    m_Curvature: {x: 2, y: 11}
    m_BarrelClipping: 0.25
    m_Anamorphism: 0
  flipYMode: 0
  fullscreenPassthrough: 0
  allowDynamicResolution: 0
  customRenderingSettings: 0
  invertFaceCulling: 0
  probeLayerMask:
    serializedVersion: 2
    m_Bits: 4294967295
  m_RenderingPathCustomFrameSettings:
    bitDatas:
<<<<<<< HEAD
      data1: 69284256022301
      data2: 4539628424389459968
=======
      data1: 69456055238429
      data2: 4539628424657829888
    lodBias: 1
    lodBiasMode: 0
    maximumLODLevel: 0
    maximumLODLevelMode: 0
>>>>>>> 7dc59e51
  renderingPathCustomFrameSettingsOverrideMask:
    mask:
      data1: 0
      data2: 0
  defaultFrameSettings: 0
<<<<<<< HEAD
  m_Version: 0
  m_ObsoleteRenderingPath: 0
  m_ObsoleteFrameSettings:
    overrides: 0
    enableShadow: 1
    enableContactShadows: 1
    enableShadowMask: 1
    enableSSR: 0
    enableSSAO: 1
    enableSubsurfaceScattering: 1
    enableTransmission: 1
    enableAtmosphericScattering: 1
    enableVolumetrics: 1
    enableReprojectionForVolumetrics: 1
    enableLightLayers: 1
    enableExposureControl: 1
    diffuseGlobalDimmer: 1
    specularGlobalDimmer: 1
    shaderLitMode: 1
    enableDepthPrepassWithDeferredRendering: 0
    enableTransparentPrepass: 1
    enableMotionVectors: 1
    enableObjectMotionVectors: 1
    enableDecals: 1
    enableRoughRefraction: 1
    enableTransparentPostpass: 1
    enableDistortion: 1
    enablePostprocess: 1
    enableOpaqueObjects: 1
    enableTransparentObjects: 1
    enableRealtimePlanarReflection: 1
    enableMSAA: 0
    enableAsyncCompute: 1
    runLightListAsync: 1
    runSSRAsync: 1
    runSSAOAsync: 1
    runContactShadowsAsync: 1
    runVolumeVoxelizationAsync: 1
    lightLoopSettings:
      overrides: 0
      enableDeferredTileAndCluster: 1
      enableComputeLightEvaluation: 1
      enableComputeLightVariants: 1
      enableComputeMaterialVariants: 1
      enableFptlForForwardOpaque: 1
      enableBigTilePrepass: 1
      isFptlEnabled: 1
--- !u!1 &4443443444635452229
GameObject:
  m_ObjectHideFlags: 0
  m_CorrespondingSourceObject: {fileID: 0}
  m_PrefabInstance: {fileID: 0}
  m_PrefabAsset: {fileID: 0}
  serializedVersion: 6
  m_Component:
  - component: {fileID: 4443443444635452233}
  - component: {fileID: 4443443444635452232}
  - component: {fileID: 4443443444635452231}
  - component: {fileID: 4443443444635452230}
  m_Layer: 0
  m_Name: Directional Light
  m_TagString: Untagged
  m_Icon: {fileID: 0}
  m_NavMeshLayer: 0
  m_StaticEditorFlags: 0
  m_IsActive: 1
--- !u!4 &4443443444635452233
Transform:
  m_ObjectHideFlags: 0
  m_CorrespondingSourceObject: {fileID: 0}
  m_PrefabInstance: {fileID: 0}
  m_PrefabAsset: {fileID: 0}
  m_GameObject: {fileID: 4443443444635452229}
  m_LocalRotation: {x: 0.40821788, y: -0.23456968, z: 0.10938163, w: 0.8754261}
  m_LocalPosition: {x: 3.9172678, y: 3.0795412, z: -5.8152695}
  m_LocalScale: {x: 1, y: 1, z: 1}
  m_Children: []
  m_Father: {fileID: 3315116841127423570}
  m_RootOrder: 1
  m_LocalEulerAnglesHint: {x: 50, y: -30, z: 0}
--- !u!108 &4443443444635452232
Light:
  m_ObjectHideFlags: 0
  m_CorrespondingSourceObject: {fileID: 0}
  m_PrefabInstance: {fileID: 0}
  m_PrefabAsset: {fileID: 0}
  m_GameObject: {fileID: 4443443444635452229}
  m_Enabled: 1
  serializedVersion: 9
  m_Type: 1
  m_Color: {r: 1, g: 0.95686275, b: 0.8392157, a: 1}
  m_Intensity: 100000
  m_Range: 10
  m_SpotAngle: 30
  m_InnerSpotAngle: 21.80208
  m_CookieSize: 10
  m_Shadows:
    m_Type: 2
    m_Resolution: -1
    m_CustomResolution: -1
    m_Strength: 1
    m_Bias: 0.05
    m_NormalBias: 0.4
    m_NearPlane: 0.2
    m_CullingMatrixOverride:
      e00: 1
      e01: 0
      e02: 0
      e03: 0
      e10: 0
      e11: 1
      e12: 0
      e13: 0
      e20: 0
      e21: 0
      e22: 1
      e23: 0
      e30: 0
      e31: 0
      e32: 0
      e33: 1
    m_UseCullingMatrixOverride: 0
  m_Cookie: {fileID: 0}
  m_DrawHalo: 0
  m_Flare: {fileID: 0}
  m_RenderMode: 0
  m_CullingMask:
    serializedVersion: 2
    m_Bits: 4294967295
  m_RenderingLayerMask: 1
  m_Lightmapping: 4
  m_LightShadowCasterMode: 2
  m_AreaSize: {x: 1, y: 1}
  m_BounceIntensity: 1
  m_ColorTemperature: 6570
  m_UseColorTemperature: 0
  m_BoundingSphereOverride: {x: 0, y: 0, z: 0, w: 0}
  m_UseBoundingSphereOverride: 0
  m_ShadowRadius: 0
  m_ShadowAngle: 0
--- !u!114 &4443443444635452231
MonoBehaviour:
  m_ObjectHideFlags: 0
  m_CorrespondingSourceObject: {fileID: 0}
  m_PrefabInstance: {fileID: 0}
  m_PrefabAsset: {fileID: 0}
  m_GameObject: {fileID: 4443443444635452229}
  m_Enabled: 1
  m_EditorHideFlags: 0
  m_Script: {fileID: 11500000, guid: 7a68c43fe1f2a47cfa234b5eeaa98012, type: 3}
  m_Name: 
  m_EditorClassIdentifier: 
  version: 3
  m_Version: 3
  directionalIntensity: 3.1415927
  punctualIntensity: 600
  areaIntensity: 200
  enableSpotReflector: 0
  luxAtDistance: 1
  m_InnerSpotPercent: 0
  lightDimmer: 1
  m_VolumetricDimmer: 1
  lightUnit: 2
  sunDiskSize: 1
  sunHaloSize: 0.1
  fadeDistance: 10000
  affectDiffuse: 1
  affectSpecular: 1
  nonLightmappedOnly: 0
  lightTypeExtent: 0
  m_SpotLightShape: 0
  shapeWidth: 0.5
  shapeHeight: 0.5
  aspectRatio: 1
  shapeRadius: 0
  maxSmoothness: 0.99
  applyRangeAttenuation: 1
  useOldInspector: 0
  useVolumetric: 1
  featuresFoldout: 1
  showAdditionalSettings: 0
  displayLightIntensity: 100000
  displayAreaLightEmissiveMesh: 0
  areaLightCookie: {fileID: 0}
  areaLightShadowCone: 120
  evsmExponent: 15
  evsmLightLeakBias: 0
  evsmVarianceBias: 0.00001
  evsmBlurPasses: 0
  lightLayers: 1
  shadowNearPlane: 0.1
  shadowSoftness: 0.5
  blockerSampleCount: 24
  filterSampleCount: 16
  minFilterSize: 0.00001
  kernelSize: 5
  lightAngle: 1
  maxDepthBias: 0.001
--- !u!114 &4443443444635452230
MonoBehaviour:
  m_ObjectHideFlags: 0
  m_CorrespondingSourceObject: {fileID: 0}
  m_PrefabInstance: {fileID: 0}
  m_PrefabAsset: {fileID: 0}
  m_GameObject: {fileID: 4443443444635452229}
  m_Enabled: 1
  m_EditorHideFlags: 0
  m_Script: {fileID: 11500000, guid: c6c2871f720b2af4e9210febdac74517, type: 3}
  m_Name: 
  m_EditorClassIdentifier: 
  m_Version: 1
  shadowResolution: 512
  shadowDimmer: 1
  volumetricShadowDimmer: 1
  shadowFadeDistance: 10000
  contactShadows: 0
  viewBiasMin: 0.2
  viewBiasMax: 100
  viewBiasScale: 1
  normalBiasMin: 0.5
  normalBiasMax: 0.5
  normalBiasScale: 1
  sampleBiasScale: 0
  edgeLeakFixup: 0
  edgeToleranceNormal: 1
  edgeTolerance: 1
  shadowCascadeCount: 4
  shadowCascadeRatios:
  - 0.05
  - 0.2
  - 0.3
  shadowCascadeBorders:
  - 0.2
  - 0.2
  - 0.2
  - 0.2
  shadowAlgorithm: 0
  shadowVariant: 0
  shadowPrecision: 0
  shadowData:
    format: 0
    data: 
  shadowDatas: []
--- !u!1 &4443443445433651013
=======
--- !u!1 &4893056312182120781
>>>>>>> 7dc59e51
GameObject:
  m_ObjectHideFlags: 0
  m_CorrespondingSourceObject: {fileID: 0}
  m_PrefabInstance: {fileID: 0}
  m_PrefabAsset: {fileID: 0}
  serializedVersion: 6
  m_Component:
  - component: {fileID: 4264326293830219037}
  m_Layer: 0
  m_Name: DefaultSceneRoot
  m_TagString: Untagged
  m_Icon: {fileID: 0}
  m_NavMeshLayer: 0
  m_StaticEditorFlags: 0
  m_IsActive: 1
--- !u!4 &4264326293830219037
Transform:
  m_ObjectHideFlags: 0
  m_CorrespondingSourceObject: {fileID: 0}
  m_PrefabInstance: {fileID: 0}
  m_PrefabAsset: {fileID: 0}
  m_GameObject: {fileID: 4893056312182120781}
  m_LocalRotation: {x: 0, y: 0, z: 0, w: 1}
  m_LocalPosition: {x: -2.4961035, y: 3.0931349, z: -3.8995318}
  m_LocalScale: {x: 1, y: 1, z: 1}
<<<<<<< HEAD
  m_Children: []
  m_Father: {fileID: 3315116841127423570}
  m_RootOrder: 2
  m_LocalEulerAnglesHint: {x: 0, y: 0, z: 0}
--- !u!114 &4443443445433651014
MonoBehaviour:
  m_ObjectHideFlags: 0
  m_CorrespondingSourceObject: {fileID: 0}
  m_PrefabInstance: {fileID: 0}
  m_PrefabAsset: {fileID: 0}
  m_GameObject: {fileID: 4443443445433651013}
  m_Enabled: 1
  m_EditorHideFlags: 0
  m_Script: {fileID: 11500000, guid: 172515602e62fb746b5d573b38a5fe58, type: 3}
  m_Name: 
  m_EditorClassIdentifier: 
  isGlobal: 1
  priority: -1
  blendDistance: 0
  weight: 1
  sharedProfile: {fileID: 11400000, guid: cf1b32335766f2e40a3d01fb915d6960, type: 2}
=======
  m_Children:
  - {fileID: 4958332782299279292}
  - {fileID: 6534824466647122371}
  - {fileID: 78747437022727650}
  - {fileID: 1779374894981780732}
  m_Father: {fileID: 0}
  m_RootOrder: 0
  m_LocalEulerAnglesHint: {x: 0, y: 0, z: 0}
>>>>>>> 7dc59e51
<|MERGE_RESOLUTION|>--- conflicted
+++ resolved
@@ -41,8 +41,8 @@
   m_Enabled: 1
   m_EditorHideFlags: 0
   m_Script: {fileID: 11500000, guid: 172515602e62fb746b5d573b38a5fe58, type: 3}
-  m_Name: 
-  m_EditorClassIdentifier: 
+  m_Name:
+  m_EditorClassIdentifier:
   isGlobal: 1
   priority: 0
   blendDistance: 0
@@ -151,8 +151,8 @@
   m_Enabled: 1
   m_EditorHideFlags: 0
   m_Script: {fileID: 11500000, guid: 7a68c43fe1f2a47cfa234b5eeaa98012, type: 3}
-  m_Name: 
-  m_EditorClassIdentifier: 
+  m_Name:
+  m_EditorClassIdentifier:
   m_Version: 5
   directionalIntensity: 3.1415927
   punctualIntensity: 600
@@ -271,8 +271,8 @@
   m_Enabled: 1
   m_EditorHideFlags: 0
   m_Script: {fileID: 11500000, guid: 172515602e62fb746b5d573b38a5fe58, type: 3}
-  m_Name: 
-  m_EditorClassIdentifier: 
+  m_Name:
+  m_EditorClassIdentifier:
   isGlobal: 1
   priority: 0
   blendDistance: 0
@@ -372,8 +372,8 @@
   m_Enabled: 1
   m_EditorHideFlags: 0
   m_Script: {fileID: 11500000, guid: 23c1ce4fb46143f46bc5cb5224c934f6, type: 3}
-  m_Name: 
-  m_EditorClassIdentifier: 
+  m_Name:
+  m_EditorClassIdentifier:
   m_Version: 6
   m_ObsoleteRenderingPath: 0
   m_ObsoleteFrameSettings:
@@ -450,270 +450,18 @@
     m_Bits: 4294967295
   m_RenderingPathCustomFrameSettings:
     bitDatas:
-<<<<<<< HEAD
-      data1: 69284256022301
-      data2: 4539628424389459968
-=======
       data1: 69456055238429
       data2: 4539628424657829888
     lodBias: 1
     lodBiasMode: 0
     maximumLODLevel: 0
     maximumLODLevelMode: 0
->>>>>>> 7dc59e51
   renderingPathCustomFrameSettingsOverrideMask:
     mask:
       data1: 0
       data2: 0
   defaultFrameSettings: 0
-<<<<<<< HEAD
-  m_Version: 0
-  m_ObsoleteRenderingPath: 0
-  m_ObsoleteFrameSettings:
-    overrides: 0
-    enableShadow: 1
-    enableContactShadows: 1
-    enableShadowMask: 1
-    enableSSR: 0
-    enableSSAO: 1
-    enableSubsurfaceScattering: 1
-    enableTransmission: 1
-    enableAtmosphericScattering: 1
-    enableVolumetrics: 1
-    enableReprojectionForVolumetrics: 1
-    enableLightLayers: 1
-    enableExposureControl: 1
-    diffuseGlobalDimmer: 1
-    specularGlobalDimmer: 1
-    shaderLitMode: 1
-    enableDepthPrepassWithDeferredRendering: 0
-    enableTransparentPrepass: 1
-    enableMotionVectors: 1
-    enableObjectMotionVectors: 1
-    enableDecals: 1
-    enableRoughRefraction: 1
-    enableTransparentPostpass: 1
-    enableDistortion: 1
-    enablePostprocess: 1
-    enableOpaqueObjects: 1
-    enableTransparentObjects: 1
-    enableRealtimePlanarReflection: 1
-    enableMSAA: 0
-    enableAsyncCompute: 1
-    runLightListAsync: 1
-    runSSRAsync: 1
-    runSSAOAsync: 1
-    runContactShadowsAsync: 1
-    runVolumeVoxelizationAsync: 1
-    lightLoopSettings:
-      overrides: 0
-      enableDeferredTileAndCluster: 1
-      enableComputeLightEvaluation: 1
-      enableComputeLightVariants: 1
-      enableComputeMaterialVariants: 1
-      enableFptlForForwardOpaque: 1
-      enableBigTilePrepass: 1
-      isFptlEnabled: 1
---- !u!1 &4443443444635452229
-GameObject:
-  m_ObjectHideFlags: 0
-  m_CorrespondingSourceObject: {fileID: 0}
-  m_PrefabInstance: {fileID: 0}
-  m_PrefabAsset: {fileID: 0}
-  serializedVersion: 6
-  m_Component:
-  - component: {fileID: 4443443444635452233}
-  - component: {fileID: 4443443444635452232}
-  - component: {fileID: 4443443444635452231}
-  - component: {fileID: 4443443444635452230}
-  m_Layer: 0
-  m_Name: Directional Light
-  m_TagString: Untagged
-  m_Icon: {fileID: 0}
-  m_NavMeshLayer: 0
-  m_StaticEditorFlags: 0
-  m_IsActive: 1
---- !u!4 &4443443444635452233
-Transform:
-  m_ObjectHideFlags: 0
-  m_CorrespondingSourceObject: {fileID: 0}
-  m_PrefabInstance: {fileID: 0}
-  m_PrefabAsset: {fileID: 0}
-  m_GameObject: {fileID: 4443443444635452229}
-  m_LocalRotation: {x: 0.40821788, y: -0.23456968, z: 0.10938163, w: 0.8754261}
-  m_LocalPosition: {x: 3.9172678, y: 3.0795412, z: -5.8152695}
-  m_LocalScale: {x: 1, y: 1, z: 1}
-  m_Children: []
-  m_Father: {fileID: 3315116841127423570}
-  m_RootOrder: 1
-  m_LocalEulerAnglesHint: {x: 50, y: -30, z: 0}
---- !u!108 &4443443444635452232
-Light:
-  m_ObjectHideFlags: 0
-  m_CorrespondingSourceObject: {fileID: 0}
-  m_PrefabInstance: {fileID: 0}
-  m_PrefabAsset: {fileID: 0}
-  m_GameObject: {fileID: 4443443444635452229}
-  m_Enabled: 1
-  serializedVersion: 9
-  m_Type: 1
-  m_Color: {r: 1, g: 0.95686275, b: 0.8392157, a: 1}
-  m_Intensity: 100000
-  m_Range: 10
-  m_SpotAngle: 30
-  m_InnerSpotAngle: 21.80208
-  m_CookieSize: 10
-  m_Shadows:
-    m_Type: 2
-    m_Resolution: -1
-    m_CustomResolution: -1
-    m_Strength: 1
-    m_Bias: 0.05
-    m_NormalBias: 0.4
-    m_NearPlane: 0.2
-    m_CullingMatrixOverride:
-      e00: 1
-      e01: 0
-      e02: 0
-      e03: 0
-      e10: 0
-      e11: 1
-      e12: 0
-      e13: 0
-      e20: 0
-      e21: 0
-      e22: 1
-      e23: 0
-      e30: 0
-      e31: 0
-      e32: 0
-      e33: 1
-    m_UseCullingMatrixOverride: 0
-  m_Cookie: {fileID: 0}
-  m_DrawHalo: 0
-  m_Flare: {fileID: 0}
-  m_RenderMode: 0
-  m_CullingMask:
-    serializedVersion: 2
-    m_Bits: 4294967295
-  m_RenderingLayerMask: 1
-  m_Lightmapping: 4
-  m_LightShadowCasterMode: 2
-  m_AreaSize: {x: 1, y: 1}
-  m_BounceIntensity: 1
-  m_ColorTemperature: 6570
-  m_UseColorTemperature: 0
-  m_BoundingSphereOverride: {x: 0, y: 0, z: 0, w: 0}
-  m_UseBoundingSphereOverride: 0
-  m_ShadowRadius: 0
-  m_ShadowAngle: 0
---- !u!114 &4443443444635452231
-MonoBehaviour:
-  m_ObjectHideFlags: 0
-  m_CorrespondingSourceObject: {fileID: 0}
-  m_PrefabInstance: {fileID: 0}
-  m_PrefabAsset: {fileID: 0}
-  m_GameObject: {fileID: 4443443444635452229}
-  m_Enabled: 1
-  m_EditorHideFlags: 0
-  m_Script: {fileID: 11500000, guid: 7a68c43fe1f2a47cfa234b5eeaa98012, type: 3}
-  m_Name: 
-  m_EditorClassIdentifier: 
-  version: 3
-  m_Version: 3
-  directionalIntensity: 3.1415927
-  punctualIntensity: 600
-  areaIntensity: 200
-  enableSpotReflector: 0
-  luxAtDistance: 1
-  m_InnerSpotPercent: 0
-  lightDimmer: 1
-  m_VolumetricDimmer: 1
-  lightUnit: 2
-  sunDiskSize: 1
-  sunHaloSize: 0.1
-  fadeDistance: 10000
-  affectDiffuse: 1
-  affectSpecular: 1
-  nonLightmappedOnly: 0
-  lightTypeExtent: 0
-  m_SpotLightShape: 0
-  shapeWidth: 0.5
-  shapeHeight: 0.5
-  aspectRatio: 1
-  shapeRadius: 0
-  maxSmoothness: 0.99
-  applyRangeAttenuation: 1
-  useOldInspector: 0
-  useVolumetric: 1
-  featuresFoldout: 1
-  showAdditionalSettings: 0
-  displayLightIntensity: 100000
-  displayAreaLightEmissiveMesh: 0
-  areaLightCookie: {fileID: 0}
-  areaLightShadowCone: 120
-  evsmExponent: 15
-  evsmLightLeakBias: 0
-  evsmVarianceBias: 0.00001
-  evsmBlurPasses: 0
-  lightLayers: 1
-  shadowNearPlane: 0.1
-  shadowSoftness: 0.5
-  blockerSampleCount: 24
-  filterSampleCount: 16
-  minFilterSize: 0.00001
-  kernelSize: 5
-  lightAngle: 1
-  maxDepthBias: 0.001
---- !u!114 &4443443444635452230
-MonoBehaviour:
-  m_ObjectHideFlags: 0
-  m_CorrespondingSourceObject: {fileID: 0}
-  m_PrefabInstance: {fileID: 0}
-  m_PrefabAsset: {fileID: 0}
-  m_GameObject: {fileID: 4443443444635452229}
-  m_Enabled: 1
-  m_EditorHideFlags: 0
-  m_Script: {fileID: 11500000, guid: c6c2871f720b2af4e9210febdac74517, type: 3}
-  m_Name: 
-  m_EditorClassIdentifier: 
-  m_Version: 1
-  shadowResolution: 512
-  shadowDimmer: 1
-  volumetricShadowDimmer: 1
-  shadowFadeDistance: 10000
-  contactShadows: 0
-  viewBiasMin: 0.2
-  viewBiasMax: 100
-  viewBiasScale: 1
-  normalBiasMin: 0.5
-  normalBiasMax: 0.5
-  normalBiasScale: 1
-  sampleBiasScale: 0
-  edgeLeakFixup: 0
-  edgeToleranceNormal: 1
-  edgeTolerance: 1
-  shadowCascadeCount: 4
-  shadowCascadeRatios:
-  - 0.05
-  - 0.2
-  - 0.3
-  shadowCascadeBorders:
-  - 0.2
-  - 0.2
-  - 0.2
-  - 0.2
-  shadowAlgorithm: 0
-  shadowVariant: 0
-  shadowPrecision: 0
-  shadowData:
-    format: 0
-    data: 
-  shadowDatas: []
---- !u!1 &4443443445433651013
-=======
 --- !u!1 &4893056312182120781
->>>>>>> 7dc59e51
 GameObject:
   m_ObjectHideFlags: 0
   m_CorrespondingSourceObject: {fileID: 0}
@@ -739,29 +487,6 @@
   m_LocalRotation: {x: 0, y: 0, z: 0, w: 1}
   m_LocalPosition: {x: -2.4961035, y: 3.0931349, z: -3.8995318}
   m_LocalScale: {x: 1, y: 1, z: 1}
-<<<<<<< HEAD
-  m_Children: []
-  m_Father: {fileID: 3315116841127423570}
-  m_RootOrder: 2
-  m_LocalEulerAnglesHint: {x: 0, y: 0, z: 0}
---- !u!114 &4443443445433651014
-MonoBehaviour:
-  m_ObjectHideFlags: 0
-  m_CorrespondingSourceObject: {fileID: 0}
-  m_PrefabInstance: {fileID: 0}
-  m_PrefabAsset: {fileID: 0}
-  m_GameObject: {fileID: 4443443445433651013}
-  m_Enabled: 1
-  m_EditorHideFlags: 0
-  m_Script: {fileID: 11500000, guid: 172515602e62fb746b5d573b38a5fe58, type: 3}
-  m_Name: 
-  m_EditorClassIdentifier: 
-  isGlobal: 1
-  priority: -1
-  blendDistance: 0
-  weight: 1
-  sharedProfile: {fileID: 11400000, guid: cf1b32335766f2e40a3d01fb915d6960, type: 2}
-=======
   m_Children:
   - {fileID: 4958332782299279292}
   - {fileID: 6534824466647122371}
@@ -769,5 +494,4 @@
   - {fileID: 1779374894981780732}
   m_Father: {fileID: 0}
   m_RootOrder: 0
-  m_LocalEulerAnglesHint: {x: 0, y: 0, z: 0}
->>>>>>> 7dc59e51
+  m_LocalEulerAnglesHint: {x: 0, y: 0, z: 0}