using System;
using System.Linq;
using System.Collections.Generic;
using UnityEditor.Experimental.UIElements.GraphView;
using UnityEngine;
using UnityEngine.Rendering;
using UnityEditor.Experimental.VFX;
using UnityEngine.Experimental.VFX;
using UnityEngine.Experimental.UIElements;
using UnityEngine.Experimental.UIElements.StyleEnums;
using UnityEngine.Profiling;

namespace UnityEditor.VFX.UI
{
    class SelectionSetter : Manipulator
    {
        VFXView m_View;
        public SelectionSetter(VFXView view)
        {
            m_View = view;
        }

        protected override void RegisterCallbacksOnTarget()
        {
            target.RegisterCallback<MouseUpEvent>(OnMouseUp);
        }

        protected override void UnregisterCallbacksFromTarget()
        {
            target.UnregisterCallback<MouseUpEvent>(OnMouseUp);
        }

        void OnMouseUp(MouseUpEvent evt)
        {
            Selection.activeObject = m_View.controller.model;
        }
    }


    class GroupNodeAdder
    {
    }

    class VFXNodeProvider : VFXAbstractProvider<VFXNodeProvider.Descriptor>
    {
        public class Descriptor
        {
            public object modelDescriptor;
            public string category;
            public string name;
        }

        Func<Descriptor, bool> m_Filter;
        IEnumerable<Type> m_AcceptedTypes;

        public VFXNodeProvider(Action<Descriptor, Vector2> onAddBlock, Func<Descriptor, bool> filter = null, IEnumerable<Type> acceptedTypes = null) : base(onAddBlock)
        {
            m_Filter = filter;
            m_AcceptedTypes = acceptedTypes;
        }

        protected override string GetCategory(Descriptor desc)
        {
            return desc.category;
        }

        protected override string GetName(Descriptor desc)
        {
            return desc.name;
        }

        protected override string title
        {
            get {return "Node"; }
        }

        string ComputeCategory<T>(string type, VFXModelDescriptor<T> model) where T : VFXModel
        {
            if (model.info != null && model.info.category != null)
            {
                if (m_AcceptedTypes != null && m_AcceptedTypes.Count() == 1)
                {
                    return model.info.category;
                }
                else
                {
                    return string.Format("{0}/{1}", type, model.info.category);
                }
            }
            else
            {
                return type;
            }
        }

        protected override IEnumerable<Descriptor> GetDescriptors()
        {
            var systemFiles = System.IO.Directory.GetFiles(VisualEffectAssetEditorUtility.templatePath, "*.vfx").Select(t => t.Replace("\\", "/"));
            var systemDesc = systemFiles.Select(t => new Descriptor() {modelDescriptor = t, category = "System", name = System.IO.Path.GetFileNameWithoutExtension(t)});


            var descriptorsContext = VFXLibrary.GetContexts().Select(o =>
                {
                    return new Descriptor()
                    {
                        modelDescriptor = o,
                        category = ComputeCategory("Context", o),
                        name = o.name
                    };
                }).OrderBy(o => o.category + o.name);

            var descriptorsOperator = VFXLibrary.GetOperators().Select(o =>
                {
                    return new Descriptor()
                    {
                        modelDescriptor = o,
                        category = ComputeCategory("Operator", o),
                        name = o.name
                    };
                }).OrderBy(o => o.category + o.name);

            var descriptorParameter = VFXLibrary.GetParameters().Select(o =>
                {
                    return new Descriptor()
                    {
                        modelDescriptor = o,
                        category = ComputeCategory("Parameter", o),
                        name = o.name
                    };
                }).OrderBy(o => o.category + o.name);

            IEnumerable<Descriptor> descs = Enumerable.Empty<Descriptor>();

            if (m_AcceptedTypes == null || m_AcceptedTypes.Contains(typeof(VFXContext)))
            {
                descs = descs.Concat(descriptorsContext);
            }
            if (m_AcceptedTypes == null || m_AcceptedTypes.Contains(typeof(VFXOperator)))
            {
                descs = descs.Concat(descriptorsOperator);
            }
            if (m_AcceptedTypes == null || m_AcceptedTypes.Contains(typeof(VFXParameter)))
            {
                descs = descs.Concat(descriptorParameter);
            }
            if (m_AcceptedTypes == null)
            {
                descs = descs.Concat(systemDesc);
            }
            var groupNodeDesc = new Descriptor()
            {
                modelDescriptor = new GroupNodeAdder(),
                category = "Misc",
                name = "Group Node"
            };

            descs = descs.Concat(Enumerable.Repeat(groupNodeDesc, 1));

            if (m_Filter == null)
                return descs;
            else
                return descs.Where(t => m_Filter(t));
        }
    }
    class VFXView : GraphView, IDropTarget, IControlledElement<VFXViewController>
    {
        public HashSet<VFXEditableDataAnchor> allDataAnchors = new HashSet<VFXEditableDataAnchor>();

        void OnRecompile(VFXRecompileEvent e)
        {
            foreach (var anchor in allDataAnchors)
            {
                anchor.OnRecompile(e.valueOnly);
            }
        }

        VisualElement m_NoAssetLabel;

        VFXViewController m_Controller;
        Controller IControlledElement.controller
        {
            get { return m_Controller; }
        }


        void DisconnectController()
        {
            m_Controller.UnregisterHandler(this);
            m_Controller.useCount--;

            serializeGraphElements = null;
            unserializeAndPaste = null;
            deleteSelection = null;
            nodeCreationRequest = null;

            elementAddedToGroup = null;
            elementRemovedFromGroup = null;
            groupTitleChanged = null;

            m_GeometrySet = false;

            // Remove all in view now that the controller has been disconnected.
            foreach (var element in rootGroupNodeElements.Values)
            {
                RemoveElement(element);
            }
            foreach (var element in groupNodes.Values)
            {
                RemoveElement(element);
            }

            groupNodes.Clear();
            stickyNotes.Clear();
            rootNodes.Clear();
            rootGroupNodeElements.Clear();
        }

        void ConnectController()
        {
            m_Controller.RegisterHandler(this);
            m_Controller.useCount++;

            serializeGraphElements = SerializeElements;
            unserializeAndPaste = UnserializeAndPasteElements;
            deleteSelection = Delete;
            nodeCreationRequest = OnCreateNode;

            elementAddedToGroup = ElementAddedToGroupNode;
            elementRemovedFromGroup = ElementRemovedFromGroupNode;
            groupTitleChanged = GroupNodeTitleChanged;
        }

        public VisualEffect attachedComponent
        {
            get
            {
                return m_ComponentBoard != null ? m_ComponentBoard.GetAttachedComponent() : null;
            }
        }

        public VFXViewController controller
        {
            get { return m_Controller; }
            set
            {
                if (m_Controller != value)
                {
                    if (m_Controller != null)
                    {
                        DisconnectController();
                    }
                    m_Controller = value;
                    if (m_Controller != null)
                    {
                        ConnectController();
                    }
                    NewControllerSet();
                }
            }
        }

        public VFXGroupNode GetPickedGroupNode(Vector2 panelPosition)
        {
            List<VisualElement> picked = new List<VisualElement>();
            panel.PickAll(panelPosition, picked);

            return picked.OfType<VFXGroupNode>().FirstOrDefault();
        }

        public VFXNodeController AddNode(VFXNodeProvider.Descriptor d, Vector2 mPos)
        {
            var groupNode = GetPickedGroupNode(mPos);

            mPos = this.ChangeCoordinatesTo(contentViewContainer, mPos);


            if (d.modelDescriptor is string)
            {
                string path = d.modelDescriptor as string;

                CreateTemplateSystem(path, mPos, groupNode);
            }
            else if (d.modelDescriptor is GroupNodeAdder)
            {
                controller.AddGroupNode(mPos);
            }
            else
                return controller.AddNode(mPos, d.modelDescriptor, groupNode != null ? groupNode.controller : null);
            return null;
        }

        VFXNodeProvider m_NodeProvider;

        VisualElement m_Toolbar;

        public VFXView()
        {
            SetupZoom(0.125f, 8);

            //this.AddManipulator(new SelectionSetter(this));
            this.AddManipulator(new ContentDragger());
            this.AddManipulator(new SelectionDragger());
            this.AddManipulator(new RectangleSelector());
            this.AddManipulator(new FreehandSelector());

            m_NodeProvider = new VFXNodeProvider((d, mPos) => AddNode(d, mPos));

            AddStyleSheetPath("VFXView");

            Dirty(ChangeType.Transform);

            AddLayer(-1);
            AddLayer(1);
            AddLayer(2);

            focusIndex = 0;

            m_Toolbar = new VisualElement();
            m_Toolbar.AddToClassList("toolbar");


            Button button = new Button(() => { Resync(); });
            button.text = "Refresh";
            button.AddToClassList("toolbarItem");
            m_Toolbar.Add(button);

            Button toggleBlackboard = new Button(ToggleBlackboard);
            toggleBlackboard.text = "Blackboard";
            toggleBlackboard.AddToClassList("toolbarItem");
            m_Toolbar.Add(toggleBlackboard);

            Button toggleComponentBoard = new Button(ToggleComponentBoard);
            toggleComponentBoard.text = "Component board";
            toggleComponentBoard.AddToClassList("toolbarItem");
            m_Toolbar.Add(toggleComponentBoard);


            VisualElement spacer = new VisualElement();
<<<<<<< HEAD
            spacer.style.flex = 1;
            toolbar.Add(spacer);
=======
            spacer.style.flex = new Flex(1);
            m_Toolbar.Add(spacer);
            m_ToggleDebug = new Toggle(OnToggleDebug);
            m_ToggleDebug.text = "Debug";
            m_Toolbar.Add(m_ToggleDebug);
            m_ToggleDebug.AddToClassList("toolbarItem");
>>>>>>> 937f0b58

            m_DropDownButtonCullingMode = new Label();

            m_DropDownButtonCullingMode.text = CullingMaskToString(cullingFlags);
            m_DropDownButtonCullingMode.AddManipulator(new DownClickable(() => {
                    var menu = new GenericMenu();
                    foreach (var val in k_CullingOptions)
                    {
                        menu.AddItem(new GUIContent(val.Key), val.Value == cullingFlags, (v) =>
                        {
                            cullingFlags = (VFXCullingFlags)v;
                            m_DropDownButtonCullingMode.text = CullingMaskToString((VFXCullingFlags)v);
                        }, val.Value);
                    }
                    menu.DropDown(m_DropDownButtonCullingMode.worldBound);
                }));
            m_Toolbar.Add(m_DropDownButtonCullingMode);
            m_DropDownButtonCullingMode.AddToClassList("toolbarItem");

            m_ToggleCastShadows = new Toggle(OnToggleCastShadows);
            m_ToggleCastShadows.text = "Cast Shadows";
            m_ToggleCastShadows.value = GetRendererSettings().shadowCastingMode != ShadowCastingMode.Off;
            m_Toolbar.Add(m_ToggleCastShadows);
            m_ToggleCastShadows.AddToClassList("toolbarItem");

            m_ToggleMotionVectors = new Toggle(OnToggleMotionVectors);
            m_ToggleMotionVectors.text = "Use Motion Vectors";
            m_ToggleMotionVectors.value = GetRendererSettings().motionVectorGenerationMode == MotionVectorGenerationMode.Object;
            m_Toolbar.Add(m_ToggleMotionVectors);
            m_ToggleMotionVectors.AddToClassList("toolbarItem");

            Toggle toggleRenderBounds = new Toggle(OnShowBounds);
            toggleRenderBounds.text = "Show Bounds";
            toggleRenderBounds.value = VisualEffect.renderBounds;
            m_Toolbar.Add(toggleRenderBounds);
            toggleRenderBounds.AddToClassList("toolbarItem");

            Toggle toggleAutoCompile = new Toggle(OnToggleCompile);
            toggleAutoCompile.text = "Auto Compile";
            toggleAutoCompile.value = true;
            m_Toolbar.Add(toggleAutoCompile);
            toggleAutoCompile.AddToClassList("toolbarItem");

            button = new Button(OnCompile);
            button.text = "Compile";
            button.AddToClassList("toolbarItem");
            m_Toolbar.Add(button);


            m_NoAssetLabel = new Label("Please Select An Asset");
            m_NoAssetLabel.style.positionType = PositionType.Absolute;
            m_NoAssetLabel.style.positionLeft = 0;
            m_NoAssetLabel.style.positionRight = 0;
            m_NoAssetLabel.style.positionTop = 0;
            m_NoAssetLabel.style.positionBottom = 0;
            m_NoAssetLabel.style.textAlignment = TextAnchor.MiddleCenter;
            m_NoAssetLabel.style.fontSize = 72;
            m_NoAssetLabel.style.textColor = Color.white * 0.75f;

            Add(m_NoAssetLabel);

            RegisterCallback<ControllerChangedEvent>(OnControllerChanged);
            RegisterCallback<VFXRecompileEvent>(OnRecompile);

            m_Blackboard = new VFXBlackboard(this);


            bool blackboardVisible = BoardPreferenceHelper.IsVisible(BoardPreferenceHelper.Board.blackboard, true);
            if (blackboardVisible)
                Add(m_Blackboard);


            bool componentBoardVisible = BoardPreferenceHelper.IsVisible(BoardPreferenceHelper.Board.blackboard, false);
            if (componentBoardVisible)
                ShowComponentBoard();

            Add(m_Toolbar);

            RegisterCallback<DragUpdatedEvent>(OnDragUpdated);
            RegisterCallback<DragPerformEvent>(OnDragPerform);
            RegisterCallback<ValidateCommandEvent>(ValidateCommand);
            RegisterCallback<ExecuteCommandEvent>(ExecuteCommand);

            graphViewChanged = VFXGraphViewChanged;

            elementResized = VFXElementResized;

            Undo.undoRedoPerformed = OnUndoPerformed;

            persistenceKey = "VFXView";


            RegisterCallback<GeometryChangedEvent>(ValidateBoards);
        }

        void ValidateBoards(GeometryChangedEvent e)
        {
            if (m_Blackboard != null)
                m_Blackboard.ValidatePosition();

            if (m_ComponentBoard != null)
            {
                m_ComponentBoard.ValidatePosition();
            }

            UnregisterCallback<GeometryChangedEvent>(ValidateBoards);
        }

        public void SetBoardToFront(GraphElement board)
        {
            board.SendToBack();
            board.PlaceBehind(m_Toolbar);
        }

        void OnUndoPerformed()
        {
            foreach (var anchor in allDataAnchors)
            {
                anchor.ForceUpdate();
            }
        }

        void ToggleBlackboard()
        {
            if (m_Blackboard.parent == null)
            {
                Insert(childCount - 1, m_Blackboard);
                BoardPreferenceHelper.SetVisible(BoardPreferenceHelper.Board.blackboard, true);
                m_Blackboard.ValidatePosition();
            }
            else
            {
                m_Blackboard.RemoveFromHierarchy();
                BoardPreferenceHelper.SetVisible(BoardPreferenceHelper.Board.blackboard, false);
            }
        }

        void ShowComponentBoard()
        {
            if (m_ComponentBoard == null)
            {
                m_ComponentBoard = new VFXComponentBoard(this);

                m_ComponentBoard.controller = controller;
            }
            Insert(childCount - 1, m_ComponentBoard);

            BoardPreferenceHelper.SetVisible(BoardPreferenceHelper.Board.componentBoard, true);
        }

        void ToggleComponentBoard()
        {
            if (m_ComponentBoard == null || m_ComponentBoard.parent == null)
            {
                ShowComponentBoard();

                m_ComponentBoard.ValidatePosition();
            }
            else
            {
                m_ComponentBoard.RemoveFromHierarchy();
                BoardPreferenceHelper.SetVisible(BoardPreferenceHelper.Board.componentBoard, false);
            }
        }

        void Delete(string cmd, AskUser askUser)
        {
            controller.Remove(selection.OfType<IControlledElement>().Select(t => t.controller));
        }

        void OnControllerChanged(ControllerChangedEvent e)
        {
            if (e.controller == controller)
            {
                ControllerChanged(e.change);
            }
            else if (e.controller is VFXNodeController)
            {
                UpdateUIBounds();
            }
        }

        bool m_InControllerChanged;

        void ControllerChanged(int change)
        {
            m_InControllerChanged = true;

            if (change == VFXViewController.Change.groupNode)
            {
                Profiler.BeginSample("VFXView.SyncGroupNodes");
                SyncGroupNodes();
                Profiler.EndSample();

                var groupNodes = this.groupNodes;
                foreach (var groupNode in groupNodes.Values)
                {
                    Profiler.BeginSample("VFXGroupNode.SelfChange");
                    groupNode.SelfChange();
                    Profiler.EndSample();
                }
                return;
            }
            Profiler.BeginSample("VFXView.ControllerChanged");
            if (change == VFXViewController.Change.destroy)
            {
                m_Blackboard.controller = null;
                controller = null;
                return;
            }
            if (change == VFXViewController.AnyThing)
            {
                SyncNodes();
            }
            SyncStickyNotes();
            SyncEdges(change);
            SyncGroupNodes();

            if (controller != null)
            {
                if (change == VFXViewController.AnyThing)
                {
                    var settings = GetRendererSettings();

                    m_DropDownButtonCullingMode.text = CullingMaskToString(cullingFlags);

                    m_ToggleCastShadows.value = settings.shadowCastingMode != ShadowCastingMode.Off;
                    m_ToggleCastShadows.SetEnabled(true);

                    m_ToggleMotionVectors.value = settings.motionVectorGenerationMode == MotionVectorGenerationMode.Object;
                    m_ToggleMotionVectors.SetEnabled(true);

                    // if the asset dis destroy somehow, fox example if the user delete the asset, delete the controller and update the window.
                    var asset = controller.model;
                    if (asset == null)
                    {
                        this.controller = null;
                        return;
                    }
                }
            }
            else
            {
                m_DropDownButtonCullingMode.text = k_CullingOptions[0].Key;
                m_ToggleCastShadows.SetEnabled(false);
                m_ToggleMotionVectors.SetEnabled(false);
            }

            Profiler.EndSample();
            m_InControllerChanged = false;
            if (m_UpdateUIBounds)
            {
                UpdateUIBounds();
            }
        }

        public override void OnPersistentDataReady()
        {
            // warning : default could messes with view restoration from the VFXViewWindow (TODO : check this)
            base.OnPersistentDataReady();
        }

        void NewControllerSet()
        {
            m_Blackboard.controller = controller;

            if (m_ComponentBoard != null)
            {
                m_ComponentBoard.controller = controller;
            }
            if (controller != null)
            {
                m_NoAssetLabel.RemoveFromHierarchy();

                pasteOffset = Vector2.zero; // if we change asset we want to paste exactly at the same place as the original asset the first time.
            }
            else
            {
                if (m_NoAssetLabel.parent == null)
                {
                    Add(m_NoAssetLabel);
                }
            }
        }

        public void FrameNewController()
        {
            if (panel != null)
            {
                FrameAfterAWhile();
            }
            else
            {
                RegisterCallback<GeometryChangedEvent>(OnFrameNewControllerWithPanel);
            }
        }

        void FrameAfterAWhile()
        {
            var rectToFit = contentViewContainer.layout;
            var frameTranslation = Vector3.zero;
            var frameScaling = Vector3.one;

            rectToFit = controller.graph.UIInfos.uiBounds;

            if (rectToFit.width <= 50 || rectToFit.height <= 50)
            {
                return;
            }

            CalculateFrameTransform(rectToFit, layout, 30, out frameTranslation, out frameScaling);

            Matrix4x4.TRS(frameTranslation, Quaternion.identity, frameScaling);

            UpdateViewTransform(frameTranslation, frameScaling);

            contentViewContainer.Dirty(ChangeType.Repaint);
        }

        bool m_GeometrySet = false;

        void OnFrameNewControllerWithPanel(GeometryChangedEvent e)
        {
            m_GeometrySet = true;
            FrameAfterAWhile();
            UnregisterCallback<GeometryChangedEvent>(OnFrameNewControllerWithPanel);
        }

        Dictionary<VFXNodeController, VFXNodeUI> rootNodes = new Dictionary<VFXNodeController, VFXNodeUI>();
        Dictionary<Controller, GraphElement> rootGroupNodeElements = new Dictionary<Controller, GraphElement>();


        public GraphElement GetGroupNodeElement(Controller controller)
        {
            GraphElement result = null;
            rootGroupNodeElements.TryGetValue(controller, out result);
            return result;
        }

        Dictionary<VFXGroupNodeController, VFXGroupNode> groupNodes = new Dictionary<VFXGroupNodeController, VFXGroupNode>();
        Dictionary<VFXStickyNoteController, VFXStickyNote> stickyNotes = new Dictionary<VFXStickyNoteController, VFXStickyNote>();

        void OnOneNodeGeometryChanged(GeometryChangedEvent e)
        {
            m_GeometrySet = true;
            (e.target as GraphElement).UnregisterCallback<GeometryChangedEvent>(OnOneNodeGeometryChanged);
        }

        void SyncNodes()
        {
            Profiler.BeginSample("VFXView.SyncNodes");
            if (controller == null)
            {
                foreach (var element in rootNodes.Values.ToArray())
                {
                    SafeRemoveElement(element);
                }
                rootNodes.Clear();
                rootGroupNodeElements.Clear();
            }
            else
            {
                elementAddedToGroup = null;
                elementRemovedFromGroup = null;

                var deletedControllers = rootNodes.Keys.Except(controller.nodes).ToArray();

                foreach (var deletedController in deletedControllers)
                {
                    SafeRemoveElement(rootNodes[deletedController]);
                    rootNodes.Remove(deletedController);
                    rootGroupNodeElements.Remove(deletedController);
                }

                bool needOneListenToGeometry = !m_GeometrySet;

                foreach (var newController in controller.nodes.Except(rootNodes.Keys).ToArray())
                {
                    VFXNodeUI newElement = null;
                    if (newController is VFXContextController)
                    {
                        newElement = new VFXContextUI();
                    }
                    else if (newController is VFXOperatorController)
                    {
                        newElement = new VFXOperatorUI();
                    }
                    else if (newController is VFXParameterNodeController)
                    {
                        newElement = new VFXParameterUI();
                    }
                    else
                    {
                        throw new InvalidOperationException("Can't find right ui for controller" + newController.GetType().Name);
                    }
                    AddElement(newElement);
                    rootNodes[newController] = newElement;
                    rootGroupNodeElements[newController] = newElement;
                    (newElement as ISettableControlledElement<VFXNodeController>).controller = newController;
                    if (needOneListenToGeometry)
                    {
                        needOneListenToGeometry = false;
                        newElement.RegisterCallback<GeometryChangedEvent>(OnOneNodeGeometryChanged);
                    }
                }


                elementAddedToGroup = ElementAddedToGroupNode;
                elementRemovedFromGroup = ElementRemovedFromGroupNode;
            }

            Profiler.EndSample();
        }

        bool m_UpdateUIBounds = false;
        void UpdateUIBounds()
        {
            if (!m_GeometrySet) return;
            if (m_InControllerChanged)
            {
                m_UpdateUIBounds = true;
                return;
            }
            m_UpdateUIBounds = false;

            if (panel != null)
            {
                (panel as BaseVisualElementPanel).ValidateLayout();
                controller.graph.UIInfos.uiBounds = GetElementsBounds(rootGroupNodeElements.Values.Concat(groupNodes.Values.Cast<GraphElement>()));
            }
        }

        void SyncGroupNodes()
        {
            if (controller == null)
            {
                foreach (var kv in groupNodes)
                {
                    RemoveElement(kv.Value);
                }
                groupNodes.Clear();
            }
            else
            {
                var deletedControllers = groupNodes.Keys.Except(controller.groupNodes).ToArray();

                foreach (var deletedController in deletedControllers)
                {
                    RemoveElement(groupNodes[deletedController]);
                    groupNodes.Remove(deletedController);
                }


                bool addNew = false;

                foreach (var newController in controller.groupNodes.Except(groupNodes.Keys))
                {
                    var newElement = new VFXGroupNode();
                    AddElement(newElement);
                    newElement.controller = newController;
                    groupNodes.Add(newController, newElement);

                    addNew = true;
                }

                if (addNew && panel != null)
                {
                    (panel as BaseVisualElementPanel).ValidateLayout();
                }
            }
        }

        void SyncStickyNotes()
        {
            if (controller == null)
            {
                foreach (var kv in stickyNotes)
                {
                    SafeRemoveElement(kv.Value);
                }
                rootGroupNodeElements.Clear();
                stickyNotes.Clear();
            }
            else
            {
                var deletedControllers = stickyNotes.Keys.Except(controller.stickyNotes).ToArray();

                foreach (var deletedController in deletedControllers)
                {
                    SafeRemoveElement(stickyNotes[deletedController]);
                    rootGroupNodeElements.Remove(deletedController);
                    stickyNotes.Remove(deletedController);
                }

                foreach (var newController in controller.stickyNotes.Except(stickyNotes.Keys))
                {
                    var newElement = new VFXStickyNote();
                    newElement.controller = newController;
                    AddElement(newElement);
                    rootGroupNodeElements[newController] = newElement;
                    stickyNotes[newController] = newElement;
                }
            }
        }

        public void SafeRemoveElement(GraphElement element)
        {
            VFXGroupNode.inRemoveElement = true;

            RemoveElement(element);

            VFXGroupNode.inRemoveElement = false;
        }

        Dictionary<VFXDataEdgeController, VFXDataEdge> dataEdges = new Dictionary<VFXDataEdgeController, VFXDataEdge>();
        Dictionary<VFXFlowEdgeController, VFXFlowEdge> flowEdges = new Dictionary<VFXFlowEdgeController, VFXFlowEdge>();

        void SyncEdges(int change)
        {
            if (change != VFXViewController.Change.flowEdge)
            {
                if (controller == null)
                {
                    foreach (var element in dataEdges.Values)
                    {
                        RemoveElement(element);
                    }
                    dataEdges.Clear();
                }
                else
                {
                    var deletedControllers = dataEdges.Keys.Except(controller.dataEdges).ToArray();

                    foreach (var deletedController in deletedControllers)
                    {
                        var edge = dataEdges[deletedController];
                        if (edge.input != null)
                        {
                            edge.input.Disconnect(edge);
                        }
                        if (edge.output != null)
                        {
                            edge.output.Disconnect(edge);
                        }
                        RemoveElement(edge);
                        dataEdges.Remove(deletedController);
                    }

                    foreach (var newController in controller.dataEdges.Except(dataEdges.Keys).ToArray())
                    {
                        // SyncEdges could be called before the VFXNodeUI have been created, it that case ignore them and trust that they will be created later when the
                        // nodes arrive.
                        if (GetNodeByController(newController.input.sourceNode) == null || GetNodeByController(newController.output.sourceNode) == null)
                        {
                            if (change != VFXViewController.Change.dataEdge)
                            {
                                Debug.LogError("Can't match nodes for a data edge after nodes should have been updated.");
                            }
                            continue;
                        }

                        var newElement = new VFXDataEdge();
                        AddElement(newElement);
                        newElement.controller = newController;

                        dataEdges.Add(newController, newElement);
                        if (newElement.input != null)
                            newElement.input.node.RefreshExpandedState();
                        if (newElement.output != null)
                            newElement.output.node.RefreshExpandedState();
                    }
                }
            }

            if (change != VFXViewController.Change.dataEdge)
            {
                if (controller == null)
                {
                    foreach (var element in flowEdges.Values)
                    {
                        RemoveElement(element);
                    }
                    flowEdges.Clear();
                }
                else
                {
                    var deletedControllers = flowEdges.Keys.Except(controller.flowEdges).ToArray();

                    foreach (var deletedController in deletedControllers)
                    {
                        var edge = flowEdges[deletedController];
                        if (edge.input != null)
                        {
                            edge.input.Disconnect(edge);
                        }
                        if (edge.output != null)
                        {
                            edge.output.Disconnect(edge);
                        }
                        RemoveElement(edge);
                        flowEdges.Remove(deletedController);
                    }

                    foreach (var newController in controller.flowEdges.Except(flowEdges.Keys))
                    {
                        var newElement = new VFXFlowEdge();
                        AddElement(newElement);
                        newElement.controller = newController;
                        flowEdges.Add(newController, newElement);
                    }
                }
            }
        }

        void OnCreateNode(NodeCreationContext ctx)
        {
            GUIView guiView = elementPanel.ownerObject as GUIView;
            if (guiView == null)
                return;

            Vector2 point = ctx.screenMousePosition - guiView.screenPosition.position;//GUIUtility.ScreenToGUIPoint(ctx.screenMousePosition);
            List<VisualElement> picked = new List<VisualElement>();
            panel.PickAll(point, picked);

            VFXContextUI context = picked.OfType<VFXContextUI>().FirstOrDefault();

            if (context != null)
            {
                context.OnCreateBlock(point);
            }
            else
            {
                VFXFilterWindow.Show(VFXViewWindow.currentWindow, point, m_NodeProvider);
            }
        }

        VFXRendererSettings GetRendererSettings()
        {
            if (controller != null)
            {
                var asset = controller.model;
                if (asset != null)
                    return asset.rendererSettings;
            }

            return new VFXRendererSettings();
        }

        VFXCullingFlags cullingFlags
        {
            get
            {
                if (controller != null)
                {
                    var resource = controller.model;
                    if (resource != null)
                        return resource.cullingFlags;
                }
                return VFXCullingFlags.CullDefault;
            }

            set
            {
                if (controller != null)
                {
                    var resource = controller.model;
                    if (resource != null)
                        resource.cullingFlags = value;
                }
            }
        }

        public void CreateTemplateSystem(string path, Vector2 tPos, VFXGroupNode groupNode)
        {
            var resource = VisualEffectResource.GetResourceAtPath(path);
            if (resource != null)
            {
                VFXViewController templateController = VFXViewController.GetController(resource, true);
                templateController.useCount++;


                var data = VFXCopyPaste.SerializeElements(templateController.allChildren, templateController.graph.UIInfos.uiBounds);

                VFXCopyPaste.UnserializeAndPasteElements(controller, tPos, data, this, groupNode != null ? groupNode.controller : null);

                templateController.useCount--;
            }
        }

        void SetRendererSettings(VFXRendererSettings settings)
        {
            if (controller != null)
            {
                var resource = controller.model;
                if (resource != null)
                {
                    resource.rendererSettings = settings;
                    controller.graph.SetExpressionGraphDirty();
                }
            }
        }

        void OnToggleCastShadows()
        {
            var settings = GetRendererSettings();
            if (settings.shadowCastingMode != ShadowCastingMode.Off)
                settings.shadowCastingMode = ShadowCastingMode.Off;
            else
                settings.shadowCastingMode = ShadowCastingMode.On;
            SetRendererSettings(settings);
        }

        void OnToggleMotionVectors()
        {
            var settings = GetRendererSettings();
            if (settings.motionVectorGenerationMode == MotionVectorGenerationMode.Object)
                settings.motionVectorGenerationMode = MotionVectorGenerationMode.Camera;
            else
                settings.motionVectorGenerationMode = MotionVectorGenerationMode.Object;
            SetRendererSettings(settings);
        }

        void OnShowBounds()
        {
            VisualEffect.renderBounds = !VisualEffect.renderBounds;
        }

        void OnToggleCompile()
        {
            VFXViewWindow.currentWindow.autoCompile = !VFXViewWindow.currentWindow.autoCompile;
        }

        void OnCompile()
        {
            var graph = controller.graph;
            graph.SetExpressionGraphDirty();
            graph.RecompileIfNeeded();
        }

        public EventPropagation Compile()
        {
            OnCompile();

            return EventPropagation.Stop;
        }

        VFXContext AddVFXContext(Vector2 pos, VFXModelDescriptor<VFXContext> desc)
        {
            if (controller == null) return null;
            return controller.AddVFXContext(pos, desc);
        }

        VFXOperator AddVFXOperator(Vector2 pos, VFXModelDescriptor<VFXOperator> desc)
        {
            if (controller == null) return null;
            return controller.AddVFXOperator(pos, desc);
        }

        VFXParameter AddVFXParameter(Vector2 pos, VFXModelDescriptorParameters desc)
        {
            if (controller == null) return null;
            return controller.AddVFXParameter(pos, desc);
        }

        void AddVFXParameter(Vector2 pos, VFXParameterController parameterController, VFXGroupNode groupNode)
        {
            if (controller == null || parameterController == null) return;

            controller.AddVFXParameter(pos, parameterController, groupNode != null ? groupNode.controller : null);
        }

        public EventPropagation Resync()
        {
            if (controller != null)
                controller.ForceReload();
            return EventPropagation.Stop;
        }

        public EventPropagation OutputToDot()
        {
            if (controller == null) return EventPropagation.Stop;
            DotGraphOutput.DebugExpressionGraph(controller.graph, VFXExpressionContextOption.None);
            return EventPropagation.Stop;
        }

        public EventPropagation OutputToDotReduced()
        {
            if (controller == null) return EventPropagation.Stop;
            DotGraphOutput.DebugExpressionGraph(controller.graph, VFXExpressionContextOption.Reduction);
            return EventPropagation.Stop;
        }

        public EventPropagation OutputToDotConstantFolding()
        {
            if (controller == null) return EventPropagation.Stop;
            DotGraphOutput.DebugExpressionGraph(controller.graph, VFXExpressionContextOption.ConstantFolding);
            return EventPropagation.Stop;
        }

        public EventPropagation ReinitComponents()
        {
            foreach (var component in VFXManager.GetComponents())
                component.Reinit();
            return EventPropagation.Stop;
        }

        public IEnumerable<VFXContextUI> GetAllContexts()
        {
            foreach (var layer in contentViewContainer.Children())
            {
                foreach (var element in layer)
                {
                    if (element is VFXContextUI)
                    {
                        yield return element as VFXContextUI;
                    }
                }
            }
        }

        public IEnumerable<VFXNodeUI> GetAllNodes()
        {
            foreach (var layer in contentViewContainer.Children())
            {
                foreach (var element in layer)
                {
                    if (element is VFXNodeUI)
                    {
                        yield return element as VFXNodeUI;
                    }
                }
            }
        }

        public override List<Port> GetCompatiblePorts(Port startAnchor, NodeAdapter nodeAdapter)
        {
            if (controller == null) return null;


            if (startAnchor is VFXDataAnchor)
            {
                var controllers = controller.GetCompatiblePorts((startAnchor as  VFXDataAnchor).controller, nodeAdapter);
                return controllers.Select(t => (Port)GetDataAnchorByController(t as VFXDataAnchorController)).ToList();
            }
            else
            {
                var controllers = controller.GetCompatiblePorts((startAnchor as VFXFlowAnchor).controller, nodeAdapter);
                return controllers.Select(t => (Port)GetFlowAnchorByController(t as VFXFlowAnchorController)).ToList();
            }
        }

        public IEnumerable<VFXFlowAnchor> GetAllFlowAnchors(bool input, bool output)
        {
            foreach (var context in GetAllContexts())
            {
                foreach (VFXFlowAnchor anchor in context.GetFlowAnchors(input, output))
                {
                    yield return anchor;
                }
            }
        }

        void VFXElementResized(VisualElement element)
        {
            if (element is IVFXResizable)
            {
                (element as IVFXResizable).OnResized();
            }
        }

        GraphViewChange VFXGraphViewChanged(GraphViewChange change)
        {
            if (change.movedElements != null && change.movedElements.Count > 0)
            {
                HashSet<IVFXMovable> movables = new HashSet<IVFXMovable>(change.movedElements.OfType<IVFXMovable>());
                foreach (var groupNode in groupNodes.Values)
                {
                    var containedElements = groupNode.containedElements;

                    if (containedElements != null && containedElements.Intersect(change.movedElements).Count() > 0)
                    {
                        groupNode.UpdateGeometryFromContent();
                        movables.Add(groupNode);
                    }
                }

                foreach (var groupNode in change.movedElements.OfType<VFXGroupNode>())
                {
                    var containedElements = groupNode.containedElements;
                    if (containedElements != null)
                    {
                        foreach (var node in containedElements.OfType<IVFXMovable>())
                        {
                            movables.Add(node);
                        }
                    }
                }

                foreach (var movable in movables)
                {
                    movable.OnMoved();
                }
            }
            return change;
        }

        VFXNodeUI GetNodeByController(VFXNodeController controller)
        {
            if (controller is VFXBlockController)
            {
                var blockController = (controller as VFXBlockController);
                VFXContextUI context = GetNodeByController(blockController.contextController) as VFXContextUI;

                return context.GetAllBlocks().FirstOrDefault(t => t.controller == blockController);
            }
            return GetAllNodes().FirstOrDefault(t => t.controller == controller);
        }

        public VFXDataAnchor GetDataAnchorByController(VFXDataAnchorController controller)
        {
            if (controller == null)
                return null;

            VFXNodeUI node = GetNodeByController(controller.sourceNode);
            if (node == null)
            {
                Debug.LogError("Can't find the node for a given node controller");
                return null;
            }

            VFXDataAnchor anchor = node.GetPorts(controller.direction == Direction.Input, controller.direction == Direction.Output).FirstOrDefault(t => t.controller == controller);
            if (anchor == null)
            {
                // Can happen because the order of the DataWatch is not controlled
                node.ForceUpdate();
                anchor = node.GetPorts(controller.direction == Direction.Input, controller.direction == Direction.Output).FirstOrDefault(t => t.controller == controller);
            }
            return anchor;
        }

        public VFXFlowAnchor GetFlowAnchorByController(VFXFlowAnchorController controller)
        {
            if (controller == null)
                return null;
            return GetAllFlowAnchors(controller.direction == Direction.Input, controller.direction == Direction.Output).Where(t => t.controller == controller).FirstOrDefault();
        }

        public IEnumerable<VFXDataAnchor> GetAllDataAnchors(bool input, bool output)
        {
            foreach (var layer in contentViewContainer.Children())
            {
                foreach (var element in layer)
                {
                    if (element is VFXNodeUI)
                    {
                        var ope = element as VFXNodeUI;
                        foreach (VFXDataAnchor anchor in ope.GetPorts(input, output))
                            yield return anchor;
                        if (element is VFXContextUI)
                        {
                            var context = element as VFXContextUI;

                            foreach (VFXBlockUI block in context.GetAllBlocks())
                            {
                                foreach (VFXDataAnchor anchor in block.GetPorts(input, output))
                                    yield return anchor;
                            }
                        }
                    }
                }
            }
        }

        public VFXDataEdge GetDataEdgeByController(VFXDataEdgeController controller)
        {
            foreach (var layer in contentViewContainer.Children())
            {
                foreach (var element in layer)
                {
                    if (element is VFXDataEdge)
                    {
                        VFXDataEdge candidate = element as VFXDataEdge;
                        if (candidate.controller == controller)
                            return candidate;
                    }
                }
            }
            return null;
        }

        public IEnumerable<VFXDataEdge> GetAllDataEdges()
        {
            foreach (var layer in contentViewContainer.Children())
            {
                foreach (var element in layer)
                {
                    if (element is VFXDataEdge)
                    {
                        yield return element as VFXDataEdge;
                    }
                }
            }
        }

        public IEnumerable<Port> GetAllPorts(bool input, bool output)
        {
            foreach (var anchor in GetAllDataAnchors(input, output))
            {
                yield return anchor;
            }
            foreach (var anchor in GetAllFlowAnchors(input, output))
            {
                yield return anchor;
            }
        }

        public void UpdateGlobalSelection()
        {
            if (controller == null) return;

            var objectSelected = selection.OfType<VFXNodeUI>().Select(t => t.controller.model).Concat(selection.OfType<VFXContextUI>().Select(t => t.controller.model)).Where(t => t != null).ToArray();

            if (objectSelected.Length > 0)
            {
                Selection.objects = objectSelected;
                return;
            }

            var blackBoardSelected = selection.OfType<BlackboardField>().Select(t => t.GetFirstAncestorOfType<VFXBlackboardRow>().controller.model).ToArray();

            if (blackBoardSelected.Length > 0)
            {
                Selection.objects = blackBoardSelected;
                return;
            }

<<<<<<< HEAD
                if (Selection.activeObject != controller.model)
                {
                    Selection.activeObject = controller.model.asset;
                }
=======
            if (Selection.activeObject != controller.model)
            {
                Selection.activeObject = controller.model;
>>>>>>> 937f0b58
            }
        }

        void ElementAddedToGroupNode(Group groupNode, GraphElement element)
        {
            (groupNode as VFXGroupNode).ElementAddedToGroupNode(element);
        }

        void ElementRemovedFromGroupNode(Group groupNode, GraphElement element)
        {
            (groupNode as VFXGroupNode).ElementRemovedFromGroupNode(element);
        }

        void GroupNodeTitleChanged(Group groupNode, string title)
        {
            (groupNode as VFXGroupNode).GroupNodeTitleChanged(title);
        }

        public override void AddToSelection(ISelectable selectable)
        {
            base.AddToSelection(selectable);
            UpdateGlobalSelection();
        }

        public override void RemoveFromSelection(ISelectable selectable)
        {
            base.RemoveFromSelection(selectable);
            UpdateGlobalSelection();
        }

        public override void ClearSelection()
        {
            bool selectionEmpty = selection.Count() == 0;
            base.ClearSelection();
            if (!selectionEmpty)
                UpdateGlobalSelection();
        }

        VFXBlackboard m_Blackboard;


        VFXComponentBoard m_ComponentBoard;

        private Label m_DropDownButtonCullingMode;
        private Toggle m_ToggleCastShadows;
        private Toggle m_ToggleMotionVectors;

        public readonly Vector2 defaultPasteOffset = new Vector2(100, 100);
        public Vector2 pasteOffset = Vector2.zero;

        public VFXBlackboard blackboard
        {
            get { return m_Blackboard; }
        }


        protected internal override bool canCopySelection
        {
            get { return selection.OfType<VFXNodeUI>().Any() || selection.OfType<Group>().Any() || selection.OfType<VFXContextUI>().Any() || selection.OfType<VFXStickyNote>().Any(); }
        }

        IEnumerable<Controller> ElementsToController(IEnumerable<GraphElement> elements)
        {
            return elements.OfType<IControlledElement>().Select(t => t.controller);
        }

        void CollectElements(IEnumerable<GraphElement> elements, HashSet<GraphElement> elementsToCopySet)
        {
            foreach (var element in elements)
            {
                if (element is Group)
                {
                    CollectElements((element as Group).containedElements, elementsToCopySet);
                    elementsToCopySet.Add(element);
                }
                else if (element is Node || element is VFXContextUI || element is VFXStickyNote)
                {
                    elementsToCopySet.Add(element);
                }
            }
        }

        protected internal override void CollectCopyableGraphElements(IEnumerable<GraphElement> elements, HashSet<GraphElement> elementsToCopySet)
        {
            CollectElements(elements, elementsToCopySet);

            var nodeuis = new HashSet<VFXNodeUI>(elementsToCopySet.SelectMany(t => t.Query().OfType<VFXNodeUI>().ToList()));
            var contextuis = new HashSet<VFXContextUI>(elementsToCopySet.OfType<VFXContextUI>());

            foreach (var edge in edges.ToList())
            {
                if (edge is VFXDataEdge)
                {
                    if (nodeuis.Contains(edge.input.GetFirstAncestorOfType<VFXNodeUI>()) && nodeuis.Contains(edge.output.GetFirstAncestorOfType<VFXNodeUI>()))
                    {
                        elementsToCopySet.Add(edge);
                    }
                }
                else
                {
                    if (contextuis.Contains(edge.input.GetFirstAncestorOfType<VFXContextUI>()) && contextuis.Contains(edge.output.GetFirstAncestorOfType<VFXContextUI>()))
                    {
                        elementsToCopySet.Add(edge);
                    }
                }
            }
        }

        Rect GetElementsBounds(IEnumerable<GraphElement> elements)
        {
            Rect[] elementBounds = elements.Select(t => contentViewContainer.WorldToLocal(t.worldBound)).ToArray();
            if (elementBounds.Length < 1) return Rect.zero;

            Rect bounds = elementBounds[0];

            for (int i = 1; i < elementBounds.Length; ++i)
            {
                bounds = Rect.MinMaxRect(Mathf.Min(elementBounds[i].xMin, bounds.xMin), Mathf.Min(elementBounds[i].yMin, bounds.yMin), Mathf.Max(elementBounds[i].xMax, bounds.xMax), Mathf.Max(elementBounds[i].yMax, bounds.yMax));
            }

            return bounds;
        }

        string SerializeElements(IEnumerable<GraphElement> elements)
        {
            pasteOffset = defaultPasteOffset;

            return VFXCopyPaste.SerializeElements(ElementsToController(elements), GetElementsBounds(elements));
        }

        Vector2 pasteCenter
        {
            get
            {
                Vector2 center = layout.size * 0.5f;

                center = this.ChangeCoordinatesTo(contentViewContainer, center);

                return center;
            }
        }

        void UnserializeAndPasteElements(string operationName, string data)
        {
            VFXCopyPaste.UnserializeAndPasteElements(controller, pasteCenter, data, this);

            pasteOffset += defaultPasteOffset;
        }

        const float k_MarginBetweenContexts = 30;
        public void PushUnderContext(VFXContextUI context, float size)
        {
            if (size < 5) return;

            HashSet<VFXContextUI> contexts = new HashSet<VFXContextUI>();

            contexts.Add(context);

            var flowEdges = edges.ToList().OfType<VFXFlowEdge>().ToList();

            int contextCount = 0;

            while (contextCount < contexts.Count())
            {
                contextCount = contexts.Count();
                foreach (var flowEdge in flowEdges)
                {
                    VFXContextUI topContext = flowEdge.output.GetFirstAncestorOfType<VFXContextUI>();
                    VFXContextUI bottomContext = flowEdge.input.GetFirstAncestorOfType<VFXContextUI>();
                    if (contexts.Contains(topContext)  && !contexts.Contains(bottomContext))
                    {
                        float topContextBottom = topContext.layout.yMax;
                        float newTopContextBottom = topContext.layout.yMax + size;
                        if (topContext == context)
                        {
                            newTopContextBottom -= size;
                            topContextBottom -= size;
                        }
                        float bottomContextTop = bottomContext.layout.yMin;

                        if (topContextBottom < bottomContextTop && newTopContextBottom + k_MarginBetweenContexts > bottomContextTop)
                        {
                            contexts.Add(bottomContext);
                        }
                    }
                }
            }

            contexts.Remove(context);

            foreach (var c in contexts)
            {
                c.controller.position = c.GetPosition().min + new Vector2(0, size);
            }
        }

        bool canGroupSelection
        {
            get
            {
                return canCopySelection && !selection.Any(t => t is Group);
            }
        }

        public void ValidateCommand(ValidateCommandEvent evt)
        {
            if (evt.commandName == "SelectAll")
            {
                evt.StopPropagation();
                if (evt.imguiEvent != null)
                {
                    evt.imguiEvent.Use();
                }
            }
        }

        public void ExecuteCommand(ExecuteCommandEvent e)
        {
            if (e.commandName == "SelectAll")
            {
                ClearSelection();

                foreach (var element in graphElements.ToList())
                {
                    AddToSelection(element);
                }
                e.StopPropagation();
            }
        }

        void GroupSelection()
        {
            controller.GroupNodes(selection.OfType<ISettableControlledElement<VFXNodeController>>().Select(t => t.controller));
        }

        void AddStickyNote(Vector2 position, VFXGroupNode group = null)
        {
            position = contentViewContainer.WorldToLocal(position);
            controller.AddStickyNote(position, group != null ? group.controller : null);
        }

        void OnCreateNodeInGroupNode(ContextualMenu.MenuAction e)
        {
            Debug.Log("CreateMenuPosition" + e.eventInfo.mousePosition);
            //The targeted groupnode will be determined by a PickAll later
            VFXFilterWindow.Show(VFXViewWindow.currentWindow, e.eventInfo.mousePosition, m_NodeProvider);
        }

        public override void BuildContextualMenu(ContextualMenuPopulateEvent evt)
        {
            Vector2 mousePosition = evt.mousePosition;
            bool hasMenu = false;
            if (evt.target is VFXNodeUI)
            {
                evt.menu.AppendAction("Group Selection", (e) => { GroupSelection(); },
                    (e) => { return canGroupSelection ? ContextualMenu.MenuAction.StatusFlags.Normal : ContextualMenu.MenuAction.StatusFlags.Disabled; });
                hasMenu = true;
            }
            if (evt.target is VFXView)
            {
                evt.menu.AppendAction("New Sticky Note", (e) => { AddStickyNote(mousePosition); },
                    (e) => { return ContextualMenu.MenuAction.StatusFlags.Normal; });
                hasMenu = true;
            }
            if (hasMenu)
                evt.menu.AppendSeparator();
            if (evt.target is VFXContextUI)
            {
                evt.menu.AppendAction("Cut", (e) => { CutSelectionCallback(); },
                    (e) => { return canCutSelection ? ContextualMenu.MenuAction.StatusFlags.Normal : ContextualMenu.MenuAction.StatusFlags.Disabled; });
                evt.menu.AppendAction("Copy", (e) => { CopySelectionCallback(); },
                    (e) => { return canCopySelection ? ContextualMenu.MenuAction.StatusFlags.Normal : ContextualMenu.MenuAction.StatusFlags.Disabled; });
            }

            if (evt.target is VFXGroupNode)
            {
                VFXGroupNode group = evt.target as VFXGroupNode;
                evt.menu.AppendAction("Create Node", OnCreateNodeInGroupNode, e => ContextualMenu.MenuAction.StatusFlags.Normal);

                evt.menu.AppendAction("New Sticky Note", (e) => { AddStickyNote(mousePosition, group); },
                    (e) => { return ContextualMenu.MenuAction.StatusFlags.Normal; });
                hasMenu = true;
                evt.menu.AppendSeparator();
            }

            base.BuildContextualMenu(evt);
        }

        private static readonly KeyValuePair<string, VFXCullingFlags>[] k_CullingOptions = new KeyValuePair<string, VFXCullingFlags>[]
        {
            new KeyValuePair<string, VFXCullingFlags>("Cull simulation and bounds", (VFXCullingFlags.CullSimulation | VFXCullingFlags.CullBoundsUpdate)),
            new KeyValuePair<string, VFXCullingFlags>("Cull simulation only", (VFXCullingFlags.CullSimulation)),
            new KeyValuePair<string, VFXCullingFlags>("Disable culling", VFXCullingFlags.CullNone),
        };

        private string CullingMaskToString(VFXCullingFlags flags)
        {
            return k_CullingOptions.First(o => o.Value == flags).Key;
        }

        bool IDropTarget.CanAcceptDrop(List<ISelectable> selection)
        {
            return selection.Any(t => t is BlackboardField && (t as BlackboardField).GetFirstAncestorOfType<VFXBlackboardRow>() != null);
        }

        bool IDropTarget.DragExited()
        {
            return true;
        }

        bool IDropTarget.DragEnter(DragEnterEvent evt, IEnumerable<ISelectable> selection, IDropTarget enteredTarget, ISelection dragSource)
        {
            return true;
        }

        bool IDropTarget.DragLeave(DragLeaveEvent evt, IEnumerable<ISelectable> selection, IDropTarget leftTarget, ISelection dragSource)
        {
            return true;
        }

        bool IDropTarget.DragPerform(DragPerformEvent evt, IEnumerable<ISelectable> selection, IDropTarget dropTarget, ISelection dragSource)
        {
            var rows = selection.OfType<BlackboardField>().Select(t => t.GetFirstAncestorOfType<VFXBlackboardRow>()).Where(t => t != null).ToArray();

            Vector2 mousePosition = contentViewContainer.WorldToLocal(evt.mousePosition);


            foreach (var row in rows)
            {
                AddVFXParameter(mousePosition - new Vector2(100, 75), row.controller, null);
            }

            return true;
        }

        bool IDropTarget.DragUpdated(DragUpdatedEvent evt, IEnumerable<ISelectable> selection, IDropTarget dropTarget, ISelection dragSource)
        {
            DragAndDrop.visualMode = DragAndDropVisualMode.Link;

            return true;
        }

        void OnDragUpdated(DragUpdatedEvent e)
        {
            if (selection.Any(t => t is BlackboardField && (t as BlackboardField).GetFirstAncestorOfType<VFXBlackboardRow>() != null))
            {
                DragAndDrop.visualMode = DragAndDropVisualMode.Link;
                e.StopPropagation();
            }
        }

        void OnDragPerform(DragPerformEvent e)
        {
            var groupNode = GetPickedGroupNode(e.mousePosition);

            var rows = selection.OfType<BlackboardField>().Select(t => t.GetFirstAncestorOfType<VFXBlackboardRow>()).Where(t => t != null).ToArray();
            if (rows.Length > 0)
            {
                Vector2 mousePosition = contentViewContainer.WorldToLocal(e.mousePosition);
                foreach (var row in rows)
                {
                    AddVFXParameter(mousePosition - new Vector2(50, 20), row.controller, groupNode);
                }
            }
        }
    }
}<|MERGE_RESOLUTION|>--- conflicted
+++ resolved
@@ -32,7 +32,7 @@
 
         void OnMouseUp(MouseUpEvent evt)
         {
-            Selection.activeObject = m_View.controller.model;
+                Selection.activeObject = m_View.controller.model;
         }
     }
 
@@ -336,17 +336,8 @@
 
 
             VisualElement spacer = new VisualElement();
-<<<<<<< HEAD
-            spacer.style.flex = 1;
-            toolbar.Add(spacer);
-=======
             spacer.style.flex = new Flex(1);
             m_Toolbar.Add(spacer);
-            m_ToggleDebug = new Toggle(OnToggleDebug);
-            m_ToggleDebug.text = "Debug";
-            m_Toolbar.Add(m_ToggleDebug);
-            m_ToggleDebug.AddToClassList("toolbarItem");
->>>>>>> 937f0b58
 
             m_DropDownButtonCullingMode = new Label();
 
@@ -1367,34 +1358,27 @@
         {
             if (controller == null) return;
 
-            var objectSelected = selection.OfType<VFXNodeUI>().Select(t => t.controller.model).Concat(selection.OfType<VFXContextUI>().Select(t => t.controller.model)).Where(t => t != null).ToArray();
-
-            if (objectSelected.Length > 0)
-            {
-                Selection.objects = objectSelected;
-                return;
-            }
-
-            var blackBoardSelected = selection.OfType<BlackboardField>().Select(t => t.GetFirstAncestorOfType<VFXBlackboardRow>().controller.model).ToArray();
-
-            if (blackBoardSelected.Length > 0)
-            {
-                Selection.objects = blackBoardSelected;
-                return;
-            }
-
-<<<<<<< HEAD
+                var objectSelected = selection.OfType<VFXNodeUI>().Select(t => t.controller.model).Concat(selection.OfType<VFXContextUI>().Select(t => t.controller.model)).Where(t => t != null).ToArray();
+
+                if (objectSelected.Length > 0)
+                {
+                    Selection.objects = objectSelected;
+                    return;
+                }
+
+                var blackBoardSelected = selection.OfType<BlackboardField>().Select(t => t.GetFirstAncestorOfType<VFXBlackboardRow>().controller.model).ToArray();
+
+                if (blackBoardSelected.Length > 0)
+                {
+                    Selection.objects = blackBoardSelected;
+                    return;
+                }
+
                 if (Selection.activeObject != controller.model)
                 {
                     Selection.activeObject = controller.model.asset;
                 }
-=======
-            if (Selection.activeObject != controller.model)
-            {
-                Selection.activeObject = controller.model;
->>>>>>> 937f0b58
-            }
-        }
+            }
 
         void ElementAddedToGroupNode(Group groupNode, GraphElement element)
         {
