--- conflicted
+++ resolved
@@ -136,13 +136,13 @@
     m_Owner: {fileID: 114479939408051490}
     m_Value:
       m_Type:
-        m_SerializableType: UnityEditor.VFX.DirectionType, Unity.VisualEffectGraph.Editor-testable, Version=0.0.0.0, Culture=neutral, PublicKeyToken=null
+        m_SerializableType: UnityEditor.VFX.DirectionType, Assembly-CSharp-Editor-testable, Version=0.0.0.0, Culture=neutral, PublicKeyToken=null
       m_SerializableObject: '{"space":0,"direction":{"x":0.0,"y":-0.05000000074505806,"z":0.0}}'
     m_Space: 0
   m_Property:
     name: Direction
     m_serializedType:
-      m_SerializableType: UnityEditor.VFX.DirectionType, Unity.VisualEffectGraph.Editor-testable, Version=0.0.0.0, Culture=neutral, PublicKeyToken=null
+      m_SerializableType: UnityEditor.VFX.DirectionType, Assembly-CSharp-Editor-testable, Version=0.0.0.0, Culture=neutral, PublicKeyToken=null
     attributes:
     - m_Type: 3
       m_Min: -Infinity
@@ -305,7 +305,6 @@
   sortPriority: 0
   sort: 0
   indirectDraw: 0
-  castShadows: 0
   preRefraction: 0
   useGeometryShader: 0
 --- !u!114 &114125608592678332
@@ -641,7 +640,7 @@
     - m_Type: 3
       m_Min: -Infinity
       m_Max: Infinity
-      m_Tooltip: The speed to compute for the particles, in the new direction.
+      m_Tooltip: The speed to add to the particles, in the random direction.
       m_Regex: 
       m_RegexMaxLength: 0
   m_Direction: 0
@@ -744,8 +743,6 @@
   - {fileID: 114955384045954442}
   m_OutputSlots: []
   m_Disabled: 0
-  composition: 1
-  speedMode: 0
 --- !u!114 &114238415245885668
 MonoBehaviour:
   m_ObjectHideFlags: 1
@@ -1512,7 +1509,7 @@
     - m_Type: 3
       m_Min: -Infinity
       m_Max: Infinity
-      m_Tooltip: The speed to compute for the particles, in the new direction.
+      m_Tooltip: The speed to add to the particles, in the new direction.
       m_Regex: 
       m_RegexMaxLength: 0
   m_Direction: 0
@@ -1539,8 +1536,6 @@
   - {fileID: 114256663042570880}
   m_OutputSlots: []
   m_Disabled: 0
-  composition: 1
-  speedMode: 0
 --- !u!114 &114497140884012238
 MonoBehaviour:
   m_ObjectHideFlags: 1
@@ -1799,13 +1794,13 @@
     m_Owner: {fileID: 114345900237955474}
     m_Value:
       m_Type:
-        m_SerializableType: UnityEditor.VFX.AABox, Unity.VisualEffectGraph.Editor-testable, Version=0.0.0.0, Culture=neutral, PublicKeyToken=null
+        m_SerializableType: UnityEditor.VFX.AABox, Assembly-CSharp-Editor-testable, Version=0.0.0.0, Culture=neutral, PublicKeyToken=null
       m_SerializableObject: '{"space":0,"center":{"x":0.019423246383666993,"y":-1.1653883457183838,"z":0.0},"size":{"x":1.757502555847168,"y":2.515005588531494,"z":0.0}}'
     m_Space: 0
   m_Property:
     name: bounds
     m_serializedType:
-      m_SerializableType: UnityEditor.VFX.AABox, Unity.VisualEffectGraph.Editor-testable, Version=0.0.0.0, Culture=neutral, PublicKeyToken=null
+      m_SerializableType: UnityEditor.VFX.AABox, Assembly-CSharp-Editor-testable, Version=0.0.0.0, Culture=neutral, PublicKeyToken=null
     attributes: []
   m_Direction: 0
   m_LinkedSlots: []
@@ -1863,13 +1858,13 @@
     m_Owner: {fileID: 114594631384984702}
     m_Value:
       m_Type:
-        m_SerializableType: UnityEditor.VFX.AABox, Unity.VisualEffectGraph.Editor-testable, Version=0.0.0.0, Culture=neutral, PublicKeyToken=null
+        m_SerializableType: UnityEditor.VFX.AABox, Assembly-CSharp-Editor-testable, Version=0.0.0.0, Culture=neutral, PublicKeyToken=null
       m_SerializableObject: '{"space":0,"center":{"x":0.0,"y":0.0,"z":0.0},"size":{"x":1.5,"y":0.05000000074505806,"z":0.10000000149011612}}'
     m_Space: 0
   m_Property:
     name: Box
     m_serializedType:
-      m_SerializableType: UnityEditor.VFX.AABox, Unity.VisualEffectGraph.Editor-testable, Version=0.0.0.0, Culture=neutral, PublicKeyToken=null
+      m_SerializableType: UnityEditor.VFX.AABox, Assembly-CSharp-Editor-testable, Version=0.0.0.0, Culture=neutral, PublicKeyToken=null
     attributes:
     - m_Type: 3
       m_Min: -Infinity
@@ -2945,7 +2940,7 @@
     - m_Type: 3
       m_Min: -Infinity
       m_Max: Infinity
-      m_Tooltip: Blend between the original emission direction and the new direction, based on this value.
+      m_Tooltip: Blend between the original emission direction and the new random direction, based on this value.
       m_Regex: 
       m_RegexMaxLength: 0
     - m_Type: 0
@@ -3090,267 +3085,571 @@
   m_ShaderSources:
   - compute: 1
     name: Temp_compute_a_initialize_Runtime.compute
-    source: "#pragma kernel CSMain\r\n#include \"HLSLSupport.cginc\"\r\n#define NB_THREADS_PER_GROUP 64\r\n#define VFX_USE_COLOR_CURRENT 1\r\n#define VFX_USE_LIFETIME_CURRENT 1\r\n#define VFX_USE_SIZEX_CURRENT 1\r\n#define VFX_USE_VELOCITY_CURRENT 1\r\n#define VFX_USE_DIRECTION_CURRENT 1\r\n#define VFX_USE_POSITION_CURRENT 1\r\n#define VFX_USE_SEED_CURRENT 1\r\n#define VFX_USE_ALIVE_CURRENT 1\r\n#define VFX_USE_AGE_CURRENT 1\r\n#define VFX_USE_COLOR_SOURCE 1\r\n#define VFX_USE_LIFETIME_SOURCE 1\r\n#define VFX_LOCAL_SPACE 1\r\n\r\n\r\n\r\n#include \"VisualEffectGraph/Shaders/Common/VFXCommonCompute.cginc\"\r\n#include \"VisualEffectGraph/Shaders/VFXCommon.cginc\"\r\n\r\n\r\n\r\nRWByteAddressBuffer attributeBuffer;\r\nByteAddressBuffer sourceAttributeBuffer;\r\n\r\nCBUFFER_START(initParams)\r\n#if !VFX_USE_SPAWNER_FROM_GPU\r\n    uint nbSpawned;\t\t\t\t\t// Numbers of particle spawned\r\n    uint spawnIndex;\t\t\t\t// Index of the first particle spawned\r\n#else\r\n    uint offsetInAdditionalOutput;\r\n\tuint nbMax;\r\n#endif\r\n\tuint systemSeed;\r\nCBUFFER_END\r\n\r\n#if VFX_USE_ALIVE_CURRENT\r\nConsumeStructuredBuffer<uint> deadListIn;\r\nByteAddressBuffer deadListCount; // This is bad to use a SRV to fetch deadList count but Unity API currently prevent from copying to CB\r\n#endif\r\n\r\n#if VFX_USE_SPAWNER_FROM_GPU\r\nStructuredBuffer<uint> eventList;\r\nByteAddressBuffer inputAdditional;\r\n#endif\r\n\r\nvoid SetAttribute_CA95FE17(inout float3 color, float3 Color) /*attribute:color Composition:Overwrite Source:Slot Random:Off channels:XYZ */\r\n{\r\n    color = Color;\r\n}\r\nvoid SetAttribute_2466D9DD(inout float lifetime, float Lifetime) /*attribute:lifetime Composition:Overwrite Source:Slot Random:Off channels:XYZ */\r\n{\r\n    lifetime = Lifetime;\r\n}\r\nvoid SetAttribute_AEC60E63(inout float sizeX, float SizeX) /*attribute:sizeX Composition:Overwrite Source:Slot Random:Off channels:XYZ */\r\n{\r\n    sizeX = SizeX;\r\n}\r\nvoid VelocityDirection_18D(inout float3 velocity, inout float3 direction, float3 Direction, float Speed, float DirectionBlend) /*composition:Add speedMode:Constant */\r\n{\r\n    float speed = Speed;\r\n    direction = normalize(lerp(direction, Direction, DirectionBlend));\r\n    velocity += direction * speed;\r\n}\r\nvoid PositionAABox_18D(inout float3 position, inout uint seed, float3 Box_center, float3 Box_size) /*positionMode:Volume spawnMode:Randomized */\r\n{\r\n    position = Box_size * (RAND3 - 0.5f) + Box_center;\r\n}\r\nvoid VelocityRandomize_18D(inout float3 velocity, inout float3 direction, inout uint seed, float Speed, float DirectionBlend) /*composition:Add speedMode:Constant */\r\n{\r\n    float3 randomDirection = normalize(RAND3 * 2.0f - 1.0f);\r\n    float speed = Speed;\r\n    direction = normalize(lerp(direction, randomDirection, DirectionBlend));\r\n    velocity += direction * speed;\r\n}\r\n\r\n\r\n\r\n[numthreads(NB_THREADS_PER_GROUP,1,1)]\r\nvoid CSMain(uint3 id : SV_DispatchThreadID)\r\n{\r\n#if VFX_USE_SPAWNER_FROM_GPU\r\n    uint maxThreadId = inputAdditional.Load((offsetInAdditionalOutput * 2 + 0) << 2);\r\n    uint currentSpawnIndex = inputAdditional.Load((offsetInAdditionalOutput * 2 + 1) << 2) - maxThreadId;\r\n#else\r\n    uint maxThreadId = nbSpawned;\r\n    uint currentSpawnIndex = spawnIndex;\r\n#endif\r\n\r\n#if VFX_USE_ALIVE_CURRENT\r\n    maxThreadId = min(maxThreadId, deadListCount.Load(0x0));\r\n#elif VFX_USE_SPAWNER_FROM_GPU\r\n    maxThreadId = min(maxThreadId, nbMax); //otherwise, nbSpawned already clamped on CPU\r\n#endif\r\n\r\n    if (id.x < maxThreadId)\r\n    {\r\n#if VFX_USE_SPAWNER_FROM_GPU\r\n        int sourceIndex = eventList[id.x];\r\n#endif\r\n        uint particleIndex = id.x + currentSpawnIndex;\r\n\t\t\r\n#if !VFX_USE_SPAWNER_FROM_GPU\r\n        int sourceIndex = 0;\r\n        uint currentSumSpawnCount = 0u;\r\n        for (sourceIndex=0; sourceIndex<2; sourceIndex++)\r\n        {\r\n            currentSumSpawnCount += uint(asfloat(sourceAttributeBuffer.Load((sourceIndex * 0x8 + 0x3) << 2)));\r\n            if (id.x < currentSumSpawnCount)\r\n            {\r\n                break;\r\n            }\r\n        }\r\n        \r\n\r\n#endif\r\n        float3 color = float3(1,1,1);\r\n        float lifetime = (float)0;\r\n        float sizeX = (float)0.1;\r\n        float3 velocity = float3(0,0,0);\r\n        float3 direction = float3(0,0,1);\r\n        float3 position = float3(0,0,0);\r\n        uint seed = (uint)0;\r\n        bool alive = (bool)true;\r\n        float age = (float)0;\r\n        float3 color_source = asfloat(sourceAttributeBuffer.Load3((sourceIndex * 0x8 + 0x0) << 2));\r\n        float lifetime_source = asfloat(sourceAttributeBuffer.Load((sourceIndex * 0x8 + 0x4) << 2));\r\n        \r\n\r\n#if VFX_USE_PARTICLEID_CURRENT\r\n         particleId = particleIndex;\r\n#endif\r\n#if VFX_USE_SEED_CURRENT\r\n        seed = WangHash(particleIndex ^ systemSeed);\r\n#endif\r\n        \r\n        {\r\n            float3 tmp_r = color_source;\r\n            SetAttribute_CA95FE17( /*inout */color, tmp_r);\r\n        }\r\n        {\r\n            float tmp_r = lifetime_source;\r\n            SetAttribute_2466D9DD( /*inout */lifetime, tmp_r);\r\n        }\r\n        {\r\n            SetAttribute_AEC60E63( /*inout */sizeX, (float)0.1);\r\n        }\r\n        {\r\n            VelocityDirection_18D( /*inout */velocity,  /*inout */direction, float3(0,-1,0), (float)1, (float)1);\r\n        }\r\n        {\r\n            PositionAABox_18D( /*inout */position,  /*inout */seed, float3(0,0,0), float3(1.5,0.05,0.1));\r\n        }\r\n        {\r\n            VelocityRandomize_18D( /*inout */velocity,  /*inout */direction,  /*inout */seed, (float)0.1, (float)0.1);\r\n        }\r\n        \r\n\r\n\r\n#if VFX_USE_ALIVE_CURRENT\r\n        if (alive)\r\n        {\r\n            uint index = deadListIn.Consume();\r\n            attributeBuffer.Store3((index * 0x4 + 0x0) << 2,asuint(color));\r\n            attributeBuffer.Store((index * 0x1 + 0x500) << 2,asuint(lifetime));\r\n            attributeBuffer.Store((index * 0x4 + 0x3) << 2,asuint(sizeX));\r\n            attributeBuffer.Store3((index * 0x4 + 0x640) << 2,asuint(velocity));\r\n            attributeBuffer.Store3((index * 0x8 + 0xB40) << 2,asuint(position));\r\n            attributeBuffer.Store((index * 0x8 + 0xB43) << 2,uint(alive));\r\n            attributeBuffer.Store((index * 0x8 + 0xB44) << 2,asuint(age));\r\n            \r\n\r\n        }\r\n#else\r\n        uint index = particleIndex;\r\n        attributeBuffer.Store3((index * 0x4 + 0x0) << 2,asuint(color));\r\n        attributeBuffer.Store((index * 0x1 + 0x500) << 2,asuint(lifetime));\r\n        attributeBuffer.Store((index * 0x4 + 0x3) << 2,asuint(sizeX));\r\n        attributeBuffer.Store3((index * 0x4 + 0x640) << 2,asuint(velocity));\r\n        attributeBuffer.Store3((index * 0x8 + 0xB40) << 2,asuint(position));\r\n        attributeBuffer.Store((index * 0x8 + 0xB43) << 2,uint(alive));\r\n        attributeBuffer.Store((index * 0x8 + 0xB44) << 2,asuint(age));\r\n        \r\n\r\n#endif\r\n    }\r\n}"
+    source: "#pragma kernel CSMain\r\n#include \"HLSLSupport.cginc\"\r\n#define NB_THREADS_PER_GROUP 64\r\n#define VFX_USE_COLOR_CURRENT 1\r\n#define VFX_USE_LIFETIME_CURRENT 1\r\n#define VFX_USE_SIZEX_CURRENT 1\r\n#define VFX_USE_VELOCITY_CURRENT 1\r\n#define VFX_USE_DIRECTION_CURRENT 1\r\n#define VFX_USE_POSITION_CURRENT 1\r\n#define VFX_USE_SEED_CURRENT 1\r\n#define VFX_USE_ALIVE_CURRENT 1\r\n#define VFX_USE_AGE_CURRENT 1\r\n#define VFX_USE_COLOR_SOURCE 1\r\n#define VFX_USE_LIFETIME_SOURCE 1\r\n#define VFX_LOCAL_SPACE 1\r\n\r\n\r\nCBUFFER_START(parameters)\r\n    float3 Direction_d;\r\n    float SizeX_c;\r\n    float3 Box_center_e;\r\n    float Speed_d;\r\n    float3 Box_size_e;\r\n    float DirectionBlend_d;\r\n    float Speed_f;\r\n    float DirectionBlend_f;\r\n    uint2 PADDING_0;\r\nCBUFFER_END\r\n\r\n\r\n#include \"Assets/VFXEditor/Shaders/Common/VFXCommonCompute.cginc\"\r\n#include \"Assets/VFXEditor/Shaders/VFXCommon.cginc\"\r\n\r\n\r\n\r\nRWByteAddressBuffer attributeBuffer;\r\nByteAddressBuffer sourceAttributeBuffer;\r\n\r\nCBUFFER_START(initParams)\r\n#if !VFX_USE_SPAWNER_FROM_GPU\r\n    uint nbSpawned;\t\t\t\t\t// Numbers of particle spawned\r\n    uint spawnIndex;\t\t\t\t// Index of the first particle spawned\r\n#else\r\n    uint offsetInAdditionalOutput;\r\n\tuint nbMax;\r\n#endif\r\n\tuint systemSeed;\r\nCBUFFER_END\r\n\r\n#if VFX_USE_ALIVE_CURRENT\r\nConsumeStructuredBuffer<uint> deadListIn;\r\nByteAddressBuffer deadListCount; // This is bad to use a SRV to fetch deadList count but Unity API currently prevent from copying to CB\r\n#endif\r\n\r\n#if VFX_USE_SPAWNER_FROM_GPU\r\nStructuredBuffer<uint> eventList;\r\nByteAddressBuffer inputAdditional;\r\n#endif\r\n\r\nvoid SetAttribute_CA95FE17(inout float3 color, float3 Color) /*attribute:color Composition:Overwrite Source:Slot Random:Off channels:XYZ */\r\n{\r\n    color = Color;\r\n}\r\nvoid SetAttribute_2466D9DD(inout float lifetime, float Lifetime) /*attribute:lifetime Composition:Overwrite Source:Slot Random:Off channels:XYZ */\r\n{\r\n    lifetime = Lifetime;\r\n}\r\nvoid SetAttribute_AEC60E63(inout float sizeX, float SizeX) /*attribute:sizeX Composition:Overwrite Source:Slot Random:Off channels:XYZ */\r\n{\r\n    sizeX = SizeX;\r\n}\r\nvoid VelocityDirection(inout float3 velocity, inout float3 direction, float3 Direction, float Speed, float DirectionBlend)\r\n{\r\n    \r\n    direction = lerp(direction, Direction, DirectionBlend);\r\n    velocity += direction * Speed;\r\n}\r\nvoid PositionAABox_18D(inout float3 position, inout uint seed, float3 Box_center, float3 Box_size) /*positionMode:Volume spawnMode:Randomized */\r\n{\r\n    position = Box_size * (RAND3 - 0.5f) + Box_center;\r\n}\r\nvoid VelocityRandomize(inout uint seed, inout float3 velocity, inout float3 direction, float Speed, float DirectionBlend)\r\n{\r\n    \r\n    float3 randomDirection = normalize(RAND3 * 2.0f - 1.0f);\r\n    direction = normalize(lerp(direction, randomDirection, DirectionBlend));\r\n    velocity += direction * Speed;\r\n}\r\n\r\n\r\n\r\n[numthreads(NB_THREADS_PER_GROUP,1,1)]\r\nvoid CSMain(uint3 id : SV_DispatchThreadID)\r\n{\r\n#if VFX_USE_SPAWNER_FROM_GPU\r\n    uint maxThreadId = inputAdditional.Load((offsetInAdditionalOutput * 2 + 0) << 2);\r\n    uint currentSpawnIndex = inputAdditional.Load((offsetInAdditionalOutput * 2 + 1) << 2) - maxThreadId;\r\n#else\r\n    uint maxThreadId = nbSpawned;\r\n    uint currentSpawnIndex = spawnIndex;\r\n#endif\r\n\r\n#if VFX_USE_ALIVE_CURRENT\r\n    maxThreadId = min(maxThreadId, deadListCount.Load(0x0));\r\n#elif VFX_USE_SPAWNER_FROM_GPU\r\n    maxThreadId = min(maxThreadId, nbMax); //otherwise, nbSpawned already clamped on CPU\r\n#endif\r\n\r\n    if (id.x < maxThreadId)\r\n    {\r\n#if VFX_USE_SPAWNER_FROM_GPU\r\n        int sourceIndex = eventList[id.x];\r\n#endif\r\n        uint particleIndex = id.x + currentSpawnIndex;\r\n\t\t\r\n#if !VFX_USE_SPAWNER_FROM_GPU\r\n        int sourceIndex = 0;\r\n        uint currentSumSpawnCount = 0u;\r\n        for (sourceIndex=0; sourceIndex<2; sourceIndex++)\r\n        {\r\n            currentSumSpawnCount += uint(asfloat(sourceAttributeBuffer.Load((sourceIndex * 0x8 + 0x3) << 2)));\r\n            if (id.x < currentSumSpawnCount)\r\n            {\r\n                break;\r\n            }\r\n        }\r\n        \r\n\r\n#endif\r\n        float3 color = float3(1,1,1);\r\n        float lifetime = (float)0;\r\n        float sizeX = (float)0.1;\r\n        float3 velocity = float3(0,0,0);\r\n        float3 direction = float3(0,0,1);\r\n        float3 position = float3(0,0,0);\r\n        uint seed = (uint)0;\r\n        bool alive = (bool)true;\r\n        float age = (float)0;\r\n        float3 color_source = asfloat(sourceAttributeBuffer.Load3((sourceIndex * 0x8 + 0x0) << 2));\r\n        float lifetime_source = asfloat(sourceAttributeBuffer.Load((sourceIndex * 0x8 + 0x4) << 2));\r\n        \r\n\r\n#if VFX_USE_PARTICLEID_CURRENT\r\n         particleId = particleIndex;\r\n#endif\r\n#if VFX_USE_SEED_CURRENT\r\n        seed = WangHash(particleIndex ^ systemSeed);\r\n#endif\r\n        \r\n        {\r\n            float3 tmp_z = color_source;\r\n            SetAttribute_CA95FE17( /*inout */color, tmp_z);\r\n        }\r\n        {\r\n            float tmp_z = lifetime_source;\r\n            SetAttribute_2466D9DD( /*inout */lifetime, tmp_z);\r\n        }\r\n        SetAttribute_AEC60E63( /*inout */sizeX, SizeX_c);\r\n        VelocityDirection( /*inout */velocity,  /*inout */direction, Direction_d, Speed_d, DirectionBlend_d);\r\n        PositionAABox_18D( /*inout */position,  /*inout */seed, Box_center_e, Box_size_e);\r\n        VelocityRandomize( /*inout */seed,  /*inout */velocity,  /*inout */direction, Speed_f, DirectionBlend_f);\r\n        \r\n\r\n\r\n#if VFX_USE_ALIVE_CURRENT\r\n        if (alive)\r\n        {\r\n            uint index = deadListIn.Consume();\r\n            attributeBuffer.Store3((index * 0x4 + 0x0) << 2,asuint(color));\r\n            attributeBuffer.Store((index * 0x1 + 0x500) << 2,asuint(lifetime));\r\n            attributeBuffer.Store((index * 0x4 + 0x3) << 2,asuint(sizeX));\r\n            attributeBuffer.Store3((index * 0x4 + 0x640) << 2,asuint(velocity));\r\n            attributeBuffer.Store3((index * 0x8 + 0xB40) << 2,asuint(position));\r\n            attributeBuffer.Store((index * 0x8 + 0xB43) << 2,uint(alive));\r\n            attributeBuffer.Store((index * 0x8 + 0xB44) << 2,asuint(age));\r\n            \r\n\r\n        }\r\n#else\r\n        uint index = particleIndex;\r\n        attributeBuffer.Store3((index * 0x4 + 0x0) << 2,asuint(color));\r\n        attributeBuffer.Store((index * 0x1 + 0x500) << 2,asuint(lifetime));\r\n        attributeBuffer.Store((index * 0x4 + 0x3) << 2,asuint(sizeX));\r\n        attributeBuffer.Store3((index * 0x4 + 0x640) << 2,asuint(velocity));\r\n        attributeBuffer.Store3((index * 0x8 + 0xB40) << 2,asuint(position));\r\n        attributeBuffer.Store((index * 0x8 + 0xB43) << 2,uint(alive));\r\n        attributeBuffer.Store((index * 0x8 + 0xB44) << 2,asuint(age));\r\n        \r\n\r\n#endif\r\n    }\r\n}"
   - compute: 1
     name: Temp_compute_b_update_Runtime.compute
-    source: "#pragma kernel CSMain\r\n#include \"HLSLSupport.cginc\"\r\n#define NB_THREADS_PER_GROUP 64\r\n#define VFX_USE_LIFETIME_CURRENT 1\r\n#define VFX_USE_VELOCITY_CURRENT 1\r\n#define VFX_USE_POSITION_CURRENT 1\r\n#define VFX_USE_ALIVE_CURRENT 1\r\n#define VFX_USE_AGE_CURRENT 1\r\n#define VFX_LOCAL_SPACE 1\r\n\r\n\r\nCBUFFER_START(parameters)\r\n    float deltaTime_a;\r\n    uint3 PADDING_0;\r\nCBUFFER_END\r\n\r\n\r\n#include \"VisualEffectGraph/Shaders/Common/VFXCommonCompute.cginc\"\r\n#include \"VisualEffectGraph/Shaders/VFXCommon.cginc\"\r\n\r\n\r\n\r\nRWByteAddressBuffer attributeBuffer;\r\n\r\n#if VFX_USE_ALIVE_CURRENT\r\nAppendStructuredBuffer<uint> deadListOut;\r\n#endif\r\n\r\n#if VFX_HAS_INDIRECT_DRAW\r\nAppendStructuredBuffer<uint> indirectBuffer;\r\n#endif\r\n\r\nCBUFFER_START(updateParams)\r\n    uint nbMax;\r\n\tuint systemSeed;\r\nCBUFFER_END\r\n\r\nvoid EulerIntegration(inout float3 position, float3 velocity, float deltaTime)\r\n{\r\n    position += velocity * deltaTime;\r\n}\r\nvoid Age(inout float age, float deltaTime)\r\n{\r\n    age += deltaTime;\r\n}\r\nvoid Reap(float age, float lifetime, inout bool alive)\r\n{\r\n    if(age > lifetime) { alive = false; }\r\n}\r\n\r\n\r\n\r\n[numthreads(NB_THREADS_PER_GROUP,1,1)]\r\nvoid CSMain(uint3 id : SV_DispatchThreadID, uint3 groupId : SV_GroupThreadID)\r\n{\r\n    uint index = id.x;\r\n\tif (id.x < nbMax)\r\n\t{\r\n#if VFX_USE_ALIVE_CURRENT\r\n\t\tbool alive = (attributeBuffer.Load((index * 0x8 + 0xB43) << 2));\r\n\t\t\r\n\r\n\t\tif (alive)\r\n\t\t{\r\n\t\t\tfloat lifetime = asfloat(attributeBuffer.Load((index * 0x1 + 0x500) << 2));\r\n\t\t\tfloat3 velocity = asfloat(attributeBuffer.Load3((index * 0x4 + 0x640) << 2));\r\n\t\t\tfloat3 position = asfloat(attributeBuffer.Load3((index * 0x8 + 0xB40) << 2));\r\n\t\t\tfloat age = asfloat(attributeBuffer.Load((index * 0x8 + 0xB44) << 2));\r\n\t\t\tfloat3 color_source = float3(1,1,1);\r\n\t\t\tfloat lifetime_source = lifetime;\r\n\t\t\t\r\n\r\n\t\t\t\r\n#if VFX_USE_OLDPOSITION_CURRENT\r\n\t\t\toldPosition = position;\r\n#endif\r\n\t\t\t\r\n\t\t\tEulerIntegration( /*inout */position, velocity, deltaTime_a);\r\n\t\t\tAge( /*inout */age, deltaTime_a);\r\n\t\t\tReap(age, lifetime,  /*inout */alive);\r\n\t\t\t\r\n\r\n\t\t\tif (alive)\r\n\t\t\t{\r\n\t\t\t\tattributeBuffer.Store3((index * 0x8 + 0xB40) << 2,asuint(position));\r\n\t\t\t\tattributeBuffer.Store((index * 0x8 + 0xB44) << 2,asuint(age));\r\n\t\t\t\t\r\n\r\n#if VFX_HAS_INDIRECT_DRAW\r\n\t\t\t\tindirectBuffer.Append(index);\r\n#endif\r\n\t\t\t}\r\n\t\t\telse\r\n\t\t\t{\r\n\t\t\t\tattributeBuffer.Store((index * 0x8 + 0xB43) << 2,uint(alive));\r\n\t\t\t\t\r\n\r\n\t\t\t\tdeadListOut.Append(index);\r\n\t\t\t}\r\n\t\t}\r\n#else\r\n\t\tfloat lifetime = asfloat(attributeBuffer.Load((index * 0x1 + 0x500) << 2));\r\n\t\tfloat3 velocity = asfloat(attributeBuffer.Load3((index * 0x4 + 0x640) << 2));\r\n\t\tfloat3 position = asfloat(attributeBuffer.Load3((index * 0x8 + 0xB40) << 2));\r\n\t\tbool alive = (attributeBuffer.Load((index * 0x8 + 0xB43) << 2));\r\n\t\tfloat age = asfloat(attributeBuffer.Load((index * 0x8 + 0xB44) << 2));\r\n\t\tfloat3 color_source = float3(1,1,1);\r\n\t\tfloat lifetime_source = lifetime;\r\n\t\t\r\n\r\n\t\t\r\n#if VFX_USE_OLDPOSITION_CURRENT\r\n\t\toldPosition = position;\r\n#endif\r\n\t\t\r\n\t\tEulerIntegration( /*inout */position, velocity, deltaTime_a);\r\n\t\tAge( /*inout */age, deltaTime_a);\r\n\t\tReap(age, lifetime,  /*inout */alive);\r\n\t\t\r\n\r\n\t\tattributeBuffer.Store3((index * 0x8 + 0xB40) << 2,asuint(position));\r\n\t\tattributeBuffer.Store((index * 0x8 + 0xB43) << 2,uint(alive));\r\n\t\tattributeBuffer.Store((index * 0x8 + 0xB44) << 2,asuint(age));\r\n\t\t\r\n\r\n#if VFX_HAS_INDIRECT_DRAW\r\n\t\tindirectBuffer.Append(index);\r\n#endif\r\n#endif\r\n\t}\r\n}"
+    source: "#pragma kernel CSMain\r\n#include \"HLSLSupport.cginc\"\r\n#define NB_THREADS_PER_GROUP 64\r\n#define VFX_USE_LIFETIME_CURRENT 1\r\n#define VFX_USE_VELOCITY_CURRENT 1\r\n#define VFX_USE_POSITION_CURRENT 1\r\n#define VFX_USE_ALIVE_CURRENT 1\r\n#define VFX_USE_AGE_CURRENT 1\r\n#define VFX_LOCAL_SPACE 1\r\n\r\n\r\nCBUFFER_START(parameters)\r\n    float deltaTime_a;\r\n    uint3 PADDING_0;\r\nCBUFFER_END\r\n\r\n\r\n#include \"Assets/VFXEditor/Shaders/Common/VFXCommonCompute.cginc\"\r\n#include \"Assets/VFXEditor/Shaders/VFXCommon.cginc\"\r\n\r\n\r\n\r\nRWByteAddressBuffer attributeBuffer;\r\n\r\n#if VFX_USE_ALIVE_CURRENT\r\nAppendStructuredBuffer<uint> deadListOut;\r\n#endif\r\n\r\n#if VFX_HAS_INDIRECT_DRAW\r\nAppendStructuredBuffer<uint> indirectBuffer;\r\n#endif\r\n\r\nCBUFFER_START(updateParams)\r\n    uint nbMax;\r\n\tuint systemSeed;\r\nCBUFFER_END\r\n\r\nvoid EulerIntegration(inout float3 position, float3 velocity, float deltaTime)\r\n{\r\n    position += velocity * deltaTime;\r\n}\r\nvoid Age(inout float age, float deltaTime)\r\n{\r\n    age += deltaTime;\r\n}\r\nvoid Reap(float age, float lifetime, inout bool alive)\r\n{\r\n    if(age > lifetime) { alive = false; }\r\n}\r\n\r\n\r\n\r\n[numthreads(NB_THREADS_PER_GROUP,1,1)]\r\nvoid CSMain(uint3 id : SV_DispatchThreadID, uint3 groupId : SV_GroupThreadID)\r\n{\r\n    uint index = id.x;\r\n\tif (id.x < nbMax)\r\n\t{\r\n#if VFX_USE_ALIVE_CURRENT\r\n\t\tbool alive = (attributeBuffer.Load((index * 0x8 + 0xB43) << 2));\r\n\t\t\r\n\r\n\t\tif (alive)\r\n\t\t{\r\n\t\t\tfloat lifetime = asfloat(attributeBuffer.Load((index * 0x1 + 0x500) << 2));\r\n\t\t\tfloat3 velocity = asfloat(attributeBuffer.Load3((index * 0x4 + 0x640) << 2));\r\n\t\t\tfloat3 position = asfloat(attributeBuffer.Load3((index * 0x8 + 0xB40) << 2));\r\n\t\t\tfloat age = asfloat(attributeBuffer.Load((index * 0x8 + 0xB44) << 2));\r\n\t\t\tfloat3 color_source = float3(1,1,1);\r\n\t\t\tfloat lifetime_source = lifetime;\r\n\t\t\t\r\n\r\n\t\t\t\r\n#if VFX_USE_OLDPOSITION_CURRENT\r\n\t\t\toldPosition = position;\r\n#endif\r\n\t\t\t\r\n\t\t\tEulerIntegration( /*inout */position, velocity, deltaTime_a);\r\n\t\t\tAge( /*inout */age, deltaTime_a);\r\n\t\t\tReap(age, lifetime,  /*inout */alive);\r\n\t\t\t\r\n\r\n\t\t\tif (alive)\r\n\t\t\t{\r\n\t\t\t\tattributeBuffer.Store3((index * 0x8 + 0xB40) << 2,asuint(position));\r\n\t\t\t\tattributeBuffer.Store((index * 0x8 + 0xB44) << 2,asuint(age));\r\n\t\t\t\t\r\n\r\n#if VFX_HAS_INDIRECT_DRAW\r\n\t\t\t\tindirectBuffer.Append(index);\r\n#endif\r\n\t\t\t}\r\n\t\t\telse\r\n\t\t\t{\r\n\t\t\t\tattributeBuffer.Store((index * 0x8 + 0xB43) << 2,uint(alive));\r\n\t\t\t\t\r\n\r\n\t\t\t\tdeadListOut.Append(index);\r\n\t\t\t}\r\n\t\t}\r\n#else\r\n\t\tfloat lifetime = asfloat(attributeBuffer.Load((index * 0x1 + 0x500) << 2));\r\n\t\tfloat3 velocity = asfloat(attributeBuffer.Load3((index * 0x4 + 0x640) << 2));\r\n\t\tfloat3 position = asfloat(attributeBuffer.Load3((index * 0x8 + 0xB40) << 2));\r\n\t\tbool alive = (attributeBuffer.Load((index * 0x8 + 0xB43) << 2));\r\n\t\tfloat age = asfloat(attributeBuffer.Load((index * 0x8 + 0xB44) << 2));\r\n\t\tfloat3 color_source = float3(1,1,1);\r\n\t\tfloat lifetime_source = lifetime;\r\n\t\t\r\n\r\n\t\t\r\n#if VFX_USE_OLDPOSITION_CURRENT\r\n\t\toldPosition = position;\r\n#endif\r\n\t\t\r\n\t\tEulerIntegration( /*inout */position, velocity, deltaTime_a);\r\n\t\tAge( /*inout */age, deltaTime_a);\r\n\t\tReap(age, lifetime,  /*inout */alive);\r\n\t\t\r\n\r\n\t\tattributeBuffer.Store3((index * 0x8 + 0xB40) << 2,asuint(position));\r\n\t\tattributeBuffer.Store((index * 0x8 + 0xB43) << 2,uint(alive));\r\n\t\tattributeBuffer.Store((index * 0x8 + 0xB44) << 2,asuint(age));\r\n\t\t\r\n\r\n#if VFX_HAS_INDIRECT_DRAW\r\n\t\tindirectBuffer.Append(index);\r\n#endif\r\n#endif\r\n\t}\r\n}"
   - compute: 0
     name: Temp_shader_c_quad output_Runtime.shader
-<<<<<<< HEAD
-    source: "Shader \"Hidden/VFX/ParticleQuads\"\r\n{\r\n\tSubShader\r\n\t{\t\r\n\t\tCull Off\r\n\t\t\r\n\t\tTags { \"Queue\"=\"AlphaTest\" \"IgnoreProjector\"=\"False\" \"RenderType\"=\"Opaque\" }\r\n\t\t\r\n\t\t\r\n\t\t\r\n\t\t\r\n\t\t\r\n\t\t\r\n\t\t\r\n\t\t\r\n\t\t\r\n\t\t\r\n\t\t\r\n\t\t\r\n\t\tZTest LEqual\r\n\t\tZWrite On\r\n\t\tCull Off\r\n\t\t\r\n\t\r\n\t\t\t\r\n\t\tHLSLINCLUDE\r\n\t\t#if !defined(VFX_WORLD_SPACE) && !defined(VFX_LOCAL_SPACE)\r\n\t\t#define VFX_LOCAL_SPACE 1\r\n\t\t#endif\r\n\t\t\r\n\t\t#include \"HLSLSupport.cginc\"\r\n\t\t#define NB_THREADS_PER_GROUP 64\r\n\t\t#define VFX_USE_COLOR_CURRENT 1\r\n\t\t#define VFX_USE_LIFETIME_CURRENT 1\r\n\t\t#define VFX_USE_SIZEX_CURRENT 1\r\n\t\t#define VFX_USE_POSITION_CURRENT 1\r\n\t\t#define VFX_USE_ALPHA_CURRENT 1\r\n\t\t#define VFX_USE_ALIVE_CURRENT 1\r\n\t\t#define VFX_USE_AXISX_CURRENT 1\r\n\t\t#define VFX_USE_AXISY_CURRENT 1\r\n\t\t#define VFX_USE_AXISZ_CURRENT 1\r\n\t\t#define VFX_USE_ANGLEX_CURRENT 1\r\n\t\t#define VFX_USE_ANGLEY_CURRENT 1\r\n\t\t#define VFX_USE_ANGLEZ_CURRENT 1\r\n\t\t#define VFX_USE_PIVOT_CURRENT 1\r\n\t\t#define VFX_USE_AGE_CURRENT 1\r\n\t\t#define IS_OPAQUE_PARTICLE 1\r\n\t\t#define USE_ALPHA_TEST 1\r\n\t\t\r\n\t\t\r\n\t\t#define VFX_LOCAL_SPACE 1\r\n\t\t\r\n\r\n\t\tCBUFFER_START(parameters)\r\n\t\t    float4 uniform_b;\r\n\t\tCBUFFER_END\r\n\t\tTexture2D mainTexture;\r\n\t\tSamplerState samplermainTexture;\r\n\t\t\r\n\r\n\t\t\r\n\t\t#define VFX_NEEDS_COLOR_INTERPOLATOR (VFX_USE_COLOR_CURRENT || VFX_USE_ALPHA_CURRENT)\r\n\t\t#define IS_TRANSPARENT_PARTICLE (!IS_OPAQUE_PARTICLE)\r\n\t\t\r\n\t\tByteAddressBuffer attributeBuffer;\t\r\n\t\t\r\n\t\t#if VFX_HAS_INDIRECT_DRAW\r\n\t\tStructuredBuffer<uint> indirectBuffer;\t\r\n\t\t#endif\t\r\n\t\t\r\n\t\t#if USE_DEAD_LIST_COUNT\r\n\t\tByteAddressBuffer deadListCount;\r\n\t\t#endif\r\n\t\t\r\n\t\tCBUFFER_START(outputParams)\r\n\t\t\tfloat nbMax;\r\n\t\t\tfloat systemSeed;\r\n\t\tCBUFFER_END\r\n\t\t\r\n\t\tENDHLSL\r\n\t\t\r\n\r\n\t\t// Forward pass\r\n\t\tPass\r\n\t\t{\t\t\r\n\t\t\tTags { \"LightMode\"=\"ForwardBase\" }\r\n\t\t\t\r\n\t\t\tHLSLPROGRAM\r\n\t\t\t#pragma target 4.5\r\n\t\t\t\r\n\t\t\tstruct ps_input\r\n\t\t\t{\r\n\t\t\t\tfloat4 pos : SV_POSITION;\r\n\t\t\t\t#if USE_FLIPBOOK_INTERPOLATION\r\n\t\t\t\tfloat4 uv : TEXCOORD0;\r\n\t\t\t\t#else\r\n\t\t\t\tfloat2 uv : TEXCOORD0;\t\r\n\t\t\t\t#endif\r\n\t\t\t\t#if VFX_NEEDS_COLOR_INTERPOLATOR\r\n\t\t\t\tnointerpolation float4 color : COLOR0;\r\n\t\t\t\t#endif\r\n\t\t\t\t#if USE_SOFT_PARTICLE || USE_ALPHA_TEST || USE_FLIPBOOK_INTERPOLATION\r\n\t\t\t\t// x: inverse soft particles fade distance\r\n\t\t\t\t// y: alpha threshold\r\n\t\t\t\t// z: frame blending factor\r\n\t\t\t\tnointerpolation float3 builtInInterpolants : TEXCOORD1;\r\n\t\t\t\t#endif\r\n\t\t\t\t#if USE_SOFT_PARTICLE\r\n\t\t\t\tfloat4 projPos : TEXCOORD2;\t\t\r\n\t\t\t\t#endif\r\n\t\t\t};\r\n\t\t\t\r\n\t\t\tstruct ps_output\r\n\t\t\t{\r\n\t\t\t\tfloat4 color : SV_Target0;\r\n\t\t\t};\r\n\t\t\r\n\t\t#define VFX_VARYING_PS_INPUTS ps_input\r\n\t\t#define VFX_VARYING_POSCS pos\r\n\t\t#define VFX_VARYING_POSSS projPos\r\n\t\t#define VFX_VARYING_COLOR color.rgb\r\n\t\t#define VFX_VARYING_ALPHA color.a\r\n\t\t#define VFX_VARYING_INVSOFTPARTICLEFADEDISTANCE builtInInterpolants.x\r\n\t\t#define VFX_VARYING_ALPHATHRESHOLD builtInInterpolants.y\r\n\t\t#define VFX_VARYING_FRAMEBLEND builtInInterpolants.z\r\n\t\t#define VFX_VARYING_UV uv\r\n\t\t\t\t\r\n\t\t\t#if !(defined(VFX_VARYING_PS_INPUTS) && defined(VFX_VARYING_POSCS))\r\n\t\t\t#error VFX_VARYING_PS_INPUTS, VFX_VARYING_POSCS and VFX_VARYING_UV must be defined.\r\n\t\t\t#endif\r\n\t\t\t\r\n\t\t\t#include \"/VisualEffectGraph/Shaders/RenderPipeline/Legacy/VFXCommon.cginc\"\r\n\t\t\t#include \"VisualEffectGraph/Shaders/VFXCommon.cginc\"\r\n\t\t\t\r\n\r\n\t\t\tvoid SetAttribute_AEC60E63(inout float sizeX, float SizeX) /*attribute:sizeX Composition:Overwrite Source:Slot Random:Off channels:XYZ */\r\n\t\t\t{\r\n\t\t\t    sizeX = SizeX;\r\n\t\t\t}\r\n\t\t\t\r\n\r\n\t\t\t\r\n\t\t\t#pragma vertex vert\r\n\t\t\tVFX_VARYING_PS_INPUTS vert(uint id : SV_VertexID, uint instanceID : SV_InstanceID)\r\n\t\t\t{\r\n\t\t\t\tuint index = (id >> 2) + instanceID * 2048;\r\n\t\t\t\tVFX_VARYING_PS_INPUTS o = (VFX_VARYING_PS_INPUTS)0;\r\n\t\t\t\t\r\n\t\t\t\t\r\n\t\t\t\t\t\t#if VFX_HAS_INDIRECT_DRAW\r\n\t\t\t\t\t\t#if USE_DEAD_LIST_COUNT\r\n\t\t\t\t\t\t\tif (index >= asuint(nbMax) - deadListCount.Load(0))\r\n\t\t\t\t\t\t\t\treturn o;\r\n\t\t\t\t\t\t#endif\r\n\t\t\t\t\t\t\r\n\t\t\t\t\t\t\tindex = indirectBuffer[index];\r\n\t\t\t\t\t\t\tfloat3 color = asfloat(attributeBuffer.Load3((index * 0x4 + 0x0) << 2));\r\n\t\t\t\t\t\t\tfloat lifetime = asfloat(attributeBuffer.Load((index * 0x1 + 0x500) << 2));\r\n\t\t\t\t\t\t\tfloat sizeX = asfloat(attributeBuffer.Load((index * 0x4 + 0x3) << 2));\r\n\t\t\t\t\t\t\tfloat3 position = asfloat(attributeBuffer.Load3((index * 0x8 + 0xB40) << 2));\r\n\t\t\t\t\t\t\tfloat alpha = (float)1;\r\n\t\t\t\t\t\t\tbool alive = (attributeBuffer.Load((index * 0x8 + 0xB43) << 2));\r\n\t\t\t\t\t\t\tfloat3 axisX = float3(1,0,0);\r\n\t\t\t\t\t\t\tfloat3 axisY = float3(0,1,0);\r\n\t\t\t\t\t\t\tfloat3 axisZ = float3(0,0,1);\r\n\t\t\t\t\t\t\tfloat angleX = (float)0;\r\n\t\t\t\t\t\t\tfloat angleY = (float)0;\r\n\t\t\t\t\t\t\tfloat angleZ = (float)0;\r\n\t\t\t\t\t\t\tfloat3 pivot = float3(0,0,0);\r\n\t\t\t\t\t\t\tfloat age = asfloat(attributeBuffer.Load((index * 0x8 + 0xB44) << 2));\r\n\t\t\t\t\t\t\tfloat3 color_source = color;\r\n\t\t\t\t\t\t\tfloat lifetime_source = lifetime;\r\n\t\t\t\t\t\t\t\r\n\t\t\t\t\r\n\t\t\t\t\t\t#else\r\n\t\t\t\t\t\t\tif (index >= asuint(nbMax))\r\n\t\t\t\t\t\t\t\treturn o;\r\n\t\t\t\t\t\t\t\r\n\t\t\t\t\t\t\tbool alive = (attributeBuffer.Load((index * 0x8 + 0xB43) << 2));\r\n\t\t\t\t\t\t\t\r\n\t\t\t\t\r\n\t\t\t\t\t\t\tif (!alive)\r\n\t\t\t\t\t\t\t\treturn o;\r\n\t\t\t\t\t\t\t\r\n\t\t\t\t\t\t\tfloat3 color = asfloat(attributeBuffer.Load3((index * 0x4 + 0x0) << 2));\r\n\t\t\t\t\t\t\tfloat lifetime = asfloat(attributeBuffer.Load((index * 0x1 + 0x500) << 2));\r\n\t\t\t\t\t\t\tfloat sizeX = asfloat(attributeBuffer.Load((index * 0x4 + 0x3) << 2));\r\n\t\t\t\t\t\t\tfloat3 position = asfloat(attributeBuffer.Load3((index * 0x8 + 0xB40) << 2));\r\n\t\t\t\t\t\t\tfloat alpha = (float)1;\r\n\t\t\t\t\t\t\tfloat3 axisX = float3(1,0,0);\r\n\t\t\t\t\t\t\tfloat3 axisY = float3(0,1,0);\r\n\t\t\t\t\t\t\tfloat3 axisZ = float3(0,0,1);\r\n\t\t\t\t\t\t\tfloat angleX = (float)0;\r\n\t\t\t\t\t\t\tfloat angleY = (float)0;\r\n\t\t\t\t\t\t\tfloat angleZ = (float)0;\r\n\t\t\t\t\t\t\tfloat3 pivot = float3(0,0,0);\r\n\t\t\t\t\t\t\tfloat age = asfloat(attributeBuffer.Load((index * 0x8 + 0xB44) << 2));\r\n\t\t\t\t\t\t\tfloat3 color_source = color;\r\n\t\t\t\t\t\t\tfloat lifetime_source = lifetime;\r\n\t\t\t\t\t\t\t\r\n\t\t\t\t\r\n\t\t\t\t\t\t#endif\r\n\t\t\t\t\t\t\r\n\t\t\t\t{\r\n\t\t\t\t    float tmp_t = age / lifetime;\r\n\t\t\t\t    float tmp_u = SampleCurve(uniform_b,tmp_t);\r\n\t\t\t\t    float tmp_w = tmp_u * (float)0.1;\r\n\t\t\t\t    SetAttribute_AEC60E63( /*inout */sizeX, tmp_w);\r\n\t\t\t\t}\r\n\t\t\t\t\r\n\r\n\t\t\t\t\r\n\t\t\t\tif (!alive)\r\n\t\t\t\t\treturn o;\r\n\t\t\t\t\r\n\t\t\t\to.VFX_VARYING_UV.x = float(id & 1);\r\n\t\t\t\to.VFX_VARYING_UV.y = float((id & 2) >> 1);\r\n\t\t\t\t\r\n\t\t\t\t\r\n\t\t\t\t\t\tfloat3 size = float3(sizeX,sizeX,sizeX);\r\n\t\t\t\t\t\t#if VFX_USE_SIZEY_CURRENT\r\n\t\t\t\t\t\tsize.y = sizeY;\r\n\t\t\t\t\t\t#endif\r\n\t\t\t\t\t\t#if VFX_USE_SIZEZ_CURRENT\r\n\t\t\t\t\t\tsize.z = sizeZ;\r\n\t\t\t\t\t\t#else\r\n\t\t\t\t\t\tsize.z = min(size.x,size.y);\r\n\t\t\t\t\t\t#endif\r\n\t\t\t\t\t\t\r\n\t\t\t\t\r\n\t\t\t\tfloat4x4 elementToVFX = GetElementToVFXMatrix(axisX,axisY,axisZ,float3(angleX,angleY,angleZ),pivot,size,position);\r\n\t\t\t\tfloat3 vPos = mul(elementToVFX,float4(o.VFX_VARYING_UV.xy * 2.0f - 1.0f,0.0f,1.0f)).xyz;\r\n\t\t\t\r\n\t\t\t\to.VFX_VARYING_POSCS = TransformPositionVFXToClip(vPos);\r\n\t\t\t\r\n\t\t\t\t\r\n\t\t\t\t\t\t#if VFX_USE_COLOR_CURRENT && defined(VFX_VARYING_COLOR)\r\n\t\t\t\t\t\to.VFX_VARYING_COLOR = color;\r\n\t\t\t\t\t\t#endif\r\n\t\t\t\t\t\t#if VFX_USE_ALPHA_CURRENT && defined(VFX_VARYING_ALPHA) \r\n\t\t\t\t\t\to.VFX_VARYING_ALPHA = alpha;\r\n\t\t\t\t\t\t#endif\r\n\t\t\t\t\t\t\r\n\t\t\t\t\t\t\r\n\t\t\t\t\t\t#if USE_SOFT_PARTICLE && defined(VFX_VARYING_INVSOFTPARTICLEFADEDISTANCE)\r\n\t\t\t\t\t\t\r\n\t\t\t\t\t\to.VFX_VARYING_INVSOFTPARTICLEFADEDISTANCE = invSoftParticlesFadeDistance;\r\n\t\t\t\t\t\t#endif\r\n\t\t\t\t\t\t\r\n\t\t\t\t\t\t#if (VFX_NEEDS_POSSS || USE_SOFT_PARTICLE) && defined(VFX_VARYING_POSSS) && defined(VFX_VARYING_POSCS)\r\n\t\t\t\t\t\to.VFX_VARYING_POSSS = VFXGetPOSSS(o.VFX_VARYING_POSCS);\r\n\t\t\t\t\t\t#endif\r\n\t\t\t\t\t\t\r\n\t\t\t\t\t\t#if USE_ALPHA_TEST && defined(VFX_VARYING_ALPHATHRESHOLD)\r\n\t\t\t\t\t\tfloat alphaThreshold = (float)0;\r\n\t\t\t\t\t\t{\r\n\t\t\t\t\t\t    \r\n\t\t\t\t\t\t    alphaThreshold = (float)0.5;\r\n\t\t\t\t\t\t}\r\n\t\t\t\t\t\t\r\n\t\t\t\t\r\n\t\t\t\t\t\to.VFX_VARYING_ALPHATHRESHOLD = alphaThreshold;\r\n\t\t\t\t\t\t#endif\r\n\t\t\t\t\t\t\r\n\t\t\t\t\t\t#if USE_UV_SCALE_BIAS\r\n\t\t\t\t\t\t\r\n\t\t\t\t\t\t\r\n\t\t\t\t\t\to.VFX_VARYING_UV.xy = o.VFX_VARYING_UV.xy * uvScale + uvBias;\r\n\t\t\t\t\t\t#endif\r\n\t\t\t\t\t\t\r\n\t\t\t\t\t\t\r\n\t\t\t\t\r\n\t\t\t\t\r\n\t\t\t\t\t\t#if USE_FLIPBOOK\r\n\t\t\t\t\t\t\r\n\t\t\t\t\t\t\r\n\t\t\t\t\t\tVFXUVData uvData = GetUVData(flipBookSize, invFlipBookSize, o.VFX_VARYING_UV.xy, texIndex);\r\n\t\t\t\t\t\to.VFX_VARYING_UV.xy = uvData.uvs.xy;\r\n\t\t\t\t\t\t#if USE_FLIPBOOK_INTERPOLATION\r\n\t\t\t\t\t\to.VFX_VARYING_UV.zw = uvData.uvs.zw;\r\n\t\t\t\t\t\to.VFX_VARYING_FRAMEBLEND = uvData.blend;\r\n\t\t\t\t\t\t#endif\r\n\t\t\t\t\t\t#endif\r\n\t\t\t\t\t\t\r\n\t\t\t\r\n\t\t\t\t\r\n\t\t\t\r\n\t\t\t\treturn o;\r\n\t\t\t}\r\n\t\t\t\r\n\t\t\t\r\n\t\t\t\r\n\t\t\t\r\n\t\t\t#include \"VisualEffectGraph/Shaders/VFXCommonOutput.cginc\"\r\n\t\t\t\r\n\t\t\t\t\r\n\t\t\t#pragma fragment frag\r\n\t\t\tps_output frag(ps_input i)\r\n\t\t\t{\r\n\t\t\t\tps_output o = (ps_output)0;\r\n\t\t\t\to.color = VFXGetFragmentColor(i);\r\n\t\t\t\to.color *= VFXGetTextureColor(VFX_SAMPLER(mainTexture),i);\t\t\r\n\t\t\t\tVFXClipFragmentColor(o.color.a,i);\r\n\t\t\t\treturn o;\r\n\t\t\t}\r\n\t\t\tENDHLSL\r\n\t\t}\r\n\t\t\r\n\r\n\t\t\r\n\t}\r\n}\r\n"
-=======
     source: "Shader \"Hidden/VFX/ParticleQuads\"\r\n{\r\n\tSubShader\r\n\t{\t\r\n\t\tCull Off\r\n\t\t\r\n\t\tTags { \"Queue\"=\"AlphaTest\" \"IgnoreProjector\"=\"False\" \"RenderType\"=\"Opaque\" }\r\n\t\t\r\n\t\t\r\n\t\t\r\n\t\t\r\n\t\t\r\n\t\t\r\n\t\t\r\n\t\t\r\n\t\t\r\n\t\t\r\n\t\t\r\n\t\t\r\n\t\tZTest LEqual\r\n\t\tZWrite On\r\n\t\tCull Off\r\n\t\t\r\n\t\r\n\t\t\t\r\n\t\tHLSLINCLUDE\r\n\t\t#if !defined(VFX_WORLD_SPACE) && !defined(VFX_LOCAL_SPACE)\r\n\t\t#define VFX_LOCAL_SPACE 1\r\n\t\t#endif\r\n\t\t\r\n\t\t#include \"HLSLSupport.cginc\"\r\n\t\t#define NB_THREADS_PER_GROUP 64\r\n\t\t#define VFX_USE_COLOR_CURRENT 1\r\n\t\t#define VFX_USE_LIFETIME_CURRENT 1\r\n\t\t#define VFX_USE_SIZEX_CURRENT 1\r\n\t\t#define VFX_USE_POSITION_CURRENT 1\r\n\t\t#define VFX_USE_ALPHA_CURRENT 1\r\n\t\t#define VFX_USE_ALIVE_CURRENT 1\r\n\t\t#define VFX_USE_AXISX_CURRENT 1\r\n\t\t#define VFX_USE_AXISY_CURRENT 1\r\n\t\t#define VFX_USE_AXISZ_CURRENT 1\r\n\t\t#define VFX_USE_ANGLEX_CURRENT 1\r\n\t\t#define VFX_USE_ANGLEY_CURRENT 1\r\n\t\t#define VFX_USE_ANGLEZ_CURRENT 1\r\n\t\t#define VFX_USE_PIVOT_CURRENT 1\r\n\t\t#define VFX_USE_AGE_CURRENT 1\r\n\t\t#define IS_OPAQUE_PARTICLE 1\r\n\t\t#define USE_ALPHA_TEST 1\r\n\t\t\r\n\t\t\r\n\t\t\r\n\t\t#define VFX_LOCAL_SPACE 1\r\n\t\t\r\n\r\n\t\tCBUFFER_START(parameters)\r\n\t\t    float4 uniform_a;\r\n\t\t    float uniform_b;\r\n\t\t    float alphaThreshold;\r\n\t\t    uint2 PADDING_0;\r\n\t\tCBUFFER_END\r\n\t\tTexture2D mainTexture;\r\n\t\tSamplerState samplermainTexture;\r\n\t\t\r\n\r\n\t\t\r\n\t\t#define VFX_NEEDS_COLOR_INTERPOLATOR (VFX_USE_COLOR_CURRENT || VFX_USE_ALPHA_CURRENT)\r\n\t\t#define IS_TRANSPARENT_PARTICLE (!IS_OPAQUE_PARTICLE)\r\n\t\t\r\n\t\tByteAddressBuffer attributeBuffer;\t\r\n\t\t\r\n\t\t#if VFX_HAS_INDIRECT_DRAW\r\n\t\tStructuredBuffer<uint> indirectBuffer;\t\r\n\t\t#endif\t\r\n\t\t\r\n\t\t#if USE_DEAD_LIST_COUNT\r\n\t\tByteAddressBuffer deadListCount;\r\n\t\t#endif\r\n\t\t\r\n\t\tCBUFFER_START(outputParams)\r\n\t\t\tfloat nbMax;\r\n\t\t\tfloat systemSeed;\r\n\t\tCBUFFER_END\r\n\t\t\r\n\t\tENDHLSL\r\n\t\t\r\n\r\n\t\t// Depth pass\r\n\t\tPass\r\n\t\t{\t\t\r\n\t\t\tTags { \"LightMode\"=\"DepthForwardOnly\" }\r\n\t\t\r\n\t\t\tZWrite On\r\n\t\t\tBlend Off\r\n\t\t\t\r\n\t\t\tHLSLPROGRAM\r\n\t\t\t#pragma target 4.5\r\n\t\t\t\r\n\t\t\tstruct ps_input\r\n\t\t\t{\r\n\t\t\t\tfloat4 pos : SV_POSITION;\r\n\t\t\t\t#if USE_FLIPBOOK_INTERPOLATION\r\n\t\t\t\tfloat4 uv : TEXCOORD0;\r\n\t\t\t\t#else\r\n\t\t\t\tfloat2 uv : TEXCOORD0;\t\r\n\t\t\t\t#endif\r\n\t\t\t\t#if USE_ALPHA_TEST || USE_FLIPBOOK_INTERPOLATION || VFX_USE_ALPHA_CURRENT\r\n\t\t\t\t// x: alpha threshold\r\n\t\t\t\t// y: frame blending factor\r\n\t\t\t\t// z: alpha\r\n\t\t\t\tnointerpolation float3 builtInInterpolants : TEXCOORD1;\r\n\t\t\t\t#endif\r\n\t\t\t};\r\n\t\t\r\n\t\t#define VFX_VARYING_PS_INPUTS ps_input\r\n\t\t#define VFX_VARYING_POSCS pos\r\n\t\t#define VFX_VARYING_ALPHA builtInInterpolants.z\r\n\t\t#define VFX_VARYING_ALPHATHRESHOLD builtInInterpolants.x\r\n\t\t#define VFX_VARYING_FRAMEBLEND builtInInterpolants.y\r\n\t\t#define VFX_VARYING_UV uv\r\n\t\t\t\t\t\t\r\n\t\t\t#if !(defined(VFX_VARYING_PS_INPUTS) && defined(VFX_VARYING_POSCS))\r\n\t\t\t#error VFX_VARYING_PS_INPUTS, VFX_VARYING_POSCS and VFX_VARYING_UV must be defined.\r\n\t\t\t#endif\r\n\t\t\t\r\n\t\t\t#include \"Assets/VFXEditor/Shaders/RenderPipeline/HDRP/VFXCommon.cginc\"\r\n\t\t\t#include \"Assets/VFXEditor/Shaders/VFXCommon.cginc\"\r\n\t\t\t\r\n\r\n\t\t\tvoid SetAttribute_AEC60E63(inout float sizeX, float SizeX) /*attribute:sizeX Composition:Overwrite Source:Slot Random:Off channels:XYZ */\r\n\t\t\t{\r\n\t\t\t    sizeX = SizeX;\r\n\t\t\t}\r\n\t\t\t\r\n\r\n\t\t\t\r\n\t\t\t#pragma vertex vert\r\n\t\t\tVFX_VARYING_PS_INPUTS vert(uint id : SV_VertexID, uint instanceID : SV_InstanceID)\r\n\t\t\t{\r\n\t\t\t\tuint index = (id >> 2) + instanceID * 2048;\r\n\t\t\t\tVFX_VARYING_PS_INPUTS o = (VFX_VARYING_PS_INPUTS)0;\r\n\t\t\t\t\r\n\t\t\t\t\r\n\t\t\t\t\t\t#if VFX_HAS_INDIRECT_DRAW\r\n\t\t\t\t\t\t#if USE_DEAD_LIST_COUNT\r\n\t\t\t\t\t\t\tif (index >= asuint(nbMax) - deadListCount.Load(0))\r\n\t\t\t\t\t\t\t\treturn o;\r\n\t\t\t\t\t\t#endif\r\n\t\t\t\t\t\t\r\n\t\t\t\t\t\t\tindex = indirectBuffer[index];\r\n\t\t\t\t\t\t\tfloat3 color = asfloat(attributeBuffer.Load3((index * 0x4 + 0x0) << 2));\r\n\t\t\t\t\t\t\tfloat lifetime = asfloat(attributeBuffer.Load((index * 0x1 + 0x500) << 2));\r\n\t\t\t\t\t\t\tfloat sizeX = asfloat(attributeBuffer.Load((index * 0x4 + 0x3) << 2));\r\n\t\t\t\t\t\t\tfloat3 position = asfloat(attributeBuffer.Load3((index * 0x8 + 0xB40) << 2));\r\n\t\t\t\t\t\t\tfloat alpha = (float)1;\r\n\t\t\t\t\t\t\tbool alive = (attributeBuffer.Load((index * 0x8 + 0xB43) << 2));\r\n\t\t\t\t\t\t\tfloat3 axisX = float3(1,0,0);\r\n\t\t\t\t\t\t\tfloat3 axisY = float3(0,1,0);\r\n\t\t\t\t\t\t\tfloat3 axisZ = float3(0,0,1);\r\n\t\t\t\t\t\t\tfloat angleX = (float)0;\r\n\t\t\t\t\t\t\tfloat angleY = (float)0;\r\n\t\t\t\t\t\t\tfloat angleZ = (float)0;\r\n\t\t\t\t\t\t\tfloat3 pivot = float3(0,0,0);\r\n\t\t\t\t\t\t\tfloat age = asfloat(attributeBuffer.Load((index * 0x8 + 0xB44) << 2));\r\n\t\t\t\t\t\t\tfloat3 color_source = color;\r\n\t\t\t\t\t\t\tfloat lifetime_source = lifetime;\r\n\t\t\t\t\t\t\t\r\n\t\t\t\t\r\n\t\t\t\t\t\t#else\r\n\t\t\t\t\t\t\tif (index >= asuint(nbMax))\r\n\t\t\t\t\t\t\t\treturn o;\r\n\t\t\t\t\t\t\t\r\n\t\t\t\t\t\t\tbool alive = (attributeBuffer.Load((index * 0x8 + 0xB43) << 2));\r\n\t\t\t\t\t\t\t\r\n\t\t\t\t\r\n\t\t\t\t\t\t\tif (!alive)\r\n\t\t\t\t\t\t\t\treturn o;\r\n\t\t\t\t\t\t\t\r\n\t\t\t\t\t\t\tfloat3 color = asfloat(attributeBuffer.Load3((index * 0x4 + 0x0) << 2));\r\n\t\t\t\t\t\t\tfloat lifetime = asfloat(attributeBuffer.Load((index * 0x1 + 0x500) << 2));\r\n\t\t\t\t\t\t\tfloat sizeX = asfloat(attributeBuffer.Load((index * 0x4 + 0x3) << 2));\r\n\t\t\t\t\t\t\tfloat3 position = asfloat(attributeBuffer.Load3((index * 0x8 + 0xB40) << 2));\r\n\t\t\t\t\t\t\tfloat alpha = (float)1;\r\n\t\t\t\t\t\t\tfloat3 axisX = float3(1,0,0);\r\n\t\t\t\t\t\t\tfloat3 axisY = float3(0,1,0);\r\n\t\t\t\t\t\t\tfloat3 axisZ = float3(0,0,1);\r\n\t\t\t\t\t\t\tfloat angleX = (float)0;\r\n\t\t\t\t\t\t\tfloat angleY = (float)0;\r\n\t\t\t\t\t\t\tfloat angleZ = (float)0;\r\n\t\t\t\t\t\t\tfloat3 pivot = float3(0,0,0);\r\n\t\t\t\t\t\t\tfloat age = asfloat(attributeBuffer.Load((index * 0x8 + 0xB44) << 2));\r\n\t\t\t\t\t\t\tfloat3 color_source = color;\r\n\t\t\t\t\t\t\tfloat lifetime_source = lifetime;\r\n\t\t\t\t\t\t\t\r\n\t\t\t\t\r\n\t\t\t\t\t\t#endif\r\n\t\t\t\t\t\t\r\n\t\t\t\t{\r\n\t\t\t\t    float tmp_v = age / lifetime;\r\n\t\t\t\t    float tmp_w = SampleCurve(uniform_a,tmp_v);\r\n\t\t\t\t    float tmp_x = tmp_w * uniform_b;\r\n\t\t\t\t    SetAttribute_AEC60E63( /*inout */sizeX, tmp_x);\r\n\t\t\t\t}\r\n\t\t\t\t\r\n\r\n\t\t\t\t\r\n\t\t\t\tif (!alive)\r\n\t\t\t\t\treturn o;\r\n\t\t\t\t\r\n\t\t\t\to.VFX_VARYING_UV.x = float(id & 1);\r\n\t\t\t\to.VFX_VARYING_UV.y = float((id & 2) >> 1);\r\n\t\t\t\t\r\n\t\t\t\t\r\n\t\t\t\t\t\tfloat3 size = float3(sizeX,sizeX,sizeX);\r\n\t\t\t\t\t\t#if VFX_USE_SIZEY_CURRENT\r\n\t\t\t\t\t\tsize.y = sizeY;\r\n\t\t\t\t\t\t#endif\r\n\t\t\t\t\t\t#if VFX_USE_SIZEZ_CURRENT\r\n\t\t\t\t\t\tsize.z = sizeZ;\r\n\t\t\t\t\t\t#else\r\n\t\t\t\t\t\tsize.z = min(size.x,size.y);\r\n\t\t\t\t\t\t#endif\r\n\t\t\t\t\t\t\r\n\t\t\t\t\r\n\t\t\t\tconst float2 vOffsets = o.VFX_VARYING_UV.xy * 2.0f - 1.0f;\r\n\t\t\t\tconst float4x4 elementToVFX = GetElementToVFXMatrix(axisX,axisY,axisZ,float3(angleX,angleY,angleZ),pivot,size,position);\r\n\t\t\t\tconst float3 vPos = mul(elementToVFX,float4(vOffsets,0.0f,1.0f)).xyz;\r\n\t\t\t\r\n\t\t\t\to.VFX_VARYING_POSCS = TransformPositionVFXToClip(vPos);\r\n\t\t\t\r\n\t\t\t\t\r\n\t\t\t\t\t\t#if VFX_USE_COLOR_CURRENT && defined(VFX_VARYING_COLOR)\r\n\t\t\t\t\t\to.VFX_VARYING_COLOR = color;\r\n\t\t\t\t\t\t#endif\r\n\t\t\t\t\t\t#if VFX_USE_ALPHA_CURRENT && defined(VFX_VARYING_ALPHA) \r\n\t\t\t\t\t\to.VFX_VARYING_ALPHA = alpha;\r\n\t\t\t\t\t\t#endif\r\n\t\t\t\t\t\t\r\n\t\t\t\t\t\t\r\n\t\t\t\t\t\t#if USE_SOFT_PARTICLE && defined(VFX_VARYING_INVSOFTPARTICLEFADEDISTANCE)\r\n\t\t\t\t\t\t\r\n\t\t\t\t\t\to.VFX_VARYING_INVSOFTPARTICLEFADEDISTANCE = invSoftParticlesFadeDistance;\r\n\t\t\t\t\t\t#endif\r\n\t\t\t\t\t\t\r\n\t\t\t\t\t\t#if (VFX_NEEDS_POSSS || USE_SOFT_PARTICLE) && defined(VFX_VARYING_POSSS) && defined(VFX_VARYING_POSCS)\r\n\t\t\t\t\t\to.VFX_VARYING_POSSS = VFXGetPOSSS(o.VFX_VARYING_POSCS);\r\n\t\t\t\t\t\t#endif\r\n\t\t\t\t\t\t\r\n\t\t\t\t\t\t#if USE_ALPHA_TEST && defined(VFX_VARYING_ALPHATHRESHOLD)\r\n\t\t\t\t\t\t\r\n\t\t\t\t\t\to.VFX_VARYING_ALPHATHRESHOLD = alphaThreshold;\r\n\t\t\t\t\t\t#endif\r\n\t\t\t\t\t\t\r\n\t\t\t\t\t\t#if USE_UV_SCALE_BIAS\r\n\t\t\t\t\t\t\r\n\t\t\t\t\t\t\r\n\t\t\t\t\t\to.VFX_VARYING_UV.xy = o.VFX_VARYING_UV.xy * uvScale + uvBias;\r\n\t\t\t\t\t\t#endif\r\n\t\t\t\t\t\t\r\n\t\t\t\t\t\t\r\n\t\t\t\t\r\n\t\t\t\t\r\n\t\t\t\t\t\t#if USE_FLIPBOOK\r\n\t\t\t\t\t\t\r\n\t\t\t\t\t\t\r\n\t\t\t\t\t\tVFXUVData uvData = GetUVData(flipBookSize, invFlipBookSize, o.VFX_VARYING_UV.xy, texIndex);\r\n\t\t\t\t\t\to.VFX_VARYING_UV.xy = uvData.uvs.xy;\r\n\t\t\t\t\t\t#if USE_FLIPBOOK_INTERPOLATION\r\n\t\t\t\t\t\to.VFX_VARYING_UV.zw = uvData.uvs.zw;\r\n\t\t\t\t\t\to.VFX_VARYING_FRAMEBLEND = uvData.blend;\r\n\t\t\t\t\t\t#endif\r\n\t\t\t\t\t\t#endif\r\n\t\t\t\t\t\t\r\n\t\t\t\r\n\t\t\t\t\r\n\t\t\t\r\n\t\t\t\treturn o;\r\n\t\t\t}\r\n\t\t\t\r\n\t\t\t\r\n\t\t\t\r\n\t\t\t\r\n\t\t\t#include \"Assets/VFXEditor/Shaders/VFXCommonOutput.cginc\"\r\n\t\t\t\r\n\t\t\t\t\r\n\t\t\t#pragma fragment frag\r\n\t\t\tfloat frag(ps_input i) : SV_TARGET\r\n\t\t\t{\r\n\t\t\t\tfloat alpha = VFXGetFragmentColor(i).a;\r\n\t\t\t\talpha *= VFXGetTextureColor(VFX_SAMPLER(mainTexture),i).a;\t\t\r\n\t\t\t\tVFXClipFragmentColor(alpha,i);\r\n\t\t\t\treturn 0;\r\n\t\t\t}\r\n\t\t\tENDHLSL\r\n\t\t}\r\n\t\t\r\n\r\n\t\t// Forward pass\r\n\t\tPass\r\n\t\t{\t\t\r\n\t\t\tTags { \"LightMode\"=\"ForwardOnly\" }\r\n\t\t\t\r\n\t\t\tHLSLPROGRAM\r\n\t\t\t#pragma target 4.5\r\n\t\t\t\r\n\t\t\tstruct ps_input\r\n\t\t\t{\r\n\t\t\t\tfloat4 pos : SV_POSITION;\r\n\t\t\t\t#if USE_FLIPBOOK_INTERPOLATION\r\n\t\t\t\tfloat4 uv : TEXCOORD0;\r\n\t\t\t\t#else\r\n\t\t\t\tfloat2 uv : TEXCOORD0;\t\r\n\t\t\t\t#endif\r\n\t\t\t\t#if VFX_NEEDS_COLOR_INTERPOLATOR\r\n\t\t\t\tnointerpolation float4 color : COLOR0;\r\n\t\t\t\t#endif\r\n\t\t\t\t#if USE_SOFT_PARTICLE || USE_ALPHA_TEST || USE_FLIPBOOK_INTERPOLATION\r\n\t\t\t\t// x: inverse soft particles fade distance\r\n\t\t\t\t// y: alpha threshold\r\n\t\t\t\t// z: frame blending factor\r\n\t\t\t\tnointerpolation float3 builtInInterpolants : TEXCOORD1;\r\n\t\t\t\t#endif\r\n\t\t\t\t#if USE_SOFT_PARTICLE\r\n\t\t\t\tfloat4 projPos : TEXCOORD2;\t\t\r\n\t\t\t\t#endif\r\n\t\t\t};\r\n\t\t\t\r\n\t\t\tstruct ps_output\r\n\t\t\t{\r\n\t\t\t\tfloat4 color : SV_Target0;\r\n\t\t\t};\r\n\t\t\r\n\t\t#define VFX_VARYING_PS_INPUTS ps_input\r\n\t\t#define VFX_VARYING_POSCS pos\r\n\t\t#define VFX_VARYING_POSSS projPos\r\n\t\t#define VFX_VARYING_COLOR color.rgb\r\n\t\t#define VFX_VARYING_ALPHA color.a\r\n\t\t#define VFX_VARYING_INVSOFTPARTICLEFADEDISTANCE builtInInterpolants.x\r\n\t\t#define VFX_VARYING_ALPHATHRESHOLD builtInInterpolants.y\r\n\t\t#define VFX_VARYING_FRAMEBLEND builtInInterpolants.z\r\n\t\t#define VFX_VARYING_UV uv\r\n\t\t\t\t\r\n\t\t\t#if !(defined(VFX_VARYING_PS_INPUTS) && defined(VFX_VARYING_POSCS))\r\n\t\t\t#error VFX_VARYING_PS_INPUTS, VFX_VARYING_POSCS and VFX_VARYING_UV must be defined.\r\n\t\t\t#endif\r\n\t\t\t\r\n\t\t\t#include \"Assets/VFXEditor/Shaders/RenderPipeline/HDRP/VFXCommon.cginc\"\r\n\t\t\t#include \"Assets/VFXEditor/Shaders/VFXCommon.cginc\"\r\n\t\t\t\r\n\r\n\t\t\tvoid SetAttribute_AEC60E63(inout float sizeX, float SizeX) /*attribute:sizeX Composition:Overwrite Source:Slot Random:Off channels:XYZ */\r\n\t\t\t{\r\n\t\t\t    sizeX = SizeX;\r\n\t\t\t}\r\n\t\t\t\r\n\r\n\t\t\t\r\n\t\t\t#pragma vertex vert\r\n\t\t\tVFX_VARYING_PS_INPUTS vert(uint id : SV_VertexID, uint instanceID : SV_InstanceID)\r\n\t\t\t{\r\n\t\t\t\tuint index = (id >> 2) + instanceID * 2048;\r\n\t\t\t\tVFX_VARYING_PS_INPUTS o = (VFX_VARYING_PS_INPUTS)0;\r\n\t\t\t\t\r\n\t\t\t\t\r\n\t\t\t\t\t\t#if VFX_HAS_INDIRECT_DRAW\r\n\t\t\t\t\t\t#if USE_DEAD_LIST_COUNT\r\n\t\t\t\t\t\t\tif (index >= asuint(nbMax) - deadListCount.Load(0))\r\n\t\t\t\t\t\t\t\treturn o;\r\n\t\t\t\t\t\t#endif\r\n\t\t\t\t\t\t\r\n\t\t\t\t\t\t\tindex = indirectBuffer[index];\r\n\t\t\t\t\t\t\tfloat3 color = asfloat(attributeBuffer.Load3((index * 0x4 + 0x0) << 2));\r\n\t\t\t\t\t\t\tfloat lifetime = asfloat(attributeBuffer.Load((index * 0x1 + 0x500) << 2));\r\n\t\t\t\t\t\t\tfloat sizeX = asfloat(attributeBuffer.Load((index * 0x4 + 0x3) << 2));\r\n\t\t\t\t\t\t\tfloat3 position = asfloat(attributeBuffer.Load3((index * 0x8 + 0xB40) << 2));\r\n\t\t\t\t\t\t\tfloat alpha = (float)1;\r\n\t\t\t\t\t\t\tbool alive = (attributeBuffer.Load((index * 0x8 + 0xB43) << 2));\r\n\t\t\t\t\t\t\tfloat3 axisX = float3(1,0,0);\r\n\t\t\t\t\t\t\tfloat3 axisY = float3(0,1,0);\r\n\t\t\t\t\t\t\tfloat3 axisZ = float3(0,0,1);\r\n\t\t\t\t\t\t\tfloat angleX = (float)0;\r\n\t\t\t\t\t\t\tfloat angleY = (float)0;\r\n\t\t\t\t\t\t\tfloat angleZ = (float)0;\r\n\t\t\t\t\t\t\tfloat3 pivot = float3(0,0,0);\r\n\t\t\t\t\t\t\tfloat age = asfloat(attributeBuffer.Load((index * 0x8 + 0xB44) << 2));\r\n\t\t\t\t\t\t\tfloat3 color_source = color;\r\n\t\t\t\t\t\t\tfloat lifetime_source = lifetime;\r\n\t\t\t\t\t\t\t\r\n\t\t\t\t\r\n\t\t\t\t\t\t#else\r\n\t\t\t\t\t\t\tif (index >= asuint(nbMax))\r\n\t\t\t\t\t\t\t\treturn o;\r\n\t\t\t\t\t\t\t\r\n\t\t\t\t\t\t\tbool alive = (attributeBuffer.Load((index * 0x8 + 0xB43) << 2));\r\n\t\t\t\t\t\t\t\r\n\t\t\t\t\r\n\t\t\t\t\t\t\tif (!alive)\r\n\t\t\t\t\t\t\t\treturn o;\r\n\t\t\t\t\t\t\t\r\n\t\t\t\t\t\t\tfloat3 color = asfloat(attributeBuffer.Load3((index * 0x4 + 0x0) << 2));\r\n\t\t\t\t\t\t\tfloat lifetime = asfloat(attributeBuffer.Load((index * 0x1 + 0x500) << 2));\r\n\t\t\t\t\t\t\tfloat sizeX = asfloat(attributeBuffer.Load((index * 0x4 + 0x3) << 2));\r\n\t\t\t\t\t\t\tfloat3 position = asfloat(attributeBuffer.Load3((index * 0x8 + 0xB40) << 2));\r\n\t\t\t\t\t\t\tfloat alpha = (float)1;\r\n\t\t\t\t\t\t\tfloat3 axisX = float3(1,0,0);\r\n\t\t\t\t\t\t\tfloat3 axisY = float3(0,1,0);\r\n\t\t\t\t\t\t\tfloat3 axisZ = float3(0,0,1);\r\n\t\t\t\t\t\t\tfloat angleX = (float)0;\r\n\t\t\t\t\t\t\tfloat angleY = (float)0;\r\n\t\t\t\t\t\t\tfloat angleZ = (float)0;\r\n\t\t\t\t\t\t\tfloat3 pivot = float3(0,0,0);\r\n\t\t\t\t\t\t\tfloat age = asfloat(attributeBuffer.Load((index * 0x8 + 0xB44) << 2));\r\n\t\t\t\t\t\t\tfloat3 color_source = color;\r\n\t\t\t\t\t\t\tfloat lifetime_source = lifetime;\r\n\t\t\t\t\t\t\t\r\n\t\t\t\t\r\n\t\t\t\t\t\t#endif\r\n\t\t\t\t\t\t\r\n\t\t\t\t{\r\n\t\t\t\t    float tmp_v = age / lifetime;\r\n\t\t\t\t    float tmp_w = SampleCurve(uniform_a,tmp_v);\r\n\t\t\t\t    float tmp_x = tmp_w * uniform_b;\r\n\t\t\t\t    SetAttribute_AEC60E63( /*inout */sizeX, tmp_x);\r\n\t\t\t\t}\r\n\t\t\t\t\r\n\r\n\t\t\t\t\r\n\t\t\t\tif (!alive)\r\n\t\t\t\t\treturn o;\r\n\t\t\t\t\r\n\t\t\t\to.VFX_VARYING_UV.x = float(id & 1);\r\n\t\t\t\to.VFX_VARYING_UV.y = float((id & 2) >> 1);\r\n\t\t\t\t\r\n\t\t\t\t\r\n\t\t\t\t\t\tfloat3 size = float3(sizeX,sizeX,sizeX);\r\n\t\t\t\t\t\t#if VFX_USE_SIZEY_CURRENT\r\n\t\t\t\t\t\tsize.y = sizeY;\r\n\t\t\t\t\t\t#endif\r\n\t\t\t\t\t\t#if VFX_USE_SIZEZ_CURRENT\r\n\t\t\t\t\t\tsize.z = sizeZ;\r\n\t\t\t\t\t\t#else\r\n\t\t\t\t\t\tsize.z = min(size.x,size.y);\r\n\t\t\t\t\t\t#endif\r\n\t\t\t\t\t\t\r\n\t\t\t\t\r\n\t\t\t\tconst float2 vOffsets = o.VFX_VARYING_UV.xy * 2.0f - 1.0f;\r\n\t\t\t\tconst float4x4 elementToVFX = GetElementToVFXMatrix(axisX,axisY,axisZ,float3(angleX,angleY,angleZ),pivot,size,position);\r\n\t\t\t\tconst float3 vPos = mul(elementToVFX,float4(vOffsets,0.0f,1.0f)).xyz;\r\n\t\t\t\r\n\t\t\t\to.VFX_VARYING_POSCS = TransformPositionVFXToClip(vPos);\r\n\t\t\t\r\n\t\t\t\t\r\n\t\t\t\t\t\t#if VFX_USE_COLOR_CURRENT && defined(VFX_VARYING_COLOR)\r\n\t\t\t\t\t\to.VFX_VARYING_COLOR = color;\r\n\t\t\t\t\t\t#endif\r\n\t\t\t\t\t\t#if VFX_USE_ALPHA_CURRENT && defined(VFX_VARYING_ALPHA) \r\n\t\t\t\t\t\to.VFX_VARYING_ALPHA = alpha;\r\n\t\t\t\t\t\t#endif\r\n\t\t\t\t\t\t\r\n\t\t\t\t\t\t\r\n\t\t\t\t\t\t#if USE_SOFT_PARTICLE && defined(VFX_VARYING_INVSOFTPARTICLEFADEDISTANCE)\r\n\t\t\t\t\t\t\r\n\t\t\t\t\t\to.VFX_VARYING_INVSOFTPARTICLEFADEDISTANCE = invSoftParticlesFadeDistance;\r\n\t\t\t\t\t\t#endif\r\n\t\t\t\t\t\t\r\n\t\t\t\t\t\t#if (VFX_NEEDS_POSSS || USE_SOFT_PARTICLE) && defined(VFX_VARYING_POSSS) && defined(VFX_VARYING_POSCS)\r\n\t\t\t\t\t\to.VFX_VARYING_POSSS = VFXGetPOSSS(o.VFX_VARYING_POSCS);\r\n\t\t\t\t\t\t#endif\r\n\t\t\t\t\t\t\r\n\t\t\t\t\t\t#if USE_ALPHA_TEST && defined(VFX_VARYING_ALPHATHRESHOLD)\r\n\t\t\t\t\t\t\r\n\t\t\t\t\t\to.VFX_VARYING_ALPHATHRESHOLD = alphaThreshold;\r\n\t\t\t\t\t\t#endif\r\n\t\t\t\t\t\t\r\n\t\t\t\t\t\t#if USE_UV_SCALE_BIAS\r\n\t\t\t\t\t\t\r\n\t\t\t\t\t\t\r\n\t\t\t\t\t\to.VFX_VARYING_UV.xy = o.VFX_VARYING_UV.xy * uvScale + uvBias;\r\n\t\t\t\t\t\t#endif\r\n\t\t\t\t\t\t\r\n\t\t\t\t\t\t\r\n\t\t\t\t\r\n\t\t\t\t\r\n\t\t\t\t\t\t#if USE_FLIPBOOK\r\n\t\t\t\t\t\t\r\n\t\t\t\t\t\t\r\n\t\t\t\t\t\tVFXUVData uvData = GetUVData(flipBookSize, invFlipBookSize, o.VFX_VARYING_UV.xy, texIndex);\r\n\t\t\t\t\t\to.VFX_VARYING_UV.xy = uvData.uvs.xy;\r\n\t\t\t\t\t\t#if USE_FLIPBOOK_INTERPOLATION\r\n\t\t\t\t\t\to.VFX_VARYING_UV.zw = uvData.uvs.zw;\r\n\t\t\t\t\t\to.VFX_VARYING_FRAMEBLEND = uvData.blend;\r\n\t\t\t\t\t\t#endif\r\n\t\t\t\t\t\t#endif\r\n\t\t\t\t\t\t\r\n\t\t\t\r\n\t\t\t\t\r\n\t\t\t\r\n\t\t\t\treturn o;\r\n\t\t\t}\r\n\t\t\t\r\n\t\t\t\r\n\t\t\t\r\n\t\t\t\r\n\t\t\t#include \"Assets/VFXEditor/Shaders/VFXCommonOutput.cginc\"\r\n\t\t\t\r\n\t\t\t\t\r\n\t\t\t#pragma fragment frag\r\n\t\t\tps_output frag(ps_input i)\r\n\t\t\t{\r\n\t\t\t\tps_output o = (ps_output)0;\r\n\t\t\t\to.color = VFXGetFragmentColor(i);\r\n\t\t\t\to.color *= VFXGetTextureColor(VFX_SAMPLER(mainTexture),i);\t\t\r\n\t\t\t\tVFXClipFragmentColor(o.color.a,i);\r\n\t\t\t\treturn o;\r\n\t\t\t}\r\n\t\t\tENDHLSL\r\n\t\t}\r\n\t\t\r\n\r\n\t\t\r\n\t}\r\n}\r\n"
->>>>>>> 8476ac7e
   m_Infos:
     m_Expressions:
       m_Expressions:
-      - op: 7
+      - op: 1
         valueIndex: 0
         data[0]: -1
         data[1]: -1
         data[2]: -1
+        data[3]: 1
+      - op: 1
+        valueIndex: 1
+        data[0]: -1
+        data[1]: -1
+        data[2]: -1
+        data[3]: 1
+      - op: 1
+        valueIndex: 2
+        data[0]: -1
+        data[1]: -1
+        data[2]: -1
+        data[3]: 1
+      - op: 3
+        valueIndex: 3
+        data[0]: 2
+        data[1]: 0
+        data[2]: 1
+        data[3]: -1
+      - op: 21
+        valueIndex: 6
+        data[0]: 3
+        data[1]: 3
+        data[2]: -1
+        data[3]: 3
+      - op: 7
+        valueIndex: 9
+        data[0]: -1
+        data[1]: -1
+        data[2]: -1
         data[3]: -1
       - op: 19
-        valueIndex: 1
-        data[0]: 0
-        data[1]: -1
-        data[2]: -1
-        data[3]: 1
+        valueIndex: 10
+        data[0]: 5
+        data[1]: -1
+        data[2]: -1
+        data[3]: 1
+      - op: 5
+        valueIndex: 11
+        data[0]: 4
+        data[1]: -1
+        data[2]: 1
+        data[3]: 3
+      - op: 5
+        valueIndex: 12
+        data[0]: 4
+        data[1]: -1
+        data[2]: 2
+        data[3]: 3
+      - op: 23
+        valueIndex: 13
+        data[0]: 8
+        data[1]: 7
+        data[2]: -1
+        data[3]: 1
+      - op: 5
+        valueIndex: 14
+        data[0]: 4
+        data[1]: -1
+        data[2]: 0
+        data[3]: 3
       - op: 24
-        valueIndex: 2
-        data[0]: 0
-        data[1]: 1
+        valueIndex: 15
+        data[0]: 5
+        data[1]: 6
         data[2]: -1
         data[3]: 1
       - op: 1
-        valueIndex: 3
+        valueIndex: 16
         data[0]: -1
         data[1]: -1
         data[2]: -1
         data[3]: 1
+      - op: 23
+        valueIndex: 17
+        data[0]: 9
+        data[1]: 10
+        data[2]: -1
+        data[3]: 1
       - op: 26
-        valueIndex: 4
-        data[0]: 2
-        data[1]: 3
+        valueIndex: 18
+        data[0]: 11
+        data[1]: 12
         data[2]: -1
         data[3]: 1
       - op: 1
-        valueIndex: 5
+        valueIndex: 19
         data[0]: -1
         data[1]: -1
         data[2]: -1
         data[3]: 1
       - op: 1
-        valueIndex: 6
+        valueIndex: 20
+        data[0]: -1
+        data[1]: -1
+        data[2]: -1
+        data[3]: 1
+      - op: 25
+        valueIndex: 21
+        data[0]: 14
+        data[1]: 16
+        data[2]: -1
+        data[3]: 1
+      - op: 1
+        valueIndex: 22
+        data[0]: -1
+        data[1]: -1
+        data[2]: -1
+        data[3]: 14
+      - op: 27
+        valueIndex: 23
+        data[0]: 13
+        data[1]: 15
+        data[2]: -1
+        data[3]: 1
+      - op: 1
+        valueIndex: 24
         data[0]: -1
         data[1]: -1
         data[2]: -1
         data[3]: 13
       - op: 1
-        valueIndex: 7
+        valueIndex: 25
         data[0]: -1
         data[1]: -1
         data[2]: -1
         data[3]: 14
-      - op: 25
-        valueIndex: 8
-        data[0]: 4
-        data[1]: 5
-        data[2]: -1
-        data[3]: 1
+      - op: 44
+        valueIndex: 26
+        data[0]: 20
+        data[1]: -1
+        data[2]: -1
+        data[3]: 0
       - op: 1
-        valueIndex: 9
+        valueIndex: 30
         data[0]: -1
         data[1]: -1
         data[2]: -1
-        data[3]: 14
+        data[3]: 1
+      - op: 1
+        valueIndex: 31
+        data[0]: -1
+        data[1]: -1
+        data[2]: -1
+        data[3]: 1
       - op: 43
-        valueIndex: 10
-        data[0]: 9
-        data[1]: 8
+        valueIndex: 32
+        data[0]: 18
+        data[1]: 17
         data[2]: -1
         data[3]: -1
+      - op: 1
+        valueIndex: 36
+        data[0]: -1
+        data[1]: -1
+        data[2]: -1
+        data[3]: 1
+      - op: 22
+        valueIndex: 37
+        data[0]: 16
+        data[1]: 19
+        data[2]: -1
+        data[3]: 1
+      - op: 1
+        valueIndex: 38
+        data[0]: -1
+        data[1]: -1
+        data[2]: -1
+        data[3]: 1
+      - op: 1
+        valueIndex: 39
+        data[0]: -1
+        data[1]: -1
+        data[2]: -1
+        data[3]: 1
       - op: 43
-        valueIndex: 14
-        data[0]: 7
-        data[1]: 8
+        valueIndex: 40
+        data[0]: 21
+        data[1]: 17
         data[2]: -1
         data[3]: -1
-      - op: 44
-        valueIndex: 18
-        data[0]: 6
-        data[1]: -1
-        data[2]: -1
-        data[3]: 0
+      - op: 1
+        valueIndex: 44
+        data[0]: -1
+        data[1]: -1
+        data[2]: -1
+        data[3]: 1
+      - op: 1
+        valueIndex: 45
+        data[0]: -1
+        data[1]: -1
+        data[2]: -1
+        data[3]: 1
+      - op: 1
+        valueIndex: 46
+        data[0]: -1
+        data[1]: -1
+        data[2]: -1
+        data[3]: 1
+      - op: 1
+        valueIndex: 47
+        data[0]: -1
+        data[1]: -1
+        data[2]: -1
+        data[3]: 1
+      - op: 1
+        valueIndex: 48
+        data[0]: -1
+        data[1]: -1
+        data[2]: -1
+        data[3]: 1
+      - op: 1
+        valueIndex: 49
+        data[0]: -1
+        data[1]: -1
+        data[2]: -1
+        data[3]: 1
+      - op: 26
+        valueIndex: 50
+        data[0]: 23
+        data[1]: 12
+        data[2]: -1
+        data[3]: 1
+      - op: 1
+        valueIndex: 51
+        data[0]: -1
+        data[1]: -1
+        data[2]: -1
+        data[3]: 1
+      - op: 3
+        valueIndex: 52
+        data[0]: 27
+        data[1]: 27
+        data[2]: 27
+        data[3]: -1
+      - op: 1
+        valueIndex: 55
+        data[0]: -1
+        data[1]: -1
+        data[2]: -1
+        data[3]: 1
+      - op: 26
+        valueIndex: 56
+        data[0]: 26
+        data[1]: 12
+        data[2]: -1
+        data[3]: 1
+      - op: 1
+        valueIndex: 57
+        data[0]: -1
+        data[1]: -1
+        data[2]: -1
+        data[3]: 1
+      - op: 2
+        valueIndex: 58
+        data[0]: 32
+        data[1]: 31
+        data[2]: -1
+        data[3]: -1
+      - op: 2
+        valueIndex: 60
+        data[0]: 28
+        data[1]: 29
+        data[2]: -1
+        data[3]: -1
+      - op: 1
+        valueIndex: 62
+        data[0]: -1
+        data[1]: -1
+        data[2]: -1
+        data[3]: 2
+      - op: 1
+        valueIndex: 64
+        data[0]: -1
+        data[1]: -1
+        data[2]: -1
+        data[3]: 1
+      - op: 1
+        valueIndex: 65
+        data[0]: -1
+        data[1]: -1
+        data[2]: -1
+        data[3]: 1
+      - op: 1
+        valueIndex: 66
+        data[0]: -1
+        data[1]: -1
+        data[2]: -1
+        data[3]: 1
+      - op: 1
+        valueIndex: 67
+        data[0]: -1
+        data[1]: -1
+        data[2]: -1
+        data[3]: 1
+      - op: 1
+        valueIndex: 68
+        data[0]: -1
+        data[1]: -1
+        data[2]: -1
+        data[3]: 1
+      - op: 1
+        valueIndex: 69
+        data[0]: -1
+        data[1]: -1
+        data[2]: -1
+        data[3]: 1
+      - op: 1
+        valueIndex: 70
+        data[0]: -1
+        data[1]: -1
+        data[2]: -1
+        data[3]: 1
       - op: 5
-        valueIndex: 22
-        data[0]: 11
+        valueIndex: 71
+        data[0]: 25
+        data[1]: -1
+        data[2]: 1
+        data[3]: 4
+      - op: 5
+        valueIndex: 72
+        data[0]: 25
         data[1]: -1
         data[2]: 0
         data[3]: 4
-      - op: 1
-        valueIndex: 23
-        data[0]: -1
-        data[1]: -1
+      - op: 26
+        valueIndex: 73
+        data[0]: 24
+        data[1]: 12
         data[2]: -1
         data[3]: 1
       - op: 5
-        valueIndex: 24
-        data[0]: 11
+        valueIndex: 74
+        data[0]: 25
         data[1]: -1
         data[2]: 2
         data[3]: 4
       - op: 5
-        valueIndex: 25
-        data[0]: 11
-        data[1]: -1
-        data[2]: 1
+        valueIndex: 75
+        data[0]: 30
+        data[1]: -1
+        data[2]: 0
         data[3]: 4
       - op: 5
-        valueIndex: 26
-        data[0]: 10
+        valueIndex: 76
+        data[0]: 30
         data[1]: -1
         data[2]: 2
         data[3]: 4
       - op: 5
-        valueIndex: 27
-        data[0]: 10
+        valueIndex: 77
+        data[0]: 30
         data[1]: -1
         data[2]: 1
         data[3]: 4
-      - op: 5
-        valueIndex: 28
-        data[0]: 10
-        data[1]: -1
-        data[2]: 0
-        data[3]: 4
       - op: 1
-        valueIndex: 29
+        valueIndex: 78
         data[0]: -1
         data[1]: -1
         data[2]: -1
         data[3]: 7
+      - op: 25
+        valueIndex: 80
+        data[0]: 55
+        data[1]: 16
+        data[2]: -1
+        data[3]: 1
+      - op: 25
+        valueIndex: 81
+        data[0]: 41
+        data[1]: 16
+        data[2]: -1
+        data[3]: 1
       - op: 1
-        valueIndex: 31
+        valueIndex: 82
         data[0]: -1
         data[1]: -1
         data[2]: -1
         data[3]: 1
-      - op: 1
-        valueIndex: 32
+      - op: 6
+        valueIndex: 83
         data[0]: -1
         data[1]: -1
         data[2]: -1
-        data[3]: 3
-      - op: 1
-        valueIndex: 35
-        data[0]: -1
-        data[1]: -1
-        data[2]: -1
-        data[3]: 3
-      - op: 1
-        valueIndex: 38
-        data[0]: -1
-        data[1]: -1
-        data[2]: -1
-        data[3]: 3
-      - op: 6
-        valueIndex: 41
-        data[0]: -1
-        data[1]: -1
-        data[2]: -1
+        data[3]: -1
+      - op: 3
+        valueIndex: 84
+        data[0]: 57
+        data[1]: 59
+        data[2]: 58
         data[3]: -1
       - op: 1
-        valueIndex: 42
+        valueIndex: 87
         data[0]: -1
         data[1]: -1
         data[2]: -1
+        data[3]: 1
+      - op: 26
+        valueIndex: 88
+        data[0]: 52
+        data[1]: 12
+        data[2]: -1
+        data[3]: 1
+      - op: 26
+        valueIndex: 89
+        data[0]: 44
+        data[1]: 45
+        data[2]: -1
         data[3]: 2
-      - op: 1
-        valueIndex: 44
-        data[0]: -1
-        data[1]: -1
-        data[2]: -1
-        data[3]: 2
-      - op: 1
-        valueIndex: 46
-        data[0]: -1
-        data[1]: -1
-        data[2]: -1
-        data[3]: 3
-      - op: 1
-        valueIndex: 49
-        data[0]: -1
-        data[1]: -1
-        data[2]: -1
-        data[3]: 3
       - op: 3
-        valueIndex: 52
-        data[0]: 19
-        data[1]: 18
-        data[2]: 17
+        valueIndex: 91
+        data[0]: 47
+        data[1]: 46
+        data[2]: 48
         data[3]: -1
       - op: 3
-        valueIndex: 55
-        data[0]: 13
+        valueIndex: 94
+        data[0]: 50
+        data[1]: 49
+        data[2]: 42
+        data[3]: -1
+      - op: 26
+        valueIndex: 97
+        data[0]: 43
+        data[1]: 45
+        data[2]: -1
+        data[3]: 2
+      - op: 3
+        valueIndex: 99
+        data[0]: 54
+        data[1]: 53
+        data[2]: 56
+        data[3]: -1
+      - op: 25
+        valueIndex: 102
+        data[0]: 37
         data[1]: 16
-        data[2]: 15
+        data[2]: -1
+        data[3]: 1
+      - op: 3
+        valueIndex: 103
+        data[0]: 36
+        data[1]: 35
+        data[2]: 34
+        data[3]: -1
+      - op: 3
+        valueIndex: 106
+        data[0]: 33
+        data[1]: 40
+        data[2]: 38
         data[3]: -1
       - op: 1
-        valueIndex: 58
+        valueIndex: 109
         data[0]: -1
         data[1]: -1
         data[2]: -1
         data[3]: 1
       - op: 1
-        valueIndex: 59
+        valueIndex: 110
         data[0]: -1
         data[1]: -1
         data[2]: -1
         data[3]: 1
       - op: 1
-        valueIndex: 60
+        valueIndex: 111
         data[0]: -1
         data[1]: -1
         data[2]: -1
         data[3]: 1
+      - op: 21
+        valueIndex: 112
+        data[0]: 3
+        data[1]: 39
+        data[2]: -1
+        data[3]: 3
       m_NeedsLocalToWorld: 0
       m_NeedsWorldToLocal: 0
     m_PropertySheet:
       m_Float:
         m_Array:
-        - m_ExpressionIndex: 3
+        - m_ExpressionIndex: 0
+          m_Value: -0.05
+        - m_ExpressionIndex: 1
           m_Value: 0
-        - m_ExpressionIndex: 5
+        - m_ExpressionIndex: 2
+          m_Value: 0
+        - m_ExpressionIndex: 12
+          m_Value: 0
+        - m_ExpressionIndex: 15
+          m_Value: 0.5
+        - m_ExpressionIndex: 16
           m_Value: 1
-        - m_ExpressionIndex: 14
+        - m_ExpressionIndex: 23
+          m_Value: 1
+        - m_ExpressionIndex: 24
           m_Value: 0.1
-        - m_ExpressionIndex: 21
+        - m_ExpressionIndex: 26
           m_Value: 0.5
+        - m_ExpressionIndex: 28
+          m_Value: 0.5
+        - m_ExpressionIndex: 29
+          m_Value: 0.5
+        - m_ExpressionIndex: 31
+          m_Value: 60
         - m_ExpressionIndex: 32
-          m_Value: 2
+          m_Value: 60
         - m_ExpressionIndex: 33
           m_Value: 1.5
         - m_ExpressionIndex: 34
+          m_Value: 0
+        - m_ExpressionIndex: 35
+          m_Value: 0
+        - m_ExpressionIndex: 36
+          m_Value: 0
+        - m_ExpressionIndex: 38
+          m_Value: 0.1
+        - m_ExpressionIndex: 40
+          m_Value: 0.05
+        - m_ExpressionIndex: 42
+          m_Value: 0
+        - m_ExpressionIndex: 46
+          m_Value: -1.1653883
+        - m_ExpressionIndex: 47
+          m_Value: 0.019423246
+        - m_ExpressionIndex: 48
+          m_Value: 0
+        - m_ExpressionIndex: 49
+          m_Value: 2.5150056
+        - m_ExpressionIndex: 50
+          m_Value: 1.7575026
+        - m_ExpressionIndex: 51
+          m_Value: 0.1
+        - m_ExpressionIndex: 52
           m_Value: 48
+        - m_ExpressionIndex: 63
+          m_Value: 0.1
+        - m_ExpressionIndex: 66
+          m_Value: 1.5
+        - m_ExpressionIndex: 76
+          m_Value: 1
+        - m_ExpressionIndex: 77
+          m_Value: 2
+        - m_ExpressionIndex: 78
+          m_Value: 0.1
       m_Vector2f:
         m_Array:
-        - m_ExpressionIndex: 26
-          m_Value: {x: 60, y: 60}
-        - m_ExpressionIndex: 27
-          m_Value: {x: 0.5, y: 0.5}
+        - m_ExpressionIndex: 45
+          m_Value: {x: 0, y: 0}
       m_Vector3f:
-        m_Array:
-        - m_ExpressionIndex: 22
-          m_Value: {x: 1.5, y: 0.05, z: 0.1}
-        - m_ExpressionIndex: 23
-          m_Value: {x: 0, y: -1, z: 0}
-        - m_ExpressionIndex: 24
-          m_Value: {x: 0, y: 0, z: 0}
-        - m_ExpressionIndex: 28
-          m_Value: {x: 0.019423246, y: -1.1653883, z: 0}
-        - m_ExpressionIndex: 29
-          m_Value: {x: 1.7575026, y: 2.5150056, z: 0}
+        m_Array: []
       m_Vector4f:
         m_Array: []
       m_Uint:
@@ -3361,7 +3660,7 @@
         m_Array: []
       m_AnimationCurve:
         m_Array:
-        - m_ExpressionIndex: 6
+        - m_ExpressionIndex: 20
           m_Value:
             serializedVersion: 2
             m_Curve:
@@ -3406,7 +3705,7 @@
             m_RotationOrder: 4
       m_Gradient:
         m_Array:
-        - m_ExpressionIndex: 7
+        - m_ExpressionIndex: 18
           m_Value:
             serializedVersion: 2
             key0: {r: 0, g: 0.5, b: 0.08635092, a: 1}
@@ -3436,7 +3735,7 @@
             m_Mode: 0
             m_NumColorKeys: 3
             m_NumAlphaKeys: 2
-        - m_ExpressionIndex: 9
+        - m_ExpressionIndex: 21
           m_Value:
             serializedVersion: 2
             key0: {r: 0.98600006, g: 1, b: 0, a: 1}
@@ -3468,7 +3767,7 @@
             m_NumAlphaKeys: 2
       m_NamedObject:
         m_Array:
-        - m_ExpressionIndex: 20
+        - m_ExpressionIndex: 60
           m_Value: {fileID: 2800000, guid: d01d8874889eebc4ab0cde7f2b3309de, type: 3}
       m_Bool:
         m_Array: []
@@ -3686,7 +3985,6 @@
       reflectionProbeUsage: 0
       lightProbeUsage: 0
     m_CullingFlags: 3
-    m_UpdateMode: 0
   m_Systems:
   - type: 0
     flags: 0
@@ -3701,23 +3999,23 @@
       buffers: []
       values:
       - nameId: nb
-        index: 26
+        index: 71
       - nameId: period
-        index: 27
+        index: 68
       params: []
       shaderSourceIndex: -1
     - type: 268435461
       buffers: []
       values:
       - nameId: color
-        index: 30
+        index: 65
       params: []
       shaderSourceIndex: -1
     - type: 268435461
       buffers: []
       values:
       - nameId: lifetime
-        index: 33
+        index: 66
       params: []
       shaderSourceIndex: -1
   - type: 0
@@ -3733,21 +4031,21 @@
       buffers: []
       values:
       - nameId: Rate
-        index: 34
+        index: 67
       params: []
       shaderSourceIndex: -1
     - type: 268435461
       buffers: []
       values:
       - nameId: color
-        index: 31
+        index: 72
       params: []
       shaderSourceIndex: -1
     - type: 268435461
       buffers: []
       values:
       - nameId: lifetime
-        index: 32
+        index: 77
       params: []
       shaderSourceIndex: -1
   - type: 1
@@ -3769,9 +4067,9 @@
       index: 1
     values:
     - nameId: bounds_center
-      index: 28
+      index: 69
     - nameId: bounds_size
-      index: 29
+      index: 70
     tasks:
     - type: 536870912
       buffers:
@@ -3783,12 +4081,28 @@
         index: 4
       - nameId: sourceAttributeBuffer
         index: 2
-      values: []
+      values:
+      - nameId: SizeX_c
+        index: 78
+      - nameId: Direction_d
+        index: 79
+      - nameId: Speed_d
+        index: 76
+      - nameId: DirectionBlend_d
+        index: 73
+      - nameId: Box_center_e
+        index: 74
+      - nameId: Box_size_e
+        index: 75
+      - nameId: Speed_f
+        index: 63
+      - nameId: DirectionBlend_f
+        index: 61
       params:
       - nameId: bounds_center
-        index: 28
+        index: 69
       - nameId: bounds_size
-        index: 29
+        index: 70
       shaderSourceIndex: 0
     - type: 805306368
       buffers:
@@ -3798,7 +4112,7 @@
         index: 3
       values:
       - nameId: deltaTime_a
-        index: 25
+        index: 64
       params: []
       shaderSourceIndex: 1
     - type: 1073741826
@@ -3806,10 +4120,14 @@
       - nameId: attributeBuffer
         index: 0
       values:
+      - nameId: uniform_a
+        index: 22
       - nameId: uniform_b
-        index: 12
+        index: 51
+      - nameId: alphaThreshold
+        index: 62
       - nameId: mainTexture
-        index: 20
+        index: 60
       params:
       - nameId: sortPriority
         index: 0
