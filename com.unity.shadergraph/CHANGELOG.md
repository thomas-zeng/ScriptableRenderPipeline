--- conflicted
+++ resolved
@@ -11,6 +11,7 @@
 - You can now set the precision of a Shader Graph and individual nodes.
 - Added _TimeParameters variable containing Time, Sin(Time), Cosine(Time)
 - **Asbolute World** space on `Position Node` now provides absolute world space coordinates regardless of the active render pipeline.
+- You can now smoothly edit controls on the `Dielectric Specular` node.
 
 ### Changed
 - The `Custom Function Node` now uses an object field to reference its source when using `File` mode.
@@ -21,16 +22,12 @@
 - Fixed an error in `Custom Function Node` port naming.
 - `Sampler State` properties and nodes now serialize correctly.
 - Labels in the Custom Port menu now use the correct coloring when using the Personal skin.
-<<<<<<< HEAD
-- You can now smoothly edit controls on the `Dielectric Specular` node.
-=======
 - Fixed an error that occured when creating a Sub Graph from a selection containing a Group Node.
 - When you change a Sub Graph, Shader Graph windows now correctly reload.
 - When you save a Shader Graph, all other Shader Graph windows no longer re-compile their preview Shaders.
 - Shader Graph UI now draws with correct styling for 2019.3.
 - When deleting edge connections to nodes with a preview error, input ports no longer draw in the wrong position.
 - Fixed an error involving deprecated components from VisualElements.
->>>>>>> 734b7c47
 
 ## [6.7.0-preview] - 2019-05-16
 ### Added
