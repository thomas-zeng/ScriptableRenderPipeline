using System.Collections.Generic;
using System.Reflection;
using System.Linq;
using UnityEngine;
using UnityEngine.Experimental.UIElements;
using UnityEngine.Experimental.UIElements.StyleEnums;
using UnityEditor.Experimental.UIElements;
using UnityEditor.VFX;
using UnityEditor.VFX.UIElements;
using Object = UnityEngine.Object;
using Type = System.Type;

namespace UnityEditor.VFX.UI
{
    interface IPropertyRMProvider
    {
        bool expanded { get; }
        bool expandable { get; }
        object value { get; set; }
        string name { get; }
        VFXPropertyAttribute[] attributes { get; }
        object[] customAttributes { get; }
        Type portType { get; }
        int depth {get; }
        bool editable { get; }
        void RetractPath();
        void ExpandPath();
    }


    class SimplePropertyRMProvider<T> : IPropertyRMProvider
    {
        System.Func<T> m_Getter;
        System.Action<T> m_Setter;
        string m_Name;

        public SimplePropertyRMProvider(string name, System.Func<T> getter, System.Action<T> setter)
        {
            m_Getter = getter;
            m_Setter = setter;
            m_Name = name;
        }

        bool IPropertyRMProvider.expanded { get { return false; } }
        bool IPropertyRMProvider.expandable { get { return false; } }
        object IPropertyRMProvider.value
        {
            get
            {
                return m_Getter();
            }

            set
            {
                m_Setter((T)value);
            }
        }
        string IPropertyRMProvider.name
        {
            get { return m_Name; }
        }
        VFXPropertyAttribute[] IPropertyRMProvider.attributes { get { return new VFXPropertyAttribute[0]; } }
        object[] IPropertyRMProvider.customAttributes { get { return null; } }
        Type IPropertyRMProvider.portType
        {
            get
            {
                return typeof(T);
            }
        }
        int IPropertyRMProvider.depth { get { return 0; } }
        bool IPropertyRMProvider.editable { get { return true; } }
        void IPropertyRMProvider.RetractPath()
        {}
        void IPropertyRMProvider.ExpandPath()
        {}
    }

    abstract class PropertyRM : VisualElement
    {
        public abstract void SetValue(object obj);
        public abstract object GetValue();
        public virtual void SetMultiplier(object obj) {}

        public VisualElement m_Icon;
        Clickable m_IconClickable;

        Texture2D[] m_IconStates;

        public Label m_Label;


        public bool m_PropertyEnabled;

        public bool propertyEnabled
        {
            get { return m_PropertyEnabled; }

            set
            {
                m_PropertyEnabled = value;
                UpdateEnabled();
            }
        }


        public virtual bool IsCompatible(IPropertyRMProvider provider)
        {
            return GetType() == GetPropertyType(provider);
        }

        public virtual float GetPreferredLabelWidth()
        {
            if (m_Label.panel == null) return 40;

            VisualElement element = this;
            while (element != null && element.style.font.value == null)
            {
                element = element.parent;
            }
            if (element != null)
            {
                m_Label.style.font = element.style.font;
                return m_Label.DoMeasure(-1, MeasureMode.Undefined, m_Label.style.height, MeasureMode.Exactly).x + m_Provider.depth * VFXPropertyIM.depthOffset;
            }
            return 40 + m_Provider.depth * VFXPropertyIM.depthOffset;
        }

        public abstract float GetPreferredControlWidth();

        public void SetLabelWidth(float label)
        {
            m_labelWidth = label;
            m_Label.style.width = effectiveLabelWidth - m_Provider.depth * VFXPropertyIM.depthOffset;
        }

        protected abstract void UpdateEnabled();


        public void ForceUpdate()
        {
            SetValue(m_Provider.value);
            UpdateGUI(true);
        }

        public abstract void UpdateGUI(bool force);

        public void Update()
        {
            if (VFXPropertyAttribute.IsAngle(m_Provider.attributes))
                SetMultiplier(Mathf.PI / 180.0f);

            UpdateExpandable();

            SetValue(m_Provider.value);

            string text = ObjectNames.NicifyVariableName(m_Provider.name);
            string tooltip = null;
            VFXPropertyAttribute.ApplyToGUI(m_Provider.attributes, ref text, ref tooltip);
            m_Label.text = text;

            TooltipExtension.AddTooltip(m_Label, tooltip);
            //m_Label.AddTooltip(tooltip);
        }

        void UpdateExpandable()
        {
            if (m_Provider.expandable)
            {
                if (m_IconStates == null)
                {
                    m_IconStates = new Texture2D[] {
                        Resources.Load<Texture2D>("VFX/plus"),
                        Resources.Load<Texture2D>("VFX/minus")
                    };

                    m_Icon.AddManipulator(m_IconClickable);
                }
                m_Icon.style.backgroundImage = m_IconStates[m_Provider.expanded ? 1 : 0];
            }
            else
            {
                if (m_IconStates != null)
                {
                    m_IconStates = null;

                    m_Icon.RemoveManipulator(m_IconClickable);

                    m_Icon.style.backgroundImage = null;
                }
            }
        }

        public PropertyRM(IPropertyRMProvider provider, float labelWidth)
        {
            AddStyleSheetPath("PropertyRM");
            if (EditorGUIUtility.isProSkin)
            {
                AddStyleSheetPath("PropertyRMDark");
            }
            else
            {
                AddStyleSheetPath("PropertyRMLight");
            }
            m_Provider = provider;
            m_labelWidth = labelWidth;

            m_Icon = new VisualElement() { name = "icon" };
            Add(m_Icon);

            m_IconClickable = new Clickable(OnExpand);


            if (VFXPropertyAttribute.IsAngle(provider.attributes))
                SetMultiplier(Mathf.PI / 180.0f);

            string labelText = provider.name;
            string labelTooltip = null;
            VFXPropertyAttribute.ApplyToGUI(provider.attributes, ref labelText, ref labelTooltip);
            m_Label = new Label() { name = "label", text = labelText };
            m_Label.AddTooltip(labelTooltip);

            if (provider.depth != 0)
            {
                for (int i = 0; i < provider.depth; ++i)
                {
                    VisualElement line = new VisualElement();
                    line.style.width = 1;
                    line.name = "line";
                    line.style.marginLeft =  0.5f * VFXPropertyIM.depthOffset + (i == 0 ? -2 : 0);
                    line.style.marginRight = VFXPropertyIM.depthOffset * 0.5f + ((i == provider.depth - 1) ? 2 : 0);

                    Add(line);
                }
            }
            m_Label.style.width = effectiveLabelWidth - provider.depth * VFXPropertyIM.depthOffset;
            Add(m_Label);

            AddToClassList("propertyrm");


            RegisterCallback<MouseDownEvent>(OnCatchMouse);

            UpdateExpandable();
        }

        void OnCatchMouse(MouseDownEvent e)
        {
            e.StopPropagation();
        }

        protected float m_labelWidth = 100;

        public virtual float effectiveLabelWidth
        {
            get
            {
                return m_labelWidth;
            }
        }

        static readonly Dictionary<Type, Type> m_TypeDictionary =  new Dictionary<Type, Type>
        {
            {typeof(Vector), typeof(VectorPropertyRM)},
            {typeof(Position), typeof(PositionPropertyRM)},
            {typeof(DirectionType), typeof(DirectionPropertyRM)},
            {typeof(ISpaceable), typeof(SpaceablePropertyRM<ISpaceable>)},
            {typeof(bool), typeof(BoolPropertyRM)},
            {typeof(float), typeof(FloatPropertyRM)},
            {typeof(int), typeof(IntPropertyRM)},
            {typeof(uint), typeof(UintPropertyRM)},
            {typeof(FlipBook), typeof(FlipBookPropertyRM)},
            {typeof(Vector2), typeof(Vector2PropertyRM)},
            {typeof(Vector3), typeof(Vector3PropertyRM)},
            {typeof(Vector4), typeof(Vector4PropertyRM)},
            {typeof(Matrix4x4), typeof(Matrix4x4PropertyRM)},
            {typeof(Color), typeof(ColorPropertyRM)},
            {typeof(Gradient), typeof(GradientPropertyRM)},
            {typeof(AnimationCurve), typeof(CurvePropertyRM)},
            {typeof(Object), typeof(ObjectPropertyRM)},
            {typeof(string), typeof(StringPropertyRM)}
        };


        static Type GetPropertyType(IPropertyRMProvider controller)
        {
            Type propertyType = null;
            Type type = controller.portType;

            if (type.IsEnum)
            {
                propertyType = typeof(EnumPropertyRM);
            }
            else
            {
                while (type != typeof(object) && type != null)
                {
                    if (!m_TypeDictionary.TryGetValue(type, out propertyType))
                    {
                        foreach (var inter in type.GetInterfaces())
                        {
                            if (m_TypeDictionary.TryGetValue(inter, out propertyType))
                            {
                                break;
                            }
                        }
                    }
                    if (propertyType != null)
                    {
                        break;
                    }
                    type = type.BaseType;
                }
            }
            if (propertyType == null)
            {
                propertyType = typeof(EmptyPropertyRM);
            }

            return propertyType;
        }

        public static PropertyRM Create(IPropertyRMProvider controller, float labelWidth)
        {
            Type propertyType = GetPropertyType(controller);

            return System.Activator.CreateInstance(propertyType, new object[] { controller, labelWidth }) as PropertyRM;
        }

        public virtual object FilterValue(object value)
        {
            return value;
        }

        protected void NotifyValueChanged()
        {
            object value = GetValue();
            value = FilterValue(value);
            m_Provider.value = value;
        }

        void OnExpand()
        {
            if (m_Provider.expanded)
            {
                m_Provider.RetractPath();
            }
            else
            {
                m_Provider.ExpandPath();
            }
        }

        protected IPropertyRMProvider m_Provider;

        public abstract bool showsEverything { get; }
    }

    interface IFloatNAffector<T>
    {
        T GetValue(object floatN);
    }

    abstract class PropertyRM<T> : PropertyRM
    {
        public PropertyRM(IPropertyRMProvider controller, float labelWidth) : base(controller, labelWidth)
        {}
        public override void SetValue(object obj)
        {
            if (obj != null)
            {
                if (obj is FloatN)
                {
                    m_Value = ((IFloatNAffector<T>)FloatNAffector.Default).GetValue(obj);
                }
                else
                {
                    try
                    {
                        m_Value = (T)obj;
                    }
                    catch (System.Exception)
                    {
                        Debug.Log("Error Trying to convert" + (obj != null ? obj.GetType().Name : "null") + " to " +  typeof(T).Name);
                    }
                }
            }

            UpdateGUI(false);
        }

        public override object GetValue()
        {
            return m_Value;
        }

        protected T m_Value;
    }

    abstract class SimplePropertyRM<T> : PropertyRM<T>
    {
        public abstract ValueControl<T> CreateField();

        public SimplePropertyRM(IPropertyRMProvider controller, float labelWidth) : base(controller, labelWidth)
        {
            m_Field = CreateField();
            m_Field.AddToClassList("fieldContainer");
            m_Field.OnValueChanged += OnValueChanged;
            Add(m_Field);

            //m_Field.SetEnabled(enabledSelf);
        }

        public void OnValueChanged()
        {
            T newValue = m_Field.GetValue();
            if (!newValue.Equals(m_Value))
            {
                m_Value = newValue;
                NotifyValueChanged();
            }
        }

        protected override void UpdateEnabled()
        {
            m_Field.SetEnabled(propertyEnabled);
        }

        protected ValueControl<T> m_Field;
        public override void UpdateGUI(bool force)
        {
            m_Field.SetValue(m_Value);
        }

        public override bool showsEverything { get { return true; } }

        public override void SetMultiplier(object obj)
        {
            try
            {
                m_Field.SetMultiplier((T)obj);
            }
            catch (System.Exception)
            {
            }
        }
    }


    abstract class SimpleUIPropertyRM<T, U> : PropertyRM<T>
    {
        public abstract INotifyValueChanged<U> CreateField();

        public SimpleUIPropertyRM(IPropertyRMProvider controller, float labelWidth) : base(controller, labelWidth)
        {
            m_Field = CreateField();

            VisualElement fieldElement = m_Field as VisualElement;
            fieldElement.AddToClassList("fieldContainer");
            fieldElement.RegisterCallback<ChangeEvent<U>>(OnValueChanged);
            Add(fieldElement);
        }

        public void OnValueChanged(ChangeEvent<U> e)
        {
            try
            {
                T newValue = (T)System.Convert.ChangeType(m_Field.value, typeof(T));
                if (!newValue.Equals(m_Value))
                {
                    m_Value = newValue;
                    NotifyValueChanged();
                }
            }
            catch (System.Exception ex)
            {
                Debug.LogError("Catching exception to not break graph in OnValueChanged" + ex.Message);
            }
        }

        protected override void UpdateEnabled()
        {
            (m_Field as VisualElement).SetEnabled(propertyEnabled);
        }

        INotifyValueChanged<U> m_Field;


        protected INotifyValueChanged<U> field
        {
            get { return m_Field; }
        }

        protected virtual bool HasFocus() { return false; }
        public override void UpdateGUI(bool force)
        {
<<<<<<< HEAD
            if (!HasFocus() || force)
=======
            if (!HasFocus())
>>>>>>> 5a05941a
            {
                try
                {
                    m_Field.value = (U)System.Convert.ChangeType(m_Value, typeof(U));
                }
                catch (System.Exception ex)
                {
                    Debug.LogError("Catching exception to not break graph in UpdateGUI" + ex.Message);
                }
            }
        }

        public override bool showsEverything { get { return true; } }
    }

    abstract class SimpleVFXUIPropertyRM<T, U> : SimpleUIPropertyRM<U, U> where T : VFXControl<U>, new()
    {
        public SimpleVFXUIPropertyRM(IPropertyRMProvider controller, float labelWidth) : base(controller, labelWidth)
        {
        }

        public override INotifyValueChanged<U> CreateField()
        {
            var field = new VFXLabeledField<T, U>(m_Label);

            return field;
        }

        protected T fieldControl
        {
            get { return (base.field as VFXLabeledField<T, U>).control; }
        }
        public override void UpdateGUI(bool force)
        {
            base.UpdateGUI(force);
            if (force)
                fieldControl.ForceUpdate();
        }
    }


    class EmptyPropertyRM : PropertyRM
    {
        public override float GetPreferredControlWidth()
        {
            return 0;
        }

        public override void SetValue(object obj)
        {
        }

        public override object GetValue()
        {
            return null;
        }

        protected override void UpdateEnabled()
        {
        }

        public EmptyPropertyRM(IPropertyRMProvider provider, float labelWidth) : base(provider, labelWidth)
        {
        }

        public override void UpdateGUI(bool force)
        {
        }

        public override bool showsEverything { get { return true; } }
    }
}<|MERGE_RESOLUTION|>--- conflicted
+++ resolved
@@ -494,15 +494,20 @@
         protected virtual bool HasFocus() { return false; }
         public override void UpdateGUI(bool force)
         {
-<<<<<<< HEAD
             if (!HasFocus() || force)
-=======
-            if (!HasFocus())
->>>>>>> 5a05941a
             {
                 try
                 {
-                    m_Field.value = (U)System.Convert.ChangeType(m_Value, typeof(U));
+                    {
+                        try
+                        {
+                            m_Field.value = (U)System.Convert.ChangeType(m_Value, typeof(U));
+                        }
+                        catch (System.Exception ex)
+                        {
+                            Debug.LogError("Catching exception to not break graph in UpdateGUI" + ex.Message);
+                        }
+                    }
                 }
                 catch (System.Exception ex)
                 {
