--- conflicted
+++ resolved
@@ -49,11 +49,7 @@
                 }
                 try
                 {
-<<<<<<< HEAD
-                    m_IsValueCached = true;
-=======
                     // m_IsValueCached = true; // TODO Reactivate once invalidation is fixed
->>>>>>> a5d2fd3f
                     if (IsMasterSlot())
                     {
                         m_CachedValue = GetMasterData().m_Value.Get();
@@ -67,17 +63,10 @@
                             Type type = GetParent().property.type;
                             m_FieldInfoCache = type.GetField(name);
                         }
-<<<<<<< HEAD
 
                         m_CachedValue = m_FieldInfoCache.GetValue(parentValue);
                     }
 
-=======
-
-                        m_CachedValue = m_FieldInfoCache.GetValue(parentValue);
-                    }
-
->>>>>>> a5d2fd3f
                     if (m_CachedValue == null && !typeof(UnityEngine.Object).IsAssignableFrom(property.type))
                     {
                         Debug.Log("null value in slot of type" + property.type.UserFriendlyName());
