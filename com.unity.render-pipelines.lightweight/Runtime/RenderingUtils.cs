--- conflicted
+++ resolved
@@ -19,11 +19,8 @@
         NormalWorldSpace,
         NormalTangentSpace,
         LightingComplexity,
-		LOD,
-<<<<<<< HEAD
         Metallic,
-=======
->>>>>>> a7882728
+        LOD,
     }
 
     public enum LightingDebugMode
