using UnityEngine;
using UnityEngine.Rendering;
using System.Collections.Generic;

namespace UnityEngine.Experimental.Rendering.HDPipeline
{
    [GenerateHLSL(PackingRules.Exact, false)]
    public struct LightVolume
    {
        public int active;
        public Vector3 position;
        public float range;
        public uint lightType;
    }

#if ENABLE_RAYTRACING
    public class HDRaytracingLightCluster
    {
        // External data
        RenderPipelineResources m_RenderPipelineResources = null;
        HDRenderPipelineRayTracingResources m_RenderPipelineRayTracingResources = null;
        HDRaytracingManager m_RaytracingManager = null;
        HDRenderPipeline m_RenderPipeline = null;
        SharedRTManager m_SharedRTManager = null;

        // Light data
        LightVolume[] m_LightVolumesCPUArray = null;
        ComputeBuffer m_LightVolumeGPUArray = null;
        ComputeBuffer m_LightCullResult = null;
        ComputeBuffer m_LightCluster = null;
        LightData[] m_LightDataCPUArray = null;
        ComputeBuffer m_LightDataGPUArray = null;

        public RTHandleSystem.RTHandle m_DebugLightClusterTexture = null;

        // String values
        const string m_LightClusterKernelName = "RaytracingLightCluster";
        const string m_LightCullKernelName = "RaytracingLightCull";

        public static readonly int _RaytracingLightCluster = Shader.PropertyToID("_RaytracingLightCluster");
        public static readonly int _MinClusterPos = Shader.PropertyToID("_MinClusterPos");
        public static readonly int _MaxClusterPos = Shader.PropertyToID("_MaxClusterPos");
        public static readonly int _ClusterCellSize = Shader.PropertyToID("_ClusterCellSize");
        public static readonly int _LightPerCellCount = Shader.PropertyToID("_LightPerCellCount");
        public static readonly int _LightVolumes = Shader.PropertyToID("_LightVolumes");
        public static readonly int _LightVolumeCount = Shader.PropertyToID("_LightVolumeCount");
        public static readonly int _DebugColorGradientTexture = Shader.PropertyToID("_DebugColorGradientTexture");
        public static readonly int _DebutLightClusterTexture = Shader.PropertyToID("_DebutLightClusterTexture");
        public static readonly int _RaytracingLightCullResult = Shader.PropertyToID("_RaytracingLightCullResult");
        public static readonly int _ClusterCenterPosition = Shader.PropertyToID("_ClusterCenterPosition");
        public static readonly int _ClusterDimension = Shader.PropertyToID("_ClusterDimension");
        
        // Temporary variables
        Vector3 minClusterPos = new Vector3(0.0f, 0.0f, 0.0f);
        Vector3 maxClusterPos = new Vector3(0.0f, 0.0f, 0.0f);
        Vector3 clusterCellSize = new Vector3(0.0f, 0.0f, 0.0f);
        Vector3 clusterCenter = new Vector3(0.0f, 0.0f, 0.0f);
        Vector3 clusterDimension = new Vector3(0.0f, 0.0f, 0.0f);
        int punctualLightCount = 0;
        int areaLightCount = 0;

        public HDRaytracingLightCluster()
        {

        }

        public void Initialize(RenderPipelineResources rpResources, HDRenderPipelineRayTracingResources rpRTResources, HDRaytracingManager raytracingManager, SharedRTManager sharedRTManager, HDRenderPipeline renderPipeline)
        {
            // Keep track of the external buffers
            m_RenderPipelineResources = rpResources;
            m_RenderPipelineRayTracingResources = rpRTResources;
            m_RaytracingManager = raytracingManager;

            // Keep track of the render pipeline
            m_RenderPipeline = renderPipeline;

            // Keep track of the shader rt manager
            m_SharedRTManager = sharedRTManager;

            // Texture used to output debug information
            m_DebugLightClusterTexture = RTHandles.Alloc(Vector2.one, filterMode: FilterMode.Point, colorFormat: GraphicsFormat.R16G16B16A16_SFloat, enableRandomWrite: true, useDynamicScale: true, useMipMap: false, name: "DebugLightClusterTexture");

            // Pre allocate the cluster with a dummy size
            m_LightCluster = new ComputeBuffer(1, sizeof(uint));
        }

        public void ReleaseResources()
        {
            m_DebugLightClusterTexture.Release();

            if (m_LightVolumeGPUArray != null)
            {
                CoreUtils.SafeRelease(m_LightVolumeGPUArray);
                m_LightVolumeGPUArray = null;
            }

            if (m_LightCluster != null)
            {
                CoreUtils.SafeRelease(m_LightCluster);
                m_LightCluster = null;
            }

            if (m_LightCullResult != null)
            {
                CoreUtils.SafeRelease(m_LightCullResult);
                m_LightCullResult = null;
            }

            if (m_LightDataGPUArray != null)
            {
                CoreUtils.SafeRelease(m_LightDataGPUArray);
                m_LightDataGPUArray = null;
            }
        }

        void ResizeClusterBuffer(int bufferSize)
        {
            // Release the previous buffer
            if (m_LightCluster != null)
            {
                CoreUtils.SafeRelease(m_LightCluster);
                m_LightCluster = null;
            }

            // Allocate the next buffer buffer
            if (bufferSize > 0)
            {
                m_LightCluster = new ComputeBuffer(bufferSize, sizeof(uint));
            }
        }

        void ResizeCullResultBuffer(int numLights)
        {
            // Release the previous buffer
            if (m_LightCullResult != null)
            {
                CoreUtils.SafeRelease(m_LightCullResult);
                m_LightCullResult = null;
            }

            // Allocate the next buffer buffer
            if (numLights > 0)
            {
                m_LightCullResult = new ComputeBuffer(numLights, sizeof(uint));
            }
        }

        void ResizeVolumeBuffer(int numLights)
        {
            // Release the previous buffer
            if (m_LightVolumeGPUArray != null)
            {
                CoreUtils.SafeRelease(m_LightVolumeGPUArray);
                m_LightVolumeGPUArray = null;
            }

            // Allocate the next buffer buffer
            if (numLights > 0)
            {
                m_LightVolumesCPUArray = new LightVolume[numLights];
                m_LightVolumeGPUArray = new ComputeBuffer(numLights, System.Runtime.InteropServices.Marshal.SizeOf(typeof(LightVolume)));
            }
        }

        void ResizeLightDataBuffer(int numLights)
        {
            // Release the previous buffer
            if (m_LightDataGPUArray != null)
            {
                CoreUtils.SafeRelease(m_LightDataGPUArray);
                m_LightDataGPUArray = null;
            }

            // Allocate the next buffer buffer
            if (numLights > 0)
            {
                m_LightDataCPUArray = new LightData[numLights];
                m_LightDataGPUArray = new ComputeBuffer(numLights, System.Runtime.InteropServices.Marshal.SizeOf(typeof(LightData)));
            }
        }

        void BuildGPULightVolumes(List<HDAdditionalLightData> lightArray)
        {
            // Make sure the light volume buffer has the right size
            if (m_LightVolumesCPUArray == null || lightArray.Count != m_LightVolumesCPUArray.Length)
            {
                ResizeVolumeBuffer(lightArray.Count);
            }

            // Set Light volume data to the CPU buffer
            punctualLightCount = 0;
            areaLightCount = 0;
            int numLights = lightArray.Count;
            for (int lightIdx = 0; lightIdx < numLights; ++lightIdx)
            {
                HDAdditionalLightData currentLight = lightArray[lightIdx];
                // When the user deletes a light source in the editor, there is a single frame where the light is null before the collection of light in the scene is triggered
                // the workaround for this is simply to not add it if it is null for that invalid frame
                if (currentLight != null)
                {
                    float lightRange = currentLight.gameObject.GetComponent<Light>().range;
                    m_LightVolumesCPUArray[lightIdx].range = lightRange;
                    m_LightVolumesCPUArray[lightIdx].position = currentLight.gameObject.transform.position;
                    m_LightVolumesCPUArray[lightIdx].active = (currentLight.gameObject.activeInHierarchy ? 1 : 0);
                    if (currentLight.lightTypeExtent == LightTypeExtent.Punctual)
                    {
                        m_LightVolumesCPUArray[lightIdx].lightType = 0;
                        punctualLightCount++;
                    }
                    else
                    {
                        m_LightVolumesCPUArray[lightIdx].lightType = 1;
                        areaLightCount++;
                    }
                }
            }

            // Push the light volumes to the GPU
            m_LightVolumeGPUArray.SetData(m_LightVolumesCPUArray);
        }


        void EvaluateClusterVolume(HDRaytracingEnvironment currentEnv, HDCamera hdCamera, int numLights)
        {
            var settings = VolumeManager.instance.stack.GetComponent<LightCluster>();

            clusterCenter = hdCamera.camera.gameObject.transform.position;
            minClusterPos.Set(float.MaxValue, float.MaxValue, float.MaxValue);
            maxClusterPos.Set(-float.MaxValue, -float.MaxValue, -float.MaxValue);

            for (int lightIdx = 0; lightIdx < numLights; ++lightIdx)
            {
                minClusterPos.x = Mathf.Min(m_LightVolumesCPUArray[lightIdx].position.x - m_LightVolumesCPUArray[lightIdx].range, minClusterPos.x);
                minClusterPos.y = Mathf.Min(m_LightVolumesCPUArray[lightIdx].position.y - m_LightVolumesCPUArray[lightIdx].range, minClusterPos.y);
                minClusterPos.z = Mathf.Min(m_LightVolumesCPUArray[lightIdx].position.z - m_LightVolumesCPUArray[lightIdx].range, minClusterPos.z);

                maxClusterPos.x = Mathf.Max(m_LightVolumesCPUArray[lightIdx].position.x + m_LightVolumesCPUArray[lightIdx].range, maxClusterPos.x);
                maxClusterPos.y = Mathf.Max(m_LightVolumesCPUArray[lightIdx].position.y + m_LightVolumesCPUArray[lightIdx].range, maxClusterPos.y);
                maxClusterPos.z = Mathf.Max(m_LightVolumesCPUArray[lightIdx].position.z + m_LightVolumesCPUArray[lightIdx].range, maxClusterPos.z);
            }

            minClusterPos.x = minClusterPos.x < clusterCenter.x - settings.cameraClusterRange.value ? clusterCenter.x - settings.cameraClusterRange.value : minClusterPos.x;
            minClusterPos.y = minClusterPos.y < clusterCenter.y - settings.cameraClusterRange.value ? clusterCenter.y - settings.cameraClusterRange.value : minClusterPos.y;
            minClusterPos.z = minClusterPos.z < clusterCenter.z - settings.cameraClusterRange.value ? clusterCenter.z - settings.cameraClusterRange.value : minClusterPos.z;

            maxClusterPos.x = maxClusterPos.x > clusterCenter.x + settings.cameraClusterRange.value ? clusterCenter.x + settings.cameraClusterRange.value : maxClusterPos.x;
            maxClusterPos.y = maxClusterPos.y > clusterCenter.y + settings.cameraClusterRange.value ? clusterCenter.y + settings.cameraClusterRange.value : maxClusterPos.y;
            maxClusterPos.z = maxClusterPos.z > clusterCenter.z + settings.cameraClusterRange.value ? clusterCenter.z + settings.cameraClusterRange.value : maxClusterPos.z;

            // Compute the cell size per dimension
            clusterCellSize = (maxClusterPos - minClusterPos);
            clusterCellSize.x /= 64.0f;
            clusterCellSize.y /= 64.0f;
            clusterCellSize.z /= 32.0f;

            // Compute the bounds of the cluster volume3
            clusterCenter = (maxClusterPos + minClusterPos) / 2.0f;
            clusterDimension = (maxClusterPos - minClusterPos);
        }

        void CullLights(CommandBuffer cmd, ComputeShader lightClusterCS, int numLights)
        {
            using (new ProfilingSample(cmd, "Cull Light Cluster", CustomSamplerId.RaytracingCullLights.GetSampler()))
            {
                // Make sure the culling buffer has the right size
                if (m_LightCullResult == null || m_LightCullResult.count != numLights)
                {
                    ResizeCullResultBuffer(numLights);
                }

                // Grab the kernel
                int lightClusterCullKernel = lightClusterCS.FindKernel(m_LightCullKernelName);

                // Inject all the parameters
                cmd.SetComputeVectorParam(lightClusterCS, _ClusterCenterPosition, clusterCenter);
                cmd.SetComputeVectorParam(lightClusterCS, _ClusterDimension, clusterDimension);
                cmd.SetComputeFloatParam(lightClusterCS, _LightVolumeCount, HDShadowUtils.Asfloat(numLights));

                cmd.SetComputeBufferParam(lightClusterCS, lightClusterCullKernel, _LightVolumes, m_LightVolumeGPUArray);
                cmd.SetComputeBufferParam(lightClusterCS, lightClusterCullKernel, _RaytracingLightCullResult, m_LightCullResult);

                // Dispatch a compute
                int numLightGroups = (numLights / 16 + 1);
                cmd.DispatchCompute(lightClusterCS, lightClusterCullKernel, numLightGroups, 1, 1);
            }
        }

        void BuildLightCluster(CommandBuffer cmd, ComputeShader lightClusterCS, HDRaytracingEnvironment currentEnv, int numLights)
        {
            using (new ProfilingSample(cmd, "Build Light Cluster", CustomSamplerId.RaytracingBuildCluster.GetSampler()))
            {
                var lightClusterSettings = VolumeManager.instance.stack.GetComponent<LightCluster>();

                // Make sure the Cluster buffer has the right size
                int bufferSize = 64 * 64 * 32 * (lightClusterSettings.maxNumLightsPercell.value + 3);
                if (m_LightCluster.count != bufferSize)
                {
                    ResizeClusterBuffer(bufferSize);
                }

                // Grab the kernel
                int lightClusterKernel = lightClusterCS.FindKernel(m_LightClusterKernelName);

                // Inject all the parameters
                cmd.SetComputeBufferParam(lightClusterCS, lightClusterKernel, _RaytracingLightCluster, m_LightCluster);
                cmd.SetComputeVectorParam(lightClusterCS, _MinClusterPos, minClusterPos);
                cmd.SetComputeVectorParam(lightClusterCS, _MaxClusterPos, maxClusterPos);
                cmd.SetComputeVectorParam(lightClusterCS, _ClusterCellSize, clusterCellSize);
                cmd.SetComputeFloatParam(lightClusterCS, _LightPerCellCount, HDShadowUtils.Asfloat(lightClusterSettings.maxNumLightsPercell.value));

                cmd.SetComputeBufferParam(lightClusterCS, lightClusterKernel, _LightVolumes, m_LightVolumeGPUArray);
                cmd.SetComputeFloatParam(lightClusterCS, _LightVolumeCount, HDShadowUtils.Asfloat(numLights));
                cmd.SetComputeBufferParam(lightClusterCS, lightClusterKernel, _RaytracingLightCullResult, m_LightCullResult);

                // Dispatch a compute
                int numGroupsX = 8;
                int numGroupsY = 8;
                int numGroupsZ = 4;
                cmd.DispatchCompute(lightClusterCS, lightClusterKernel, numGroupsX, numGroupsY, numGroupsZ);
            }
        }

        void GetLightGPUType(HDAdditionalLightData additionalData, Light light, ref GPULightType gpuLightType, ref LightCategory lightCategory)
        {
            lightCategory = LightCategory.Count;
            gpuLightType = GPULightType.Point;

            if (additionalData.lightTypeExtent == LightTypeExtent.Punctual)
            {
                lightCategory = LightCategory.Punctual;

                switch (light.type)
                {
                    case LightType.Spot:
                        switch (additionalData.spotLightShape)
                        {
                            case SpotLightShape.Cone:
                                gpuLightType = GPULightType.Spot;
                                break;
                            case SpotLightShape.Pyramid:
                                gpuLightType = GPULightType.ProjectorPyramid;
                                break;
                            case SpotLightShape.Box:
                                gpuLightType = GPULightType.ProjectorBox;
                                break;
                            default:
                                Debug.Assert(false, "Encountered an unknown SpotLightShape.");
                                break;
                        }
                        break;

                    case LightType.Directional:
                        gpuLightType = GPULightType.Directional;
                        break;

                    case LightType.Point:
                        gpuLightType = GPULightType.Point;
                        break;

                    default:
                        Debug.Assert(false, "Encountered an unknown LightType.");
                        break;
                }
            }
            else
            {
                lightCategory = LightCategory.Area;

                switch (additionalData.lightTypeExtent)
                {
                    case LightTypeExtent.Rectangle:
                        gpuLightType = GPULightType.Rectangle;
                        break;

                    case LightTypeExtent.Tube:
                        gpuLightType = GPULightType.Tube;
                        break;

                    default:
                        Debug.Assert(false, "Encountered an unknown LightType.");
                        break;
                }
            }
        }

        void BuildLightData(CommandBuffer cmd, HDCamera hdCamera, List<HDAdditionalLightData> lightArray)
        {
            // Also we need to build the light list data
            if (m_LightDataGPUArray == null || m_LightDataGPUArray.count != lightArray.Count)
            {
                ResizeLightDataBuffer(lightArray.Count);
            }

            // Build the data for every light
            for (int lightIdx = 0; lightIdx < lightArray.Count; ++lightIdx)
            {
                var lightData = new LightData();

                HDAdditionalLightData additionalLightData = lightArray[lightIdx];
                // When the user deletes a light source in the editor, there is a single frame where the light is null before the collection of light in the scene is triggered
                // the workaround for this is simply to add an invalid light for that frame
                if(additionalLightData == null)
                {
                    m_LightDataCPUArray[lightIdx] = lightData;
                    continue;
                }
                Light light = additionalLightData.gameObject.GetComponent<Light>();

                // Both of these positions are non-camera-relative.
                float distanceToCamera = (light.gameObject.transform.position - hdCamera.camera.transform.position).magnitude;
                float lightDistanceFade = HDUtils.ComputeLinearDistanceFade(distanceToCamera, additionalLightData.fadeDistance);

                bool contributesToLighting = ((additionalLightData.lightDimmer > 0) && (additionalLightData.affectDiffuse || additionalLightData.affectSpecular)) || (additionalLightData.volumetricDimmer > 0);
                contributesToLighting = contributesToLighting && (lightDistanceFade > 0);

                if (!contributesToLighting)
                    continue;

                lightData.lightLayers = additionalLightData.GetLightLayers();
                LightCategory lightCategory = LightCategory.Count;
                GPULightType gpuLightType = GPULightType.Point;
                GetLightGPUType(additionalLightData, light, ref gpuLightType, ref lightCategory);

                lightData.lightType = gpuLightType;

                lightData.positionRWS = light.gameObject.transform.position - hdCamera.camera.transform.position;

                bool applyRangeAttenuation = additionalLightData.applyRangeAttenuation && (gpuLightType != GPULightType.ProjectorBox);

                lightData.range = light.range;

                if (applyRangeAttenuation)
                {
                    lightData.rangeAttenuationScale = 1.0f / (light.range * light.range);
                    lightData.rangeAttenuationBias = 1.0f;

                    if (lightData.lightType == GPULightType.Rectangle)
                    {
                        // Rect lights are currently a special case because they use the normalized
                        // [0, 1] attenuation range rather than the regular [0, r] one.
                        lightData.rangeAttenuationScale = 1.0f;
                    }
                }
                else // Don't apply any attenuation but do a 'step' at range
                {
                    // Solve f(x) = b - (a * x)^2 where x = (d/r)^2.
                    // f(0) = huge -> b = huge.
                    // f(1) = 0    -> huge - a^2 = 0 -> a = sqrt(huge).
                    const float hugeValue = 16777216.0f;
                    const float sqrtHuge = 4096.0f;
                    lightData.rangeAttenuationScale = sqrtHuge / (light.range * light.range);
                    lightData.rangeAttenuationBias = hugeValue;

                    if (lightData.lightType == GPULightType.Rectangle)
                    {
                        // Rect lights are currently a special case because they use the normalized
                        // [0, 1] attenuation range rather than the regular [0, r] one.
                        lightData.rangeAttenuationScale = sqrtHuge;
                    }
                }

                Color value = light.color.linear * light.intensity;
                if (additionalLightData.useColorTemperature)
                    value *= Mathf.CorrelatedColorTemperatureToRGB(light.colorTemperature);
                lightData.color = new Vector3(value.r, value.g, value.b);

                lightData.forward = light.transform.forward;
                lightData.up = light.transform.up;
                lightData.right = light.transform.right;

                if (lightData.lightType == GPULightType.ProjectorBox)
                {
                    // Rescale for cookies and windowing.
                    lightData.right *= 2.0f / Mathf.Max(additionalLightData.shapeWidth, 0.001f);
                    lightData.up *= 2.0f / Mathf.Max(additionalLightData.shapeHeight, 0.001f);
                }
                else if (lightData.lightType == GPULightType.ProjectorPyramid)
                {
                    // Get width and height for the current frustum
                    var spotAngle = light.spotAngle;

                    float frustumWidth, frustumHeight;

                    if (additionalLightData.aspectRatio >= 1.0f)
                    {
                        frustumHeight = 2.0f * Mathf.Tan(spotAngle * 0.5f * Mathf.Deg2Rad);
                        frustumWidth = frustumHeight * additionalLightData.aspectRatio;
                    }
                    else
                    {
                        frustumWidth = 2.0f * Mathf.Tan(spotAngle * 0.5f * Mathf.Deg2Rad);
                        frustumHeight = frustumWidth / additionalLightData.aspectRatio;
                    }

                    // Rescale for cookies and windowing.
                    lightData.right *= 2.0f / frustumWidth;
                    lightData.up *= 2.0f / frustumHeight;
                }

                if (lightData.lightType == GPULightType.Spot)
                {
                    var spotAngle = light.spotAngle;

                    var innerConePercent = additionalLightData.GetInnerSpotPercent01();
                    var cosSpotOuterHalfAngle = Mathf.Clamp(Mathf.Cos(spotAngle * 0.5f * Mathf.Deg2Rad), 0.0f, 1.0f);
                    var sinSpotOuterHalfAngle = Mathf.Sqrt(1.0f - cosSpotOuterHalfAngle * cosSpotOuterHalfAngle);
                    var cosSpotInnerHalfAngle = Mathf.Clamp(Mathf.Cos(spotAngle * 0.5f * innerConePercent * Mathf.Deg2Rad), 0.0f, 1.0f); // inner cone

                    var val = Mathf.Max(0.0001f, (cosSpotInnerHalfAngle - cosSpotOuterHalfAngle));
                    lightData.angleScale = 1.0f / val;
                    lightData.angleOffset = -cosSpotOuterHalfAngle * lightData.angleScale;

                    // Rescale for cookies and windowing.
                    float cotOuterHalfAngle = cosSpotOuterHalfAngle / sinSpotOuterHalfAngle;
                    lightData.up *= cotOuterHalfAngle;
                    lightData.right *= cotOuterHalfAngle;
                }
                else
                {
                    // These are the neutral values allowing GetAngleAnttenuation in shader code to return 1.0
                    lightData.angleScale = 0.0f;
                    lightData.angleOffset = 1.0f;
                }

                if (lightData.lightType != GPULightType.Directional && lightData.lightType != GPULightType.ProjectorBox)
                {
                    // Store the squared radius of the light to simulate a fill light.
                    lightData.size = new Vector2(additionalLightData.shapeRadius * additionalLightData.shapeRadius, 0);
                }

                if (lightData.lightType == GPULightType.Rectangle || lightData.lightType == GPULightType.Tube)
                {
                    lightData.size = new Vector2(additionalLightData.shapeWidth, additionalLightData.shapeHeight);
                }

                lightData.lightDimmer = lightDistanceFade * (additionalLightData.lightDimmer);
                lightData.diffuseDimmer = lightDistanceFade * (additionalLightData.affectDiffuse ? additionalLightData.lightDimmer : 0);
                lightData.specularDimmer = lightDistanceFade * (additionalLightData.affectSpecular ? additionalLightData.lightDimmer * hdCamera.frameSettings.specularGlobalDimmer : 0);
                lightData.volumetricLightDimmer = lightDistanceFade * (additionalLightData.volumetricDimmer);

<<<<<<< HEAD
                lightData.contactShadowIndex = -1;
                lightData.cookieMode = CookieMode.Clamp;
=======
                lightData.contactShadowMask = 0;
                lightData.cookieIndex = -1;
>>>>>>> a7156475
                lightData.shadowIndex = -1;
                lightData.rayTracedAreaShadowIndex = -1;

                if (light != null && light.cookie != null)
                {
                    // TODO: add texture atlas support for cookie textures.
                    switch (light.type)
                    {
                        case LightType.Spot:
<<<<<<< HEAD
                            lightData.cookieMode = (lightComponent.cookie.wrapMode == TextureWrapMode.Repeat) ? CookieMode.Repeat : CookieMode.Clamp;
                            lightData.cookieScaleOffset = FetchCookieAtlas(cmd, lightComponent.cookie);
=======
                            lightData.cookieIndex = m_RenderPipeline.cookieTexArray.FetchSlice(cmd, light.cookie);
>>>>>>> a7156475
                            break;
                        case LightType.Point:
                            lightData.cookieIndex = m_RenderPipeline.cubeCookieTexArray.FetchSlice(cmd, light.cookie);
                            break;
                    }
                }
                else if (light.type == LightType.Spot && additionalLightData.spotLightShape != SpotLightShape.Cone)
                {
                    // Projectors lights must always have a cookie texture.
                    // As long as the cache is a texture array and not an atlas, the 4x4 white texture will be rescaled to 128
<<<<<<< HEAD
                    lightData.cookieScaleOffset = FetchCookieAtlas(cmd, Texture2D.whiteTexture);
=======
                    lightData.cookieIndex = m_RenderPipeline.cookieTexArray.FetchSlice(cmd, Texture2D.whiteTexture);
>>>>>>> a7156475
                }
                else if (lightData.lightType == GPULightType.Rectangle && additionalLightData.areaLightCookie != null)
                {
                    lightData.cookieIndex = m_RenderPipeline.areaLightCookieManager.FetchSlice(cmd, additionalLightData.areaLightCookie);
                }

                {
                    lightData.shadowDimmer = 1.0f;
                    lightData.volumetricShadowDimmer = 1.0f;
                }

                {
                    // fix up shadow information
                    lightData.shadowIndex = additionalLightData.shadowIndex;
                }

                // Value of max smoothness is from artists point of view, need to convert from perceptual smoothness to roughness
                lightData.minRoughness = (1.0f - additionalLightData.maxSmoothness) * (1.0f - additionalLightData.maxSmoothness);

                // No usage for the shadow masks
                lightData.shadowMaskSelector = Vector4.zero;
                {
                    // use -1 to say that we don't use shadow mask
                    lightData.shadowMaskSelector.x = -1.0f;
                    lightData.nonLightMappedOnly = 0;
                }

                // Set the data for this light
                m_LightDataCPUArray[lightIdx]= lightData;
            }

            //Push the data to the GPU
            m_LightDataGPUArray.SetData(m_LightDataCPUArray);
        }

        void EvaluateClusterDebugView(CommandBuffer cmd, HDCamera hdCamera, HDRaytracingEnvironment currentEnv)
        {
            ComputeShader lightClusterDebugCS = m_RenderPipelineRayTracingResources.lightClusterDebugCS;
            if (lightClusterDebugCS == null) return;

            Texture2D gradientTexture = m_RenderPipelineResources.textures.colorGradient;
            if (gradientTexture == null) return;

            var settings = VolumeManager.instance.stack.GetComponent<LightCluster>();

            // Grab the kernel
            int m_LightClusterDebugKernel = lightClusterDebugCS.FindKernel("DebugLightCluster");

            // Inject all the parameters to the debug compute
            cmd.SetComputeBufferParam(lightClusterDebugCS, m_LightClusterDebugKernel, _RaytracingLightCluster, m_LightCluster);
            cmd.SetComputeVectorParam(lightClusterDebugCS, _MinClusterPos, minClusterPos);
            cmd.SetComputeVectorParam(lightClusterDebugCS, _MaxClusterPos, maxClusterPos);
            cmd.SetComputeVectorParam(lightClusterDebugCS, _ClusterCellSize, clusterCellSize);
            cmd.SetComputeFloatParam(lightClusterDebugCS, _LightPerCellCount, HDShadowUtils.Asfloat(settings.maxNumLightsPercell.value));
            cmd.SetComputeTextureParam(lightClusterDebugCS, m_LightClusterDebugKernel, _DebugColorGradientTexture, gradientTexture);
            cmd.SetComputeTextureParam(lightClusterDebugCS, m_LightClusterDebugKernel, HDShaderIDs._CameraDepthTexture, m_SharedRTManager.GetDepthStencilBuffer());

            // Target output texture
            cmd.SetComputeTextureParam(lightClusterDebugCS, m_LightClusterDebugKernel, _DebutLightClusterTexture, m_DebugLightClusterTexture);

            // Texture dimensions
            int texWidth = hdCamera.actualWidth;
            int texHeight = hdCamera.actualHeight;

            // Dispatch the compute
            int lightVolumesTileSize = 8;
            int numTilesX = (texWidth + (lightVolumesTileSize - 1)) / lightVolumesTileSize;
            int numTilesY = (texHeight + (lightVolumesTileSize - 1)) / lightVolumesTileSize;

            cmd.DispatchCompute(lightClusterDebugCS, m_LightClusterDebugKernel, numTilesX, numTilesY, 1);
        }

        public ComputeBuffer GetCluster()
        {
            return m_LightCluster;
        }
        public ComputeBuffer GetLightDatas()
        {
            return m_LightDataGPUArray;
        }

        public Vector3 GetMinClusterPos()
        {
            return minClusterPos;
        }

        public Vector3 GetMaxClusterPos()
        {
            return maxClusterPos;
        }

        public Vector3 GetClusterCellSize()
        {
            return clusterCellSize;
        }

        public int GetPunctualLightCount()
        {
            return punctualLightCount;
        }

        public int GetAreaLightCount()
        {
            return areaLightCount;
        }

        public void EvaluateLightClusters(CommandBuffer cmd, HDCamera hdCamera, List<HDAdditionalLightData> lightArray)
        {
            // Grab the current ray-tracing environment, if no environment available stop right away
            HDRaytracingEnvironment currentEnv = m_RaytracingManager.CurrentEnvironment();
            ComputeShader lightClusterCS = m_RenderPipelineRayTracingResources.lightClusterBuildCS;
            // If there is no area light to process or no environment not the shader is missing
            if (currentEnv == null || lightClusterCS == null || lightArray.Count == 0)
            {
                // Invalidate the cluster's bounds so that we never access the buffer
                minClusterPos.Set(float.MaxValue, float.MaxValue, float.MaxValue);
                maxClusterPos.Set(-float.MaxValue, -float.MaxValue, -float.MaxValue);
                punctualLightCount = 0;
                areaLightCount = 0;

                // Make sure the buffer is at least of size 1
                if (m_LightCluster.count != 1)
                {
                    ResizeClusterBuffer(1);
                }
                return;
            }

            // Build the Light volumes
            BuildGPULightVolumes(lightArray);

            // Evaluate the volume of the cluster
            EvaluateClusterVolume(currentEnv, hdCamera, lightArray.Count);

            // Cull the lights within the evaluated cluster range
            CullLights(cmd, lightClusterCS, lightArray.Count);

            // Build the light Cluster
            BuildLightCluster(cmd, lightClusterCS, currentEnv, lightArray.Count);

            // Build the light data
            BuildLightData(cmd, hdCamera, lightArray);

            // Generate the debug view
            EvaluateClusterDebugView(cmd, hdCamera, currentEnv);
        }
    }
#endif
}<|MERGE_RESOLUTION|>--- conflicted
+++ resolved
@@ -538,13 +538,9 @@
                 lightData.specularDimmer = lightDistanceFade * (additionalLightData.affectSpecular ? additionalLightData.lightDimmer * hdCamera.frameSettings.specularGlobalDimmer : 0);
                 lightData.volumetricLightDimmer = lightDistanceFade * (additionalLightData.volumetricDimmer);
 
-<<<<<<< HEAD
-                lightData.contactShadowIndex = -1;
                 lightData.cookieMode = CookieMode.Clamp;
-=======
                 lightData.contactShadowMask = 0;
                 lightData.cookieIndex = -1;
->>>>>>> a7156475
                 lightData.shadowIndex = -1;
                 lightData.rayTracedAreaShadowIndex = -1;
 
@@ -554,12 +550,8 @@
                     switch (light.type)
                     {
                         case LightType.Spot:
-<<<<<<< HEAD
                             lightData.cookieMode = (lightComponent.cookie.wrapMode == TextureWrapMode.Repeat) ? CookieMode.Repeat : CookieMode.Clamp;
-                            lightData.cookieScaleOffset = FetchCookieAtlas(cmd, lightComponent.cookie);
-=======
-                            lightData.cookieIndex = m_RenderPipeline.cookieTexArray.FetchSlice(cmd, light.cookie);
->>>>>>> a7156475
+                            lightData.cookieScaleOffset = FetchCookieAtlas(cmd, light.cookie);
                             break;
                         case LightType.Point:
                             lightData.cookieIndex = m_RenderPipeline.cubeCookieTexArray.FetchSlice(cmd, light.cookie);
@@ -570,11 +562,7 @@
                 {
                     // Projectors lights must always have a cookie texture.
                     // As long as the cache is a texture array and not an atlas, the 4x4 white texture will be rescaled to 128
-<<<<<<< HEAD
                     lightData.cookieScaleOffset = FetchCookieAtlas(cmd, Texture2D.whiteTexture);
-=======
-                    lightData.cookieIndex = m_RenderPipeline.cookieTexArray.FetchSlice(cmd, Texture2D.whiteTexture);
->>>>>>> a7156475
                 }
                 else if (lightData.lightType == GPULightType.Rectangle && additionalLightData.areaLightCookie != null)
                 {
