using System.Collections.Generic;
using UnityEngine.Rendering;
using UnityEngine.VFX;
using System;
using System.Diagnostics;
using System.Linq;
using UnityEngine.Experimental.GlobalIllumination;
using UnityEngine.Experimental.VoxelizedShadows; //seongdae;vxsm

namespace UnityEngine.Experimental.Rendering.HDPipeline
{
    using RTHandle = RTHandleSystem.RTHandle;

    public partial class HDRenderPipeline : UnityEngine.Rendering.RenderPipeline
    {
        #region Default Settings
        public static HDRenderPipelineAsset defaultAsset
            => GraphicsSettings.renderPipelineAsset is HDRenderPipelineAsset hdrpAsset ? hdrpAsset : null;

        private static Volume s_DefaultVolume = null;
        public static VolumeProfile defaultVolumeProfile
            => defaultAsset?.defaultVolumeProfile;

        static HDRenderPipeline()
        {
#if UNITY_EDITOR
            UnityEditor.AssemblyReloadEvents.beforeAssemblyReload += () =>
            {
                if (s_DefaultVolume != null && !s_DefaultVolume.Equals(null))
                {
                    CoreUtils.Destroy(s_DefaultVolume.gameObject);
                    s_DefaultVolume = null;
                }
            };
#endif
        }

        public static Volume GetOrCreateDefaultVolume()
        {
            if (s_DefaultVolume == null || s_DefaultVolume.Equals(null))
            {
                var go = new GameObject("Default Volume") { hideFlags = HideFlags.HideAndDontSave };
                s_DefaultVolume = go.AddComponent<Volume>();
                s_DefaultVolume.isGlobal = true;
                s_DefaultVolume.priority = float.MinValue;
                s_DefaultVolume.sharedProfile = HDRenderPipeline.defaultVolumeProfile;
            }
            if (
                // In case the asset was deleted or the reference removed
                s_DefaultVolume.sharedProfile == null || s_DefaultVolume.sharedProfile.Equals(null)
#if UNITY_EDITOR

                // In case the serialization recreated an empty volume sharedProfile

                || !UnityEditor.AssetDatabase.Contains(s_DefaultVolume.sharedProfile)
#endif
            )
                s_DefaultVolume.sharedProfile = HDRenderPipeline.defaultVolumeProfile;

            return s_DefaultVolume;
        }
        #endregion

        public const string k_ShaderTagName = "HDRenderPipeline";

        readonly HDRenderPipelineAsset m_Asset;
        public HDRenderPipelineAsset asset { get { return m_Asset; } }
        readonly HDRenderPipelineAsset m_DefaultAsset;
        public RenderPipelineResources defaultResources { get { return m_DefaultAsset.renderPipelineResources; } }

        public RenderPipelineSettings currentPlatformRenderPipelineSettings { get { return m_Asset.currentPlatformRenderPipelineSettings; } }

        readonly RenderPipelineMaterial m_DeferredMaterial;
        readonly List<RenderPipelineMaterial> m_MaterialList = new List<RenderPipelineMaterial>();

        readonly GBufferManager m_GbufferManager;
        readonly DBufferManager m_DbufferManager;
        readonly SharedRTManager m_SharedRTManager = new SharedRTManager();
        readonly PostProcessSystem m_PostProcessSystem;
        readonly XRSystem m_XRSystem;

        public bool frameSettingsHistoryEnabled = false;

#if ENABLE_RAYTRACING
        public HDRaytracingManager m_RayTracingManager = new HDRaytracingManager();
        readonly HDRaytracingRenderer m_RaytracingRenderer = new HDRaytracingRenderer();
        readonly HDRaytracingIndirectDiffuse m_RaytracingIndirectDiffuse = new HDRaytracingIndirectDiffuse();
        public float GetRaysPerFrame(RayCountManager.RayCountValues rayValues) { return m_RayTracingManager.rayCountManager.GetRaysPerFrame(rayValues); }
#endif

        // Renderer Bake configuration can vary depends on if shadow mask is enabled or no
        PerObjectData m_CurrentRendererConfigurationBakedLighting = HDUtils.k_RendererConfigurationBakedLighting;
        MaterialPropertyBlock m_CopyDepthPropertyBlock = new MaterialPropertyBlock();
        Material m_CopyDepth;
        Material m_DownsampleDepthMaterial;
        Material m_UpsampleTransparency;
        GPUCopy m_GPUCopy;
        MipGenerator m_MipGenerator;
        BlueNoise m_BlueNoise;

        IBLFilterBSDF[] m_IBLFilterArray = null;

        ComputeShader m_ScreenSpaceReflectionsCS { get { return defaultResources.shaders.screenSpaceReflectionsCS; } }
        int m_SsrTracingKernel      = -1;
        int m_SsrReprojectionKernel = -1;

        Material m_ApplyDistortionMaterial;

        Material m_CameraMotionVectorsMaterial;
        Material m_DecalNormalBufferMaterial;

        // Debug material
        Material m_DebugViewMaterialGBuffer;
        Material m_DebugViewMaterialGBufferShadowMask;
        Material m_currentDebugViewMaterialGBuffer;
        Material m_DebugDisplayLatlong;
        Material m_DebugFullScreen;
        MaterialPropertyBlock m_DebugFullScreenPropertyBlock = new MaterialPropertyBlock();
        Material m_DebugColorPicker;
        Material m_ErrorMaterial;

        Material m_Blit;
        Material m_BlitTexArray;
        MaterialPropertyBlock m_BlitPropertyBlock = new MaterialPropertyBlock();


        RenderTargetIdentifier[] m_MRTCache2 = new RenderTargetIdentifier[2];

        // 'm_CameraColorBuffer' does not contain diffuse lighting of SSS materials until the SSS pass. It is stored within 'm_CameraSssDiffuseLightingBuffer'.
        RTHandle m_CameraColorBuffer;
        RTHandle m_OpaqueAtmosphericScatteringBuffer; // Necessary to perform dual-source (polychromatic alpha) blending which is not supported by Unity
        RTHandle m_CameraSssDiffuseLightingBuffer;

        RTHandle m_ContactShadowBuffer;
        RTHandle m_VxShadowBuffer; //seongdae;vxsm
        RTHandle m_DistortionBuffer;

        RTHandle m_LowResTransparentBuffer;

        // TODO: remove me, I am just a temporary debug texture. :-)
        // RTHandle m_SsrDebugTexture;
        RTHandle m_SsrHitPointTexture;
        RTHandle m_SsrLightingTexture;
        // MSAA Versions of regular textures
        RTHandle m_CameraColorMSAABuffer;
        RTHandle m_OpaqueAtmosphericScatteringMSAABuffer;  // Necessary to perform dual-source (polychromatic alpha) blending which is not supported by Unity
        RTHandle m_CameraSssDiffuseLightingMSAABuffer;

        // The current MSAA count
        MSAASamples m_MSAASamples;

        // The pass "SRPDefaultUnlit" is a fall back to legacy unlit rendering and is required to support unity 2d + unity UI that render in the scene.
        ShaderTagId[] m_ForwardAndForwardOnlyPassNames = { HDShaderPassNames.s_ForwardOnlyName, HDShaderPassNames.s_ForwardName, HDShaderPassNames.s_SRPDefaultUnlitName };
        ShaderTagId[] m_ForwardOnlyPassNames = { HDShaderPassNames.s_ForwardOnlyName, HDShaderPassNames.s_SRPDefaultUnlitName };

        ShaderTagId[] m_AllTransparentPassNames = {  HDShaderPassNames.s_TransparentBackfaceName,
                                                        HDShaderPassNames.s_ForwardOnlyName,
                                                        HDShaderPassNames.s_ForwardName,
                                                        HDShaderPassNames.s_SRPDefaultUnlitName };

        ShaderTagId[] m_TransparentNoBackfaceNames = {  HDShaderPassNames.s_ForwardOnlyName,
                                                        HDShaderPassNames.s_ForwardName,
                                                        HDShaderPassNames.s_SRPDefaultUnlitName };


        ShaderTagId[] m_AllForwardOpaquePassNames = {    HDShaderPassNames.s_ForwardOnlyName,
                                                            HDShaderPassNames.s_ForwardName,
                                                            HDShaderPassNames.s_SRPDefaultUnlitName };

        ShaderTagId[] m_DepthOnlyAndDepthForwardOnlyPassNames = { HDShaderPassNames.s_DepthForwardOnlyName, HDShaderPassNames.s_DepthOnlyName };
        ShaderTagId[] m_DepthForwardOnlyPassNames = { HDShaderPassNames.s_DepthForwardOnlyName };
        ShaderTagId[] m_DepthOnlyPassNames = { HDShaderPassNames.s_DepthOnlyName };
        ShaderTagId[] m_TransparentDepthPrepassNames = { HDShaderPassNames.s_TransparentDepthPrepassName };
        ShaderTagId[] m_TransparentDepthPostpassNames = { HDShaderPassNames.s_TransparentDepthPostpassName };
        ShaderTagId[] m_ForwardErrorPassNames = { HDShaderPassNames.s_AlwaysName, HDShaderPassNames.s_ForwardBaseName, HDShaderPassNames.s_DeferredName, HDShaderPassNames.s_PrepassBaseName, HDShaderPassNames.s_VertexName, HDShaderPassNames.s_VertexLMRGBMName, HDShaderPassNames.s_VertexLMName };
        ShaderTagId[] m_DecalsEmissivePassNames = { HDShaderPassNames.s_MeshDecalsForwardEmissiveName, HDShaderPassNames.s_ShaderGraphMeshDecalsForwardEmissiveName };
        ShaderTagId[] m_SinglePassName = new ShaderTagId[1];
        ShaderTagId[] m_Decals4RTPassNames = { HDShaderPassNames.s_MeshDecalsMName , HDShaderPassNames.s_MeshDecalsAOName , HDShaderPassNames.s_MeshDecalsMAOName, HDShaderPassNames.s_MeshDecalsSName ,
                                                HDShaderPassNames.s_MeshDecalsMSName, HDShaderPassNames.s_MeshDecalsAOSName, HDShaderPassNames.s_MeshDecalsMAOSName, HDShaderPassNames.s_ShaderGraphMeshDecalsName4RT};
        ShaderTagId[] m_Decals3RTPassNames = { HDShaderPassNames.s_MeshDecals3RTName , HDShaderPassNames.s_ShaderGraphMeshDecalsName3RT };


        // Stencil usage in HDRenderPipeline.
        // Currently we use only 2 bits to identify the kind of lighting that is expected from the render pipeline
        // Usage is define in LightDefinitions.cs
        [Flags]
        public enum StencilBitMask
        {
            Clear                           = 0,    // 0x0
            LightingMask                    = 3,    // 0x7  - 2 bit - Lifetime: GBuffer/Forward - SSSSS
            // Free slot 4
            // Note: If required, the usage Decals / DecalsForwardOutputNormalBuffer could be fit at same location as LightingMask as they have a non overlapped lifetime
            Decals                          = 8,    // 0x8  - 1 bit - Lifetime: DBuffer - Patch normal buffer   (This bit is cleared to 0 after Patch normal buffer)
            DecalsForwardOutputNormalBuffer = 16,   // 0x10 - 1 bit - Lifetime: DBuffer - Patch normal buffer   (This bit is cleared to 0 after Patch normal buffer)
            DoesntReceiveSSR                = 32,   // 0x20 - 1 bit - Lifetime: DethPrepass - SSR
            DistortionVectors               = 64,   // 0x40 - 1 bit - Lifetime: Accumulate distortion - Apply distortion (This bit is cleared to 0 after Apply distortion pass)
            SMAA                            = 64,   // 0x40 - 1 bit - Lifetime: SMAA EdgeDetection - SMAA BlendWeight.
            ObjectMotionVectors             = 128,  // 0x80 - 1 bit - Lifetime: Object motion vector pass - Camera motion vector (This bit is cleared to 0 after Camera motion vector pass)
            All                             = 255   // 0xFF - 8 bit
        }

        RenderStateBlock m_DepthStateOpaque;

        // Detect when windows size is changing
        int m_CurrentWidth;
        int m_CurrentHeight;

        // Use to detect frame changes
        int m_FrameCount;
        float m_LastTime, m_Time;

        public GraphicsFormat GetColorBufferFormat()
        {
            return (GraphicsFormat)m_Asset.currentPlatformRenderPipelineSettings.colorBufferFormat;
        }
        public int GetDecalAtlasMipCount()
        {
            int highestDim = Math.Max(currentPlatformRenderPipelineSettings.decalSettings.atlasWidth, currentPlatformRenderPipelineSettings.decalSettings.atlasHeight);
            return (int)Math.Log(highestDim, 2);
        }

        public int GetMaxScreenSpaceShadows()
        {
            return currentPlatformRenderPipelineSettings.hdShadowInitParams.supportScreenSpaceShadows ? currentPlatformRenderPipelineSettings.hdShadowInitParams.maxScreenSpaceShadows : 0;
        }

        readonly SkyManager m_SkyManager = new SkyManager();
        readonly AmbientOcclusionSystem m_AmbientOcclusionSystem;

        // Debugging
        MaterialPropertyBlock m_SharedPropertyBlock = new MaterialPropertyBlock();
        DebugDisplaySettings m_DebugDisplaySettings = new DebugDisplaySettings();
        public DebugDisplaySettings debugDisplaySettings { get { return m_DebugDisplaySettings; } }
        static DebugDisplaySettings s_NeutralDebugDisplaySettings = new DebugDisplaySettings();
        internal DebugDisplaySettings m_CurrentDebugDisplaySettings;
        RTHandle                        m_DebugColorPickerBuffer;
        RTHandle                        m_DebugFullScreenTempBuffer;
        // This target is only used in Dev builds as an intermediate destination for post process and where debug rendering will be done.
        RTHandle                        m_IntermediateAfterPostProcessBuffer;
        bool                            m_FullScreenDebugPushed;
        bool                            m_ValidAPI; // False by default mean we render normally, true mean we don't render anything
        bool                            m_IsDepthBufferCopyValid;
        RenderTexture                   m_TemporaryTargetForCubemaps;
        Stack<Camera>                   m_ProbeCameraPool = new Stack<Camera>();

        RenderTargetIdentifier[] m_MRTTransparentMotionVec;
        RenderTargetIdentifier[] m_MRTWithSSS = new RenderTargetIdentifier[3]; // Specular, diffuse, sss buffer;
        RenderTargetIdentifier[] mMRTSingle = new RenderTargetIdentifier[1];
        string m_ForwardPassProfileName;

        public Material GetBlitMaterial(bool useTexArray) { return useTexArray ? m_BlitTexArray : m_Blit; }

        ComputeBuffer m_DepthPyramidMipLevelOffsetsBuffer = null;

        ScriptableCullingParameters frozenCullingParams;
        bool frozenCullingParamAvailable = false;

        public bool showCascade
        {
            get => m_CurrentDebugDisplaySettings.GetDebugLightingMode() == DebugLightingMode.VisualizeCascade;
            set
            {
                if (value)
                    m_CurrentDebugDisplaySettings.SetDebugLightingMode(DebugLightingMode.VisualizeCascade);
                else
                    m_CurrentDebugDisplaySettings.SetDebugLightingMode(DebugLightingMode.None);
            }
        }

        public HDRenderPipeline(HDRenderPipelineAsset asset, HDRenderPipelineAsset defaultAsset)
        {
            m_Asset = asset;
            m_DefaultAsset = defaultAsset;
            HDProbeSystem.Parameters = asset.reflectionSystemParameters;

            DebugManager.instance.RefreshEditor();

            m_ValidAPI = true;

            if (!SetRenderingFeatures())
            {
                m_ValidAPI = false;

                return;
            }

#if UNITY_EDITOR
            // The first thing we need to do is to set the defines that depend on the render pipeline settings
            m_Asset.EvaluateSettings();

            UpgradeResourcesIfNeeded();

            ValidateResources();
#endif

            // Initial state of the RTHandle system.
            // Tells the system that we will require MSAA or not so that we can avoid wasteful render texture allocation.
            // TODO: Might want to initialize to at least the window resolution to avoid un-necessary re-alloc in the player
            RTHandles.Initialize(1, 1, m_Asset.currentPlatformRenderPipelineSettings.supportMSAA, m_Asset.currentPlatformRenderPipelineSettings.msaaSampleCount);

            m_XRSystem = new XRSystem(asset.renderPipelineResources.shaders);
            m_GPUCopy = new GPUCopy(defaultResources.shaders.copyChannelCS);

            m_MipGenerator = new MipGenerator(defaultResources);
            m_BlueNoise = new BlueNoise(defaultResources);

            EncodeBC6H.DefaultInstance = EncodeBC6H.DefaultInstance ?? new EncodeBC6H(defaultResources.shaders.encodeBC6HCS);

            // Scan material list and assign it
            m_MaterialList = HDUtils.GetRenderPipelineMaterialList();
            // Find first material that have non 0 Gbuffer count and assign it as deferredMaterial
            m_DeferredMaterial = null;
            foreach (var material in m_MaterialList)
            {
                if (material.IsDefferedMaterial())
                    m_DeferredMaterial = material;
            }

            // TODO: Handle the case of no Gbuffer material
            // TODO: I comment the assert here because m_DeferredMaterial for whatever reasons contain the correct class but with a "null" in the name instead of the real name and then trigger the assert
            // whereas it work. Don't know what is happening, DebugDisplay use the same code and name is correct there.
            // Debug.Assert(m_DeferredMaterial != null);

            m_GbufferManager = new GBufferManager(asset, m_DeferredMaterial);
            m_DbufferManager = new DBufferManager(asset.currentPlatformRenderPipelineSettings.decalSettings.perChannelMask);

            VxShadowMapsManager.Instance.Build(); //seongdae;vxsm

            m_SharedRTManager.Build(asset);
            m_PostProcessSystem = new PostProcessSystem(asset, defaultResources);
            m_AmbientOcclusionSystem = new AmbientOcclusionSystem(asset, defaultResources);

            // Initialize various compute shader resources
            m_SsrTracingKernel      = m_ScreenSpaceReflectionsCS.FindKernel("ScreenSpaceReflectionsTracing");
            m_SsrReprojectionKernel = m_ScreenSpaceReflectionsCS.FindKernel("ScreenSpaceReflectionsReprojection");

            // General material
            m_CameraMotionVectorsMaterial = CoreUtils.CreateEngineMaterial(defaultResources.shaders.cameraMotionVectorsPS);
            m_DecalNormalBufferMaterial = CoreUtils.CreateEngineMaterial(defaultResources.shaders.decalNormalBufferPS);

            m_CopyDepth = CoreUtils.CreateEngineMaterial(defaultResources.shaders.copyDepthBufferPS);
            m_DownsampleDepthMaterial = CoreUtils.CreateEngineMaterial(defaultResources.shaders.downsampleDepthPS);
            m_UpsampleTransparency = CoreUtils.CreateEngineMaterial(defaultResources.shaders.upsampleTransparentPS);

            m_ApplyDistortionMaterial = CoreUtils.CreateEngineMaterial(defaultResources.shaders.applyDistortionPS);

            InitializeDebugMaterials();
            XRDebugMenu.Reset();

            m_MaterialList.ForEach(material => material.Build(asset, defaultResources));

            if (m_Asset.currentPlatformRenderPipelineSettings.lightLoopSettings.supportFabricConvolution)
            {
                m_IBLFilterArray = new IBLFilterBSDF[2];
                m_IBLFilterArray[0] = new IBLFilterGGX(defaultResources, m_MipGenerator);
                m_IBLFilterArray[1] = new IBLFilterCharlie(defaultResources, m_MipGenerator);
            }
            else
            {
                m_IBLFilterArray = new IBLFilterBSDF[1];
                m_IBLFilterArray[0] = new IBLFilterGGX(defaultResources, m_MipGenerator);
            }

            InitializeLightLoop(m_IBLFilterArray);

            m_SkyManager.Build(asset, defaultResources, m_IBLFilterArray);

            InitializeVolumetricLighting();
            InitializeSubsurfaceScattering();

            m_DebugDisplaySettings.RegisterDebug();
#if UNITY_EDITOR
            // We don't need the debug of Scene View at runtime (each camera have its own debug settings)
            // All scene view will share the same FrameSettings for now as sometimes Dispose is called after
            // another instance of HDRenderPipeline constructor is called.

            Camera firstSceneViewCamera = UnityEditor.SceneView.sceneViews.Count > 0 ? (UnityEditor.SceneView.sceneViews[0] as UnityEditor.SceneView).camera : null;
            if (firstSceneViewCamera != null && !FrameSettingsHistory.isRegisteredSceneViewCamera(firstSceneViewCamera))
            {
                var history = FrameSettingsHistory.RegisterDebug(firstSceneViewCamera, null);
                DebugManager.instance.RegisterData(history);
            }
#endif

            m_DepthPyramidMipLevelOffsetsBuffer = new ComputeBuffer(15, sizeof(int) * 2);

            InitializeRenderTextures();

            // For debugging
            MousePositionDebug.instance.Build();

            InitializeRenderStateBlocks();

            // Keep track of the original msaa sample value
            // TODO : Bind this directly to the debug menu instead of having an intermediate value
            m_MSAASamples = m_Asset ? m_Asset.currentPlatformRenderPipelineSettings.msaaSampleCount : MSAASamples.None;

            // Propagate it to the debug menu
            m_DebugDisplaySettings.data.msaaSamples = m_MSAASamples;

            m_MRTTransparentMotionVec = new RenderTargetIdentifier[2];
#if ENABLE_RAYTRACING
            m_RayTracingManager.Init(m_Asset.currentPlatformRenderPipelineSettings, m_Asset.renderPipelineResources, m_Asset.renderPipelineRayTracingResources, m_BlueNoise, this, m_SharedRTManager, m_DebugDisplaySettings);
            InitRayTracedReflections();
            InitRaytracingDeferred();
            m_RaytracingRenderer.Init(m_Asset, m_SkyManager, m_RayTracingManager, m_SharedRTManager);
            m_AmbientOcclusionSystem.InitRaytracing(m_RayTracingManager, m_SharedRTManager);
            m_RaytracingIndirectDiffuse.Init(m_Asset, m_SkyManager, m_RayTracingManager, m_SharedRTManager, m_GbufferManager);
#endif

            // Initialize screen space shadows
            InitializeScreenSpaceShadows();

            CameraCaptureBridge.enabled = true;
        }

#if UNITY_EDITOR
        void UpgradeResourcesIfNeeded()
        {
            // The first thing we need to do is to set the defines that depend on the render pipeline settings
            m_Asset.EvaluateSettings();

            // Check that the serialized Resources are not broken
            if (HDRenderPipeline.defaultAsset.renderPipelineResources == null)
                HDRenderPipeline.defaultAsset.renderPipelineResources
                    = UnityEditor.AssetDatabase.LoadAssetAtPath<RenderPipelineResources>(HDUtils.GetHDRenderPipelinePath() + "Runtime/RenderPipelineResources/HDRenderPipelineResources.asset");
			ResourceReloader.ReloadAllNullIn(HDRenderPipeline.defaultAsset.renderPipelineResources, HDUtils.GetHDRenderPipelinePath());

#if ENABLE_RAYTRACING
            if ((GraphicsSettings.renderPipelineAsset as HDRenderPipelineAsset).renderPipelineRayTracingResources == null)
                (GraphicsSettings.renderPipelineAsset as HDRenderPipelineAsset).renderPipelineRayTracingResources
                    = UnityEditor.AssetDatabase.LoadAssetAtPath<HDRenderPipelineRayTracingResources>(HDUtils.GetHDRenderPipelinePath() + "Runtime/RenderPipelineResources/HDRenderPipelineRayTracingResources.asset");
            ResourceReloader.ReloadAllNullIn((GraphicsSettings.renderPipelineAsset as HDRenderPipelineAsset).renderPipelineRayTracingResources, HDUtils.GetHDRenderPipelinePath());
#endif

            if (HDRenderPipeline.defaultAsset.renderPipelineEditorResources == null)
                HDRenderPipeline.defaultAsset.renderPipelineEditorResources
                    = UnityEditor.AssetDatabase.LoadAssetAtPath<HDRenderPipelineEditorResources>(HDUtils.GetHDRenderPipelinePath() + "Editor/RenderPipelineResources/HDRenderPipelineEditorResources.asset");
            ResourceReloader.ReloadAllNullIn(HDRenderPipeline.defaultAsset.renderPipelineEditorResources, HDUtils.GetHDRenderPipelinePath());

            // Upgrade the resources (re-import every references in RenderPipelineResources) if the resource version mismatches
            // It's done here because we know every HDRP assets have been imported before
            HDRenderPipeline.defaultAsset.renderPipelineResources?.UpgradeIfNeeded();
        }

        void ValidateResources()
        {
            var resources = HDRenderPipeline.defaultAsset.renderPipelineResources;

            // We iterate over all compute shader to verify if they are all compiled, if it's not the case
            // then we throw an exception to avoid allocating resources and crashing later on by using a null
            // compute kernel.
            foreach (var computeShader in resources.shaders.GetAllComputeShaders())
            {
                foreach (var message in UnityEditor.ShaderUtil.GetComputeShaderMessages(computeShader))
                {
                    if (message.severity == UnityEditor.Rendering.ShaderCompilerMessageSeverity.Error)
                    {
                        // Will be catched by the try in HDRenderPipelineAsset.CreatePipeline()
                        throw new Exception(String.Format(
                            "Compute Shader compilation error on platform {0} in file {1}:{2}: {3}{4}\n" +
                            "HDRP will not run until the error is fixed.\n",
                            message.platform, message.file, message.line, message.message, message.messageDetails
                        ));
                    }
                }
            }
        }

#endif

        void InitializeRenderTextures()
        {
            RenderPipelineSettings settings = m_Asset.currentPlatformRenderPipelineSettings;

            if (settings.supportedLitShaderMode != RenderPipelineSettings.SupportedLitShaderMode.ForwardOnly)
                m_GbufferManager.CreateBuffers();

            if (settings.supportDecals)
                m_DbufferManager.CreateBuffers();

            InitSSSBuffers();
            m_SharedRTManager.InitSharedBuffers(m_GbufferManager, m_Asset.currentPlatformRenderPipelineSettings, defaultResources);

            m_CameraColorBuffer = RTHandles.Alloc(Vector2.one, TextureXR.slices, dimension: TextureXR.dimension, colorFormat: GetColorBufferFormat(), enableRandomWrite: true, useMipMap: false, useDynamicScale: true, name: "CameraColor");
            m_OpaqueAtmosphericScatteringBuffer = RTHandles.Alloc(Vector2.one, TextureXR.slices, dimension: TextureXR.dimension, colorFormat: GetColorBufferFormat(), enableRandomWrite: true, useMipMap: false, useDynamicScale: true, name: "OpaqueAtmosphericScattering");
            m_CameraSssDiffuseLightingBuffer = RTHandles.Alloc(Vector2.one, TextureXR.slices, dimension: TextureXR.dimension, colorFormat: GraphicsFormat.B10G11R11_UFloatPack32, enableRandomWrite: true, useDynamicScale: true, name: "CameraSSSDiffuseLighting");

            m_DistortionBuffer = RTHandles.Alloc(Vector2.one, TextureXR.slices, dimension: TextureXR.dimension, colorFormat: Builtin.GetDistortionBufferFormat(), useDynamicScale: true, name: "Distortion");

            m_ContactShadowBuffer = RTHandles.Alloc(Vector2.one, TextureXR.slices, dimension: TextureXR.dimension, colorFormat: GraphicsFormat.R32_UInt, enableRandomWrite: true, useDynamicScale: true, name: "ContactShadowsBuffer");
            m_VxShadowBuffer = RTHandles.Alloc(Vector2.one, TextureXR.slices, dimension: TextureXR.dimension, colorFormat: GraphicsFormat.R16_SFloat, enableRandomWrite: true, useDynamicScale: true, name: "VxShadowsBuffer"); //seongdae;vxsm

            if (m_Asset.currentPlatformRenderPipelineSettings.lowresTransparentSettings.enabled)
            {
                // We need R16G16B16A16_SFloat as we need a proper alpha channel for compositing.
                m_LowResTransparentBuffer = RTHandles.Alloc(Vector2.one * 0.5f, TextureXR.slices, dimension: TextureXR.dimension, colorFormat: GraphicsFormat.R16G16B16A16_SFloat, enableRandomWrite: true, useDynamicScale: true, name: "Low res transparent");
            }

            if (settings.supportSSR)
            {
                // m_SsrDebugTexture    = RTHandles.Alloc(Vector2.one, TextureXR.slices, dimension: TextureXR.dimension, colorFormat: RenderTextureFormat.ARGBFloat, sRGB: false, enableRandomWrite: true, useDynamicScale: true, name: "SSR_Debug_Texture");
                m_SsrHitPointTexture = RTHandles.Alloc(Vector2.one, TextureXR.slices, dimension: TextureXR.dimension, colorFormat: GraphicsFormat.R16G16_UNorm, enableRandomWrite: true, useDynamicScale: true, name: "SSR_Hit_Point_Texture");
                m_SsrLightingTexture = RTHandles.Alloc(Vector2.one, TextureXR.slices, dimension: TextureXR.dimension, colorFormat: GraphicsFormat.R16G16B16A16_SFloat, enableRandomWrite: true, useDynamicScale: true, name: "SSR_Lighting_Texture");
            }

            if (Debug.isDebugBuild)
            {
                m_DebugColorPickerBuffer = RTHandles.Alloc(Vector2.one, filterMode: FilterMode.Point, colorFormat: GraphicsFormat.R16G16B16A16_SFloat, useDynamicScale: true, name: "DebugColorPicker");
                m_DebugFullScreenTempBuffer = RTHandles.Alloc(Vector2.one, TextureXR.slices, dimension: TextureXR.dimension, colorFormat: GraphicsFormat.R16G16B16A16_SFloat, useDynamicScale: true, name: "DebugFullScreen");
                m_IntermediateAfterPostProcessBuffer = RTHandles.Alloc(Vector2.one, TextureXR.slices, dimension: TextureXR.dimension, colorFormat: GetColorBufferFormat(), useDynamicScale: true, name: "AfterPostProcess"); // Needs to be FP16 because output target might be HDR
            }

            // Let's create the MSAA textures
            if (m_Asset.currentPlatformRenderPipelineSettings.supportMSAA)
            {
                m_CameraColorMSAABuffer = RTHandles.Alloc(Vector2.one, TextureXR.slices, dimension: TextureXR.dimension, colorFormat: GetColorBufferFormat(), bindTextureMS: true, enableMSAA: true, useDynamicScale: true, name: "CameraColorMSAA");
                m_OpaqueAtmosphericScatteringMSAABuffer = RTHandles.Alloc(Vector2.one, TextureXR.slices, dimension: TextureXR.dimension, colorFormat: GetColorBufferFormat(), bindTextureMS: true, enableMSAA: true, useDynamicScale: true, name: "OpaqueAtmosphericScatteringMSAA");
                m_CameraSssDiffuseLightingMSAABuffer = RTHandles.Alloc(Vector2.one, TextureXR.slices, dimension: TextureXR.dimension, colorFormat: GetColorBufferFormat(), bindTextureMS: true, enableMSAA: true, useDynamicScale: true, name: "CameraSSSDiffuseLightingMSAA");
            }
        }

        void DestroyRenderTextures()
        {
            m_GbufferManager.DestroyBuffers();
            m_DbufferManager.DestroyBuffers();
            m_MipGenerator.Release();
            m_XRSystem.ClearAll();

            RTHandles.Release(m_CameraColorBuffer);
            RTHandles.Release(m_OpaqueAtmosphericScatteringBuffer);
            RTHandles.Release(m_CameraSssDiffuseLightingBuffer);

            RTHandles.Release(m_DistortionBuffer);
            RTHandles.Release(m_ContactShadowBuffer);
            RTHandles.Release(m_VxShadowBuffer); //seongdae;vxsm

            RTHandles.Release(m_LowResTransparentBuffer);

            // RTHandles.Release(m_SsrDebugTexture);
            RTHandles.Release(m_SsrHitPointTexture);
            RTHandles.Release(m_SsrLightingTexture);

            RTHandles.Release(m_DebugColorPickerBuffer);
            RTHandles.Release(m_DebugFullScreenTempBuffer);
            RTHandles.Release(m_IntermediateAfterPostProcessBuffer);

            RTHandles.Release(m_CameraColorMSAABuffer);
            RTHandles.Release(m_OpaqueAtmosphericScatteringMSAABuffer);
            RTHandles.Release(m_CameraSssDiffuseLightingMSAABuffer);
        }

        bool SetRenderingFeatures()
        {
            // Set sub-shader pipeline tag
            Shader.globalRenderPipeline = "HDRenderPipeline";

            // HD use specific GraphicsSettings
            GraphicsSettings.lightsUseLinearIntensity = true;
            GraphicsSettings.lightsUseColorTemperature = true;

            GraphicsSettings.useScriptableRenderPipelineBatching = m_Asset.enableSRPBatcher;

            SupportedRenderingFeatures.active = new SupportedRenderingFeatures()
            {
                reflectionProbeModes = SupportedRenderingFeatures.ReflectionProbeModes.Rotation,
                defaultMixedLightingModes = SupportedRenderingFeatures.LightmapMixedBakeModes.IndirectOnly,
                mixedLightingModes = SupportedRenderingFeatures.LightmapMixedBakeModes.IndirectOnly | SupportedRenderingFeatures.LightmapMixedBakeModes.Shadowmask,
                lightmapBakeTypes = LightmapBakeType.Baked | LightmapBakeType.Mixed | LightmapBakeType.Realtime,
                lightmapsModes = LightmapsMode.NonDirectional | LightmapsMode.CombinedDirectional,
                lightProbeProxyVolumes = true,
                motionVectors = true,
                receiveShadows = false,
                reflectionProbes = true,
                rendererPriority = true,
                overridesEnvironmentLighting = true,
                overridesFog = true,
                overridesOtherLightingSettings = true,
                editableMaterialRenderQueue = false
#if UNITY_2019_3_OR_NEWER
                // Enlighten is deprecated in 2019.3 and above
                , enlighten = false
#endif
            };

            Lightmapping.SetDelegate(GlobalIlluminationUtils.hdLightsDelegate);

#if UNITY_EDITOR
            SceneViewDrawMode.SetupDrawMode();

            if (UnityEditor.PlayerSettings.colorSpace == ColorSpace.Gamma)
            {
                Debug.LogError("High Definition Render Pipeline doesn't support Gamma mode, change to Linear mode");
            }

            if ( UnityEditor.Lightmapping.realtimeGI)
            {
#if UNITY_2019_3_OR_NEWER
#elif UNITY_2019_2_OR_NEWER
                Debug.LogWarning("Enlighten for HDRP will be deprecated in 2019.3, please use Progressive CPU or Progressive GPU instead");
#endif
            }
#endif

            GraphicsDeviceType unsupportedDeviceType;
            if (!IsSupportedPlatform(out unsupportedDeviceType))
            {
                CoreUtils.DisplayUnsupportedAPIMessage(unsupportedDeviceType.ToString());

                // Display more information to the users when it should have use Metal instead of OpenGL
                if (SystemInfo.graphicsDeviceType.ToString().StartsWith("OpenGL"))
                {
                    if (SystemInfo.operatingSystem.StartsWith("Mac"))
                        CoreUtils.DisplayUnsupportedMessage("Use Metal API instead.");
                    else if (SystemInfo.operatingSystem.StartsWith("Windows"))
                        CoreUtils.DisplayUnsupportedMessage("Use Vulkan API instead.");
                }

                return false;
            }

            return true;
        }

        // Note: If you add new platform in this function, think about adding support when building the player to in HDRPCustomBuildProcessor.cs
        bool IsSupportedPlatform(out GraphicsDeviceType unsupportedGraphicDevice)
        {
            unsupportedGraphicDevice = SystemInfo.graphicsDeviceType;

            if (!SystemInfo.supportsComputeShaders)
                return false;

#if UNITY_EDITOR
            UnityEditor.BuildTarget activeBuildTarget = UnityEditor.EditorUserBuildSettings.activeBuildTarget;
            // If the build target matches the operating system of the editor
            if (SystemInfo.operatingSystemFamily == HDUtils.BuildTargetToOperatingSystemFamily(activeBuildTarget))
            {
                bool autoAPI = UnityEditor.PlayerSettings.GetUseDefaultGraphicsAPIs(activeBuildTarget);

                // then, there is two configuration possible:
                if (autoAPI)
                {
                    // if the graphic api is chosen automatically, then only the system's graphic device type matters
                    if (!HDUtils.IsSupportedGraphicDevice(SystemInfo.graphicsDeviceType))
                        return false;
                }
                else
                {
                    // otherwise, we need to iterate over every graphic api available in the list to track every non-supported APIs
                    return HDUtils.AreGraphicsAPIsSupported(activeBuildTarget, out unsupportedGraphicDevice);
                }
            }
            else // if the build target does not match the editor OS, then we have to check using the graphic api list
            {
                return HDUtils.AreGraphicsAPIsSupported(activeBuildTarget, out unsupportedGraphicDevice);
            }

            if (!HDUtils.IsSupportedBuildTarget(activeBuildTarget))
                return false;
#else
            if (!HDUtils.IsSupportedGraphicDevice(SystemInfo.graphicsDeviceType))
                return false;
#endif

            if (!HDUtils.IsOperatingSystemSupported(SystemInfo.operatingSystem))
                return false;

            return true;
        }

        void UnsetRenderingFeatures()
        {
            Shader.globalRenderPipeline = "";

            SupportedRenderingFeatures.active = new SupportedRenderingFeatures();

            // Reset srp batcher state just in case
            GraphicsSettings.useScriptableRenderPipelineBatching = false;

            Lightmapping.ResetDelegate();
        }

        void InitializeDebugMaterials()
        {
            m_DebugViewMaterialGBuffer = CoreUtils.CreateEngineMaterial(defaultResources.shaders.debugViewMaterialGBufferPS);
            m_DebugViewMaterialGBufferShadowMask = CoreUtils.CreateEngineMaterial(defaultResources.shaders.debugViewMaterialGBufferPS);
            m_DebugViewMaterialGBufferShadowMask.EnableKeyword("SHADOWS_SHADOWMASK");
            m_DebugDisplayLatlong = CoreUtils.CreateEngineMaterial(defaultResources.shaders.debugDisplayLatlongPS);
            m_DebugFullScreen = CoreUtils.CreateEngineMaterial(defaultResources.shaders.debugFullScreenPS);
            m_DebugColorPicker = CoreUtils.CreateEngineMaterial(defaultResources.shaders.debugColorPickerPS);
            m_Blit = CoreUtils.CreateEngineMaterial(defaultResources.shaders.blitPS);
            m_ErrorMaterial = CoreUtils.CreateEngineMaterial("Hidden/InternalErrorShader");

            // With texture array enabled, we still need the normal blit version for other systems like atlas
            if (TextureXR.useTexArray)
            {
                m_Blit.EnableKeyword("DISABLE_TEXTURE2D_X_ARRAY");
                m_BlitTexArray = CoreUtils.CreateEngineMaterial(defaultResources.shaders.blitPS);
        }
        }

        void InitializeRenderStateBlocks()
        {
            m_DepthStateOpaque = new RenderStateBlock
            {
                depthState = new DepthState(true, CompareFunction.LessEqual),
                mask = RenderStateMask.Depth
            };
        }

        protected override void Dispose(bool disposing)
        {
            DisposeProbeCameraPool();

            UnsetRenderingFeatures();

            if (!m_ValidAPI)
                return;

            base.Dispose(disposing);

            ReleaseScreenSpaceShadows();

#if ENABLE_RAYTRACING
            m_RaytracingIndirectDiffuse.Release();
            m_RaytracingRenderer.Release();
            ReleaseRayTracingDeferred();
            ReleaseRayTracedReflections();
            m_RayTracingManager.Release();
#endif
            m_DebugDisplaySettings.UnregisterDebug();

            CleanupLightLoop();

            // For debugging
            MousePositionDebug.instance.Cleanup();

            DecalSystem.instance.Cleanup();

            m_MaterialList.ForEach(material => material.Cleanup());

            CoreUtils.Destroy(m_CameraMotionVectorsMaterial);
            CoreUtils.Destroy(m_DecalNormalBufferMaterial);

            CoreUtils.Destroy(m_DebugViewMaterialGBuffer);
            CoreUtils.Destroy(m_DebugViewMaterialGBufferShadowMask);
            CoreUtils.Destroy(m_DebugDisplayLatlong);
            CoreUtils.Destroy(m_DebugFullScreen);
            CoreUtils.Destroy(m_DebugColorPicker);
            CoreUtils.Destroy(m_Blit);
            CoreUtils.Destroy(m_BlitTexArray);
            CoreUtils.Destroy(m_CopyDepth);
            CoreUtils.Destroy(m_ErrorMaterial);
            CoreUtils.Destroy(m_DownsampleDepthMaterial);
            CoreUtils.Destroy(m_UpsampleTransparency);

            VxShadowMapsManager.Instance.Cleanup(); //seongdae;vxsm

            CleanupSubsurfaceScattering();
            m_SharedRTManager.Cleanup();
            m_SkyManager.Cleanup();
            CleanupVolumetricLighting();

            for(int bsdfIdx = 0; bsdfIdx < m_IBLFilterArray.Length; ++bsdfIdx)
            {
                m_IBLFilterArray[bsdfIdx].Cleanup();
            }

            m_PostProcessSystem.Cleanup();
            m_AmbientOcclusionSystem.Cleanup();
            m_BlueNoise.Cleanup();

            HDCamera.ClearAll();

            DestroyRenderTextures();
            CullingGroupManager.instance.Cleanup();

            CoreUtils.SafeRelease(m_DepthPyramidMipLevelOffsetsBuffer);

#if UNITY_EDITOR
            SceneViewDrawMode.ResetDrawMode();

            // Do not attempt to unregister SceneView FrameSettings. It is shared amongst every scene view and take only a little place.
            // For removing it, you should be sure that Dispose could never be called after the constructor of another instance of this SRP.
            // Also, at the moment, applying change to hdrpAsset cause the SRP to be Disposed and Constructed again.
            // Not always in that order.
#endif

            // Dispose m_ProbeCameraPool properly
            void DisposeProbeCameraPool()
            {
#if UNITY_EDITOR
                // Special case here: when the HDRP asset is modified in the Editor,
                //   it is disposed during an `OnValidate` call.
                //   But during `OnValidate` call, game object must not be destroyed.
                //   So, only when this method was called during an `OnValidate` call, the destruction of the
                //   pool is delayed, otherwise, it is destroyed as usual with `CoreUtiles.Destroy`
                var isInOnValidate = false;
                isInOnValidate = new StackTrace().ToString().Contains("OnValidate");
                if (isInOnValidate)
                {
                    var pool = m_ProbeCameraPool;
                    UnityEditor.EditorApplication.delayCall += () =>
                    {
                        while (pool.Count > 0)
                            CoreUtils.Destroy(pool.Pop().gameObject);
                    };
                    m_ProbeCameraPool = null;
                }
                else
                {
#endif
                    while (m_ProbeCameraPool.Count > 0)
                        CoreUtils.Destroy(m_ProbeCameraPool.Pop().gameObject);
#if UNITY_EDITOR
                }
#endif
            }

            CameraCaptureBridge.enabled = false;
        }


        void Resize(HDCamera hdCamera)
        {
            bool resolutionChanged = (hdCamera.actualWidth != m_CurrentWidth) || (hdCamera.actualHeight != m_CurrentHeight);

            if (resolutionChanged || LightLoopNeedResize(hdCamera, m_TileAndClusterData))
            {
                if (m_CurrentWidth > 0 && m_CurrentHeight > 0)
                    LightLoopReleaseResolutionDependentBuffers();

                LightLoopAllocResolutionDependentBuffers(hdCamera);
            }

            // update recorded window resolution
            m_CurrentWidth = hdCamera.actualWidth;
            m_CurrentHeight = hdCamera.actualHeight;
        }

        public void PushGlobalParams(HDCamera hdCamera, CommandBuffer cmd)
        {
            using (new ProfilingSample(cmd, "Push Global Parameters", CustomSamplerId.PushGlobalParameters.GetSampler()))
            {
                // Set up UnityPerFrame CBuffer.
                PushSubsurfaceScatteringGlobalParams(hdCamera, cmd);

                PushDecalsGlobalParams(hdCamera, cmd);

                var visualEnv = VolumeManager.instance.stack.GetComponent<VisualEnvironment>();
                visualEnv.PushFogShaderParameters(hdCamera, cmd);

                PushVolumetricLightingGlobalParams(hdCamera, cmd, m_FrameCount);

                SetMicroShadowingSettings(cmd);

                m_AmbientOcclusionSystem.PushGlobalParameters(hdCamera, cmd);

                var ssRefraction = VolumeManager.instance.stack.GetComponent<ScreenSpaceRefraction>()
                    ?? ScreenSpaceRefraction.@default;
                ssRefraction.PushShaderParameters(cmd);

                // Set up UnityPerView CBuffer.
                hdCamera.SetupGlobalParams(cmd, m_Time, m_LastTime, m_FrameCount);

                cmd.SetGlobalVector(HDShaderIDs._IndirectLightingMultiplier, new Vector4(VolumeManager.instance.stack.GetComponent<IndirectLightingController>().indirectDiffuseIntensity.value, 0, 0, 0));

                // It will be overridden for transparent pass.
                cmd.SetGlobalInt(HDShaderIDs._ColorMaskTransparentVel, (int)UnityEngine.Rendering.ColorWriteMask.All);

                if (hdCamera.frameSettings.IsEnabled(FrameSettingsField.MotionVectors))
                {
                    var buf = m_SharedRTManager.GetMotionVectorsBuffer();

                    cmd.SetGlobalTexture(HDShaderIDs._CameraMotionVectorsTexture, buf);
                    cmd.SetGlobalVector( HDShaderIDs._CameraMotionVectorsSize, new Vector4(buf.referenceSize.x,
                                                                                           buf.referenceSize.y,
                                                                                           1.0f / buf.referenceSize.x,
                                                                                           1.0f / buf.referenceSize.y));
                    cmd.SetGlobalVector(HDShaderIDs._CameraMotionVectorsScale, new Vector4(buf.referenceSize.x / (float)buf.rt.width,
                                                                                           buf.referenceSize.y / (float)buf.rt.height));
                }
                else
                {
                    cmd.SetGlobalTexture(HDShaderIDs._CameraMotionVectorsTexture, TextureXR.GetBlackTexture());
                }

                // Light loop stuff...
                if (hdCamera.frameSettings.IsEnabled(FrameSettingsField.SSR))
                    cmd.SetGlobalTexture(HDShaderIDs._SsrLightingTexture, m_SsrLightingTexture);
                else
                    cmd.SetGlobalTexture(HDShaderIDs._SsrLightingTexture, TextureXR.GetClearTexture());

                // Off screen rendering is disabled for most of the frame by default.
                cmd.SetGlobalInt(HDShaderIDs._OffScreenRendering, 0);
                cmd.SetGlobalInt(HDShaderIDs._EnableSpecularLighting, hdCamera.frameSettings.IsEnabled(FrameSettingsField.SpecularLighting) ? 1 : 0);

                m_SkyManager.SetGlobalSkyData(cmd);
            }
        }

        void CopyDepthBufferIfNeeded(CommandBuffer cmd)
        {
            if (!m_IsDepthBufferCopyValid)
            {
                using (new ProfilingSample(cmd, "Copy depth buffer", CustomSamplerId.CopyDepthBuffer.GetSampler()))
                {
                    // TODO: maybe we don't actually need the top MIP level?
                    // That way we could avoid making the copy, and build the MIP hierarchy directly.
                    // The downside is that our SSR tracing accuracy would decrease a little bit.
                    // But since we never render SSR at full resolution, this may be acceptable.

                    // TODO: reading the depth buffer with a compute shader will cause it to decompress in place.
                    // On console, to preserve the depth test performance, we must NOT decompress the 'm_CameraDepthStencilBuffer' in place.
                    // We should call decompressDepthSurfaceToCopy() and decompress it to 'm_CameraDepthBufferMipChain'.
                    m_GPUCopy.SampleCopyChannel_xyzw2x(cmd, m_SharedRTManager.GetDepthStencilBuffer(), m_SharedRTManager.GetDepthTexture(), new RectInt(0, 0, m_CurrentWidth, m_CurrentHeight));
                    // Depth texture is now ready, bind it.
                    cmd.SetGlobalTexture(HDShaderIDs._CameraDepthTexture, m_SharedRTManager.GetDepthTexture());
                }
                m_IsDepthBufferCopyValid = true;
            }
        }

        public void SetMicroShadowingSettings(CommandBuffer cmd)
        {
            MicroShadowing microShadowingSettings = VolumeManager.instance.stack.GetComponent<MicroShadowing>();
            cmd.SetGlobalFloat(HDShaderIDs._MicroShadowOpacity, microShadowingSettings.enable.value ? microShadowingSettings.opacity.value : 0.0f);
        }

        public void ConfigureKeywords(bool enableBakeShadowMask, HDCamera hdCamera, CommandBuffer cmd)
        {
            // Globally enable (for GBuffer shader and forward lit (opaque and transparent) the keyword SHADOWS_SHADOWMASK
            CoreUtils.SetKeyword(cmd, "SHADOWS_SHADOWMASK", enableBakeShadowMask);
            // Configure material to use depends on shadow mask option
            m_CurrentRendererConfigurationBakedLighting = enableBakeShadowMask ? HDUtils.k_RendererConfigurationBakedLightingWithShadowMask : HDUtils.k_RendererConfigurationBakedLighting;
            m_currentDebugViewMaterialGBuffer = enableBakeShadowMask ? m_DebugViewMaterialGBufferShadowMask : m_DebugViewMaterialGBuffer;

            CoreUtils.SetKeyword(cmd, "LIGHT_LAYERS", hdCamera.frameSettings.IsEnabled(FrameSettingsField.LightLayers));
            cmd.SetGlobalInt(HDShaderIDs._EnableLightLayers, hdCamera.frameSettings.IsEnabled(FrameSettingsField.LightLayers) ? 1 : 0);

            // configure keyword for both decal.shader and material
            if (m_Asset.currentPlatformRenderPipelineSettings.supportDecals)
            {
                CoreUtils.SetKeyword(cmd, "DECALS_OFF", false);
                CoreUtils.SetKeyword(cmd, "DECALS_3RT", !m_Asset.currentPlatformRenderPipelineSettings.decalSettings.perChannelMask);
                CoreUtils.SetKeyword(cmd, "DECALS_4RT", m_Asset.currentPlatformRenderPipelineSettings.decalSettings.perChannelMask);
            }
            else
            {
                CoreUtils.SetKeyword(cmd, "DECALS_OFF", true);
                CoreUtils.SetKeyword(cmd, "DECALS_3RT", false);
                CoreUtils.SetKeyword(cmd, "DECALS_4RT", false);
            }

            // Raise the normal buffer flag only if we are in forward rendering
            CoreUtils.SetKeyword(cmd, "WRITE_NORMAL_BUFFER", hdCamera.frameSettings.litShaderMode == LitShaderMode.Forward);

            // Raise or remove the depth msaa flag based on the frame setting
            CoreUtils.SetKeyword(cmd, "WRITE_MSAA_DEPTH", hdCamera.frameSettings.IsEnabled(FrameSettingsField.MSAA));
        }

        struct RenderRequest
        {
            public struct Target
            {
                public RenderTargetIdentifier id;
                public CubemapFace face;
                public RenderTexture copyToTarget;
            }
            public HDCamera hdCamera;
            public bool destroyCamera;
            public Target target;
            public HDCullingResults cullingResults;
            public int index;
            // Indices of render request to render before this one
            public List<int> dependsOnRenderRequestIndices;
            public CameraSettings cameraSettings;
        }
        struct HDCullingResults
        {
            public CullingResults cullingResults;
            public HDProbeCullingResults hdProbeCullingResults;
            public DecalSystem.CullResult decalCullResults;
            // TODO: DecalCullResults

            internal void Reset()
            {
                hdProbeCullingResults.Reset();
                if (decalCullResults != null)
                    decalCullResults.Clear();
                else
                    decalCullResults = GenericPool<DecalSystem.CullResult>.Get();
            }
        }

        protected override void Render(ScriptableRenderContext renderContext, Camera[] cameras)
        {
            if (!m_ValidAPI || cameras.Length == 0)
                return;

            HDRenderPipeline.GetOrCreateDefaultVolume();

            UnityEngine.Rendering.RenderPipeline.BeginFrameRendering(renderContext, cameras);

            // Check if we can speed up FrameSettings process by skiping history
            // or go in detail if debug is activated. Done once for all renderer.
            frameSettingsHistoryEnabled = FrameSettingsHistory.enabled;

            {
                // SRP.Render() can be called several times per frame.
                // Also, most Time variables do not consistently update in the Scene View.
                // This makes reliable detection of the start of the new frame VERY hard.
                // One of the exceptions is 'Time.realtimeSinceStartup'.
                // Therefore, outside of the Play Mode we update the time at 60 fps,
                // and in the Play Mode we rely on 'Time.frameCount'.
                float t = Time.realtimeSinceStartup;
                int c = Time.frameCount;

                bool newFrame;

                if (Application.isPlaying)
                {
                    newFrame = m_FrameCount != c;

                    m_FrameCount = c;
                }
                else
                {
                    // If we switch to other scene Time.realtimeSinceStartup is reset, so we need to
                    // reset also m_Time. Here we simply detect ill case to trigger the reset.
                    m_Time = m_Time > t ? 0.0f : m_Time;

                    newFrame = (t - m_Time) > 0.0166f;

                    if (newFrame)
                        m_FrameCount++;
                }

                if (newFrame)
                {
                    HDCamera.CleanUnused();

                    // Make sure both are never 0.
                    m_LastTime = (m_Time > 0) ? m_Time : t;
                    m_Time = t;
                }
            }

			// TODO: Check with Fred if it make sense to put that here now that we have refactor the loop
#if ENABLE_RAYTRACING
            // This call need to happen once per frame, it evaluates if we need to fetch the geometry/lights for some subscenes
            m_RayTracingManager.CheckSubScenes();

            // Before rendering any camera, we call this function to flag everything as not updated
            m_RayTracingManager.UpdateFrameData();
#endif

            var dynResHandler = HDDynamicResolutionHandler.instance;
            dynResHandler.Update(m_Asset.currentPlatformRenderPipelineSettings.dynamicResolutionSettings, () =>
            {
                m_PostProcessSystem.ResetHistory();
                if(dynResHandler.DynamicResolutionEnabled())
                {
                    m_SharedRTManager.ComputeDepthBufferMipChainSize(dynResHandler.GetRTHandleScale(new Vector2Int(m_SharedRTManager.GetDepthStencilBuffer().rt.width, m_SharedRTManager.GetDepthStencilBuffer().rt.height)));
                }
            }
            );

            using (ListPool<RenderRequest>.Get(out List<RenderRequest> renderRequests))
            using (ListPool<int>.Get(out List<int> rootRenderRequestIndices))
            using (DictionaryPool<HDProbe, List<int>>.Get(out Dictionary<HDProbe, List<int>> renderRequestIndicesWhereTheProbeIsVisible))
            using (ListPool<CameraSettings>.Get(out List<CameraSettings> cameraSettings))
            using (ListPool<CameraPositionSettings>.Get(out List<CameraPositionSettings> cameraPositionSettings))
            {
                // With XR multi-pass enabled, each camera can be rendered multiple times with different parameters
                var multipassCameras = m_XRSystem.SetupFrame(cameras);

#if UNITY_EDITOR
                // See comment below about the preview camera workaround
                var hasGameViewCamera = cameras.Any(c => c.cameraType == CameraType.Game);
#endif

                // Culling loop
                foreach ((Camera camera, XRPass xrPass) in multipassCameras)
                {
                    if (camera == null)
                        continue;

#if UNITY_EDITOR
                    // We selecting a camera in the editor, we have a preview that is drawn.
                    // For legacy reasons, Unity will render all preview cameras when rendering the GameView
                    // Actually, we don't need this here because we call explicitly Camera.Render when we
                    // need a preview rendering.
                    //
                    // This is an issue, because at some point, you end up with 2 cameras to render:
                    // - Main Camera (game view)
                    // - Preview Camera (preview)
                    // If the preview camera is rendered last, it will alter the "GameView RT" RenderTexture
                    // that was previously rendered by the Main Camera.
                    // This is an issue.
                    //
                    // Meanwhile, skipping all preview camera when rendering the game views is sane,
                    // and will workaround the aformentionned issue.
                    if (hasGameViewCamera && camera.cameraType == CameraType.Preview)
                        continue;
#endif

                    bool cameraRequestedDynamicRes = false;
                    if (camera.GetComponent<HDAdditionalCameraData>() != null)
                    {
                        cameraRequestedDynamicRes = camera.GetComponent<HDAdditionalCameraData>().allowDynamicResolution;

                        // We are in a case where the platform does not support hw dynamic resolution, so we force the software fallback.
                        // TODO: Expose the graphics caps info on whether the platform supports hw dynamic resolution or not.
                        if (dynResHandler.RequestsHardwareDynamicResolution() && cameraRequestedDynamicRes && !camera.allowDynamicResolution)
                        {
                            dynResHandler.ForceSoftwareFallback();
                        }
                    }

                    dynResHandler.SetCurrentCameraRequest(cameraRequestedDynamicRes);
                    RTHandles.SetHardwareDynamicResolutionState(dynResHandler.HardwareDynamicResIsEnabled());

                    VFXManager.ProcessCamera(camera); //Visual Effect Graph is not yet a required package but calling this method when there isn't any VisualEffect component has no effect (but needed for Camera sorting in Visual Effect Graph context)

                    // Reset pooled variables
                    cameraSettings.Clear();
                    cameraPositionSettings.Clear();

                    var cullingResults = GenericPool<HDCullingResults>.Get();
                    cullingResults.Reset();

                    // Try to compute the parameters of the request or skip the request
                    var skipRequest = !TryCalculateFrameParameters(
                            camera,
                            xrPass,
                            out var additionalCameraData,
                            out var hdCamera,
                            out var cullingParameters);

                        // Note: In case of a custom render, we have false here and 'TryCull' is not executed
                    if (!skipRequest)
                    {
                        var needCulling = true;

                        // In XR multipass, culling results can be shared if the pass has the same culling id
                        if (xrPass.multipassId > 0)
                        {
                            foreach (var req in renderRequests)
                            {
                                if (req.hdCamera.xr.cullingPassId == xrPass.cullingPassId)
                                {
                                    cullingResults = req.cullingResults;
                                    needCulling = false;
                                }
                            }
                        }

                        if (needCulling)
                            skipRequest = !TryCull(camera, hdCamera, renderContext, cullingParameters, ref cullingResults);
                    }

                    if (additionalCameraData != null && additionalCameraData.hasCustomRender)
                    {
                        skipRequest = true;
                        // Execute custom render
                        additionalCameraData.ExecuteCustomRender(renderContext, hdCamera);
                    }

                    if (skipRequest)
                    {
                        // Submit render context and free pooled resources for this request
                        renderContext.Submit();
                        GenericPool<HDCullingResults>.Release(cullingResults);
                        continue;
                    }

                    // Select render target
                    RenderTargetIdentifier targetId = camera.targetTexture ?? new RenderTargetIdentifier(BuiltinRenderTextureType.CameraTarget);

                    // XRTODO(2019.3) : remove once XRE-445 is done, use hdCamera.xr.renderTarget directly
                    if (hdCamera.xr.enabled && hdCamera.xr.tempRenderTexture != null)
                        targetId = hdCamera.xr.tempRenderTexture;

                    // Add render request
                    var request = new RenderRequest
                    {
                        hdCamera = hdCamera,
                        cullingResults = cullingResults,
                        target = new RenderRequest.Target
                        {
                            id = targetId,
                            face = CubemapFace.Unknown
                        },
                        dependsOnRenderRequestIndices = ListPool<int>.Get(),
                        index = renderRequests.Count,
                        cameraSettings = CameraSettings.From(hdCamera)
                        // TODO: store DecalCullResult
                    };
                    renderRequests.Add(request);
                    // This is a root render request
                    rootRenderRequestIndices.Add(request.index);

                    // Add visible probes to list
                    for (var i = 0; i < cullingResults.cullingResults.visibleReflectionProbes.Length; ++i)
                    {
                        var visibleProbe = cullingResults.cullingResults.visibleReflectionProbes[i];

                        // TODO: The following fix is temporary.
                        // We should investigate why we got null cull result when we change scene
                        if (visibleProbe == null || visibleProbe.Equals(null) || visibleProbe.reflectionProbe == null || visibleProbe.reflectionProbe.Equals(null))
                            continue;

                        var additionalReflectionData =
                            visibleProbe.reflectionProbe.GetComponent<HDAdditionalReflectionData>()
                            ?? visibleProbe.reflectionProbe.gameObject.AddComponent<HDAdditionalReflectionData>();

                        AddVisibleProbeVisibleIndexIfUpdateIsRequired(additionalReflectionData, request.index);
                    }
                    for (var i = 0; i < cullingResults.hdProbeCullingResults.visibleProbes.Count; ++i)
                        AddVisibleProbeVisibleIndexIfUpdateIsRequired(cullingResults.hdProbeCullingResults.visibleProbes[i], request.index);

                    // local function to help insertion of visible probe
                    void AddVisibleProbeVisibleIndexIfUpdateIsRequired(HDProbe probe, int visibleInIndex)
                    {
                        // Don't add it if it has already been updated this frame or not a real time probe
                        // TODO: discard probes that are baked once per frame and already baked this frame
                        if (!probe.requiresRealtimeUpdate)
                            return;

                        // Notify that we render the probe at this frame
                        probe.SetIsRendered(Time.frameCount);

                        if (!renderRequestIndicesWhereTheProbeIsVisible.TryGetValue(probe, out var visibleInIndices))
                        {
                            visibleInIndices = ListPool<int>.Get();
                            renderRequestIndicesWhereTheProbeIsVisible.Add(probe, visibleInIndices);
                        }
                        if (!visibleInIndices.Contains(visibleInIndex))
                            visibleInIndices.Add(visibleInIndex);
                    }
                }

                foreach (var probeToRenderAndDependencies in renderRequestIndicesWhereTheProbeIsVisible)
                {
                    var visibleProbe = probeToRenderAndDependencies.Key;
                    var visibleInIndices = probeToRenderAndDependencies.Value;

                    // Two cases:
                    //   - If the probe is view independent, we add only one render request per face that is
                    //      a dependency for all its 'visibleIn' render requests
                    //   - If the probe is view dependent, we add one render request per face per 'visibleIn'
                    //      render requests
                    var isViewDependent = visibleProbe.type == ProbeSettings.ProbeType.PlanarProbe;

                    if (isViewDependent)
                    {
                        for (int i = 0; i < visibleInIndices.Count; ++i)
                    {
                            var visibleInIndex = visibleInIndices[i];
                            var visibleInRenderRequest = renderRequests[visibleInIndices[i]];
                            var viewerTransform = visibleInRenderRequest.hdCamera.camera.transform;

                            AddHDProbeRenderRequests(
                                visibleProbe,
                                viewerTransform,
                                Enumerable.Repeat(visibleInIndex, 1),
                                visibleInRenderRequest.hdCamera.camera.fieldOfView
                            );
                        }
                    }
                    else
                        AddHDProbeRenderRequests(visibleProbe, null, visibleInIndices);
                }
                foreach (var pair in renderRequestIndicesWhereTheProbeIsVisible)
                    ListPool<int>.Release(pair.Value);
                renderRequestIndicesWhereTheProbeIsVisible.Clear();

                // Local function to share common code between view dependent and view independent requests
                void AddHDProbeRenderRequests(
                    HDProbe visibleProbe,
                    Transform viewerTransform,
                    IEnumerable<int> visibleInIndices,
                    float referenceFieldOfView = 90
                )
                {
                    var position = ProbeCapturePositionSettings.ComputeFrom(
                        visibleProbe,
                        viewerTransform
                    );
                    cameraSettings.Clear();
                    cameraPositionSettings.Clear();
                    HDRenderUtilities.GenerateRenderingSettingsFor(
                        visibleProbe.settings, position,
                        cameraSettings, cameraPositionSettings,
                        referenceFieldOfView: referenceFieldOfView
                    );

                    switch (visibleProbe.type)
                    {
                        case ProbeSettings.ProbeType.ReflectionProbe:
                            int desiredProbeSize = (int)((HDRenderPipeline)RenderPipelineManager.currentPipeline).currentPlatformRenderPipelineSettings.lightLoopSettings.reflectionCubemapSize;
                            if (visibleProbe.realtimeTexture == null || visibleProbe.realtimeTexture.width != desiredProbeSize)
                            {
                                visibleProbe.SetTexture(ProbeSettings.Mode.Realtime, HDRenderUtilities.CreateReflectionProbeRenderTarget(desiredProbeSize));
                            }
                            break;
                        case ProbeSettings.ProbeType.PlanarProbe:
                            int desiredPlanarProbeSize = (int)((HDRenderPipeline)RenderPipelineManager.currentPipeline).currentPlatformRenderPipelineSettings.lightLoopSettings.planarReflectionTextureSize;
                            if (visibleProbe.realtimeTexture == null || visibleProbe.realtimeTexture.width != desiredPlanarProbeSize)
                            {
                                visibleProbe.SetTexture(ProbeSettings.Mode.Realtime, HDRenderUtilities.CreatePlanarProbeRenderTarget(desiredPlanarProbeSize));
                            }
                            // Set the viewer's camera as the default camera anchor
                            for (var i = 0; i < cameraSettings.Count; ++i)
                            {
                                var v = cameraSettings[i];
                                if (v.volumes.anchorOverride == null)
                                {
                                    v.volumes.anchorOverride = viewerTransform;
                                    cameraSettings[i] = v;
                                }
                            }
                            break;
                    }

                    for (int j = 0; j < cameraSettings.Count; ++j)
                    {
                        Camera camera = (m_ProbeCameraPool.Count == 0)
                            ? new GameObject().AddComponent<Camera>()
                            : m_ProbeCameraPool.Pop();

                        camera.targetTexture = visibleProbe.realtimeTexture; // We need to set a targetTexture with the right otherwise when setting pixelRect, it will be rescaled internally to the size of the screen
                        camera.gameObject.hideFlags = HideFlags.HideAndDontSave;
                        camera.gameObject.SetActive(false);
                        camera.name = ComputeProbeCameraName(visibleProbe.name, j, viewerTransform?.name);
                        camera.ApplySettings(cameraSettings[j]);
                        camera.ApplySettings(cameraPositionSettings[j]);
                        camera.cameraType = CameraType.Reflection;
                        camera.pixelRect = new Rect(0, 0, visibleProbe.realtimeTexture.width, visibleProbe.realtimeTexture.height);

                        var _cullingResults = GenericPool<HDCullingResults>.Get();
                        _cullingResults.Reset();

                        if (!(TryCalculateFrameParameters(
                                camera,
                                m_XRSystem.emptyPass,
                                out _,
                                out var hdCamera,
                                out var cullingParameters
                            )
                            && TryCull(
                                camera, hdCamera, renderContext, cullingParameters,
                                ref _cullingResults
                            )))
                        {
                            // Skip request and free resources
                            Object.Destroy(camera);
                            GenericPool<HDCullingResults>.Release(_cullingResults);
                            continue;
                        }
                        camera.GetComponent<HDAdditionalCameraData>().flipYMode
                            = visibleProbe.type == ProbeSettings.ProbeType.ReflectionProbe
                                ? HDAdditionalCameraData.FlipYMode.ForceFlipY
                                : HDAdditionalCameraData.FlipYMode.Automatic;

                        if (!visibleProbe.realtimeTexture.IsCreated())
                            visibleProbe.realtimeTexture.Create();

                        visibleProbe.SetRenderData(
                            ProbeSettings.Mode.Realtime,
                            new HDProbe.RenderData(
                                camera.worldToCameraMatrix,
                                camera.projectionMatrix,
                                camera.transform.position,
                                camera.transform.rotation,
                                cameraSettings[j].frustum.fieldOfView
                            )
                        );

                        // TODO: Assign the actual final target to render to.
                        //   Currently, we use a target for each probe, and then copy it into the cache before using it
                        //   during the lighting pass.
                        //   But what we actually want here, is to render directly into the cache (either CubeArray,
                        //   or Texture2DArray)
                        //   To do so, we need to first allocate in the cache the location of the target and then assign
                        //   it here.
                        var request = new RenderRequest
                        {
                            hdCamera = hdCamera,
                            cullingResults = _cullingResults,
                            destroyCamera = true,
                            dependsOnRenderRequestIndices = ListPool<int>.Get(),
                            index = renderRequests.Count,
                            cameraSettings = cameraSettings[j]
                            // TODO: store DecalCullResult
                        };

                        // As we render realtime texture on GPU side, we must tag the texture so our texture array cache detect that something have change
                        visibleProbe.realtimeTexture.IncrementUpdateCount();

                        if (cameraSettings.Count > 1)
                        {
                            var face = (CubemapFace)j;
                            request.target = new RenderRequest.Target
                            {
                                copyToTarget = visibleProbe.realtimeTexture,
                                face = face
                            };
                        }
                        else
                        {
                            request.target = new RenderRequest.Target
                            {
                                id = visibleProbe.realtimeTexture,
                                face = CubemapFace.Unknown
                            };
                        }
                        renderRequests.Add(request);


                        foreach (var visibleInIndex in visibleInIndices)
                            renderRequests[visibleInIndex].dependsOnRenderRequestIndices.Add(request.index);
                    }
                }

                // TODO: Refactor into a method. If possible remove the intermediate target
                // Find max size for Cubemap face targets and resize/allocate if required the intermediate render target
                {
                    var size = Vector2Int.zero;
                    for (int i = 0; i < renderRequests.Count; ++i)
                    {
                        var renderRequest = renderRequests[i];
                        var isCubemapFaceTarget = renderRequest.target.face != CubemapFace.Unknown;
                        if (!isCubemapFaceTarget)
                            continue;

                        var width = renderRequest.hdCamera.actualWidth;
                        var height = renderRequest.hdCamera.actualHeight;
                        size.x = Mathf.Max(width, size.x);
                        size.y = Mathf.Max(height, size.y);
                    }

                    if (size != Vector2.zero)
                    {
                        if (m_TemporaryTargetForCubemaps != null)
                        {
                            if (m_TemporaryTargetForCubemaps.width != size.x
                                || m_TemporaryTargetForCubemaps.height != size.y)
                            {
                                m_TemporaryTargetForCubemaps.Release();
                                m_TemporaryTargetForCubemaps = null;
                            }
                        }
                        if (m_TemporaryTargetForCubemaps == null)
                        {
                            m_TemporaryTargetForCubemaps = new RenderTexture(
                                size.x, size.y, 1, GraphicsFormat.R16G16B16A16_SFloat
                            )
                            {
                                autoGenerateMips = false,
                                useMipMap = false,
                                name = "Temporary Target For Cubemap Face",
                                volumeDepth = 1,
                                useDynamicScale = false
                            };
                        }
                    }
                }

                using (ListPool<int>.Get(out List<int> renderRequestIndicesToRender))
                {
                    // Flatten the render requests graph in an array that guarantee dependency constraints
                    {
                        using (GenericPool<Stack<int>>.Get(out Stack<int> stack))
                        {
                            stack.Clear();
                            for (int i = rootRenderRequestIndices.Count -1; i >= 0; --i)
                            {
                                stack.Push(rootRenderRequestIndices[i]);
                                while (stack.Count > 0)
                                {
                                    var index = stack.Pop();
                                    if (!renderRequestIndicesToRender.Contains(index))
                                        renderRequestIndicesToRender.Add(index);

                                    var request = renderRequests[index];
                                    for (int j = 0; j < request.dependsOnRenderRequestIndices.Count; ++j)
                                        stack.Push(request.dependsOnRenderRequestIndices[j]);
                                }
                            }
                        }
                    }
                    // Execute render request graph, in reverse order
                    for (int i = renderRequestIndicesToRender.Count - 1; i >= 0; --i)
                    {
                        var renderRequestIndex = renderRequestIndicesToRender[i];
                        var renderRequest = renderRequests[renderRequestIndex];

                        var cmd = CommandBufferPool.Get("");

                        // TODO: Avoid the intermediate target and render directly into final target
                        //  CommandBuffer.Blit does not work on Cubemap faces
                        //  So we use an intermediate RT to perform a CommandBuffer.CopyTexture in the target Cubemap face
                        if (renderRequest.target.face != CubemapFace.Unknown)
                        {
                            if (!m_TemporaryTargetForCubemaps.IsCreated())
                                m_TemporaryTargetForCubemaps.Create();

                            var hdCamera = renderRequest.hdCamera;
                            ref var target = ref renderRequest.target;
                            target.id = m_TemporaryTargetForCubemaps;
                        }


                        var aovRequestIndex = 0;
                        foreach (var aovRequest in renderRequest.hdCamera.aovRequests)
                        {
                        using (new ProfilingSample(
                            cmd,
                                $"HDRenderPipeline::Render {renderRequest.hdCamera.camera.name} - AOVRequest {aovRequestIndex++}",
                                CustomSamplerId.HDRenderPipelineRender.GetSampler())
                            )
                            {
                                cmd.SetInvertCulling(renderRequest.cameraSettings.invertFaceCulling);
                                ExecuteRenderRequest(renderRequest, renderContext, cmd, aovRequest);
                                cmd.SetInvertCulling(false);
                            }
                            renderContext.ExecuteCommandBuffer(cmd);
                            CommandBufferPool.Release(cmd);
                            renderContext.Submit();
                            cmd = CommandBufferPool.Get();
                        }

                        using (new ProfilingSample(
                            cmd,
                            $"HDRenderPipeline::Render {renderRequest.hdCamera.camera.name}",
                            CustomSamplerId.HDRenderPipelineRender.GetSampler())
                        )
                        {
                            cmd.SetInvertCulling(renderRequest.cameraSettings.invertFaceCulling);
                            UnityEngine.Rendering.RenderPipeline.BeginCameraRendering(renderContext, renderRequest.hdCamera.camera);
                            ExecuteRenderRequest(renderRequest, renderContext, cmd, AOVRequestData.@default);
                            cmd.SetInvertCulling(false);
                            UnityEngine.Rendering.RenderPipeline.EndCameraRendering(renderContext, renderRequest.hdCamera.camera);
                        }

                        {
                            var target = renderRequest.target;
                            // Handle the copy if requested
                            if (target.copyToTarget != null)
                            {
                                cmd.CopyTexture(
                                    target.id, 0, 0, 0, 0, renderRequest.hdCamera.actualWidth, renderRequest.hdCamera.actualHeight,
                                    target.copyToTarget, (int)target.face, 0, 0, 0
                                );
                            }
                            // Destroy the camera if requested
                            if (renderRequest.destroyCamera)
                            {
                                renderRequest.hdCamera.camera.targetTexture = null; // release reference because the RenderTexture might be destroyed before camera
                                m_ProbeCameraPool.Push(renderRequest.hdCamera.camera);
                            }

                            ListPool<int>.Release(renderRequest.dependsOnRenderRequestIndices);
                            renderRequest.cullingResults.decalCullResults?.Clear();
                            GenericPool<HDCullingResults>.Release(renderRequest.cullingResults);
                        }

                        renderContext.ExecuteCommandBuffer(cmd);

                        CommandBufferPool.Release(cmd);
                        renderContext.Submit();
                    }
                }
            }

            m_XRSystem.ReleaseFrame();
            UnityEngine.Rendering.RenderPipeline.EndFrameRendering(renderContext, cameras);
        }

        void ExecuteRenderRequest(
            RenderRequest renderRequest,
            ScriptableRenderContext renderContext,
            CommandBuffer cmd,
            AOVRequestData aovRequest
        )
        {
            InitializeGlobalResources(renderContext);

            var hdCamera = renderRequest.hdCamera;
            var camera = hdCamera.camera;
            var cullingResults = renderRequest.cullingResults.cullingResults;
            var hdProbeCullingResults = renderRequest.cullingResults.hdProbeCullingResults;
            var decalCullingResults = renderRequest.cullingResults.decalCullResults;
            var target = renderRequest.target;

            // Updates RTHandle
            hdCamera.BeginRender();

            using (ListPool<RTHandle>.Get(out var aovBuffers))
            {
                aovRequest.AllocateTargetTexturesIfRequired(ref aovBuffers);

            // If we render a reflection view or a preview we should not display any debug information
            // This need to be call before ApplyDebugDisplaySettings()
            if (camera.cameraType == CameraType.Reflection || camera.cameraType == CameraType.Preview)
            {
                // Neutral allow to disable all debug settings
                m_CurrentDebugDisplaySettings = s_NeutralDebugDisplaySettings;
            }
            else
            {
                // Make sure we are in sync with the debug menu for the msaa count
                m_MSAASamples = m_DebugDisplaySettings.data.msaaSamples;
                m_SharedRTManager.SetNumMSAASamples(m_MSAASamples);

                m_DebugDisplaySettings.UpdateCameraFreezeOptions();

                m_CurrentDebugDisplaySettings = m_DebugDisplaySettings;

                bool sceneLightingIsDisabled = CoreUtils.IsSceneLightingDisabled(hdCamera.camera);
                if (m_CurrentDebugDisplaySettings.GetDebugLightingMode() != DebugLightingMode.MatcapView)
                {
                    if(sceneLightingIsDisabled)
                    {
                        m_CurrentDebugDisplaySettings.SetDebugLightingMode(DebugLightingMode.MatcapView);
                    }
                }

                if(hdCamera.sceneLightingWasDisabledForCamera && !CoreUtils.IsSceneLightingDisabled(hdCamera.camera))
                {
                    m_CurrentDebugDisplaySettings.SetDebugLightingMode(DebugLightingMode.None);
                }
                hdCamera.sceneLightingWasDisabledForCamera = sceneLightingIsDisabled;
            }

            aovRequest.SetupDebugData(ref m_CurrentDebugDisplaySettings);

#if ENABLE_RAYTRACING
            // Must update after getting DebugDisplaySettings
            m_RayTracingManager.rayCountManager.ClearRayCount(cmd, hdCamera);
#endif


            if (hdCamera.frameSettings.IsEnabled(FrameSettingsField.Decals))
            {
                using (new ProfilingSample(null, "DBufferPrepareDrawData", CustomSamplerId.DBufferPrepareDrawData.GetSampler()))
                {
                    // TODO: update singleton with DecalCullResults
                    DecalSystem.instance.LoadCullResults(decalCullingResults);
                    DecalSystem.instance.UpdateCachedMaterialData();    // textures, alpha or fade distances could've changed
                    DecalSystem.instance.CreateDrawData();              // prepare data is separate from draw
                    DecalSystem.instance.UpdateTextureAtlas(cmd);       // as this is only used for transparent pass, would've been nice not to have to do this if no transparent renderers are visible, needs to happen after CreateDrawData
                }
            }

            using (new ProfilingSample(cmd, "Volume Update", CustomSamplerId.VolumeUpdate.GetSampler()))
            {
                VolumeManager.instance.Update(hdCamera.volumeAnchor, hdCamera.volumeLayerMask);
            }

            // Do anything we need to do upon a new frame.
            // The NewFrame must be after the VolumeManager update and before Resize because it uses properties set in NewFrame
            LightLoopNewFrame(hdCamera.frameSettings);

            // Apparently scissor states can leak from editor code. As it is not used currently in HDRP (appart from VR). We disable scissor at the beginning of the frame.
            cmd.DisableScissorRect();

            Resize(hdCamera);
            m_PostProcessSystem.BeginFrame(cmd, hdCamera);

            ApplyDebugDisplaySettings(hdCamera, cmd);
            m_SkyManager.UpdateCurrentSkySettings(hdCamera);

            SetupCameraProperties(hdCamera, renderContext, cmd);

            PushGlobalParams(hdCamera, cmd);

            // TODO: Find a correct place to bind these material textures
            // We have to bind the material specific global parameters in this mode
            m_MaterialList.ForEach(material => material.Bind(cmd));

            // Frustum cull density volumes on the CPU. Can be performed as soon as the camera is set up.
            DensityVolumeList densityVolumes = PrepareVisibleDensityVolumeList(hdCamera, cmd, m_Time);

            // Note: Legacy Unity behave like this for ShadowMask
            // When you select ShadowMask in Lighting panel it recompile shaders on the fly with the SHADOW_MASK keyword.
            // However there is no C# function that we can query to know what mode have been select in Lighting Panel and it will be wrong anyway. Lighting Panel setup what will be the next bake mode. But until light is bake, it is wrong.
            // Currently to know if you need shadow mask you need to go through all visible lights (of CullResult), check the LightBakingOutput struct and look at lightmapBakeType/mixedLightingMode. If one light have shadow mask bake mode, then you need shadow mask features (i.e extra Gbuffer).
            // It mean that when we build a standalone player, if we detect a light with bake shadow mask, we generate all shader variant (with and without shadow mask) and at runtime, when a bake shadow mask light is visible, we dynamically allocate an extra GBuffer and switch the shader.
            // So the first thing to do is to go through all the light: PrepareLightsForGPU
            bool enableBakeShadowMask;
            using (new ProfilingSample(cmd, "TP_PrepareLightsForGPU", CustomSamplerId.TPPrepareLightsForGPU.GetSampler()))
            {
                enableBakeShadowMask = PrepareLightsForGPU(cmd, hdCamera, cullingResults, hdProbeCullingResults, densityVolumes, m_CurrentDebugDisplaySettings, aovRequest);
            }
            // Configure all the keywords
            ConfigureKeywords(enableBakeShadowMask, hdCamera, cmd);

            // Caution: We require sun light here as some skies use the sun light to render, it means that UpdateSkyEnvironment must be called after PrepareLightsForGPU.
            // TODO: Try to arrange code so we can trigger this call earlier and use async compute here to run sky convolution during other passes (once we move convolution shader to compute).
            if (m_CurrentDebugDisplaySettings.GetDebugLightingMode() != DebugLightingMode.MatcapView)
                UpdateSkyEnvironment(hdCamera, cmd);

            ClearBuffers(hdCamera, cmd);

            // Render XR occlusion mesh first to improve performance
            hdCamera.xr.RenderOcclusionMeshes(cmd, m_SharedRTManager.GetDepthStencilBuffer(hdCamera.frameSettings.IsEnabled(FrameSettingsField.MSAA)));
            hdCamera.xr.StartSinglePass(cmd, camera, renderContext);

            bool shouldRenderMotionVectorAfterGBuffer = RenderDepthPrepass(cullingResults, hdCamera, renderContext, cmd);
            if (!shouldRenderMotionVectorAfterGBuffer)
            {
                // If objects motion vectors if enabled, this will render the objects with motion vector into the target buffers (in addition to the depth)
                // Note: An object with motion vector must not be render in the prepass otherwise we can have motion vector write that should have been rejected
                RenderObjectsMotionVectors(cullingResults, hdCamera, renderContext, cmd);
            }

            // Now that all depths have been rendered, resolve the depth buffer
            m_SharedRTManager.ResolveSharedRT(cmd, hdCamera);

            RenderDecals(hdCamera, cmd, renderContext, cullingResults);

#if ENABLE_RAYTRACING
            bool validIndirectDiffuse = m_RaytracingIndirectDiffuse.ValidIndirectDiffuseState();
            cmd.SetGlobalInt(HDShaderIDs._RaytracedIndirectDiffuse, validIndirectDiffuse ? 1 : 0);
#endif

            RenderGBuffer(cullingResults, hdCamera, renderContext, cmd);

            // We can now bind the normal buffer to be use by any effect
            m_SharedRTManager.BindNormalBuffer(cmd);

            // In both forward and deferred, everything opaque should have been rendered at this point so we can safely copy the depth buffer for later processing.
            GenerateDepthPyramid(hdCamera, cmd, FullScreenDebugMode.DepthPyramid);
            // Depth texture is now ready, bind it (Depth buffer could have been bind before if DBuffer is enable)
            cmd.SetGlobalTexture(HDShaderIDs._CameraDepthTexture, m_SharedRTManager.GetDepthTexture());

            if (shouldRenderMotionVectorAfterGBuffer)
            {
                // See the call RenderObjectsMotionVectors() above and comment
                RenderObjectsMotionVectors(cullingResults, hdCamera, renderContext, cmd);
            }

            RenderCameraMotionVectors(cullingResults, hdCamera, renderContext, cmd);

#if ENABLE_RAYTRACING
            bool raytracedIndirectDiffuse = m_RaytracingIndirectDiffuse.RenderIndirectDiffuse(hdCamera, cmd, renderContext, m_FrameCount);
            if(raytracedIndirectDiffuse)
            {
                PushFullScreenDebugTexture(hdCamera, cmd, m_RaytracingIndirectDiffuse.GetIndirectDiffuseTexture(), FullScreenDebugMode.IndirectDiffuse);
            }
#endif

#if UNITY_EDITOR
            var showGizmos = camera.cameraType == CameraType.Game
                || camera.cameraType == CameraType.SceneView;
#endif

            if (m_CurrentDebugDisplaySettings.IsDebugMaterialDisplayEnabled() || m_CurrentDebugDisplaySettings.IsMaterialValidationEnabled())
            {
                RenderDebugViewMaterial(cullingResults, hdCamera, renderContext, cmd);
            }
            else
            {
                if (!hdCamera.frameSettings.SSAORunsAsync())
                    m_AmbientOcclusionSystem.Render(cmd, hdCamera, renderContext, m_FrameCount);

                CopyStencilBufferIfNeeded(cmd, hdCamera, m_SharedRTManager.GetDepthStencilBuffer(), m_SharedRTManager.GetStencilBufferCopy(), m_CopyStencil, m_CopyStencilForSSR);

                // When debug is enabled we need to clear otherwise we may see non-shadows areas with stale values.
                if (hdCamera.frameSettings.IsEnabled(FrameSettingsField.ContactShadows) && m_CurrentDebugDisplaySettings.data.fullScreenDebugMode == FullScreenDebugMode.ContactShadows)
                {
                    HDUtils.SetRenderTarget(cmd, m_ContactShadowBuffer, ClearFlag.Color, Color.clear);
                }
                //seongdae;vxsm
                if (hdCamera.frameSettings.IsEnabled(FrameSettingsField.VxShadows) && m_CurrentDebugDisplaySettings.data.fullScreenDebugMode == FullScreenDebugMode.VxShadows)
                {
                    HDUtils.SetRenderTarget(cmd, m_VxShadowBuffer, ClearFlag.Color, Color.clear);
                }
                //seongdae;vxsm

#if ENABLE_RAYTRACING
                // Update the light clusters that we need to update
                m_RayTracingManager.UpdateCameraData(cmd, hdCamera);

                // We only request the light cluster if we are gonna use it for debug mode
                if (FullScreenDebugMode.LightCluster == m_CurrentDebugDisplaySettings.data.fullScreenDebugMode)
                {
                    var rSettings = VolumeManager.instance.stack.GetComponent<ScreenSpaceReflection>();
                    var rrSettings = VolumeManager.instance.stack.GetComponent<RecursiveRendering>();
                    HDRaytracingEnvironment rtEnv = m_RayTracingManager.CurrentEnvironment();
                    if (rSettings.enableRaytracing.value && rtEnv != null)
                    {
                        HDRaytracingLightCluster lightCluster = m_RayTracingManager.RequestLightCluster(rtEnv.reflLayerMask);
                        PushFullScreenDebugTexture(hdCamera, cmd, lightCluster.m_DebugLightClusterTexture, FullScreenDebugMode.LightCluster);
                    }
                    else if (rrSettings.enable.value && rtEnv != null)
                    {
                        HDRaytracingLightCluster lightCluster = m_RayTracingManager.RequestLightCluster(rtEnv.raytracedLayerMask);
                        PushFullScreenDebugTexture(hdCamera, cmd, lightCluster.m_DebugLightClusterTexture, FullScreenDebugMode.LightCluster);
                    }
                }
#endif

                hdCamera.xr.StopSinglePass(cmd, camera, renderContext);

                var buildLightListTask = new HDGPUAsyncTask("Build light list", ComputeQueueType.Background);
                // It is important that this task is in the same queue as the build light list due to dependency it has on it. If really need to move it, put an extra fence to make sure buildLightListTask has finished.
                var volumeVoxelizationTask = new HDGPUAsyncTask("Volumetric voxelization", ComputeQueueType.Background);
                var SSRTask = new HDGPUAsyncTask("Screen Space Reflection", ComputeQueueType.Background);
                var SSAOTask = new HDGPUAsyncTask("SSAO", ComputeQueueType.Background);
                var contactShadowsTask = new HDGPUAsyncTask("Screen Space Shadows", ComputeQueueType.Background);
                var vxShadowsTask = new HDGPUAsyncTask("Vx Shadows", ComputeQueueType.Background); //seongdae;vxsm

                var haveAsyncTaskWithShadows = false;
                if (hdCamera.frameSettings.BuildLightListRunsAsync())
                {
                    buildLightListTask.Start(cmd, renderContext, Callback, !haveAsyncTaskWithShadows);

                    haveAsyncTaskWithShadows = true;

                    void Callback(CommandBuffer asyncCmd)
                        => BuildGPULightListsCommon(hdCamera, asyncCmd, m_SharedRTManager.GetDepthStencilBuffer(hdCamera.frameSettings.IsEnabled(FrameSettingsField.MSAA)), m_SharedRTManager.GetStencilBufferCopy());
                }

                if (hdCamera.frameSettings.VolumeVoxelizationRunsAsync())
                {
                    volumeVoxelizationTask.Start(cmd, renderContext, Callback, !haveAsyncTaskWithShadows);

                    haveAsyncTaskWithShadows = true;

                    void Callback(CommandBuffer asyncCmd)
                        => VolumeVoxelizationPass(hdCamera, asyncCmd);
                }

                if (hdCamera.frameSettings.SSRRunsAsync())
                {
                    SSRTask.Start(cmd, renderContext, Callback, !haveAsyncTaskWithShadows);

                    haveAsyncTaskWithShadows = true;

                    void Callback(CommandBuffer asyncCmd)
                        => RenderSSR(hdCamera, asyncCmd, renderContext);
                }

                if (hdCamera.frameSettings.SSAORunsAsync())
                {
                    void AsyncSSAODispatch(CommandBuffer asyncCmd) => m_AmbientOcclusionSystem.Dispatch(asyncCmd, hdCamera, m_FrameCount);
                    SSAOTask.Start(cmd, renderContext, AsyncSSAODispatch, !haveAsyncTaskWithShadows);
                    haveAsyncTaskWithShadows = true;
                }

                using (new ProfilingSample(cmd, "Render shadow maps", CustomSamplerId.RenderShadowMaps.GetSampler()))
                {
                    // This call overwrites camera properties passed to the shader system.
                    RenderShadowMaps(renderContext, cmd, cullingResults, hdCamera);

                    hdCamera.SetupGlobalParams(cmd, m_Time, m_LastTime, m_FrameCount);
                }

                if (!hdCamera.frameSettings.SSRRunsAsync())
                {
                    // Needs the depth pyramid and motion vectors, as well as the render of the previous frame.
                    RenderSSR(hdCamera, cmd, renderContext);
                }

                // Contact shadows needs the light loop so we do them after the build light list
                if (hdCamera.frameSettings.BuildLightListRunsAsync())
                {
                    buildLightListTask.EndWithPostWork(cmd, Callback);

                    void Callback()
                    {
                        var globalParams = PrepareLightLoopGlobalParameters(hdCamera);
                        PushLightLoopGlobalParams(globalParams, cmd);
                        // Run the contact shadow as they now need the light list
                        DispatchContactShadows();
                        // Run the vx shadow as they now need the light list //seongdae;vxsm
                        DispatchVxShadows(); //seongdae;vxsm
                    }
                }
                else
                {
                    using (new ProfilingSample(cmd, "Build Light list", CustomSamplerId.BuildLightList.GetSampler()))
                    {
                        BuildGPULightLists(hdCamera, cmd, m_SharedRTManager.GetDepthStencilBuffer(hdCamera.frameSettings.IsEnabled(FrameSettingsField.MSAA)), m_SharedRTManager.GetStencilBufferCopy());
                    }

                    DispatchContactShadows();
                    DispatchVxShadows(); //seongdae;vxsm
                }

                using (new ProfilingSample(cmd, "Render screen space shadows", CustomSamplerId.ScreenSpaceShadows.GetSampler()))
                {
                    RenderScreenSpaceShadows(hdCamera, cmd);
                }

                // Contact shadows needs the light loop so we do them after the build light list
                void DispatchContactShadows()
                {
                    if (hdCamera.frameSettings.ContactShadowsRunAsync())
                    {
                        contactShadowsTask.Start(cmd, renderContext, ContactShadowStartCallback, !haveAsyncTaskWithShadows);

                        haveAsyncTaskWithShadows = true;

                        void ContactShadowStartCallback(CommandBuffer asyncCmd)
                        {
                            var firstMipOffsetY = m_SharedRTManager.GetDepthBufferMipChainInfo().mipLevelOffsets[1].y;
                            RenderContactShadows(hdCamera, m_ContactShadowBuffer, hdCamera.frameSettings.IsEnabled(FrameSettingsField.MSAA) ? m_SharedRTManager.GetDepthValuesTexture() : m_SharedRTManager.GetDepthTexture(), firstMipOffsetY, asyncCmd);
                        }
                    }
                    else
                    {
                        HDUtils.CheckRTCreated(m_ContactShadowBuffer);

                        int firstMipOffsetY = m_SharedRTManager.GetDepthBufferMipChainInfo().mipLevelOffsets[1].y;
                        RenderContactShadows(hdCamera, m_ContactShadowBuffer, hdCamera.frameSettings.IsEnabled(FrameSettingsField.MSAA) ? m_SharedRTManager.GetDepthValuesTexture() : m_SharedRTManager.GetDepthTexture(), firstMipOffsetY, cmd);

                        PushFullScreenDebugTexture(hdCamera, cmd, m_ContactShadowBuffer, FullScreenDebugMode.ContactShadows);
                    }
                }

<<<<<<< HEAD
                //seongdae;vxsm
                void DispatchVxShadows()
                {
                    if (hdCamera.frameSettings.VxShadowsRunAsync())
                    {
                        vxShadowsTask.Start(cmd, renderContext, VxShadowStartCallback, !haveAsyncTaskWithShadows);

                        haveAsyncTaskWithShadows = true;

                        void VxShadowStartCallback(CommandBuffer asyncCmd)
                        {
                            RenderVxShadows(hdCamera, m_VxShadowBuffer, hdCamera.frameSettings.IsEnabled(FrameSettingsField.MSAA) ? m_SharedRTManager.GetDepthValuesTexture() : m_SharedRTManager.GetDepthTexture(), asyncCmd);
                        }
                    }
                    else
                    {
                        HDUtils.CheckRTCreated(m_VxShadowBuffer);

                        RenderVxShadows(hdCamera, m_VxShadowBuffer, hdCamera.frameSettings.IsEnabled(FrameSettingsField.MSAA) ? m_SharedRTManager.GetDepthValuesTexture() : m_SharedRTManager.GetDepthTexture(), cmd);

                        PushFullScreenDebugTexture(hdCamera, cmd, m_VxShadowBuffer, FullScreenDebugMode.VxShadows);
                    }
                }
                //seongdae;vxsm

                {
                    // Set fog parameters for volumetric lighting.
                    var visualEnv = VolumeManager.instance.stack.GetComponent<VisualEnvironment>();
                    visualEnv.PushFogShaderParameters(hdCamera, cmd);
                }

=======
>>>>>>> eb159ae9
                if (hdCamera.frameSettings.VolumeVoxelizationRunsAsync())
                {
                    volumeVoxelizationTask.End(cmd);
                }
                else
                {
                    // Perform the voxelization step which fills the density 3D texture.
                    VolumeVoxelizationPass(hdCamera, cmd);
                }

                // Render the volumetric lighting.
                // The pass requires the volume properties, the light list and the shadows, and can run async.
                VolumetricLightingPass(hdCamera, cmd, m_FrameCount);

                if (hdCamera.frameSettings.SSAORunsAsync())
                {
                    SSAOTask.EndWithPostWork(cmd, Callback);
                    void Callback() => m_AmbientOcclusionSystem.PostDispatchWork(cmd, hdCamera);
                }

                if (hdCamera.frameSettings.ContactShadowsRunAsync())
                {
                    contactShadowsTask.EndWithPostWork(cmd, Callback);

                    void Callback()
                    {
                        SetContactShadowsTexture(hdCamera, m_ContactShadowBuffer, cmd);
                        PushFullScreenDebugTexture(hdCamera, cmd, m_ContactShadowBuffer, FullScreenDebugMode.ContactShadows);
                    }
                }
                else
                {
                    SetContactShadowsTexture(hdCamera, m_ContactShadowBuffer, cmd);
                }
                //seongdae;vxsm
                if (hdCamera.frameSettings.VxShadowsRunAsync())
                {
                    vxShadowsTask.EndWithPostWork(cmd, Callback);

                    void Callback()
                    {
                        SetVxShadowsTexture(hdCamera, m_VxShadowBuffer, cmd);
                        PushFullScreenDebugTexture(hdCamera, cmd, m_VxShadowBuffer, FullScreenDebugMode.VxShadows);
                    }
                }
                else
                {
                    SetVxShadowsTexture(hdCamera, m_VxShadowBuffer, cmd);
                }
                //seongdae;vxsm

                if (hdCamera.frameSettings.SSRRunsAsync())
                {
                    SSRTask.End(cmd);
                }

                hdCamera.xr.StartSinglePass(cmd, camera, renderContext);

                RenderDeferredLighting(hdCamera, cmd);

                RenderForwardOpaque(cullingResults, hdCamera, renderContext, cmd);

                m_SharedRTManager.ResolveMSAAColor(cmd, hdCamera, m_CameraSssDiffuseLightingMSAABuffer, m_CameraSssDiffuseLightingBuffer);
                m_SharedRTManager.ResolveMSAAColor(cmd, hdCamera, GetSSSBufferMSAA(), GetSSSBuffer());

                // SSS pass here handle both SSS material from deferred and forward
                RenderSubsurfaceScattering(hdCamera, cmd, hdCamera.frameSettings.IsEnabled(FrameSettingsField.MSAA) ? m_CameraColorMSAABuffer : m_CameraColorBuffer,
                    m_CameraSssDiffuseLightingBuffer, m_SharedRTManager.GetDepthStencilBuffer(hdCamera.frameSettings.IsEnabled(FrameSettingsField.MSAA)), m_SharedRTManager.GetDepthTexture());

                RenderForwardEmissive(cullingResults, hdCamera, renderContext, cmd);

                RenderSky(hdCamera, cmd);

                RenderTransparentDepthPrepass(cullingResults, hdCamera, renderContext, cmd);

#if ENABLE_RAYTRACING
                m_RaytracingRenderer.Render(hdCamera, cmd, m_CameraColorBuffer, renderContext, cullingResults);
#endif
                // Render pre refraction objects
                RenderForwardTransparent(cullingResults, hdCamera, true, renderContext, cmd);

                if (hdCamera.frameSettings.IsEnabled(FrameSettingsField.RoughRefraction))
                {
                    // First resolution of the color buffer for the color pyramid
                    m_SharedRTManager.ResolveMSAAColor(cmd, hdCamera, m_CameraColorMSAABuffer, m_CameraColorBuffer);

                    RenderColorPyramid(hdCamera, cmd, true);
                }

                // Bind current color pyramid for shader graph SceneColorNode on transparent objects
                var currentColorPyramid = hdCamera.GetCurrentFrameRT((int)HDCameraFrameHistoryType.ColorBufferMipChain);
                cmd.SetGlobalTexture(HDShaderIDs._ColorPyramidTexture, currentColorPyramid);

                // Render all type of transparent forward (unlit, lit, complex (hair...)) to keep the sorting between transparent objects.
                RenderForwardTransparent(cullingResults, hdCamera, false, renderContext, cmd);

                // We push the motion vector debug texture here as transparent object can overwrite the motion vector texture content.
                if(m_Asset.currentPlatformRenderPipelineSettings.supportMotionVectors)
                    PushFullScreenDebugTexture(hdCamera, cmd, m_SharedRTManager.GetMotionVectorsBuffer(), FullScreenDebugMode.MotionVectors);

                // Second resolve the color buffer for finishing the frame
                m_SharedRTManager.ResolveMSAAColor(cmd, hdCamera, m_CameraColorMSAABuffer, m_CameraColorBuffer);

                // Render All forward error
                RenderForwardError(cullingResults, hdCamera, renderContext, cmd);

                DownsampleDepthForLowResTransparency(hdCamera, cmd);

                RenderLowResTransparent(cullingResults, hdCamera, renderContext, cmd);

                UpsampleTransparent(hdCamera, cmd);

                // Fill depth buffer to reduce artifact for transparent object during postprocess
                RenderTransparentDepthPostpass(cullingResults, hdCamera, renderContext, cmd);

                RenderColorPyramid(hdCamera, cmd, false);

                AccumulateDistortion(cullingResults, hdCamera, renderContext, cmd);
                RenderDistortion(hdCamera, cmd);

                PushFullScreenDebugTexture(hdCamera, cmd, m_CameraColorBuffer, FullScreenDebugMode.NanTracker);
                PushFullScreenLightingDebugTexture(hdCamera, cmd, m_CameraColorBuffer);

#if UNITY_EDITOR
                // Render gizmos that should be affected by post processes
                if (showGizmos)
                {
                    Gizmos.exposure = m_PostProcessSystem.GetExposureTexture(hdCamera).rt;
                    RenderGizmos(cmd, camera, renderContext, GizmoSubset.PreImageEffects);
                }
#endif
            }


                // At this point, m_CameraColorBuffer has been filled by either debug views are regular rendering so we can push it here.
                PushColorPickerDebugTexture(cmd, hdCamera, m_CameraColorBuffer);

                aovRequest.PushCameraTexture(cmd, AOVBuffers.Color, hdCamera, m_CameraColorBuffer, aovBuffers);
            RenderPostProcess(cullingResults, hdCamera, target.id, renderContext, cmd);

            // In developer build, we always render post process in m_AfterPostProcessBuffer at (0,0) in which we will then render debug.
            // Because of this, we need another blit here to the final render target at the right viewport.
            if (!HDUtils.PostProcessIsFinalPass() || aovRequest.isValid)
            {
                hdCamera.ExecuteCaptureActions(m_IntermediateAfterPostProcessBuffer, cmd);

                RenderDebug(hdCamera, cmd, cullingResults);
                using (new ProfilingSample(cmd, "Final Blit (Dev Build Only)"))
                {
                    var finalBlitParams = PrepareFinalBlitParameters(hdCamera);
                    BlitFinalCameraTexture(finalBlitParams, m_BlitPropertyBlock, m_IntermediateAfterPostProcessBuffer, target.id, cmd);
                }

                aovRequest.PushCameraTexture(cmd, AOVBuffers.Output, hdCamera, m_IntermediateAfterPostProcessBuffer, aovBuffers);
            }

            // XR mirror view and blit do device
            hdCamera.xr.EndCamera(cmd, hdCamera, renderContext);

            // Send all required graphics buffer to client systems.
            SendGraphicsBuffers(cmd, hdCamera);

            // Due to our RT handle system we don't write into the backbuffer depth buffer (as our depth buffer can be bigger than the one provided)
            // So we need to do a copy of the corresponding part of RT depth buffer in the target depth buffer in various situation:
            // - RenderTexture (camera.targetTexture != null) has a depth buffer (camera.targetTexture.depth != 0)
            // - We are rendering into the main game view (i.e not a RenderTexture camera.cameraType == CameraType.Game && hdCamera.camera.targetTexture == null) in the editor for allowing usage of Debug.DrawLine and Debug.Ray.
            // - We draw Gizmo/Icons in the editor (hdCamera.camera.targetTexture != null && camera.targetTexture.depth != 0 - The Scene view has a targetTexture and a depth texture)
            // TODO: If at some point we get proper render target aliasing, we will be able to use the provided depth texture directly with our RT handle system
            // Note: Debug.DrawLine and Debug.Ray only work in editor, not in player
            var copyDepth = hdCamera.camera.targetTexture != null && hdCamera.camera.targetTexture.depth != 0;
#if UNITY_EDITOR
            copyDepth = copyDepth || hdCamera.isMainGameView; // Specific case of Debug.DrawLine and Debug.Ray
#endif
            if (copyDepth)
            {
                using (new ProfilingSample(cmd, "Copy Depth in Target Texture", CustomSamplerId.CopyDepth.GetSampler()))
                {
                    cmd.SetRenderTarget(target.id);
                    cmd.SetViewport(hdCamera.finalViewport);
                    m_CopyDepthPropertyBlock.SetTexture(HDShaderIDs._InputDepth, m_SharedRTManager.GetDepthStencilBuffer());
                    // When we are Main Game View we need to flip the depth buffer ourselves as we are after postprocess / blit that have already flipped the screen
                    m_CopyDepthPropertyBlock.SetInt("_FlipY", hdCamera.isMainGameView ? 1 : 0);
                    CoreUtils.DrawFullScreen(cmd, m_CopyDepth, m_CopyDepthPropertyBlock);
                }
            }
                aovRequest.PushCameraTexture(cmd, AOVBuffers.DepthStencil, hdCamera, m_SharedRTManager.GetDepthStencilBuffer(), aovBuffers);
                aovRequest.PushCameraTexture(cmd, AOVBuffers.Normals, hdCamera, m_SharedRTManager.GetNormalBuffer(), aovBuffers);
                if (m_Asset.currentPlatformRenderPipelineSettings.supportMotionVectors)
                    aovRequest.PushCameraTexture(cmd, AOVBuffers.MotionVectors, hdCamera, m_SharedRTManager.GetMotionVectorsBuffer(), aovBuffers);

#if UNITY_EDITOR
            // We need to make sure the viewport is correctly set for the editor rendering. It might have been changed by debug overlay rendering just before.
            cmd.SetViewport(hdCamera.finalViewport);

            // Render overlay Gizmos
            if (showGizmos)
                RenderGizmos(cmd, camera, renderContext, GizmoSubset.PostImageEffects);
#endif

                aovRequest.Execute(cmd, aovBuffers, RenderOutputProperties.From(hdCamera));
        }
        }

        struct BlitFinalCameraTextureParameters
        {
            public bool                     flip;
            public Rect                     viewport;
            public Material                 blitMaterial;
        }

        public RTHandleSystem.RTHandle GetExposureTexture(HDCamera hdCamera) =>
            m_PostProcessSystem.GetExposureTexture(hdCamera);

        BlitFinalCameraTextureParameters PrepareFinalBlitParameters(HDCamera hdCamera)
        {
            var parameters = new BlitFinalCameraTextureParameters();

            parameters.flip = hdCamera.flipYMode == HDAdditionalCameraData.FlipYMode.ForceFlipY || hdCamera.isMainGameView;
            parameters.blitMaterial = HDUtils.GetBlitMaterial(TextureXR.useTexArray ? TextureDimension.Tex2DArray : TextureDimension.Tex2D);
            parameters.viewport = hdCamera.finalViewport;

            return parameters;
        }

        static void BlitFinalCameraTexture(BlitFinalCameraTextureParameters parameters, MaterialPropertyBlock propertyBlock, RTHandle source, RenderTargetIdentifier destination, CommandBuffer cmd)
        {
            // Here we can't use the viewport scale provided in hdCamera. The reason is that this scale is for internal rendering before post process with dynamic resolution factored in.
            // Here the input texture is already at the viewport size but may be smaller than the RT itself (because of the RTHandle system) so we compute the scale specifically here.
            var scaleBias = new Vector4((float)parameters.viewport.width / source.rt.width, (float)parameters.viewport.height / source.rt.height, 0.0f, 0.0f);

            if (parameters.flip)
            {
                scaleBias.w = scaleBias.y;
                scaleBias.y *= -1;
            }

            propertyBlock.SetTexture(HDShaderIDs._BlitTexture, source);
            propertyBlock.SetVector(HDShaderIDs._BlitScaleBias, scaleBias);
            propertyBlock.SetFloat(HDShaderIDs._BlitMipLevel, 0);
            HDUtils.DrawFullScreen(cmd, parameters.viewport, parameters.blitMaterial, destination, propertyBlock, 0);
        }

        void SetupCameraProperties(HDCamera hdCamera, ScriptableRenderContext renderContext, CommandBuffer cmd)
        {
            // The next 2 functions are required to flush the command buffer before calling functions directly on the render context.
            // This way, the commands will execute in the order specified by the C# code.
            renderContext.ExecuteCommandBuffer(cmd);
            cmd.Clear();

            if (hdCamera.xr.legacyMultipassEnabled)
                renderContext.SetupCameraProperties(hdCamera.camera, hdCamera.xr.enabled, hdCamera.xr.legacyMultipassEye);
            else
                renderContext.SetupCameraProperties(hdCamera.camera, hdCamera.xr.enabled);
        }

        void InitializeGlobalResources(ScriptableRenderContext renderContext)
        {
            // Global resources initialization
            {
                // This is the main command buffer used for the frame.
                var cmd = CommandBufferPool.Get("");
                using (new ProfilingSample(
                    cmd, "HDRenderPipeline::Render Initialize Materials",
                    CustomSamplerId.HDRenderPipelineRender.GetSampler())
                )
                {
                    // Init material if needed
                    for (int bsdfIdx = 0; bsdfIdx < m_IBLFilterArray.Length; ++bsdfIdx)
                    {
                        if (!m_IBLFilterArray[bsdfIdx].IsInitialized())
                            m_IBLFilterArray[bsdfIdx].Initialize(cmd);
                    }

                    foreach (var material in m_MaterialList)
                        material.RenderInit(cmd);
                }
                using (new ProfilingSample(
                    cmd, "HDRenderPipeline::Render Initialize Textures",
                    CustomSamplerId.HDRenderPipelineRender.GetSampler())
                )
                {
                    TextureXR.Initialize(cmd, defaultResources.shaders.clearUIntTextureCS);
                }
                renderContext.ExecuteCommandBuffer(cmd);
                CommandBufferPool.Release(cmd);
            }
        }

        // $"HDProbe RenderCamera ({probeName}: {face:00} for viewer '{viewerName}')"
        unsafe string ComputeProbeCameraName(string probeName, int face, string viewerName)
        {
            // Interpolate the camera name with as few allocation as possible
            const string pattern1 = "HDProbe RenderCamera (";
            const string pattern2 = ": ";
            const string pattern3 = " for viewer '";
            const string pattern4 = "')";
            const int maxCharCountPerName = 40;
            const int charCountPerNumber = 2;

            probeName = probeName ?? string.Empty;
            viewerName = viewerName ?? "null";

            var probeNameSize = Mathf.Min(probeName.Length, maxCharCountPerName);
            var viewerNameSize = Mathf.Min(viewerName.Length, maxCharCountPerName);
            int size = pattern1.Length + probeNameSize
                + pattern2.Length + charCountPerNumber
                + pattern3.Length + viewerNameSize
                + pattern4.Length;

            var buffer = stackalloc char[size];
            var p = buffer;
            int i, c, s = 0;
            for (i = 0; i < pattern1.Length; ++i, ++p)
                *p = pattern1[i];
            for (i = 0, c = Mathf.Min(probeName.Length, maxCharCountPerName); i < c; ++i, ++p)
                *p = probeName[i];
            s += c;
            for (i = 0; i < pattern2.Length; ++i, ++p)
                *p = pattern2[i];

            // Fast, no-GC index.ToString("2")
            var temp = (face * 205) >> 11;  // 205/2048 is nearly the same as /10
            *(p++) = (char)(temp + '0');
            *(p++) = (char)((face - temp * 10) + '0');
            s += charCountPerNumber;

            for (i = 0; i < pattern3.Length; ++i, ++p)
                *p = pattern3[i];
            for (i = 0, c = Mathf.Min(viewerName.Length, maxCharCountPerName); i < c; ++i, ++p)
                *p = viewerName[i];
            s += c;
            for (i = 0; i < pattern4.Length; ++i, ++p)
                *p = pattern4[i];

            s += pattern1.Length + pattern2.Length + pattern3.Length + pattern4.Length;
            return new string(buffer, 0, s);
        }

        bool TryCalculateFrameParameters(
            Camera camera,
            XRPass xrPass,
            out HDAdditionalCameraData additionalCameraData,
            out HDCamera hdCamera,
            out ScriptableCullingParameters cullingParams
        )
        {
            // First, get aggregate of frame settings base on global settings, camera frame settings and debug settings
            // Note: the SceneView camera will never have additionalCameraData
            additionalCameraData = camera.GetComponent<HDAdditionalCameraData>();
            hdCamera = default;
            cullingParams = default;

            FrameSettings currentFrameSettings = new FrameSettings();
            // Compute the FrameSettings actually used to draw the frame
            // FrameSettingsHistory do the same while keeping all step of FrameSettings aggregation in memory for DebugMenu
            if (frameSettingsHistoryEnabled)
                FrameSettingsHistory.AggregateFrameSettings(ref currentFrameSettings, camera, additionalCameraData, m_Asset, m_DefaultAsset);
            else
                FrameSettings.AggregateFrameSettings(ref currentFrameSettings, camera, additionalCameraData, m_Asset, m_DefaultAsset);

            // Specific pass to simply display the content of the camera buffer if users have fill it themselves (like video player)
            if (additionalCameraData && additionalCameraData.fullscreenPassthrough)
                return false;

            // Retrieve debug display settings to init FrameSettings, unless we are a reflection and in this case we don't have debug settings apply.
            DebugDisplaySettings debugDisplaySettings = (camera.cameraType == CameraType.Reflection || camera.cameraType == CameraType.Preview) ? s_NeutralDebugDisplaySettings : m_DebugDisplaySettings;

            // Disable post process if we enable debug mode or if the post process layer is disabled
            if (debugDisplaySettings.IsDebugDisplayEnabled())
            {
                if (debugDisplaySettings.IsDebugDisplayRemovePostprocess())
                {
                    currentFrameSettings.SetEnabled(FrameSettingsField.Postprocess, false);
                }

                // Disable exposure if required
                if (!debugDisplaySettings.DebugNeedsExposure())
                {
                    currentFrameSettings.SetEnabled(FrameSettingsField.ExposureControl, false);
                }

                // Disable SSS if luxmeter is enabled
                if (debugDisplaySettings.data.lightingDebugSettings.debugLightingMode == DebugLightingMode.LuxMeter)
                {
                    currentFrameSettings.SetEnabled(FrameSettingsField.SubsurfaceScattering, false);
                }
            }

            // Disable object-motion vectors in everything but the game view
            if (camera.cameraType != CameraType.Game)
            {
                currentFrameSettings.SetEnabled(FrameSettingsField.ObjectMotionVectors, false);
            }

            hdCamera = HDCamera.GetOrCreate(camera, xrPass);

            // From this point, we should only use frame settings from the camera
            hdCamera.Update(currentFrameSettings, this, m_MSAASamples, xrPass);

            // Custom Render requires a proper HDCamera, so we return after the HDCamera was setup
            if (additionalCameraData != null && additionalCameraData.hasCustomRender)
                return false;

            if (hdCamera.xr.enabled)
            {
                if (!m_XRSystem.GetCullingParameters(camera, hdCamera.xr, out cullingParams))
                    return false;
            }
            else
            {
                if (!camera.TryGetCullingParameters(camera.stereoEnabled, out cullingParams))
                return false;
            }

            if (m_DebugDisplaySettings.IsCameraFreezeEnabled())
            {
                bool cameraIsFrozen = camera.name.Equals(m_DebugDisplaySettings.GetFrozenCameraName());
                if (cameraIsFrozen)
                {
                    if (!frozenCullingParamAvailable)
                    {
                        frozenCullingParams = cullingParams;
                        frozenCullingParamAvailable = true;
                    }
                    cullingParams = frozenCullingParams;
                }
            }
            else
            {
                frozenCullingParamAvailable = false;
            }

            LightLoopUpdateCullingParameters(ref cullingParams);
            hdCamera.UpdateStereoDependentState(ref cullingParams);

            // If we don't use environment light (like when rendering reflection probes)
            //   we don't have to cull them.
            if (hdCamera.frameSettings.IsEnabled(FrameSettingsField.SpecularLighting))
                cullingParams.cullingOptions |= CullingOptions.NeedsReflectionProbes;
            else
                cullingParams.cullingOptions &= ~CullingOptions.NeedsReflectionProbes;
            return true;
        }

        static bool TryCull(
            Camera camera,
            HDCamera hdCamera,
            ScriptableRenderContext renderContext,
            ScriptableCullingParameters cullingParams,
            ref HDCullingResults cullingResults
        )
        {
#if UNITY_EDITOR
            // emit scene view UI
            if (camera.cameraType == CameraType.SceneView)
            {
                ScriptableRenderContext.EmitWorldGeometryForSceneView(camera);
            }
#endif

            // Set the LOD bias and store current value to be able to restore it.
            // Use a try/finalize pattern to be sure to restore properly the qualitySettings.lodBias
            var initialLODBias = QualitySettings.lodBias;
            var initialMaximumLODLevel = QualitySettings.maximumLODLevel;
            try
            {
                QualitySettings.lodBias = hdCamera.frameSettings.lodBiasMode.ComputeValue(
                    QualitySettings.lodBias,
                    hdCamera.frameSettings.lodBias
                );
                QualitySettings.maximumLODLevel = hdCamera.frameSettings.maximumLODLevelMode.ComputeValue(
                    QualitySettings.maximumLODLevel,
                    hdCamera.frameSettings.maximumLODLevel
                );

            var includeEnvLights = hdCamera.frameSettings.IsEnabled(FrameSettingsField.SpecularLighting);

            DecalSystem.CullRequest decalCullRequest = null;
            if (hdCamera.frameSettings.IsEnabled(FrameSettingsField.Decals))
            {
                // decal system needs to be updated with current camera, it needs it to set up culling and light list generation parameters
                decalCullRequest = GenericPool<DecalSystem.CullRequest>.Get();
                DecalSystem.instance.CurrentCamera = camera;
                DecalSystem.instance.BeginCull(decalCullRequest);
            }

            // TODO: use a parameter to select probe types to cull depending on what is enabled in framesettings
            var hdProbeCullState = new HDProbeCullState();
            if (hdCamera.frameSettings.IsEnabled(FrameSettingsField.RealtimePlanarReflection) && includeEnvLights)
                hdProbeCullState = HDProbeSystem.PrepareCull(camera);

            using (new ProfilingSample(null, "CullResults.Cull", CustomSamplerId.CullResultsCull.GetSampler()))
                cullingResults.cullingResults = renderContext.Cull(ref cullingParams);

            if (hdCamera.frameSettings.IsEnabled(FrameSettingsField.RealtimePlanarReflection) && includeEnvLights)
                HDProbeSystem.QueryCullResults(hdProbeCullState, ref cullingResults.hdProbeCullingResults);
            else
                cullingResults.hdProbeCullingResults = default;

            if (hdCamera.frameSettings.IsEnabled(FrameSettingsField.Decals))
            {
                    using (new ProfilingSample(null, "DBufferPrepareDrawData",
                        CustomSamplerId.DBufferPrepareDrawData.GetSampler()))
                    DecalSystem.instance.EndCull(decalCullRequest, cullingResults.decalCullResults);
            }

            if (decalCullRequest != null)
            {
                decalCullRequest.Clear();
                GenericPool<DecalSystem.CullRequest>.Release(decalCullRequest);
            }

            return true;

            }
            finally
            {
                QualitySettings.lodBias = initialLODBias;
                QualitySettings.maximumLODLevel = initialMaximumLODLevel;
        }
        }

        void RenderGizmos(CommandBuffer cmd, Camera camera, ScriptableRenderContext renderContext, GizmoSubset gizmoSubset)
        {
#if UNITY_EDITOR
            if (UnityEditor.Handles.ShouldRenderGizmos())
            {
                bool renderPrePostprocessGizmos = (gizmoSubset == GizmoSubset.PreImageEffects);

                using (new ProfilingSample(cmd,
                    renderPrePostprocessGizmos ? "PrePostprocessGizmos" : "Gizmos",
                    renderPrePostprocessGizmos ? CustomSamplerId.GizmosPrePostprocess.GetSampler() : CustomSamplerId.Gizmos.GetSampler()))
                {
                    renderContext.ExecuteCommandBuffer(cmd);
                    cmd.Clear();
                    renderContext.DrawGizmos(camera, gizmoSubset);
                }
            }
#endif
        }

        static RendererListDesc CreateOpaqueRendererListDesc(
            CullingResults cull,
            Camera camera,
            ShaderTagId passName,
            PerObjectData rendererConfiguration = 0,
            RenderQueueRange? renderQueueRange = null,
            RenderStateBlock? stateBlock = null,
            Material overrideMaterial = null,
            bool excludeObjectMotionVectors = false
        )
        {
            var result = new RendererListDesc(passName, cull, camera)
            {
                rendererConfiguration = rendererConfiguration,
                renderQueueRange = renderQueueRange != null ? renderQueueRange.Value : HDRenderQueue.k_RenderQueue_AllOpaque,
                sortingCriteria = SortingCriteria.CommonOpaque,
                stateBlock = stateBlock,
                overrideMaterial = overrideMaterial,
                excludeObjectMotionVectors = excludeObjectMotionVectors
            };
            return result;
        }

        static RendererListDesc CreateOpaqueRendererListDesc(
            CullingResults cull,
            Camera camera,
            ShaderTagId[] passNames,
            PerObjectData rendererConfiguration = 0,
            RenderQueueRange? renderQueueRange = null,
            RenderStateBlock? stateBlock = null,
            Material overrideMaterial = null,
            bool excludeObjectMotionVectors = false
        )
        {
            var result = new RendererListDesc(passNames, cull, camera)
            {
                rendererConfiguration = rendererConfiguration,
                renderQueueRange = renderQueueRange != null ? renderQueueRange.Value : HDRenderQueue.k_RenderQueue_AllOpaque,
                sortingCriteria = SortingCriteria.CommonOpaque,
                stateBlock = stateBlock,
                overrideMaterial = overrideMaterial,
                excludeObjectMotionVectors = excludeObjectMotionVectors
            };
            return result;
        }

        protected static RendererListDesc CreateTransparentRendererListDesc(
            CullingResults cull,
            Camera camera,
            ShaderTagId passName,
            PerObjectData rendererConfiguration = 0,
            RenderQueueRange? renderQueueRange = null,
            RenderStateBlock? stateBlock = null,
            Material overrideMaterial = null,
            bool excludeObjectMotionVectors = false
        )
        {
            var result = new RendererListDesc(passName, cull, camera)
            {
                rendererConfiguration = rendererConfiguration,
                renderQueueRange = renderQueueRange != null ? renderQueueRange.Value : HDRenderQueue.k_RenderQueue_AllTransparent,
                sortingCriteria = SortingCriteria.CommonTransparent | SortingCriteria.RendererPriority,
                stateBlock = stateBlock,
                overrideMaterial = overrideMaterial,
                excludeObjectMotionVectors = excludeObjectMotionVectors
            };
            return result;
        }

        protected static RendererListDesc CreateTransparentRendererListDesc(
            CullingResults cull,
            Camera camera,
            ShaderTagId[] passNames,
            PerObjectData rendererConfiguration = 0,
            RenderQueueRange? renderQueueRange = null,
            RenderStateBlock? stateBlock = null,
            Material overrideMaterial = null,
            bool excludeObjectMotionVectors = false
        )
        {
            var result = new RendererListDesc(passNames, cull, camera)
            {
                rendererConfiguration = rendererConfiguration,
                renderQueueRange = renderQueueRange != null ? renderQueueRange.Value : HDRenderQueue.k_RenderQueue_AllTransparent,
                sortingCriteria = SortingCriteria.CommonTransparent | SortingCriteria.RendererPriority,
                stateBlock = stateBlock,
                overrideMaterial = overrideMaterial,
                excludeObjectMotionVectors = excludeObjectMotionVectors
            };
            return result;
        }

        protected static void DrawOpaqueRendererList(in ScriptableRenderContext renderContext, CommandBuffer cmd, in FrameSettings frameSettings, RendererList rendererList)
        {
            if (!frameSettings.IsEnabled(FrameSettingsField.OpaqueObjects))
                return;

            HDUtils.DrawRendererList(renderContext, cmd, rendererList);
        }

        protected static void DrawTransparentRendererList(in ScriptableRenderContext renderContext, CommandBuffer cmd, in FrameSettings frameSettings, RendererList rendererList)
        {
            if (!frameSettings.IsEnabled(FrameSettingsField.TransparentObjects))
                return;

            HDUtils.DrawRendererList(renderContext, cmd, rendererList);
        }

        void AccumulateDistortion(CullingResults cullResults, HDCamera hdCamera, ScriptableRenderContext renderContext, CommandBuffer cmd)
        {
            if (!hdCamera.frameSettings.IsEnabled(FrameSettingsField.Distortion))
                return;

            using (new ProfilingSample(cmd, "Distortion", CustomSamplerId.Distortion.GetSampler()))
            {
                HDUtils.SetRenderTarget(cmd, m_DistortionBuffer, m_SharedRTManager.GetDepthStencilBuffer(), ClearFlag.Color, Color.clear);

                // Only transparent object can render distortion vectors
                var rendererList = RendererList.Create(CreateTransparentRendererListDesc(cullResults, hdCamera.camera, HDShaderPassNames.s_DistortionVectorsName));
                DrawTransparentRendererList(renderContext, cmd, hdCamera.frameSettings, rendererList);
            }
        }

        void RenderDistortion(HDCamera hdCamera, CommandBuffer cmd)
        {
            if (!hdCamera.frameSettings.IsEnabled(FrameSettingsField.Distortion))
                return;

            using (new ProfilingSample(cmd, "ApplyDistortion", CustomSamplerId.ApplyDistortion.GetSampler()))
            {
                var currentColorPyramid = hdCamera.GetCurrentFrameRT((int)HDCameraFrameHistoryType.ColorBufferMipChain);

                HDUtils.SetRenderTarget(cmd, m_CameraColorBuffer);
                // TODO: Set stencil stuff via parameters rather than hardcoding it in shader.
                m_ApplyDistortionMaterial.SetTexture(HDShaderIDs._DistortionTexture, m_DistortionBuffer);
                m_ApplyDistortionMaterial.SetTexture(HDShaderIDs._ColorPyramidTexture, currentColorPyramid);

                var size = new Vector4(hdCamera.actualWidth, hdCamera.actualHeight, 1f / hdCamera.actualWidth, 1f / hdCamera.actualHeight);
                m_ApplyDistortionMaterial.SetVector(HDShaderIDs._Size, size);

                HDUtils.DrawFullScreen(cmd, m_ApplyDistortionMaterial, m_CameraColorBuffer, m_SharedRTManager.GetDepthStencilBuffer(), null, 0);
            }
        }

        struct DepthPrepassParameters
        {
            public string              passName;
            public RendererListDesc    depthOnlyRendererListDesc;
            public RendererListDesc    mrtRendererListDesc;
            public bool                hasDepthOnlyPass;
            public bool                shouldRenderMotionVectorAfterGBuffer;
#if ENABLE_RAYTRACING
            public RendererListDesc    rayTracingOpaqueRLDesc;
            public RendererListDesc    rayTracingTransparentRLDesc;
#endif
        }

        DepthPrepassParameters PrepareDepthPrepass(CullingResults cull, HDCamera hdCamera)
        {
            // Guidelines:
            // Lit shader can be in deferred or forward mode. In this case we use "DepthOnly" pass with "GBuffer" or "Forward" pass name
            // Other shader, including unlit are always forward and use "DepthForwardOnly" with "ForwardOnly" pass.
            // Those pass are exclusive so use only "DepthOnly" or "DepthForwardOnly" but not both at the same time, same for "Forward" and "DepthForwardOnly"
            // Any opaque material rendered in forward should have a depth prepass. If there is no depth prepass the lighting will be incorrect (deferred shadowing, contact shadow, SSAO), this may be acceptable depends on usage

            // Whatever the configuration we always render first opaque object then opaque alpha tested as they are more costly to render and could be reject by early-z
            // (but no Hi-z as it is disable with clip instruction). This is handled automatically with the RenderQueue value (OpaqueAlphaTested have a different value and thus are sorted after Opaque)

            // Forward material always output normal buffer.
            // Deferred material never output normal buffer.
            // Caution: Unlit material let normal buffer untouch. Caution as if people try to filter normal buffer, it can result in weird result.
            // TODO: Do we need a stencil bit to identify normal buffer not fill by unlit? So don't execute SSAO / SRR ?

            // Additional guidelines for motion vector:
            // We render object motion vector at the same time than depth prepass with MRT to save drawcall. Depth buffer is then fill with combination of depth prepass + motion vector.
            // For this we render first all objects that render depth only, then object that require object motion vector.
            // We use the excludeMotion filter option of DrawRenderer to gather object without object motion vector (only C++ can know if an object have object motion vector).
            // Caution: if there is no depth prepass we must render object motion vector after GBuffer pass otherwise some depth only objects can hide objects with motion vector and overwrite depth buffer but not update
            // the motion vector buffer resulting in artifacts

            var result = new DepthPrepassParameters();

            bool decalsEnabled = hdCamera.frameSettings.IsEnabled(FrameSettingsField.Decals);
            // To avoid rendering objects twice (once in the depth pre-pass and once in the motion vector pass when the motion vector pass is enabled) we exclude the objects that have motion vectors.
            bool fullDeferredPrepass = hdCamera.frameSettings.IsEnabled(FrameSettingsField.DepthPrepassWithDeferredRendering) || decalsEnabled;
            // To avoid rendering objects twice (once in the depth pre-pass and once in the motion vector pass when the motion vector pass is enabled) we exclude the objects that have motion vectors.
            bool objectMotionEnabled = hdCamera.frameSettings.IsEnabled(FrameSettingsField.ObjectMotionVectors);

            result.shouldRenderMotionVectorAfterGBuffer = (hdCamera.frameSettings.litShaderMode == LitShaderMode.Deferred) && !fullDeferredPrepass;
            result.hasDepthOnlyPass = false;

            switch (hdCamera.frameSettings.litShaderMode)
            {
                case LitShaderMode.Forward:
                    result.passName = "Depth Prepass (forward)";
                    result.mrtRendererListDesc = CreateOpaqueRendererListDesc(cull, hdCamera.camera, m_DepthOnlyAndDepthForwardOnlyPassNames, excludeObjectMotionVectors: objectMotionEnabled);
                    break;
                case LitShaderMode.Deferred:
                    result.passName = fullDeferredPrepass ? (decalsEnabled ? "Depth Prepass (deferred) forced by Decals" : "Depth Prepass (deferred)") : "Depth Prepass (deferred incomplete)";
                    bool excludeMotion = fullDeferredPrepass ? objectMotionEnabled : false;

                    // First deferred alpha tested materials. Alpha tested object have always a prepass even if enableDepthPrepassWithDeferredRendering is disabled
                    var partialPrepassRenderQueueRange = new RenderQueueRange { lowerBound = (int)RenderQueue.AlphaTest, upperBound = (int)RenderQueue.GeometryLast - 1 };

                    result.hasDepthOnlyPass = true;

                    // First deferred material
                    result.depthOnlyRendererListDesc = CreateOpaqueRendererListDesc(
                        cull, hdCamera.camera, m_DepthOnlyPassNames,
                        renderQueueRange: fullDeferredPrepass ? HDRenderQueue.k_RenderQueue_AllOpaque : partialPrepassRenderQueueRange,
                        excludeObjectMotionVectors: excludeMotion);

                    // Then forward only material that output normal buffer
                    result.mrtRendererListDesc = CreateOpaqueRendererListDesc(cull, hdCamera.camera, m_DepthForwardOnlyPassNames, excludeObjectMotionVectors: excludeMotion);
                    break;
                default:
                    throw new ArgumentOutOfRangeException("Unknown ShaderLitMode");
            }

#if ENABLE_RAYTRACING
            HDRaytracingEnvironment currentEnv = m_RayTracingManager.CurrentEnvironment();
            RecursiveRendering recursiveRendering = VolumeManager.instance.stack.GetComponent<RecursiveRendering>();

            if (currentEnv != null && recursiveRendering.enable.value)
            {
                result.rayTracingOpaqueRLDesc = CreateOpaqueRendererListDesc(cull, hdCamera.camera, m_DepthOnlyAndDepthForwardOnlyPassNames, renderQueueRange: HDRenderQueue.k_RenderQueue_AllOpaqueRaytracing);
                result.rayTracingTransparentRLDesc = CreateOpaqueRendererListDesc(cull, hdCamera.camera, m_DepthOnlyAndDepthForwardOnlyPassNames, renderQueueRange: HDRenderQueue.k_RenderQueue_AllTransparentRaytracing);
            }
#endif

            return result;
        }

        static void RenderDepthPrepass( ScriptableRenderContext renderContext,
                                        CommandBuffer cmd,
                                        FrameSettings frameSettings,
                                        RenderTargetIdentifier[] mrt,
                                        RTHandle depthBuffer,
                                        in RendererList depthOnlyRendererList,
                                        in RendererList mrtRendererList,
                                        bool hasDepthOnlyPass
#if ENABLE_RAYTRACING
                                        , HDRaytracingManager       rayTracingManager,
                                        in RendererList             rayTracingOpaqueRL,
                                        in RendererList             rayTracingTransparentRL
#endif
                                        )
        {
            HDUtils.SetRenderTarget(cmd, depthBuffer);

            if (hasDepthOnlyPass)
            {
                DrawOpaqueRendererList(renderContext, cmd, frameSettings, depthOnlyRendererList);
            }

            HDUtils.SetRenderTarget(cmd, mrt, depthBuffer);
            DrawOpaqueRendererList(renderContext, cmd, frameSettings, mrtRendererList);

#if ENABLE_RAYTRACING
            // If there is a ray-tracing environment and the feature is enabled we want to push these objects to the prepass
            HDRaytracingEnvironment currentEnv = rayTracingManager.CurrentEnvironment();
            var rrSettings = VolumeManager.instance.stack.GetComponent<RecursiveRendering>();
            // We want the opaque objects to be in the prepass so that we avoid rendering uselessly the pixels before raytracing them
            if (currentEnv != null && rrSettings.enable.value)
            {
                HDUtils.DrawRendererList(renderContext, cmd, rayTracingOpaqueRL);
                HDUtils.DrawRendererList(renderContext, cmd, rayTracingTransparentRL);
            }
#endif
        }

        // RenderDepthPrepass render both opaque and opaque alpha tested based on engine configuration.
        // Lit Forward only: We always render all materials
        // Lit Deferred: We always render depth prepass for alpha tested (optimization), other deferred material are render based on engine configuration.
        // Forward opaque with deferred renderer (DepthForwardOnly pass): We always render all materials
        // True is return if motion vector must be render after GBuffer pass
        bool RenderDepthPrepass(CullingResults cull, HDCamera hdCamera, ScriptableRenderContext renderContext, CommandBuffer cmd)
        {
            var depthPrepassParameters = PrepareDepthPrepass(cull, hdCamera);
            var depthOnlyRendererList = RendererList.Create(depthPrepassParameters.depthOnlyRendererListDesc);
            var mrtDepthRendererList = RendererList.Create(depthPrepassParameters.mrtRendererListDesc);

#if ENABLE_RAYTRACING
            var rayTracingOpaqueRendererList = RendererList.Create(depthPrepassParameters.rayTracingOpaqueRLDesc);
            var rayTracingTransparentRendererList = RendererList.Create(depthPrepassParameters.rayTracingTransparentRLDesc);
#endif

            using (new ProfilingSample(cmd, depthPrepassParameters.passName, CustomSamplerId.DepthPrepass.GetSampler()))
            {
                RenderDepthPrepass( renderContext, cmd, hdCamera.frameSettings,
                                    m_SharedRTManager.GetPrepassBuffersRTI(hdCamera.frameSettings),
                                    m_SharedRTManager.GetDepthStencilBuffer(hdCamera.frameSettings.IsEnabled(FrameSettingsField.MSAA)),
                                    depthOnlyRendererList,
                                    mrtDepthRendererList,
                                    depthPrepassParameters.hasDepthOnlyPass
#if ENABLE_RAYTRACING
                                    , m_RayTracingManager,
                                    rayTracingOpaqueRendererList,
                                    rayTracingTransparentRendererList
#endif
                                    );
        }

            return depthPrepassParameters.shouldRenderMotionVectorAfterGBuffer;
        }

        // RenderGBuffer do the gbuffer pass. This is solely call with deferred. If we use a depth prepass, then the depth prepass will perform the alpha testing for opaque alpha tested and we don't need to do it anymore
        // during Gbuffer pass. This is handled in the shader and the depth test (equal and no depth write) is done here.
        void RenderGBuffer(CullingResults cull, HDCamera hdCamera, ScriptableRenderContext renderContext, CommandBuffer cmd)
        {
            if (hdCamera.frameSettings.litShaderMode != LitShaderMode.Deferred)
                return;

            using (new ProfilingSample(cmd, m_CurrentDebugDisplaySettings.IsDebugDisplayEnabled() ? "GBuffer Debug" : "GBuffer", CustomSamplerId.GBuffer.GetSampler()))
            {
                // setup GBuffer for rendering
                HDUtils.SetRenderTarget(cmd, m_GbufferManager.GetBuffersRTI(hdCamera.frameSettings), m_SharedRTManager.GetDepthStencilBuffer());

                var rendererList = RendererList.Create(CreateOpaqueRendererListDesc(cull, hdCamera.camera, HDShaderPassNames.s_GBufferName, m_CurrentRendererConfigurationBakedLighting));
                DrawOpaqueRendererList(renderContext, cmd, hdCamera.frameSettings, rendererList);

                m_GbufferManager.BindBufferAsTextures(cmd);
            }
        }

        void RenderDecals(HDCamera hdCamera, CommandBuffer cmd, ScriptableRenderContext renderContext, CullingResults cullingResults)
        {
            if (!hdCamera.frameSettings.IsEnabled(FrameSettingsField.Decals))
            {
                // We still bind black textures to make sure that something is bound (can be a problem on some platforms)
                m_DbufferManager.BindBlackTextures(cmd);
                return;
            }

            // We need to copy depth buffer texture if we want to bind it at this stage
            CopyDepthBufferIfNeeded(cmd);

            using (new ProfilingSample(cmd, "DBufferRender", CustomSamplerId.DBufferRender.GetSampler()))
            {
                bool use4RTs = m_Asset.currentPlatformRenderPipelineSettings.decalSettings.perChannelMask;
                RenderDBuffer(  use4RTs,
                                m_DbufferManager.GetBuffersRTI(),
                                m_DbufferManager.GetRTHandles(),
                                m_SharedRTManager.GetDepthStencilBuffer(),
                                m_DbufferManager.GetHTileBuffer(),
                                RendererList.Create(PrepareMeshDecalsRendererList(cullingResults, hdCamera, use4RTs)),
                                renderContext, cmd);

                cmd.SetGlobalTexture(HDShaderIDs._DecalHTileTexture, m_DbufferManager.GetHTileBuffer());  // mask per 8x8 tile used for optimization when looking up dbuffer values

                m_DbufferManager.BindBufferAsTextures(cmd);
            }

            if (!hdCamera.frameSettings.IsEnabled(FrameSettingsField.MSAA)) // MSAA not supported
            {
                using (new ProfilingSample(cmd, "DBuffer Normal (forward)", CustomSamplerId.DBufferNormal.GetSampler()))
                {
                    // We can call DBufferNormalPatch after RenderDBuffer as it only affect forward material and isn't affected by RenderGBuffer
                    // This reduce lifteime of stencil bit
                    DBufferNormalPatch(PrepareDBufferNormalPatchParameters(hdCamera), m_SharedRTManager.GetNormalBuffer(), m_SharedRTManager.GetDepthStencilBuffer(), cmd, renderContext);
                }
            }
        }

        RendererListDesc PrepareMeshDecalsRendererList(CullingResults cullingResults, HDCamera hdCamera, bool use4RTs)
        {
            var desc = new RendererListDesc(use4RTs ? m_Decals4RTPassNames : m_Decals3RTPassNames, cullingResults, hdCamera.camera)
            {
                sortingCriteria = SortingCriteria.CommonOpaque,
                rendererConfiguration = PerObjectData.None,
                renderQueueRange = HDRenderQueue.k_RenderQueue_AllOpaque
            };

            return desc;
        }

        static void PushDecalsGlobalParams(HDCamera hdCamera, CommandBuffer cmd)
        {
            if (hdCamera.frameSettings.IsEnabled(FrameSettingsField.Decals))
            {
                cmd.SetGlobalInt(HDShaderIDs._EnableDecals, 1);
                cmd.SetGlobalVector(HDShaderIDs._DecalAtlasResolution, new Vector2(HDUtils.hdrpSettings.decalSettings.atlasWidth, HDUtils.hdrpSettings.decalSettings.atlasHeight));
            }
            else
            {
                cmd.SetGlobalInt(HDShaderIDs._EnableDecals, 0);
            }
        }

        static void RenderDBuffer(  bool                        use4RTs,
                                    RenderTargetIdentifier[]    mrt,
                                    RTHandle[]                  rtHandles,
                                    RTHandle                    depthStencilBuffer,
                                    RTHandle                    decalsHTile,
                                    RendererList                meshDecalsRendererList,
                                    ScriptableRenderContext     renderContext,
                                    CommandBuffer               cmd)
        {
            // for alpha compositing, color is cleared to 0, alpha to 1
            // https://developer.nvidia.com/gpugems/GPUGems3/gpugems3_ch23.html

            // this clears the targets
            // TODO: Once we move to render graph, move this to render targets initialization parameters and remove rtHandles parameters
            Color clearColor = new Color(0.0f, 0.0f, 0.0f, 1.0f);
            Color clearColorNormal = new Color(0.5f, 0.5f, 0.5f, 1.0f); // for normals 0.5 is neutral
            Color clearColorAOSBlend = new Color(1.0f, 1.0f, 1.0f, 1.0f);
            HDUtils.SetRenderTarget(cmd, rtHandles[0], ClearFlag.Color, clearColor);
            HDUtils.SetRenderTarget(cmd, rtHandles[1], ClearFlag.Color, clearColorNormal);
            HDUtils.SetRenderTarget(cmd, rtHandles[2], ClearFlag.Color, clearColor);
            if (use4RTs)
            {
                HDUtils.SetRenderTarget(cmd, rtHandles[3], ClearFlag.Color, clearColorAOSBlend);
            }

            HDUtils.SetRenderTarget(cmd, decalsHTile, ClearFlag.Color, Color.clear);

            // this actually sets the MRTs and HTile RWTexture, this is done separately because we do not have an api to clear MRTs to different colors
            HDUtils.SetRenderTarget(cmd, mrt, depthStencilBuffer); // do not clear anymore
            cmd.SetRandomWriteTarget(use4RTs ? 4 : 3, decalsHTile);

            HDUtils.DrawRendererList(renderContext, cmd, meshDecalsRendererList);
            DecalSystem.instance.RenderIntoDBuffer(cmd);

            cmd.ClearRandomWriteTargets();
        }

        struct DBufferNormalPatchParameters
        {
            public Material decalNormalBufferMaterial;
            public int stencilRef;
            public int stencilMask;
        }

        DBufferNormalPatchParameters PrepareDBufferNormalPatchParameters(HDCamera hdCamera)
        {
            var parameters = new DBufferNormalPatchParameters();
            parameters.decalNormalBufferMaterial = m_DecalNormalBufferMaterial;
            switch (hdCamera.frameSettings.litShaderMode)
            {
                case LitShaderMode.Forward:  // in forward rendering all pixels that decals wrote into have to be composited
                    parameters.stencilMask = (int)StencilBitMask.Decals;
                    parameters.stencilRef = (int)StencilBitMask.Decals;
                    break;
                case LitShaderMode.Deferred: // in deferred rendering only pixels affected by both forward materials and decals need to be composited
                    parameters.stencilMask = (int)StencilBitMask.Decals | (int)StencilBitMask.DecalsForwardOutputNormalBuffer;
                    parameters.stencilRef = (int)StencilBitMask.Decals | (int)StencilBitMask.DecalsForwardOutputNormalBuffer;
                    break;
                default:
                    throw new ArgumentOutOfRangeException("Unknown ShaderLitMode");
            }

            return parameters;
        }

        // DBufferNormalPatch will patch the normal buffer with data from DBuffer for forward material.
        // As forward material output normal during depth prepass, they aren't affected by decal, and thus we need to patch the normal buffer.
        static void DBufferNormalPatch(in DBufferNormalPatchParameters parameters, RTHandle normalBuffer, RTHandle depthStencilBuffer, CommandBuffer cmd, ScriptableRenderContext renderContext)
        {
            parameters.decalNormalBufferMaterial.SetInt(HDShaderIDs._DecalNormalBufferStencilReadMask, parameters.stencilMask);
            parameters.decalNormalBufferMaterial.SetInt(HDShaderIDs._DecalNormalBufferStencilRef, parameters.stencilRef);

            HDUtils.SetRenderTarget(cmd, depthStencilBuffer);
            cmd.SetRandomWriteTarget(1, normalBuffer);
            cmd.DrawProcedural(Matrix4x4.identity, parameters.decalNormalBufferMaterial, 0, MeshTopology.Triangles, 3, 1);
            cmd.ClearRandomWriteTargets();
        }

        RendererListDesc PrepareForwardEmissiveRendererList(CullingResults cullResults, HDCamera hdCamera)
        {
            var result = new RendererListDesc(m_DecalsEmissivePassNames, cullResults, hdCamera.camera)
            {
                renderQueueRange = HDRenderQueue.k_RenderQueue_AllOpaque,
                sortingCriteria = SortingCriteria.CommonOpaque,
                rendererConfiguration = PerObjectData.None
            };

            return result;
        }

        void RenderForwardEmissive(CullingResults cullResults, HDCamera hdCamera, ScriptableRenderContext renderContext, CommandBuffer cmd)
        {
            if (!hdCamera.frameSettings.IsEnabled(FrameSettingsField.Decals))
                return;

            using (new ProfilingSample(cmd, "ForwardEmissive", CustomSamplerId.DecalsForwardEmissive.GetSampler()))
            {
                bool msaa = hdCamera.frameSettings.IsEnabled(FrameSettingsField.MSAA);
                HDUtils.SetRenderTarget(cmd, msaa ? m_CameraColorMSAABuffer : m_CameraColorBuffer, m_SharedRTManager.GetDepthStencilBuffer(msaa));
                HDUtils.DrawRendererList(renderContext, cmd, RendererList.Create(PrepareForwardEmissiveRendererList(cullResults, hdCamera)));
                DecalSystem.instance.RenderForwardEmissive(cmd);
            }
        }

        void RenderDebugViewMaterial(CullingResults cull, HDCamera hdCamera, ScriptableRenderContext renderContext, CommandBuffer cmd)
        {
            using (new ProfilingSample(cmd, "DisplayDebug ViewMaterial", CustomSamplerId.DisplayDebugViewMaterial.GetSampler()))
            {
                if (m_CurrentDebugDisplaySettings.data.materialDebugSettings.IsDebugGBufferEnabled() && hdCamera.frameSettings.litShaderMode == LitShaderMode.Deferred)
                {
                    using (new ProfilingSample(cmd, "DebugViewMaterialGBuffer", CustomSamplerId.DebugViewMaterialGBuffer.GetSampler()))
                    {
                        HDUtils.DrawFullScreen(cmd, m_currentDebugViewMaterialGBuffer, m_CameraColorBuffer);
                    }
                }
                else
                {
                    // When rendering debug material we shouldn't rely on a depth prepass for optimizing the alpha clip test. As it is control on the material inspector side
                    // we must override the state here.

                    HDUtils.SetRenderTarget(cmd, m_CameraColorBuffer, m_SharedRTManager.GetDepthStencilBuffer(), ClearFlag.All, Color.clear);
                    // Render Opaque forward
                    var rendererListOpaque = RendererList.Create(CreateOpaqueRendererListDesc(cull, hdCamera.camera, m_AllForwardOpaquePassNames, m_CurrentRendererConfigurationBakedLighting, stateBlock: m_DepthStateOpaque));
                    DrawOpaqueRendererList(renderContext, cmd, hdCamera.frameSettings, rendererListOpaque);

                    // Render forward transparent
                    var rendererListTransparent = RendererList.Create(CreateTransparentRendererListDesc(cull, hdCamera.camera, m_AllTransparentPassNames, m_CurrentRendererConfigurationBakedLighting, stateBlock: m_DepthStateOpaque));
                    DrawTransparentRendererList(renderContext, cmd, hdCamera.frameSettings, rendererListTransparent);
                }
            }
        }

        void UpdateSkyEnvironment(HDCamera hdCamera, CommandBuffer cmd)
        {
            m_SkyManager.UpdateEnvironment(hdCamera, GetCurrentSunLight(), cmd);
        }

        public void RequestSkyEnvironmentUpdate()
        {
            m_SkyManager.RequestEnvironmentUpdate();
        }

        void RenderSky(HDCamera hdCamera, CommandBuffer cmd)
        {
            if(m_DebugDisplaySettings.GetDebugLightingMode() == DebugLightingMode.MatcapView)
            {
                return;
            }

            // Necessary to perform dual-source (polychromatic alpha) blending which is not supported by Unity.
            // We load from the color buffer, perform blending manually, and store to the atmospheric scattering buffer.
            // Then we perform a copy from the atmospheric scattering buffer back to the color buffer.
            bool msaaEnabled = hdCamera.frameSettings.IsEnabled(FrameSettingsField.MSAA);
            var colorBuffer = msaaEnabled ? m_CameraColorMSAABuffer : m_CameraColorBuffer;
            var intermediateBuffer = msaaEnabled ? m_OpaqueAtmosphericScatteringMSAABuffer : m_OpaqueAtmosphericScatteringBuffer;
            var depthBuffer = m_SharedRTManager.GetDepthStencilBuffer(msaaEnabled);

            var visualEnv = VolumeManager.instance.stack.GetComponent<VisualEnvironment>();
            m_SkyManager.RenderSky(hdCamera, GetCurrentSunLight(), colorBuffer, depthBuffer, m_CurrentDebugDisplaySettings, cmd);

            if ((visualEnv.fogType.value != FogType.None) || (visualEnv.skyType.value == (int)SkyType.PhysicallyBased))
            {
                var pixelCoordToViewDirWS = hdCamera.mainViewConstants.pixelCoordToViewDirWS;
                m_SkyManager.RenderOpaqueAtmosphericScattering(cmd, hdCamera, colorBuffer, m_LightingBufferHandle, intermediateBuffer, depthBuffer, pixelCoordToViewDirWS, hdCamera.frameSettings.IsEnabled(FrameSettingsField.MSAA));
            }
        }

        public Texture2D ExportSkyToTexture()
        {
            return m_SkyManager.ExportSkyToTexture();
        }


        RendererListDesc PrepareForwardOpaqueRendererList(CullingResults cullResults, HDCamera hdCamera)
        {
            var passNames = hdCamera.frameSettings.litShaderMode == LitShaderMode.Forward
                ? m_ForwardAndForwardOnlyPassNames
                : m_ForwardOnlyPassNames;
            return  CreateOpaqueRendererListDesc(cullResults, hdCamera.camera, passNames, m_CurrentRendererConfigurationBakedLighting);
        }


        // Guidelines: In deferred by default there is no opaque in forward. However it is possible to force an opaque material to render in forward
        // by using the pass "ForwardOnly". In this case the .shader should not have "Forward" but only a "ForwardOnly" pass.
        // It must also have a "DepthForwardOnly" and no "DepthOnly" pass as forward material (either deferred or forward only rendering) have always a depth pass.
        // The RenderForward pass will render the appropriate pass depends on the engine settings. In case of forward only rendering, both "Forward" pass and "ForwardOnly" pass
        // material will be render for both transparent and opaque. In case of deferred, both path are used for transparent but only "ForwardOnly" is use for opaque.
        // (Thus why "Forward" and "ForwardOnly" are exclusive, else they will render two times"
        void RenderForwardOpaque(CullingResults cullResults, HDCamera hdCamera, ScriptableRenderContext renderContext, CommandBuffer cmd)
        {
            bool debugDisplay = m_CurrentDebugDisplaySettings.IsDebugDisplayEnabled();
            using (new ProfilingSample(cmd, debugDisplay ? "Forward Opaque Debug" : "Forward Opaque", CustomSamplerId.ForwardPassName.GetSampler()))
            {
                bool useFptl = hdCamera.frameSettings.IsEnabled(FrameSettingsField.FPTLForForwardOpaque);
                bool msaa = hdCamera.frameSettings.IsEnabled(FrameSettingsField.MSAA);

                RenderTargetIdentifier[] renderTarget = null;

                // In case of forward SSS we will bind all the required target. It is up to the shader to write into it or not.
                if (hdCamera.frameSettings.IsEnabled(FrameSettingsField.SubsurfaceScattering))
                {
                    renderTarget = m_MRTWithSSS;
                    renderTarget[0] = msaa ? m_CameraColorMSAABuffer : m_CameraColorBuffer; // Store the specular color
                    renderTarget[1] = msaa ? m_CameraSssDiffuseLightingMSAABuffer : m_CameraSssDiffuseLightingBuffer;
                    renderTarget[2] = msaa ? GetSSSBufferMSAA() : GetSSSBuffer();
                }
                else
                {
                    renderTarget = mMRTSingle;
                    renderTarget[0] = msaa ? m_CameraColorMSAABuffer : m_CameraColorBuffer;
                }

                RenderForwardRendererList(hdCamera.frameSettings,
                                            RendererList.Create(PrepareForwardOpaqueRendererList(cullResults, hdCamera)),
                                            renderTarget,
                                            m_SharedRTManager.GetDepthStencilBuffer(msaa),
                                            useFptl ? m_TileAndClusterData.lightList : m_TileAndClusterData.perVoxelLightLists,
                                            true, renderContext, cmd);
            }
        }

        static bool NeedMotionVectorForTransparent(FrameSettings frameSettings)
        {
            return frameSettings.IsEnabled(FrameSettingsField.MotionVectors) && frameSettings.IsEnabled(FrameSettingsField.TransparentsWriteMotionVector);
        }

        RendererListDesc PrepareForwardTransparentRendererList(CullingResults cullResults, HDCamera hdCamera, bool preRefraction)
        {
            RenderQueueRange transparentRange;
            if (preRefraction)
            {
                transparentRange = HDRenderQueue.k_RenderQueue_PreRefraction;
            }
            else if (hdCamera.frameSettings.IsEnabled(FrameSettingsField.LowResTransparent))
            {
                transparentRange = HDRenderQueue.k_RenderQueue_Transparent;
            }
            else // Low res transparent disabled
            {
                transparentRange = HDRenderQueue.k_RenderQueue_TransparentWithLowRes;
            }

            if (!hdCamera.frameSettings.IsEnabled(FrameSettingsField.RoughRefraction))
            {
                if (hdCamera.frameSettings.IsEnabled(FrameSettingsField.LowResTransparent))
                    transparentRange = HDRenderQueue.k_RenderQueue_AllTransparent;
                else
                    transparentRange = HDRenderQueue.k_RenderQueue_AllTransparentWithLowRes;
            }

            if (NeedMotionVectorForTransparent(hdCamera.frameSettings))
            {
                m_CurrentRendererConfigurationBakedLighting |= PerObjectData.MotionVectors; // This will enable the flag for low res transparent as well
            }

            var passNames = m_Asset.currentPlatformRenderPipelineSettings.supportTransparentBackface ? m_AllTransparentPassNames : m_TransparentNoBackfaceNames;
            return CreateTransparentRendererListDesc(cullResults, hdCamera.camera, passNames, m_CurrentRendererConfigurationBakedLighting, transparentRange);
        }


        void RenderForwardTransparent(CullingResults cullResults, HDCamera hdCamera, bool preRefraction, ScriptableRenderContext renderContext, CommandBuffer cmd)
        {
            // If rough refraction are turned off, we render all transparents in the Transparent pass and we skip the PreRefraction one.
            if (!hdCamera.frameSettings.IsEnabled(FrameSettingsField.RoughRefraction) && preRefraction)
            {
                return;
            }

            string passName;
            bool debugDisplay = m_CurrentDebugDisplaySettings.IsDebugDisplayEnabled();
            if (debugDisplay)
                passName = preRefraction ? "Forward PreRefraction Debug" : "Forward Transparent Debug";
            else
                passName = preRefraction ? "Forward PreRefraction" : "Forward Transparent";

            using (new ProfilingSample(cmd, passName, CustomSamplerId.ForwardPassName.GetSampler()))
            {
                bool msaa = hdCamera.frameSettings.IsEnabled(FrameSettingsField.MSAA);
                bool renderMotionVecForTransparent = NeedMotionVectorForTransparent(hdCamera.frameSettings);
                cmd.SetGlobalInt(HDShaderIDs._ColorMaskTransparentVel, renderMotionVecForTransparent ? (int)ColorWriteMask.All : 0);

                m_MRTTransparentMotionVec[0] = msaa ? m_CameraColorMSAABuffer : m_CameraColorBuffer;
                m_MRTTransparentMotionVec[1] = renderMotionVecForTransparent ? m_SharedRTManager.GetMotionVectorsBuffer(hdCamera.frameSettings.IsEnabled(FrameSettingsField.MSAA))
                    // It doesn't really matter what gets bound here since the color mask state set will prevent this from ever being written to. However, we still need to bind something
                    // to avoid warnings about unbound render targets. The following rendertarget could really be anything if renderVelocitiesForTransparent, here the normal buffer
                    // as it is guaranteed to exist and to have the same size.
                    // to avoid warnings about unbound render targets.
                    : m_SharedRTManager.GetNormalBuffer(msaa);

                if ((hdCamera.frameSettings.IsEnabled(FrameSettingsField.Decals)) && (DecalSystem.m_DecalDatasCount > 0)) // enable d-buffer flag value is being interpreted more like enable decals in general now that we have clustered
                                                                                                                          // decal datas count is 0 if no decals affect transparency
                {
                    DecalSystem.instance.SetAtlas(cmd); // for clustered decals
                }

                RenderForwardRendererList(hdCamera.frameSettings,
                                            RendererList.Create(PrepareForwardTransparentRendererList(cullResults, hdCamera, preRefraction)),
                                            m_MRTTransparentMotionVec,
                                            m_SharedRTManager.GetDepthStencilBuffer(hdCamera.frameSettings.IsEnabled(FrameSettingsField.MSAA)),
                                            m_TileAndClusterData.perVoxelLightLists,
                                            false, renderContext, cmd);
            }
        }

        static void RenderForwardRendererList(  FrameSettings               frameSettings,
                                                RendererList                rendererList,
                                                RenderTargetIdentifier[]    renderTarget,
                                                RTHandle                    depthBuffer,
                                                ComputeBuffer               lightListBuffer,
                                                bool                        opaque,
                                                ScriptableRenderContext     renderContext,
                                                CommandBuffer               cmd)
        {
            // Note: SHADOWS_SHADOWMASK keyword is enabled in HDRenderPipeline.cs ConfigureForShadowMask
            bool useFptl = opaque && frameSettings.IsEnabled(FrameSettingsField.FPTLForForwardOpaque);

            // say that we want to use tile/cluster light loop
            CoreUtils.SetKeyword(cmd, "USE_FPTL_LIGHTLIST", useFptl);
            CoreUtils.SetKeyword(cmd, "USE_CLUSTERED_LIGHTLIST", !useFptl);
            cmd.SetGlobalBuffer(HDShaderIDs.g_vLightListGlobal, lightListBuffer);

            HDUtils.SetRenderTarget(cmd, renderTarget, depthBuffer);
            if (opaque)
                DrawOpaqueRendererList(renderContext, cmd, frameSettings, rendererList);
            else
                DrawTransparentRendererList(renderContext, cmd, frameSettings, rendererList);
        }

        // This is use to Display legacy shader with an error shader
        [Conditional("DEVELOPMENT_BUILD"), Conditional("UNITY_EDITOR")]
        void RenderForwardError(CullingResults cullResults, HDCamera hdCamera, ScriptableRenderContext renderContext, CommandBuffer cmd)
        {
            using (new ProfilingSample(cmd, "Forward Error", CustomSamplerId.RenderForwardError.GetSampler()))
            {
                HDUtils.SetRenderTarget(cmd, m_CameraColorBuffer, m_SharedRTManager.GetDepthStencilBuffer());
                var rendererList = RendererList.Create(CreateOpaqueRendererListDesc(cullResults, hdCamera.camera, m_ForwardErrorPassNames, renderQueueRange: RenderQueueRange.all, overrideMaterial: m_ErrorMaterial));
                HDUtils.DrawRendererList(renderContext, cmd, rendererList);
            }
        }

        void RenderTransparentDepthPrepass(CullingResults cull, HDCamera hdCamera, ScriptableRenderContext renderContext, CommandBuffer cmd)
        {
            if (hdCamera.frameSettings.IsEnabled(FrameSettingsField.TransparentPrepass))
            {
                // Render transparent depth prepass after opaque one
                using (new ProfilingSample(cmd, "Transparent Depth Prepass", CustomSamplerId.TransparentDepthPrepass.GetSampler()))
                {
                    HDUtils.SetRenderTarget(cmd, m_SharedRTManager.GetDepthStencilBuffer());
                    var rendererList = RendererList.Create(CreateTransparentRendererListDesc(cull, hdCamera.camera, m_TransparentDepthPrepassNames));
                    DrawTransparentRendererList(renderContext, cmd, hdCamera.frameSettings, rendererList);
                }
            }
        }

        void RenderTransparentDepthPostpass(CullingResults cullResults, HDCamera hdCamera, ScriptableRenderContext renderContext, CommandBuffer cmd)
        {
            if (!hdCamera.frameSettings.IsEnabled(FrameSettingsField.TransparentPostpass))
                return;

            using (new ProfilingSample(cmd, "Transparent Depth Post ", CustomSamplerId.TransparentDepthPostpass.GetSampler()))
            {
                HDUtils.SetRenderTarget(cmd, m_SharedRTManager.GetDepthStencilBuffer());
                var rendererList = RendererList.Create(CreateTransparentRendererListDesc(cullResults, hdCamera.camera, m_TransparentDepthPostpassNames));
                DrawTransparentRendererList(renderContext, cmd, hdCamera.frameSettings, rendererList);

#if ENABLE_RAYTRACING
                // If there is a ray-tracing environment and the feature is enabled we want to push these objects to the transparent postpass (they are not rendered in the first call because they are not in the generic transparent render queue)
                HDRaytracingEnvironment currentEnv = m_RayTracingManager.CurrentEnvironment();
                var rrSettings = VolumeManager.instance.stack.GetComponent<RecursiveRendering>();
                if (currentEnv != null && rrSettings.enable.value)
                {
                    var rendererListRT = RendererList.Create(CreateTransparentRendererListDesc(cullResults, hdCamera.camera, m_TransparentDepthPostpassNames, renderQueueRange: HDRenderQueue.k_RenderQueue_AllTransparentRaytracing));
                    DrawTransparentRendererList(renderContext, cmd, hdCamera.frameSettings, rendererListRT);
                }
#endif
            }
        }

        void RenderLowResTransparent(CullingResults cullResults, HDCamera hdCamera, ScriptableRenderContext renderContext, CommandBuffer cmd)
        {
            if (!hdCamera.frameSettings.IsEnabled(FrameSettingsField.LowResTransparent))
                return;

            using (new ProfilingSample(cmd, "Low Res Transparent", CustomSamplerId.LowResTransparent.GetSampler()))
            {
                cmd.SetGlobalInt(HDShaderIDs._OffScreenRendering, 1);
                cmd.SetGlobalInt(HDShaderIDs._OffScreenDownsampleFactor, 2);
                HDUtils.SetRenderTarget(cmd, m_LowResTransparentBuffer, m_SharedRTManager.GetLowResDepthBuffer(), clearFlag: ClearFlag.Color, Color.black);
                RenderQueueRange transparentRange = HDRenderQueue.k_RenderQueue_LowTransparent;
                var passNames = m_Asset.currentPlatformRenderPipelineSettings.supportTransparentBackface ? m_AllTransparentPassNames : m_TransparentNoBackfaceNames;
                var rendererList = RendererList.Create(CreateTransparentRendererListDesc(cullResults, hdCamera.camera, passNames, m_CurrentRendererConfigurationBakedLighting, HDRenderQueue.k_RenderQueue_LowTransparent));
                DrawTransparentRendererList(renderContext, cmd, hdCamera.frameSettings, rendererList);
                cmd.SetGlobalInt(HDShaderIDs._OffScreenRendering, 0);
                cmd.SetGlobalInt(HDShaderIDs._OffScreenDownsampleFactor, 1);
            }
        }

        void RenderObjectsMotionVectors(CullingResults cullResults, HDCamera hdCamera, ScriptableRenderContext renderContext, CommandBuffer cmd)
        {
            if (!hdCamera.frameSettings.IsEnabled(FrameSettingsField.ObjectMotionVectors))
                return;

            using (new ProfilingSample(cmd, "Objects Motion Vectors Rendering", CustomSamplerId.ObjectsMotionVector.GetSampler()))
            {
                // These flags are still required in SRP or the engine won't compute previous model matrices...
                // If the flag hasn't been set yet on this camera, motion vectors will skip a frame.
                hdCamera.camera.depthTextureMode |= DepthTextureMode.MotionVectors | DepthTextureMode.Depth;

                HDUtils.SetRenderTarget(cmd, m_SharedRTManager.GetMotionVectorsPassBuffersRTI(hdCamera.frameSettings), m_SharedRTManager.GetDepthStencilBuffer(hdCamera.frameSettings.IsEnabled(FrameSettingsField.MSAA)));
                var rendererList = RendererList.Create(CreateOpaqueRendererListDesc(cullResults, hdCamera.camera, HDShaderPassNames.s_MotionVectorsName, PerObjectData.MotionVectors));
                DrawOpaqueRendererList(renderContext, cmd, hdCamera.frameSettings, rendererList);
            }
        }

        void RenderCameraMotionVectors(CullingResults cullResults, HDCamera hdCamera, ScriptableRenderContext renderContext, CommandBuffer cmd)
        {
            if (!hdCamera.frameSettings.IsEnabled(FrameSettingsField.MotionVectors))
                return;

            using (new ProfilingSample(cmd, "Camera Motion Vectors Rendering", CustomSamplerId.CameraMotionVectors.GetSampler()))
            {
                // These flags are still required in SRP or the engine won't compute previous model matrices...
                // If the flag hasn't been set yet on this camera, motion vectors will skip a frame.
                hdCamera.camera.depthTextureMode |= DepthTextureMode.MotionVectors | DepthTextureMode.Depth;

                HDUtils.DrawFullScreen(cmd, m_CameraMotionVectorsMaterial, m_SharedRTManager.GetMotionVectorsBuffer(), m_SharedRTManager.GetDepthStencilBuffer(), null, 0);

#if UNITY_EDITOR

                // In scene view there is no motion vector, so we clear the RT to black
                if (hdCamera.camera.cameraType == CameraType.SceneView && !CoreUtils.AreAnimatedMaterialsEnabled(hdCamera.camera))
                {
                    HDUtils.SetRenderTarget(cmd, m_SharedRTManager.GetMotionVectorsBuffer(), m_SharedRTManager.GetDepthStencilBuffer(), ClearFlag.Color, Color.clear);
                }
#endif
            }
        }

        struct RenderSSRParameters
        {
            public ComputeShader    ssrCS;
            public int              tracingKernel;
            public int              reprojectionKernel;

            public int              width, height, viewCount;
            public int              maxIteration;
            public bool             reflectSky;
            public float            thicknessScale;
            public float            thicknessBias;
            public float            roughnessFadeEnd;
            public float            roughnessFadeEndTimesRcpLength;
            public float            roughnessFadeRcpLength;
            public float            edgeFadeRcpLength;

            public int              depthPyramidMipCount;
            public ComputeBuffer    offsetBufferData;

            public Vector4          colorPyramidUVScaleAndLimit;
            public int              colorPyramidMipCount;
            }

        RenderSSRParameters PrepareSSRParameters(HDCamera hdCamera)
                {
                    var volumeSettings = VolumeManager.instance.stack.GetComponent<ScreenSpaceReflection>();

            var parameters = new RenderSSRParameters();

            parameters.ssrCS = m_ScreenSpaceReflectionsCS;
            parameters.tracingKernel = m_SsrTracingKernel;
            parameters.reprojectionKernel = m_SsrReprojectionKernel;

            parameters.width = hdCamera.actualWidth;
            parameters.height = hdCamera.actualHeight;
            parameters.viewCount = hdCamera.viewCount;

                    float n = hdCamera.camera.nearClipPlane;
                    float f = hdCamera.camera.farClipPlane;

            parameters.maxIteration = volumeSettings.rayMaxIterations.value;
            parameters.reflectSky = volumeSettings.reflectSky.value;

                    float thickness      = volumeSettings.depthBufferThickness.value;
            parameters.thicknessScale = 1.0f / (1.0f + thickness);
            parameters.thicknessBias = -n / (f - n) * (thickness * parameters.thicknessScale);

            var info = m_SharedRTManager.GetDepthBufferMipChainInfo();
            parameters.depthPyramidMipCount = info.mipLevelCount;
            parameters.offsetBufferData = info.GetOffsetBufferData(m_DepthPyramidMipLevelOffsetsBuffer);

                    float roughnessFadeStart             = 1 - volumeSettings.smoothnessFadeStart.value;
            parameters.roughnessFadeEnd = 1 - volumeSettings.minSmoothness.value;
            float roughnessFadeLength = parameters.roughnessFadeEnd - roughnessFadeStart;
            parameters.roughnessFadeEndTimesRcpLength = (roughnessFadeLength != 0) ? (parameters.roughnessFadeEnd * (1.0f / roughnessFadeLength)) : 1;
            parameters.roughnessFadeRcpLength = (roughnessFadeLength != 0) ? (1.0f / roughnessFadeLength) : 0;
            parameters.edgeFadeRcpLength = Mathf.Min(1.0f / volumeSettings.screenFadeDistance.value, float.MaxValue);

            parameters.colorPyramidUVScaleAndLimit = HDUtils.ComputeUvScaleAndLimit(hdCamera.historyRTHandleProperties.previousViewportSize, hdCamera.historyRTHandleProperties.previousRenderTargetSize);
            parameters.colorPyramidMipCount = hdCamera.colorPyramidHistoryMipCount;

            return parameters;
        }

        static void RenderSSR(  in RenderSSRParameters  parameters,
                                RTHandle                depthPyramid,
                                RTHandle                SsrHitPointTexture,
                                RTHandle                stencilBuffer,
                                RTHandle                clearCoatMask,
                                RTHandle                previousColorPyramid,
                                RTHandle                ssrLightingTexture,
                                CommandBuffer           cmd,
                                ScriptableRenderContext renderContext)
        {
            var cs = parameters.ssrCS;

            using (new ProfilingSample(cmd, "SSR - Tracing", CustomSamplerId.SsrTracing.GetSampler()))
            {
                cmd.SetComputeIntParam(cs, HDShaderIDs._SsrIterLimit, parameters.maxIteration);
                cmd.SetComputeFloatParam(cs, HDShaderIDs._SsrThicknessScale, parameters.thicknessScale);
                cmd.SetComputeFloatParam(cs, HDShaderIDs._SsrThicknessBias, parameters.thicknessBias);
                cmd.SetComputeFloatParam(cs, HDShaderIDs._SsrRoughnessFadeEnd, parameters.roughnessFadeEnd);
                cmd.SetComputeFloatParam(cs, HDShaderIDs._SsrRoughnessFadeRcpLength, parameters.roughnessFadeRcpLength);
                cmd.SetComputeFloatParam(cs, HDShaderIDs._SsrRoughnessFadeEndTimesRcpLength, parameters.roughnessFadeEndTimesRcpLength);
                cmd.SetComputeIntParam(cs, HDShaderIDs._SsrDepthPyramidMaxMip, parameters.depthPyramidMipCount - 1);
                cmd.SetComputeFloatParam(cs, HDShaderIDs._SsrEdgeFadeRcpLength, parameters.edgeFadeRcpLength);
                cmd.SetComputeIntParam(cs, HDShaderIDs._SsrReflectsSky, parameters.reflectSky ? 1 : 0);
                    cmd.SetComputeIntParam(  cs, HDShaderIDs._SsrStencilExclusionValue,          (int)StencilBitMask.DoesntReceiveSSR);

                    // cmd.SetComputeTextureParam(cs, kernel, "_SsrDebugTexture",    m_SsrDebugTexture);
                cmd.SetComputeTextureParam(cs, parameters.tracingKernel, HDShaderIDs._CameraDepthTexture, depthPyramid);
                cmd.SetComputeTextureParam(cs, parameters.tracingKernel, HDShaderIDs._SsrClearCoatMaskTexture, clearCoatMask);
                cmd.SetComputeTextureParam(cs, parameters.tracingKernel, HDShaderIDs._SsrHitPointTexture, SsrHitPointTexture);
                cmd.SetComputeTextureParam(cs, parameters.tracingKernel, HDShaderIDs._StencilTexture, stencilBuffer);

                cmd.SetComputeBufferParam(cs, parameters.tracingKernel, HDShaderIDs._DepthPyramidMipLevelOffsets, parameters.offsetBufferData);

                cmd.DispatchCompute(cs, parameters.tracingKernel, HDUtils.DivRoundUp(parameters.width, 8), HDUtils.DivRoundUp(parameters.height, 8), parameters.viewCount);
                }

                using (new ProfilingSample(cmd, "SSR - Reprojection", CustomSamplerId.SsrReprojection.GetSampler()))
                {
                // cmd.SetComputeTextureParam(cs, kernel, "_SsrDebugTexture",    m_SsrDebugTexture);
                cmd.SetComputeTextureParam(cs, parameters.reprojectionKernel, HDShaderIDs._SsrHitPointTexture, SsrHitPointTexture);
                cmd.SetComputeTextureParam(cs, parameters.reprojectionKernel, HDShaderIDs._SsrLightingTextureRW, ssrLightingTexture);
                cmd.SetComputeTextureParam(cs, parameters.reprojectionKernel, HDShaderIDs._ColorPyramidTexture, previousColorPyramid);
                cmd.SetComputeTextureParam(cs, parameters.reprojectionKernel, HDShaderIDs._SsrClearCoatMaskTexture, clearCoatMask);

                cmd.SetComputeVectorParam(cs, HDShaderIDs._ColorPyramidUvScaleAndLimitPrevFrame, parameters.colorPyramidUVScaleAndLimit);
                cmd.SetComputeIntParam(cs, HDShaderIDs._SsrColorPyramidMaxMip, parameters.colorPyramidMipCount - 1);

                cmd.DispatchCompute(cs, parameters.reprojectionKernel, HDUtils.DivRoundUp(parameters.width, 8), HDUtils.DivRoundUp(parameters.height, 8), parameters.viewCount);
            }
        }

        void RenderSSR(HDCamera hdCamera, CommandBuffer cmd, ScriptableRenderContext renderContext)
        {
            if (!hdCamera.frameSettings.IsEnabled(FrameSettingsField.SSR))
                return;

#if ENABLE_RAYTRACING
            var settings = VolumeManager.instance.stack.GetComponent<ScreenSpaceReflection>();
            if (settings.enableRaytracing.value)
            {
                RenderRayTracedReflections(hdCamera, cmd, m_SsrLightingTexture, renderContext, m_FrameCount);
                }
            else
#endif
            {
                var previousColorPyramid = hdCamera.GetPreviousFrameRT((int)HDCameraFrameHistoryType.ColorBufferMipChain);

                // Evaluate the clear coat mask texture based on the lit shader mode
                RTHandle clearCoatMask = hdCamera.frameSettings.litShaderMode == LitShaderMode.Deferred ? m_GbufferManager.GetBuffer(2) : TextureXR.GetBlackTexture();

                var parameters = PrepareSSRParameters(hdCamera);
                RenderSSR(parameters, m_SharedRTManager.GetDepthTexture(), m_SsrHitPointTexture, m_SharedRTManager.GetStencilBufferCopy(), clearCoatMask, previousColorPyramid, m_SsrLightingTexture, cmd, renderContext);

            	if (!hdCamera.colorPyramidHistoryIsValid)
            	{
                	cmd.SetGlobalTexture(HDShaderIDs._SsrLightingTexture, TextureXR.GetClearTexture());
                	hdCamera.colorPyramidHistoryIsValid = true; // For the next frame...
            	}
			}

            PushFullScreenDebugTexture(hdCamera, cmd, m_SsrLightingTexture, FullScreenDebugMode.ScreenSpaceReflections);
        }

        void RenderColorPyramid(HDCamera hdCamera, CommandBuffer cmd, bool isPreRefraction)
        {
            if (isPreRefraction)
            {
                if (!hdCamera.frameSettings.IsEnabled(FrameSettingsField.RoughRefraction))
                    return;
            }
            else
            {
                // This final Gaussian pyramid can be reused by SSR, so disable it only if there is no distortion
                if (!hdCamera.frameSettings.IsEnabled(FrameSettingsField.Distortion) && !hdCamera.frameSettings.IsEnabled(FrameSettingsField.SSR))
                    return;
            }

            var currentColorPyramid = hdCamera.GetCurrentFrameRT((int)HDCameraFrameHistoryType.ColorBufferMipChain);

            int lodCount;

            using (new ProfilingSample(cmd, "Color Gaussian MIP Chain", CustomSamplerId.ColorPyramid.GetSampler()))
            {
                Vector2Int pyramidSizeV2I = new Vector2Int(hdCamera.actualWidth, hdCamera.actualHeight);
                lodCount = m_MipGenerator.RenderColorGaussianPyramid(cmd, pyramidSizeV2I, m_CameraColorBuffer, currentColorPyramid);
                hdCamera.colorPyramidHistoryMipCount = lodCount;
            }

            float scaleX = hdCamera.actualWidth / (float)currentColorPyramid.rt.width;
            float scaleY = hdCamera.actualHeight / (float)currentColorPyramid.rt.height;
            Vector4 pyramidScaleLod = new Vector4(scaleX, scaleY, lodCount, 0.0f);
            Vector4 pyramidScale = new Vector4(scaleX, scaleY, 0f, 0f);
            // Warning! Danger!
            // The color pyramid scale is only correct for the most detailed MIP level.
            // For the other MIP levels, due to truncation after division by 2, a row or
            // column of texels may be lost. Since this can happen to BOTH the texture
            // size AND the viewport, (uv * _ColorPyramidScale.xy) can be off by a texel
            // unless the scale is 1 (and it will not be 1 if the texture was resized
            // and is of greater size compared to the viewport).
            cmd.SetGlobalTexture(HDShaderIDs._ColorPyramidTexture, currentColorPyramid);
            cmd.SetGlobalVector(HDShaderIDs._ColorPyramidScale, pyramidScaleLod);
            PushFullScreenDebugTextureMip(hdCamera, cmd, currentColorPyramid, lodCount, pyramidScale, isPreRefraction ? FullScreenDebugMode.PreRefractionColorPyramid : FullScreenDebugMode.FinalColorPyramid);
        }

        void GenerateDepthPyramid(HDCamera hdCamera, CommandBuffer cmd, FullScreenDebugMode debugMode)
        {
            CopyDepthBufferIfNeeded(cmd);

            int mipCount = m_SharedRTManager.GetDepthBufferMipChainInfo().mipLevelCount;

            using (new ProfilingSample(cmd, "Generate Depth Buffer MIP Chain", CustomSamplerId.DepthPyramid.GetSampler()))
            {
                m_MipGenerator.RenderMinDepthPyramid(cmd, m_SharedRTManager.GetDepthTexture(), m_SharedRTManager.GetDepthBufferMipChainInfo());
            }

            float scaleX = hdCamera.actualWidth / (float)m_SharedRTManager.GetDepthTexture().rt.width;
            float scaleY = hdCamera.actualHeight / (float)m_SharedRTManager.GetDepthTexture().rt.height;
            Vector4 pyramidScaleLod = new Vector4(scaleX, scaleY, mipCount, 0.0f);
            Vector4 pyramidScale = new Vector4(scaleX, scaleY, 0f, 0f);
            cmd.SetGlobalTexture(HDShaderIDs._CameraDepthTexture, m_SharedRTManager.GetDepthTexture());
            cmd.SetGlobalVector(HDShaderIDs._DepthPyramidScale, pyramidScaleLod);
            PushFullScreenDebugTextureMip(hdCamera, cmd, m_SharedRTManager.GetDepthTexture(), mipCount, pyramidScale, debugMode);
        }

        void DownsampleDepthForLowResTransparency(HDCamera hdCamera, CommandBuffer cmd)
        {
            var settings = m_Asset.currentPlatformRenderPipelineSettings.lowresTransparentSettings;
            if (!hdCamera.frameSettings.IsEnabled(FrameSettingsField.LowResTransparent))
                return;

            using (new ProfilingSample(cmd, "Downsample Depth Buffer for Low Res Transparency", CustomSamplerId.DownsampleDepth.GetSampler()))
            {
                HDUtils.SetRenderTarget(cmd, m_SharedRTManager.GetLowResDepthBuffer());
                cmd.SetViewport(new Rect(0, 0, hdCamera.actualWidth * 0.5f, hdCamera.actualHeight * 0.5f));
                // TODO: Add option to switch modes at runtime
                if(settings.checkerboardDepthBuffer)
                {
                    m_DownsampleDepthMaterial.EnableKeyword("CHECKERBOARD_DOWNSAMPLE");
                }
                cmd.DrawProcedural(Matrix4x4.identity, m_DownsampleDepthMaterial, 0, MeshTopology.Triangles, 3, 1, null);
            }
        }

        void UpsampleTransparent(HDCamera hdCamera, CommandBuffer cmd)
        {
            var settings = m_Asset.currentPlatformRenderPipelineSettings.lowresTransparentSettings;
            if (!hdCamera.frameSettings.IsEnabled(FrameSettingsField.LowResTransparent))
                return;

            using (new ProfilingSample(cmd, "Upsample Low Res Transparency", CustomSamplerId.UpsampleLowResTransparent.GetSampler()))
            {
                HDUtils.SetRenderTarget(cmd, m_CameraColorBuffer);
                if(settings.upsampleType == LowResTransparentUpsample.Bilinear)
                {
                    m_UpsampleTransparency.EnableKeyword("BILINEAR");
                }
                else if (settings.upsampleType == LowResTransparentUpsample.NearestDepth)
                {
                    m_UpsampleTransparency.EnableKeyword("NEAREST_DEPTH");
                }
                m_UpsampleTransparency.SetTexture(HDShaderIDs._LowResTransparent, m_LowResTransparentBuffer);
                m_UpsampleTransparency.SetTexture(HDShaderIDs._LowResDepthTexture, m_SharedRTManager.GetLowResDepthBuffer());
                cmd.DrawProcedural(Matrix4x4.identity, m_UpsampleTransparency, 0, MeshTopology.Triangles, 3, 1, null);
            }
        }

        public void ApplyDebugDisplaySettings(HDCamera hdCamera, CommandBuffer cmd)
        {
            // See ShaderPassForward.hlsl: for forward shaders, if DEBUG_DISPLAY is enabled and no DebugLightingMode or DebugMipMapMod
            // modes have been set, lighting is automatically skipped (To avoid some crashed due to lighting RT not set on console).
            // However debug mode like colorPickerModes and false color don't need DEBUG_DISPLAY and must work with the lighting.
            // So we will enabled DEBUG_DISPLAY independently

            // Enable globally the keyword DEBUG_DISPLAY on shader that support it with multi-compile
            CoreUtils.SetKeyword(cmd, "DEBUG_DISPLAY", m_CurrentDebugDisplaySettings.IsDebugDisplayEnabled());

            if (m_CurrentDebugDisplaySettings.IsDebugDisplayEnabled() ||
                m_CurrentDebugDisplaySettings.data.colorPickerDebugSettings.colorPickerMode != ColorPickerDebugMode.None)
            {
                // This is for texture streaming
                m_CurrentDebugDisplaySettings.UpdateMaterials();

                var lightingDebugSettings = m_CurrentDebugDisplaySettings.data.lightingDebugSettings;
                var materialDebugSettings = m_CurrentDebugDisplaySettings.data.materialDebugSettings;
                var debugAlbedo = new Vector4(lightingDebugSettings.overrideAlbedo ? 1.0f : 0.0f, lightingDebugSettings.overrideAlbedoValue.r, lightingDebugSettings.overrideAlbedoValue.g, lightingDebugSettings.overrideAlbedoValue.b);
                var debugSmoothness = new Vector4(lightingDebugSettings.overrideSmoothness ? 1.0f : 0.0f, lightingDebugSettings.overrideSmoothnessValue, 0.0f, 0.0f);
                var debugNormal = new Vector4(lightingDebugSettings.overrideNormal ? 1.0f : 0.0f, 0.0f, 0.0f, 0.0f);
                var debugSpecularColor = new Vector4(lightingDebugSettings.overrideSpecularColor ? 1.0f : 0.0f, lightingDebugSettings.overrideSpecularColorValue.r, lightingDebugSettings.overrideSpecularColorValue.g, lightingDebugSettings.overrideSpecularColorValue.b);
                var debugEmissiveColor = new Vector4(lightingDebugSettings.overrideEmissiveColor ? 1.0f : 0.0f, lightingDebugSettings.overrideEmissiveColorValue.r, lightingDebugSettings.overrideEmissiveColorValue.g, lightingDebugSettings.overrideEmissiveColorValue.b);
                var debugTrueMetalColor = new Vector4(materialDebugSettings.materialValidateTrueMetal ? 1.0f : 0.0f, materialDebugSettings.materialValidateTrueMetalColor.r, materialDebugSettings.materialValidateTrueMetalColor.g, materialDebugSettings.materialValidateTrueMetalColor.b);

                cmd.SetGlobalFloatArray(HDShaderIDs._DebugViewMaterial, m_CurrentDebugDisplaySettings.GetDebugMaterialIndexes());
                cmd.SetGlobalInt(HDShaderIDs._DebugLightingMode, (int)m_CurrentDebugDisplaySettings.GetDebugLightingMode());
                cmd.SetGlobalInt(HDShaderIDs._DebugShadowMapMode, (int)m_CurrentDebugDisplaySettings.GetDebugShadowMapMode());
                cmd.SetGlobalInt(HDShaderIDs._DebugMipMapMode, (int)m_CurrentDebugDisplaySettings.GetDebugMipMapMode());
                cmd.SetGlobalInt(HDShaderIDs._DebugMipMapModeTerrainTexture, (int)m_CurrentDebugDisplaySettings.GetDebugMipMapModeTerrainTexture());
                cmd.SetGlobalInt(HDShaderIDs._ColorPickerMode, (int)m_CurrentDebugDisplaySettings.GetDebugColorPickerMode());
                cmd.SetGlobalInt(HDShaderIDs._DebugFullScreenMode, (int)m_CurrentDebugDisplaySettings.data.fullScreenDebugMode);

#if UNITY_EDITOR
                cmd.SetGlobalInt(HDShaderIDs._MatcapMixAlbedo, HDRenderPipelinePreferences.matcapViewMixAlbedo ? 1 : 0);
                cmd.SetGlobalFloat(HDShaderIDs._MatcapViewScale, HDRenderPipelinePreferences.matcapViewScale);
#else
                cmd.SetGlobalInt(HDShaderIDs._MatcapMixAlbedo, 0);
                cmd.SetGlobalFloat(HDShaderIDs._MatcapViewScale, 1.0f);
#endif
                cmd.SetGlobalVector(HDShaderIDs._DebugLightingAlbedo, debugAlbedo);
                cmd.SetGlobalVector(HDShaderIDs._DebugLightingSmoothness, debugSmoothness);
                cmd.SetGlobalVector(HDShaderIDs._DebugLightingNormal, debugNormal);
                cmd.SetGlobalVector(HDShaderIDs._DebugLightingSpecularColor, debugSpecularColor);
                cmd.SetGlobalVector(HDShaderIDs._DebugLightingEmissiveColor, debugEmissiveColor);
                cmd.SetGlobalColor(HDShaderIDs._DebugLightingMaterialValidateHighColor, materialDebugSettings.materialValidateHighColor);
                cmd.SetGlobalColor(HDShaderIDs._DebugLightingMaterialValidateLowColor, materialDebugSettings.materialValidateLowColor);
                cmd.SetGlobalColor(HDShaderIDs._DebugLightingMaterialValidatePureMetalColor, debugTrueMetalColor);

                cmd.SetGlobalVector(HDShaderIDs._MousePixelCoord, HDUtils.GetMouseCoordinates(hdCamera));
                cmd.SetGlobalVector(HDShaderIDs._MouseClickPixelCoord, HDUtils.GetMouseClickCoordinates(hdCamera));
                cmd.SetGlobalTexture(HDShaderIDs._DebugFont, defaultResources.textures.debugFontTex);
                cmd.SetGlobalTexture(HDShaderIDs._DebugMatCapTexture, defaultResources.textures.matcapTex);

                // The DebugNeedsExposure test allows us to set a neutral value if exposure is not needed. This way we don't need to make various tests inside shaders but only in this function.
                cmd.SetGlobalFloat(HDShaderIDs._DebugExposure, m_CurrentDebugDisplaySettings.DebugNeedsExposure() ? lightingDebugSettings.debugExposure : 0.0f);
            }
        }

        public void PushColorPickerDebugTexture(CommandBuffer cmd, HDCamera hdCamera, RTHandle textureID)
        {
            if (m_CurrentDebugDisplaySettings.data.colorPickerDebugSettings.colorPickerMode != ColorPickerDebugMode.None || m_DebugDisplaySettings.data.falseColorDebugSettings.falseColor || m_DebugDisplaySettings.data.lightingDebugSettings.debugLightingMode == DebugLightingMode.LuminanceMeter)
            {
                using (new ProfilingSample(cmd, "Push To Color Picker"))
                {
                    HDUtils.BlitCameraTexture(cmd, textureID, m_DebugColorPickerBuffer);
                }
            }
        }

        bool NeedsFullScreenDebugMode()
        {
            bool fullScreenDebugEnabled = m_CurrentDebugDisplaySettings.data.fullScreenDebugMode != FullScreenDebugMode.None;
            bool lightingDebugEnabled = m_CurrentDebugDisplaySettings.data.lightingDebugSettings.shadowDebugMode == ShadowMapDebugMode.SingleShadow;

            return fullScreenDebugEnabled || lightingDebugEnabled;
        }

        public void PushFullScreenLightingDebugTexture(HDCamera hdCamera, CommandBuffer cmd, RTHandle textureID)
        {
            if (NeedsFullScreenDebugMode() && m_FullScreenDebugPushed == false)
            {
                m_FullScreenDebugPushed = true;
                HDUtils.BlitCameraTexture(cmd, textureID, m_DebugFullScreenTempBuffer);
            }
        }

        public void PushFullScreenDebugTexture(HDCamera hdCamera, CommandBuffer cmd, RTHandle textureID, FullScreenDebugMode debugMode)
        {
            if (debugMode == m_CurrentDebugDisplaySettings.data.fullScreenDebugMode)
            {
                m_FullScreenDebugPushed = true; // We need this flag because otherwise if no full screen debug is pushed (like for example if the corresponding pass is disabled), when we render the result in RenderDebug m_DebugFullScreenTempBuffer will contain potential garbage
                HDUtils.BlitCameraTexture(cmd, textureID, m_DebugFullScreenTempBuffer);
            }
        }

        void PushFullScreenDebugTextureMip(HDCamera hdCamera, CommandBuffer cmd, RTHandle texture, int lodCount, Vector4 scaleBias, FullScreenDebugMode debugMode)
        {
            if (debugMode == m_CurrentDebugDisplaySettings.data.fullScreenDebugMode)
            {
                var mipIndex = Mathf.FloorToInt(m_CurrentDebugDisplaySettings.data.fullscreenDebugMip * (lodCount));

                m_FullScreenDebugPushed = true; // We need this flag because otherwise if no full screen debug is pushed (like for example if the corresponding pass is disabled), when we render the result in RenderDebug m_DebugFullScreenTempBuffer will contain potential garbage
                HDUtils.BlitCameraTexture(cmd, texture, m_DebugFullScreenTempBuffer, scaleBias, mipIndex);
            }
        }

        void RenderDebug(HDCamera hdCamera, CommandBuffer cmd, CullingResults cullResults)
        {
            // We don't want any overlay for these kind of rendering
            if (hdCamera.camera.cameraType == CameraType.Reflection || hdCamera.camera.cameraType == CameraType.Preview)
                return;

            // Render Debug are only available in dev builds and we always render them in the same RT
            HDUtils.SetRenderTarget(cmd, m_IntermediateAfterPostProcessBuffer, m_SharedRTManager.GetDepthStencilBuffer());

            using (new ProfilingSample(cmd, "Debug", CustomSamplerId.RenderDebug.GetSampler()))
            {
                // First render full screen debug texture
                if (NeedsFullScreenDebugMode() && m_FullScreenDebugPushed)
                {
                    m_FullScreenDebugPushed = false;
                    m_DebugFullScreenPropertyBlock.SetTexture(HDShaderIDs._DebugFullScreenTexture, m_DebugFullScreenTempBuffer);
                    m_DebugFullScreenPropertyBlock.SetFloat(HDShaderIDs._FullScreenDebugMode, (float)m_CurrentDebugDisplaySettings.data.fullScreenDebugMode);
                    HDUtils.PackedMipChainInfo info = m_SharedRTManager.GetDepthBufferMipChainInfo();
                    m_DebugFullScreenPropertyBlock.SetInt(HDShaderIDs._DebugDepthPyramidMip, (int)(m_CurrentDebugDisplaySettings.data.fullscreenDebugMip * info.mipLevelCount));
                    m_DebugFullScreenPropertyBlock.SetBuffer(HDShaderIDs._DebugDepthPyramidOffsets, info.GetOffsetBufferData(m_DepthPyramidMipLevelOffsetsBuffer));
                    m_DebugFullScreenPropertyBlock.SetInt(HDShaderIDs._DebugContactShadowLightIndex, (int)(m_CurrentDebugDisplaySettings.data.fullScreenContactShadowLightIndex));

                    HDUtils.DrawFullScreen(cmd, m_DebugFullScreen, m_IntermediateAfterPostProcessBuffer, m_DebugFullScreenPropertyBlock, 0);
                    PushColorPickerDebugTexture(cmd, hdCamera, m_IntermediateAfterPostProcessBuffer);
                }

                // Then overlays
                HDUtils.ResetOverlay();
                float x = 0.0f;
                float overlayRatio = m_CurrentDebugDisplaySettings.data.debugOverlayRatio;
                float overlaySize = Math.Min(hdCamera.actualHeight, hdCamera.actualWidth) * overlayRatio;
                float y = hdCamera.actualHeight - overlaySize;

                var lightingDebug = m_CurrentDebugDisplaySettings.data.lightingDebugSettings;

                if (lightingDebug.displaySkyReflection)
                {
                    var skyReflection = m_SkyManager.skyReflection;
                    m_SharedPropertyBlock.SetTexture(HDShaderIDs._InputCubemap, skyReflection);
                    m_SharedPropertyBlock.SetFloat(HDShaderIDs._Mipmap, lightingDebug.skyReflectionMipmap);
                    m_SharedPropertyBlock.SetFloat(HDShaderIDs._DebugExposure, lightingDebug.debugExposure);
                    cmd.SetViewport(new Rect(x, y, overlaySize, overlaySize));
                    cmd.DrawProcedural(Matrix4x4.identity, m_DebugDisplayLatlong, 0, MeshTopology.Triangles, 3, 1, m_SharedPropertyBlock);
                    HDUtils.NextOverlayCoord(ref x, ref y, overlaySize, overlaySize, hdCamera);
                }

#if ENABLE_RAYTRACING
                m_RayTracingManager.rayCountManager.EvaluateRayCount(cmd, hdCamera);
#endif

                RenderLightLoopDebugOverlay(hdCamera, cmd, m_CurrentDebugDisplaySettings, ref x, ref y, overlaySize, hdCamera.actualWidth, cullResults, m_SharedRTManager.GetDepthTexture(), m_IntermediateAfterPostProcessBuffer);

                DecalSystem.instance.RenderDebugOverlay(hdCamera, cmd, m_CurrentDebugDisplaySettings, ref x, ref y, overlaySize, hdCamera.actualWidth);

                if (m_CurrentDebugDisplaySettings.data.colorPickerDebugSettings.colorPickerMode != ColorPickerDebugMode.None || m_CurrentDebugDisplaySettings.data.falseColorDebugSettings.falseColor || m_CurrentDebugDisplaySettings.data.lightingDebugSettings.debugLightingMode == DebugLightingMode.LuminanceMeter)
                {
                    ColorPickerDebugSettings colorPickerDebugSettings = m_CurrentDebugDisplaySettings.data.colorPickerDebugSettings;
                    FalseColorDebugSettings falseColorDebugSettings = m_CurrentDebugDisplaySettings.data.falseColorDebugSettings;
                    var falseColorThresholds = new Vector4(falseColorDebugSettings.colorThreshold0, falseColorDebugSettings.colorThreshold1, falseColorDebugSettings.colorThreshold2, falseColorDebugSettings.colorThreshold3);

                    // Here we have three cases:
                    // - Material debug is enabled, this is the buffer we display
                    // - Otherwise we display the HDR buffer before postprocess and distortion
                    // - If fullscreen debug is enabled we always use it

                    cmd.SetGlobalTexture(HDShaderIDs._DebugColorPickerTexture, m_DebugColorPickerBuffer); // No SetTexture with RenderTarget identifier... so use SetGlobalTexture
                    // TODO: Replace with command buffer call when available
                    m_DebugColorPicker.SetColor(HDShaderIDs._ColorPickerFontColor, colorPickerDebugSettings.fontColor);
                    m_DebugColorPicker.SetInt(HDShaderIDs._FalseColorEnabled, falseColorDebugSettings.falseColor ? 1 : 0);
                    m_DebugColorPicker.SetVector(HDShaderIDs._FalseColorThresholds, falseColorThresholds);
                    // The material display debug perform sRGBToLinear conversion as the final blit currently hardcodes a linearToSrgb conversion. As when we read with color picker this is not done,
                    // we perform it inside the color picker shader. But we shouldn't do it for HDR buffer.
                    m_DebugColorPicker.SetFloat(HDShaderIDs._ApplyLinearToSRGB, m_CurrentDebugDisplaySettings.IsDebugMaterialDisplayEnabled() ? 1.0f : 0.0f);
                    // Everything we have capture is flipped (as it happen before FinalPass/postprocess/Blit. So if we are not in SceneView
                    // (i.e. we have perform a flip, we need to flip the input texture) + we need to handle the case were we debug a fullscreen pass that have already perform the flip

                    HDUtils.DrawFullScreen(cmd, m_DebugColorPicker, m_IntermediateAfterPostProcessBuffer, m_DebugFullScreenPropertyBlock, 0);
                }
            }
        }

        void ClearBuffers(HDCamera hdCamera, CommandBuffer cmd)
        {
            bool msaa = hdCamera.frameSettings.IsEnabled(FrameSettingsField.MSAA);

            using (new ProfilingSample(cmd, "ClearBuffers", CustomSamplerId.ClearBuffers.GetSampler()))
            {
                // We clear only the depth buffer, no need to clear the various color buffer as we overwrite them.
                // Clear depth/stencil and init buffers
                using (new ProfilingSample(cmd, "Clear Depth/Stencil", CustomSamplerId.ClearDepthStencil.GetSampler()))
                {
                    if (hdCamera.clearDepth)
                    {
                        HDUtils.SetRenderTarget(cmd, msaa ? m_CameraColorMSAABuffer : m_CameraColorBuffer, m_SharedRTManager.GetDepthStencilBuffer(msaa), ClearFlag.Depth);
                        if (hdCamera.frameSettings.IsEnabled(FrameSettingsField.MSAA))
                        {
                            HDUtils.SetRenderTarget(cmd, m_SharedRTManager.GetDepthTexture(true), m_SharedRTManager.GetDepthStencilBuffer(true), ClearFlag.Color, Color.black);
                        }
                    }
                    m_IsDepthBufferCopyValid = false;
                }

                // Clear the HDR target
                using (new ProfilingSample(cmd, "Clear HDR target", CustomSamplerId.ClearHDRTarget.GetSampler()))
                {
                    if (hdCamera.clearColorMode == HDAdditionalCameraData.ClearColorMode.Color ||
                        // If the luxmeter is enabled, the sky isn't rendered so we clear the background color
                        m_CurrentDebugDisplaySettings.data.lightingDebugSettings.debugLightingMode == DebugLightingMode.LuxMeter ||
                        // If the matcap view is enabled, the sky isn't updated so we clear the background color
                        m_CurrentDebugDisplaySettings.data.lightingDebugSettings.debugLightingMode == DebugLightingMode.MatcapView ||
                        // If we want the sky but the sky don't exist, still clear with background color
                        (hdCamera.clearColorMode == HDAdditionalCameraData.ClearColorMode.Sky && !m_SkyManager.IsVisualSkyValid()) ||
                        // Special handling for Preview we force to clear with background color (i.e black)
                        // Note that the sky use in this case is the last one setup. If there is no scene or game, there is no sky use as reflection in the preview
                        HDUtils.IsRegularPreviewCamera(hdCamera.camera)
                        )
                    {
                        Color clearColor = hdCamera.backgroundColorHDR;

                        // We set the background color to black when the luxmeter is enabled to avoid picking the sky color
                        if (m_CurrentDebugDisplaySettings.data.lightingDebugSettings.debugLightingMode == DebugLightingMode.LuxMeter ||
                            m_CurrentDebugDisplaySettings.data.lightingDebugSettings.debugLightingMode == DebugLightingMode.MatcapView)
                            clearColor = Color.black;

                        HDUtils.SetRenderTarget(cmd, msaa ? m_CameraColorMSAABuffer : m_CameraColorBuffer, m_SharedRTManager.GetDepthStencilBuffer(msaa), ClearFlag.Color, clearColor);

                    }
                }

                if (hdCamera.frameSettings.IsEnabled(FrameSettingsField.SubsurfaceScattering))
                {
                    using (new ProfilingSample(cmd, "Clear SSS Lighting Buffer", CustomSamplerId.ClearSssLightingBuffer.GetSampler()))
                    {
                        HDUtils.SetRenderTarget(cmd, msaa ? m_CameraSssDiffuseLightingMSAABuffer : m_CameraSssDiffuseLightingBuffer, ClearFlag.Color, Color.clear);
                    }
                }

                if (hdCamera.frameSettings.IsEnabled(FrameSettingsField.SSR))
                {
                    using (new ProfilingSample(cmd, "Clear SSR Buffers", CustomSamplerId.ClearSsrBuffers.GetSampler()))
                    {
                        // In practice, these textures are sparse (mostly black). Therefore, clearing them is fast (due to CMASK),
                        // and much faster than fully overwriting them from within SSR shaders.
                        // HDUtils.SetRenderTarget(cmd, hdCamera, m_SsrDebugTexture,    ClearFlag.Color, Color.clear);
                        HDUtils.SetRenderTarget(cmd, m_SsrHitPointTexture, ClearFlag.Color, Color.clear);
                        HDUtils.SetRenderTarget(cmd, m_SsrLightingTexture, ClearFlag.Color, Color.clear);
                    }
                }

                // We don't need to clear the GBuffers as scene is rewrite and we are suppose to only access valid data (invalid data are tagged with stencil as StencilLightingUsage.NoLighting),
                // This is to save some performance
                if (hdCamera.frameSettings.litShaderMode == LitShaderMode.Deferred)
                {
                    using (new ProfilingSample(cmd, "Clear GBuffer", CustomSamplerId.ClearGBuffer.GetSampler()))
                    {
                        // We still clear in case of debug mode or on demand
                        if (m_CurrentDebugDisplaySettings.IsDebugDisplayEnabled() || hdCamera.frameSettings.IsEnabled(FrameSettingsField.ClearGBuffers))
                        {
                            HDUtils.SetRenderTarget(cmd, m_GbufferManager.GetBuffersRTI(), m_SharedRTManager.GetDepthStencilBuffer(), ClearFlag.Color, Color.clear);
                        }

                        // If we are in deferred mode and the ssr is enabled, we need to make sure that the second gbuffer is cleared given that we are using that information for
                        // clear coat selection
                        if (hdCamera.frameSettings.IsEnabled(FrameSettingsField.SSR))
                        {
                            HDUtils.SetRenderTarget(cmd, m_GbufferManager.GetBuffer(2), m_SharedRTManager.GetDepthStencilBuffer(), ClearFlag.Color, Color.black);
                        }
                    }
                }
            }
        }

        void RenderPostProcess(CullingResults cullResults, HDCamera hdCamera, RenderTargetIdentifier finalRT, ScriptableRenderContext renderContext, CommandBuffer cmd)
        {
            // Y-Flip needs to happen during the post process pass only if it's the final pass and is the regular game view
            // SceneView flip is handled by the editor internal code and GameView rendering into render textures should not be flipped in order to respect Unity texture coordinates convention
            bool flipInPostProcesses = HDUtils.PostProcessIsFinalPass() && (hdCamera.flipYMode == HDAdditionalCameraData.FlipYMode.ForceFlipY || hdCamera.isMainGameView);
            RenderTargetIdentifier destination = HDUtils.PostProcessIsFinalPass() ? finalRT : m_IntermediateAfterPostProcessBuffer;

            // We render AfterPostProcess objects first into a separate buffer that will be composited in the final post process pass
            RenderAfterPostProcess(cullResults, hdCamera, renderContext, cmd);

            // Set the depth buffer to the main one to avoid missing out on transparent depth for post process.
            cmd.SetGlobalTexture(HDShaderIDs._CameraDepthTexture, m_SharedRTManager.GetDepthStencilBuffer());

            // Post-processes output straight to the backbuffer
            m_PostProcessSystem.Render(
                cmd: cmd,
                camera: hdCamera,
                blueNoise: m_BlueNoise,
                colorBuffer: m_CameraColorBuffer,
                afterPostProcessTexture: GetAfterPostProcessOffScreenBuffer(),
                lightingBuffer: null,
                finalRT: destination,
                depthBuffer: m_SharedRTManager.GetDepthStencilBuffer(),
                flipY: flipInPostProcesses
            );
        }


        RTHandle GetAfterPostProcessOffScreenBuffer()
        {
            if (currentPlatformRenderPipelineSettings.supportedLitShaderMode == RenderPipelineSettings.SupportedLitShaderMode.ForwardOnly)
                return GetSSSBuffer();
            else
                return m_GbufferManager.GetBuffer(0);
        }


        void RenderAfterPostProcess(CullingResults cullResults, HDCamera hdCamera, ScriptableRenderContext renderContext, CommandBuffer cmd)
        {
            if (!hdCamera.frameSettings.IsEnabled(FrameSettingsField.AfterPostprocess))
                return;

            using (new ProfilingSample(cmd, "After Post-process", CustomSamplerId.AfterPostProcessing.GetSampler()))
            {
                // Note about AfterPostProcess and TAA:
                // When TAA is enabled rendering is jittered and then resolved during the post processing pass.
                // It means that any rendering done after post processing need to disable jittering. This is what we do with hdCamera.UpdateViewConstants(false);
                // The issue is that the only available depth buffer is jittered so pixels would wobble around depth tested edges.
                // In order to avoid that we decide that objects rendered after Post processes while TAA is active will not benefit from the depth buffer so we disable it.
                bool taaEnabled = hdCamera.IsTAAEnabled();
                hdCamera.UpdateAllViewConstants(false);
                hdCamera.SetupGlobalParams(cmd, m_Time, m_LastTime, m_FrameCount);

                // Here we share GBuffer albedo buffer since it's not needed anymore
                // Note: We bind the depth only if the ZTest for After Post Process is enabled. It is disabled by
                // default so we're consistent in the behavior: no ZTest for After Post Process materials).
                if (taaEnabled || !hdCamera.frameSettings.IsEnabled(FrameSettingsField.ZTestAfterPostProcessTAA))
                    HDUtils.SetRenderTarget(cmd, GetAfterPostProcessOffScreenBuffer(), clearFlag: ClearFlag.Color, clearColor: Color.black);
                else
                    HDUtils.SetRenderTarget(cmd, GetAfterPostProcessOffScreenBuffer(), m_SharedRTManager.GetDepthStencilBuffer(), clearFlag: ClearFlag.Color, clearColor: Color.black);

                cmd.SetGlobalInt(HDShaderIDs._OffScreenRendering, 1);
                var opaqueRendererList = RendererList.Create(CreateOpaqueRendererListDesc(cullResults, hdCamera.camera, HDShaderPassNames.s_ForwardOnlyName, renderQueueRange: HDRenderQueue.k_RenderQueue_AfterPostProcessOpaque));
                DrawOpaqueRendererList(renderContext, cmd, hdCamera.frameSettings, opaqueRendererList);
                // Setup off-screen transparency here
                var transparentRendererList = RendererList.Create(CreateTransparentRendererListDesc(cullResults, hdCamera.camera, HDShaderPassNames.s_ForwardOnlyName, renderQueueRange: HDRenderQueue.k_RenderQueue_AfterPostProcessTransparent));
                DrawTransparentRendererList(renderContext, cmd, hdCamera.frameSettings, transparentRendererList);
                cmd.SetGlobalInt(HDShaderIDs._OffScreenRendering, 0);
            }
        }

        void SendGraphicsBuffers(CommandBuffer cmd, HDCamera hdCamera)
        {
            bool needNormalBuffer = false;
            Texture normalBuffer = null;
            bool needDepthBuffer = false;
            Texture depthBuffer = null;

            // Figure out which client systems need which buffers
            // Only VFX systems for now
            VFXCameraBufferTypes neededVFXBuffers = VFXManager.IsCameraBufferNeeded(hdCamera.camera);
            needNormalBuffer |= (neededVFXBuffers & VFXCameraBufferTypes.Normal) != 0;
            needDepthBuffer |= (neededVFXBuffers & VFXCameraBufferTypes.Depth) != 0;

            // Here if needed for this particular camera, we allocate history buffers.
            // Only one is needed here because the main buffer used for rendering is separate.
            // Ideally, we should double buffer the main rendering buffer but since we don't know in advance if history is going to be needed, it would be a big waste of memory.
            if (needNormalBuffer)
            {
                RTHandle mainNormalBuffer = m_SharedRTManager.GetNormalBuffer();
                RTHandle Allocator(string id, int frameIndex, RTHandleSystem rtHandleSystem)
                {
                    return rtHandleSystem.Alloc(Vector2.one, colorFormat: mainNormalBuffer.rt.graphicsFormat, enableRandomWrite: mainNormalBuffer.rt.enableRandomWrite, name: $"Normal History Buffer"
                    );
                }

                normalBuffer = hdCamera.GetCurrentFrameRT((int)HDCameraFrameHistoryType.Normal) ?? hdCamera.AllocHistoryFrameRT((int)HDCameraFrameHistoryType.Normal, Allocator, 1);
                cmd.CopyTexture(mainNormalBuffer, 0, 0, 0, 0, hdCamera.actualWidth, hdCamera.actualHeight, normalBuffer, 0, 0, 0, 0);
            }

            if (needDepthBuffer)
            {
                RTHandle mainDepthBuffer = m_SharedRTManager.GetDepthTexture();
                RTHandle Allocator(string id, int frameIndex, RTHandleSystem rtHandleSystem)
                {
                    return rtHandleSystem.Alloc(Vector2.one, colorFormat: mainDepthBuffer.rt.graphicsFormat, enableRandomWrite: mainDepthBuffer.rt.enableRandomWrite, name: $"Depth History Buffer"
                    );
                }

                depthBuffer = hdCamera.GetCurrentFrameRT((int)HDCameraFrameHistoryType.Depth) ?? hdCamera.AllocHistoryFrameRT((int)HDCameraFrameHistoryType.Depth, Allocator, 1);
                cmd.CopyTexture(mainDepthBuffer, 0, 0, 0, 0, hdCamera.actualWidth, hdCamera.actualHeight, depthBuffer, 0, 0, 0, 0);
            }

            // Send buffers to client.
            // For now, only VFX systems
            if ((neededVFXBuffers & VFXCameraBufferTypes.Depth) != 0)
            {
                VFXManager.SetCameraBuffer(hdCamera.camera, VFXCameraBufferTypes.Depth, depthBuffer, 0, 0, hdCamera.actualWidth, hdCamera.actualHeight);
            }

            if ((neededVFXBuffers & VFXCameraBufferTypes.Normal) != 0)
            {
                VFXManager.SetCameraBuffer(hdCamera.camera, VFXCameraBufferTypes.Normal, normalBuffer, 0, 0, hdCamera.actualWidth, hdCamera.actualHeight);
            }

            if ((neededVFXBuffers & VFXCameraBufferTypes.Color) != 0)
            {
                var colorBuffer = hdCamera.GetCurrentFrameRT((int)HDCameraFrameHistoryType.ColorBufferMipChain);
                VFXManager.SetCameraBuffer(hdCamera.camera, VFXCameraBufferTypes.Color, colorBuffer, 0, 0, hdCamera.actualWidth, hdCamera.actualHeight);
            }
        }
    }
}<|MERGE_RESOLUTION|>--- conflicted
+++ resolved
@@ -1922,8 +1922,7 @@
                         PushFullScreenDebugTexture(hdCamera, cmd, m_ContactShadowBuffer, FullScreenDebugMode.ContactShadows);
                     }
                 }
-
-<<<<<<< HEAD
+                
                 //seongdae;vxsm
                 void DispatchVxShadows()
                 {
@@ -1955,8 +1954,6 @@
                     visualEnv.PushFogShaderParameters(hdCamera, cmd);
                 }
 
-=======
->>>>>>> eb159ae9
                 if (hdCamera.frameSettings.VolumeVoxelizationRunsAsync())
                 {
                     volumeVoxelizationTask.End(cmd);
