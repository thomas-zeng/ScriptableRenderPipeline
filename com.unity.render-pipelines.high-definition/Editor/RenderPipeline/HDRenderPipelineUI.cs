--- conflicted
+++ resolved
@@ -297,25 +297,7 @@
         static void Drawer_SectionShadows(SerializedHDRenderPipelineAsset serialized, Editor owner)
         {
             EditorGUILayout.PropertyField(serialized.renderPipelineSettings.supportShadowMask, k_SupportShadowMaskContent);
-<<<<<<< HEAD
             EditorGUILayout.PropertyField(serialized.renderPipelineSettings.supportVxShadows, k_SupportVxShadowsContent); //seongdae;vxsm
-            EditorGUILayout.IntPopup(serialized.renderPipelineSettings.hdShadowInitParams.directionalShadowMapDepthBits, k_ShadowBitDepthNames, k_ShadowBitDepthValues, k_DirectionalShadowPrecisionContent);
-
-            EditorGUILayout.LabelField(k_ShadowPunctualLightAtlasSubTitle);
-            ++EditorGUI.indentLevel;
-            CoreEditorUtils.DrawEnumPopup(serialized.renderPipelineSettings.hdShadowInitParams.serializedPunctualAtlasInit.shadowMapResolution, typeof(ShadowResolutionValue), k_ResolutionContent);
-            EditorGUILayout.IntPopup(serialized.renderPipelineSettings.hdShadowInitParams.serializedPunctualAtlasInit.shadowMapDepthBits, k_ShadowBitDepthNames, k_ShadowBitDepthValues, k_PrecisionContent);
-            EditorGUILayout.PropertyField(serialized.renderPipelineSettings.hdShadowInitParams.serializedPunctualAtlasInit.useDynamicViewportRescale, k_DynamicRescaleContent);
-            --EditorGUI.indentLevel;
-
-            EditorGUILayout.LabelField(k_ShadowAreaLightAtlasSubTitle);
-            ++EditorGUI.indentLevel;
-            CoreEditorUtils.DrawEnumPopup(serialized.renderPipelineSettings.hdShadowInitParams.serializedAreaAtlasInit.shadowMapResolution, typeof(ShadowResolutionValue), k_ResolutionContent);
-            EditorGUILayout.IntPopup(serialized.renderPipelineSettings.hdShadowInitParams.serializedAreaAtlasInit.shadowMapDepthBits, k_ShadowBitDepthNames, k_ShadowBitDepthValues, k_PrecisionContent);
-            EditorGUILayout.PropertyField(serialized.renderPipelineSettings.hdShadowInitParams.serializedAreaAtlasInit.useDynamicViewportRescale, k_DynamicRescaleContent);
-            --EditorGUI.indentLevel;
-=======
->>>>>>> 7dc59e51
 
             EditorGUILayout.DelayedIntField(serialized.renderPipelineSettings.hdShadowInitParams.maxShadowRequests, k_MaxRequestContent);
 
@@ -713,7 +695,7 @@
             AppendSupport(builder, serialized.renderPipelineSettings.supportMotionVectors, k_SupportMotionVectorContent);
             AppendSupport(builder, serialized.renderPipelineSettings.supportRuntimeDebugDisplay, k_SupportRuntimeDebugDisplayContent);
             AppendSupport(builder, serialized.renderPipelineSettings.supportDitheringCrossFade, k_SupportDitheringCrossFadeContent);
-            AppendSupport(builder, serialized.renderPipelineSettings.supportTerrainHole, k_SupportTerrainHoleContent);            
+            AppendSupport(builder, serialized.renderPipelineSettings.supportTerrainHole, k_SupportTerrainHoleContent);
             AppendSupport(builder, serialized.renderPipelineSettings.supportDistortion, k_SupportDistortion);
             AppendSupport(builder, serialized.renderPipelineSettings.supportTransparentBackface, k_SupportTransparentBackface);
             AppendSupport(builder, serialized.renderPipelineSettings.supportTransparentDepthPrepass, k_SupportTransparentDepthPrepass);
