%YAML 1.1
%TAG !u! tag:unity3d.com,2011:
--- !u!114 &114000249013059610
MonoBehaviour:
  m_ObjectHideFlags: 1
  m_CorrespondingSourceObject: {fileID: 0}
  m_PrefabInternal: {fileID: 0}
  m_GameObject: {fileID: 0}
  m_Enabled: 1
  m_EditorHideFlags: 0
  m_Script: {fileID: 11500000, guid: f780aa281814f9842a7c076d436932e7, type: 3}
  m_Name: VFXSlotFloat
  m_EditorClassIdentifier: 
  m_Parent: {fileID: 0}
  m_Children: []
  m_UIPosition: {x: 0, y: 0}
  m_UICollapsed: 1
  m_UISuperCollapsed: 0
  m_MasterSlot: {fileID: 114000249013059610}
  m_MasterData:
    m_Owner: {fileID: 114883585790621896}
    m_Value:
      m_Type:
        m_SerializableType: System.Single, mscorlib, Version=2.0.0.0, Culture=neutral,
          PublicKeyToken=b77a5c561934e089
      m_SerializableObject: 0
  m_Property:
    name: Friction
    m_serializedType:
      m_SerializableType: System.Single, mscorlib, Version=2.0.0.0, Culture=neutral,
        PublicKeyToken=b77a5c561934e089
    attributes:
    - m_Type: 3
      m_Min: -Infinity
      m_Max: Infinity
      m_Tooltip: How much speed is lost after a collision.
    - m_Type: 1
      m_Min: 0
      m_Max: Infinity
      m_Tooltip: 
  m_Direction: 0
  m_LinkedSlots: []
--- !u!114 &114009626957548980
MonoBehaviour:
  m_ObjectHideFlags: 1
  m_CorrespondingSourceObject: {fileID: 0}
  m_PrefabInternal: {fileID: 0}
  m_GameObject: {fileID: 0}
  m_Enabled: 1
  m_EditorHideFlags: 0
  m_Script: {fileID: 11500000, guid: c5a01bfed03be414682c4e7fd9484667, type: 3}
  m_Name: VFXOperatorLinearInterpolate
  m_EditorClassIdentifier: 
  m_Parent: {fileID: 114713359854958158}
  m_Children: []
  m_UIPosition: {x: 2883.2668, y: 725.63684}
  m_UICollapsed: 0
  m_UISuperCollapsed: 0
  m_InputSlots:
  - {fileID: 114950434824149352}
  - {fileID: 114422298293528604}
  - {fileID: 114367584126150940}
  m_OutputSlots:
  - {fileID: 114097133960865156}
--- !u!114 &114010814789091134
MonoBehaviour:
  m_ObjectHideFlags: 1
  m_CorrespondingSourceObject: {fileID: 0}
  m_PrefabInternal: {fileID: 0}
  m_GameObject: {fileID: 0}
  m_Enabled: 1
  m_EditorHideFlags: 0
  m_Script: {fileID: 11500000, guid: 70a331b1d86cc8d4aa106ccbe0da5852, type: 3}
  m_Name: VFXSlotTexture2D
  m_EditorClassIdentifier: 
  m_Parent: {fileID: 0}
  m_Children: []
  m_UIPosition: {x: 0, y: 0}
  m_UICollapsed: 1
  m_UISuperCollapsed: 0
  m_MasterSlot: {fileID: 114010814789091134}
  m_MasterData:
    m_Owner: {fileID: 114303831766578312}
    m_Value:
      m_Type:
        m_SerializableType: UnityEngine.Texture2D, UnityEngine.CoreModule, Version=0.0.0.0,
          Culture=neutral, PublicKeyToken=null
      m_SerializableObject: '{"obj":{"fileID":2800000,"guid":"250edeaa31325cb47ba60407f6c16b85","type":3}}'
  m_Property:
    name: mainTexture
    m_serializedType:
      m_SerializableType: UnityEngine.Texture2D, UnityEngine.CoreModule, Version=0.0.0.0,
        Culture=neutral, PublicKeyToken=null
    attributes: []
  m_Direction: 0
  m_LinkedSlots: []
--- !u!114 &114025127266457648
MonoBehaviour:
  m_ObjectHideFlags: 1
  m_CorrespondingSourceObject: {fileID: 0}
  m_PrefabInternal: {fileID: 0}
  m_GameObject: {fileID: 0}
  m_Enabled: 1
  m_EditorHideFlags: 0
  m_Script: {fileID: 11500000, guid: ac39bd03fca81b849929b9c966f1836a, type: 3}
  m_Name: VFXSlotFloat3
  m_EditorClassIdentifier: 
  m_Parent: {fileID: 0}
  m_Children:
  - {fileID: 114033376383553688}
  - {fileID: 114052862357001812}
  - {fileID: 114168124533639860}
  m_UIPosition: {x: 0, y: 0}
  m_UICollapsed: 1
  m_UISuperCollapsed: 0
  m_MasterSlot: {fileID: 114025127266457648}
  m_MasterData:
    m_Owner: {fileID: 114562634610743822}
    m_Value:
      m_Type:
        m_SerializableType: UnityEngine.Vector3, UnityEngine.CoreModule, Version=0.0.0.0,
          Culture=neutral, PublicKeyToken=null
      m_SerializableObject: '{"x":0.0,"y":0.0,"z":0.0}'
  m_Property:
    name: velocity
    m_serializedType:
      m_SerializableType: UnityEngine.Vector3, UnityEngine.CoreModule, Version=0.0.0.0,
        Culture=neutral, PublicKeyToken=null
    attributes: []
  m_Direction: 1
  m_LinkedSlots:
  - {fileID: 114457630835244914}
--- !u!114 &114031990529747602
MonoBehaviour:
  m_ObjectHideFlags: 1
  m_CorrespondingSourceObject: {fileID: 0}
  m_PrefabInternal: {fileID: 0}
  m_GameObject: {fileID: 0}
  m_Enabled: 1
  m_EditorHideFlags: 0
  m_Script: {fileID: 11500000, guid: f780aa281814f9842a7c076d436932e7, type: 3}
  m_Name: VFXSlotFloat
  m_EditorClassIdentifier: 
  m_Parent: {fileID: 114551134472462742}
  m_Children: []
  m_UIPosition: {x: 0, y: 0}
  m_UICollapsed: 1
  m_UISuperCollapsed: 0
  m_MasterSlot: {fileID: 114551134472462742}
  m_MasterData:
    m_Owner: {fileID: 0}
    m_Value:
      m_Type:
        m_SerializableType: 
      m_SerializableObject: 
  m_Property:
    name: y
    m_serializedType:
      m_SerializableType: System.Single, mscorlib, Version=2.0.0.0, Culture=neutral,
        PublicKeyToken=b77a5c561934e089
    attributes: []
  m_Direction: 0
  m_LinkedSlots: []
--- !u!114 &114033133520281462
MonoBehaviour:
  m_ObjectHideFlags: 1
  m_CorrespondingSourceObject: {fileID: 0}
  m_PrefabInternal: {fileID: 0}
  m_GameObject: {fileID: 0}
  m_Enabled: 1
  m_EditorHideFlags: 0
  m_Script: {fileID: 11500000, guid: 1b605c022ee79394a8a776c0869b3f9a, type: 3}
  m_Name: VFXSlot
  m_EditorClassIdentifier: 
  m_Parent: {fileID: 0}
  m_Children:
  - {fileID: 114665622536376714}
  - {fileID: 114830886013848898}
  m_UIPosition: {x: 0, y: 0}
  m_UICollapsed: 0
  m_UISuperCollapsed: 0
  m_MasterSlot: {fileID: 114033133520281462}
  m_MasterData:
    m_Owner: {fileID: 114883585790621896}
    m_Value:
      m_Type:
        m_SerializableType: UnityEditor.VFX.Sphere, Assembly-CSharp-Editor-testable,
          Version=0.0.0.0, Culture=neutral, PublicKeyToken=null
      m_SerializableObject: '{"space":0,"center":{"x":0.0,"y":0.0,"z":0.0},"radius":1.0}'
  m_Property:
    name: Sphere
    m_serializedType:
      m_SerializableType: UnityEditor.VFX.Sphere, Assembly-CSharp-Editor-testable,
        Version=0.0.0.0, Culture=neutral, PublicKeyToken=null
    attributes:
    - m_Type: 3
      m_Min: -Infinity
      m_Max: Infinity
      m_Tooltip: The collision sphere.
  m_Direction: 0
  m_LinkedSlots:
  - {fileID: 114544607760722526}
--- !u!114 &114033376383553688
MonoBehaviour:
  m_ObjectHideFlags: 1
  m_CorrespondingSourceObject: {fileID: 0}
  m_PrefabInternal: {fileID: 0}
  m_GameObject: {fileID: 0}
  m_Enabled: 1
  m_EditorHideFlags: 0
  m_Script: {fileID: 11500000, guid: f780aa281814f9842a7c076d436932e7, type: 3}
  m_Name: VFXSlotFloat
  m_EditorClassIdentifier: 
  m_Parent: {fileID: 114025127266457648}
  m_Children: []
  m_UIPosition: {x: 0, y: 0}
  m_UICollapsed: 1
  m_UISuperCollapsed: 0
  m_MasterSlot: {fileID: 114025127266457648}
  m_MasterData:
    m_Owner: {fileID: 0}
    m_Value:
      m_Type:
        m_SerializableType: 
      m_SerializableObject: 
  m_Property:
    name: x
    m_serializedType:
      m_SerializableType: System.Single, mscorlib, Version=2.0.0.0, Culture=neutral,
        PublicKeyToken=b77a5c561934e089
    attributes: []
  m_Direction: 1
  m_LinkedSlots: []
--- !u!114 &114036886090153582
MonoBehaviour:
  m_ObjectHideFlags: 1
  m_CorrespondingSourceObject: {fileID: 0}
  m_PrefabInternal: {fileID: 0}
  m_GameObject: {fileID: 0}
  m_Enabled: 1
  m_EditorHideFlags: 0
  m_Script: {fileID: 11500000, guid: f780aa281814f9842a7c076d436932e7, type: 3}
  m_Name: VFXSlotFloat
  m_EditorClassIdentifier: 
  m_Parent: {fileID: 114512778395247320}
  m_Children: []
  m_UIPosition: {x: 0, y: 0}
  m_UICollapsed: 1
  m_UISuperCollapsed: 0
  m_MasterSlot: {fileID: 114512778395247320}
  m_MasterData:
    m_Owner: {fileID: 0}
    m_Value:
      m_Type:
        m_SerializableType: 
      m_SerializableObject: 
  m_Property:
    name: z
    m_serializedType:
      m_SerializableType: System.Single, mscorlib, Version=2.0.0.0, Culture=neutral,
        PublicKeyToken=b77a5c561934e089
    attributes: []
  m_Direction: 1
  m_LinkedSlots: []
--- !u!114 &114038605348355222
MonoBehaviour:
  m_ObjectHideFlags: 1
  m_CorrespondingSourceObject: {fileID: 0}
  m_PrefabInternal: {fileID: 0}
  m_GameObject: {fileID: 0}
  m_Enabled: 1
  m_EditorHideFlags: 0
  m_Script: {fileID: 11500000, guid: f780aa281814f9842a7c076d436932e7, type: 3}
  m_Name: VFXSlotFloat
  m_EditorClassIdentifier: 
  m_Parent: {fileID: 0}
  m_Children: []
  m_UIPosition: {x: 0, y: 0}
  m_UICollapsed: 1
  m_UISuperCollapsed: 0
  m_MasterSlot: {fileID: 114038605348355222}
  m_MasterData:
    m_Owner: {fileID: 114563854899732084}
    m_Value:
      m_Type:
        m_SerializableType: System.Single, mscorlib, Version=2.0.0.0, Culture=neutral,
          PublicKeyToken=b77a5c561934e089
      m_SerializableObject: 5000
  m_Property:
    name: Rate
    m_serializedType:
      m_SerializableType: System.Single, mscorlib, Version=2.0.0.0, Culture=neutral,
        PublicKeyToken=b77a5c561934e089
    attributes:
    - m_Type: 1
      m_Min: 0
      m_Max: Infinity
      m_Tooltip: 
  m_Direction: 0
  m_LinkedSlots: []
--- !u!114 &114041647563478622
MonoBehaviour:
  m_ObjectHideFlags: 1
  m_CorrespondingSourceObject: {fileID: 0}
  m_PrefabInternal: {fileID: 0}
  m_GameObject: {fileID: 0}
  m_Enabled: 1
  m_EditorHideFlags: 0
  m_Script: {fileID: 11500000, guid: f780aa281814f9842a7c076d436932e7, type: 3}
  m_Name: VFXSlotFloat
  m_EditorClassIdentifier: 
  m_Parent: {fileID: 114811023005691920}
  m_Children: []
  m_UIPosition: {x: 0, y: 0}
  m_UICollapsed: 1
  m_UISuperCollapsed: 0
  m_MasterSlot: {fileID: 114811023005691920}
  m_MasterData:
    m_Owner: {fileID: 0}
    m_Value:
      m_Type:
        m_SerializableType: 
      m_SerializableObject: 
  m_Property:
    name: y
    m_serializedType:
      m_SerializableType: System.Single, mscorlib, Version=2.0.0.0, Culture=neutral,
        PublicKeyToken=b77a5c561934e089
    attributes: []
  m_Direction: 1
  m_LinkedSlots: []
--- !u!114 &114043929064028208
MonoBehaviour:
  m_ObjectHideFlags: 1
  m_CorrespondingSourceObject: {fileID: 0}
  m_PrefabInternal: {fileID: 0}
  m_GameObject: {fileID: 0}
  m_Enabled: 1
  m_EditorHideFlags: 0
  m_Script: {fileID: 11500000, guid: f780aa281814f9842a7c076d436932e7, type: 3}
  m_Name: VFXSlotFloat
  m_EditorClassIdentifier: 
  m_Parent: {fileID: 114231347177396886}
  m_Children: []
  m_UIPosition: {x: 0, y: 0}
  m_UICollapsed: 1
  m_UISuperCollapsed: 0
  m_MasterSlot: {fileID: 114231347177396886}
  m_MasterData:
    m_Owner: {fileID: 0}
    m_Value:
      m_Type:
        m_SerializableType: 
      m_SerializableObject: 
  m_Property:
    name: y
    m_serializedType:
      m_SerializableType: System.Single, mscorlib, Version=2.0.0.0, Culture=neutral,
        PublicKeyToken=b77a5c561934e089
    attributes: []
  m_Direction: 0
  m_LinkedSlots: []
--- !u!114 &114043932397582438
MonoBehaviour:
  m_ObjectHideFlags: 1
  m_CorrespondingSourceObject: {fileID: 0}
  m_PrefabInternal: {fileID: 0}
  m_GameObject: {fileID: 0}
  m_Enabled: 1
  m_EditorHideFlags: 0
  m_Script: {fileID: 11500000, guid: c499060cea9bbb24b8d723eafa343303, type: 3}
  m_Name: VFXSlotFloat4
  m_EditorClassIdentifier: 
  m_Parent: {fileID: 0}
  m_Children:
  - {fileID: 114810592525458316}
  - {fileID: 114683432350383382}
  - {fileID: 114954753741965354}
  - {fileID: 114342106308192842}
  m_UIPosition: {x: 0, y: 0}
  m_UICollapsed: 1
  m_UISuperCollapsed: 0
  m_MasterSlot: {fileID: 114043932397582438}
  m_MasterData:
    m_Owner: {fileID: 114785965627119840}
    m_Value:
      m_Type:
        m_SerializableType: UnityEngine.Vector4, UnityEngine.CoreModule, Version=0.0.0.0,
          Culture=neutral, PublicKeyToken=null
      m_SerializableObject: '{"x":0.0,"y":0.0,"z":0.0,"w":0.0}'
  m_Property:
    name: s
    m_serializedType:
      m_SerializableType: UnityEngine.Vector4, UnityEngine.CoreModule, Version=0.0.0.0,
        Culture=neutral, PublicKeyToken=null
    attributes: []
  m_Direction: 1
  m_LinkedSlots:
  - {fileID: 114950434824149352}
--- !u!114 &114046870959424160
MonoBehaviour:
  m_ObjectHideFlags: 1
  m_CorrespondingSourceObject: {fileID: 0}
  m_PrefabInternal: {fileID: 0}
  m_GameObject: {fileID: 0}
  m_Enabled: 1
  m_EditorHideFlags: 0
  m_Script: {fileID: 11500000, guid: f780aa281814f9842a7c076d436932e7, type: 3}
  m_Name: VFXSlotFloat
  m_EditorClassIdentifier: 
  m_Parent: {fileID: 114919129832749232}
  m_Children: []
  m_UIPosition: {x: 0, y: 0}
  m_UICollapsed: 1
  m_UISuperCollapsed: 0
  m_MasterSlot: {fileID: 114919129832749232}
  m_MasterData:
    m_Owner: {fileID: 0}
    m_Value:
      m_Type:
        m_SerializableType: 
      m_SerializableObject: 
  m_Property:
    name: x
    m_serializedType:
      m_SerializableType: System.Single, mscorlib, Version=2.0.0.0, Culture=neutral,
        PublicKeyToken=b77a5c561934e089
    attributes: []
  m_Direction: 0
  m_LinkedSlots: []
--- !u!114 &114051925535847740
MonoBehaviour:
  m_ObjectHideFlags: 1
  m_CorrespondingSourceObject: {fileID: 0}
  m_PrefabInternal: {fileID: 0}
  m_GameObject: {fileID: 0}
  m_Enabled: 1
  m_EditorHideFlags: 0
  m_Script: {fileID: 11500000, guid: f780aa281814f9842a7c076d436932e7, type: 3}
  m_Name: VFXSlotFloat
  m_EditorClassIdentifier: 
  m_Parent: {fileID: 114919129832749232}
  m_Children: []
  m_UIPosition: {x: 0, y: 0}
  m_UICollapsed: 1
  m_UISuperCollapsed: 0
  m_MasterSlot: {fileID: 114919129832749232}
  m_MasterData:
    m_Owner: {fileID: 0}
    m_Value:
      m_Type:
        m_SerializableType: 
      m_SerializableObject: 
  m_Property:
    name: z
    m_serializedType:
      m_SerializableType: System.Single, mscorlib, Version=2.0.0.0, Culture=neutral,
        PublicKeyToken=b77a5c561934e089
    attributes: []
  m_Direction: 0
  m_LinkedSlots: []
--- !u!114 &114052862357001812
MonoBehaviour:
  m_ObjectHideFlags: 1
  m_CorrespondingSourceObject: {fileID: 0}
  m_PrefabInternal: {fileID: 0}
  m_GameObject: {fileID: 0}
  m_Enabled: 1
  m_EditorHideFlags: 0
  m_Script: {fileID: 11500000, guid: f780aa281814f9842a7c076d436932e7, type: 3}
  m_Name: VFXSlotFloat
  m_EditorClassIdentifier: 
  m_Parent: {fileID: 114025127266457648}
  m_Children: []
  m_UIPosition: {x: 0, y: 0}
  m_UICollapsed: 1
  m_UISuperCollapsed: 0
  m_MasterSlot: {fileID: 114025127266457648}
  m_MasterData:
    m_Owner: {fileID: 0}
    m_Value:
      m_Type:
        m_SerializableType: 
      m_SerializableObject: 
  m_Property:
    name: y
    m_serializedType:
      m_SerializableType: System.Single, mscorlib, Version=2.0.0.0, Culture=neutral,
        PublicKeyToken=b77a5c561934e089
    attributes: []
  m_Direction: 1
  m_LinkedSlots: []
<<<<<<< HEAD
--- !u!114 &114063024354500314
MonoBehaviour:
  m_ObjectHideFlags: 1
  m_CorrespondingSourceObject: {fileID: 0}
  m_PrefabInternal: {fileID: 0}
  m_GameObject: {fileID: 0}
  m_Enabled: 1
  m_EditorHideFlags: 0
  m_Script: {fileID: 11500000, guid: f780aa281814f9842a7c076d436932e7, type: 3}
  m_Name: VFXSlotFloat
  m_EditorClassIdentifier: 
  m_Parent: {fileID: 114699873003176092}
  m_Children: []
  m_UIPosition: {x: 0, y: 0}
  m_UICollapsed: 1
  m_UISuperCollapsed: 0
  m_MasterSlot: {fileID: 114300553965690586}
  m_MasterData:
    m_Owner: {fileID: 0}
    m_Value:
      m_Type:
        m_SerializableType: 
      m_SerializableObject: 
  m_Property:
    name: x
    m_serializedType:
      m_SerializableType: System.Single, mscorlib, Version=2.0.0.0, Culture=neutral,
        PublicKeyToken=b77a5c561934e089
    attributes: []
  m_Direction: 0
  m_LinkedSlots: []
=======
>>>>>>> c12d8e27
--- !u!114 &114067004915606860
MonoBehaviour:
  m_ObjectHideFlags: 1
  m_CorrespondingSourceObject: {fileID: 0}
  m_PrefabInternal: {fileID: 0}
  m_GameObject: {fileID: 0}
  m_Enabled: 1
  m_EditorHideFlags: 0
  m_Script: {fileID: 11500000, guid: a971fa2e110a0ac42ac1d8dae408704b, type: 3}
  m_Name: SetAttribute
  m_EditorClassIdentifier: 
  m_Parent: {fileID: 114303831766578312}
  m_Children: []
  m_UIPosition: {x: 0, y: 0}
  m_UICollapsed: 0
  m_UISuperCollapsed: 0
  m_InputSlots:
  - {fileID: 114750773615314292}
  m_OutputSlots: []
  m_Disabled: 0
  attribute: alpha
  Composition: 0
  Random: 0
--- !u!114 &114075075711386676
MonoBehaviour:
  m_ObjectHideFlags: 1
  m_CorrespondingSourceObject: {fileID: 0}
  m_PrefabInternal: {fileID: 0}
  m_GameObject: {fileID: 0}
  m_Enabled: 1
  m_EditorHideFlags: 0
  m_Script: {fileID: 11500000, guid: f780aa281814f9842a7c076d436932e7, type: 3}
  m_Name: VFXSlotFloat
  m_EditorClassIdentifier: 
  m_Parent: {fileID: 114114834903564368}
  m_Children: []
  m_UIPosition: {x: 0, y: 0}
  m_UICollapsed: 1
  m_UISuperCollapsed: 0
  m_MasterSlot: {fileID: 114332050269094380}
  m_MasterData:
    m_Owner: {fileID: 0}
    m_Value:
      m_Type:
        m_SerializableType: 
      m_SerializableObject: 
  m_Property:
    name: x
    m_serializedType:
      m_SerializableType: System.Single, mscorlib, Version=2.0.0.0, Culture=neutral,
        PublicKeyToken=b77a5c561934e089
    attributes: []
  m_Direction: 0
  m_LinkedSlots: []
--- !u!114 &114075609114674032
MonoBehaviour:
  m_ObjectHideFlags: 1
  m_CorrespondingSourceObject: {fileID: 0}
  m_PrefabInternal: {fileID: 0}
  m_GameObject: {fileID: 0}
  m_Enabled: 1
  m_EditorHideFlags: 0
  m_Script: {fileID: 11500000, guid: f780aa281814f9842a7c076d436932e7, type: 3}
  m_Name: VFXSlotFloat
  m_EditorClassIdentifier: 
  m_Parent: {fileID: 114858660365901322}
  m_Children: []
  m_UIPosition: {x: 0, y: 0}
  m_UICollapsed: 1
  m_UISuperCollapsed: 0
  m_MasterSlot: {fileID: 114858660365901322}
  m_MasterData:
    m_Owner: {fileID: 0}
    m_Value:
      m_Type:
        m_SerializableType: 
      m_SerializableObject: 
  m_Property:
    name: y
    m_serializedType:
      m_SerializableType: System.Single, mscorlib, Version=2.0.0.0, Culture=neutral,
        PublicKeyToken=b77a5c561934e089
    attributes: []
  m_Direction: 1
  m_LinkedSlots: []
--- !u!114 &114076296853126788
MonoBehaviour:
  m_ObjectHideFlags: 1
  m_CorrespondingSourceObject: {fileID: 0}
  m_PrefabInternal: {fileID: 0}
  m_GameObject: {fileID: 0}
  m_Enabled: 1
  m_EditorHideFlags: 0
  m_Script: {fileID: 11500000, guid: f780aa281814f9842a7c076d436932e7, type: 3}
  m_Name: VFXSlotFloat
  m_EditorClassIdentifier: 
  m_Parent: {fileID: 114124288017785262}
  m_Children: []
  m_UIPosition: {x: 0, y: 0}
  m_UICollapsed: 1
  m_UISuperCollapsed: 0
  m_MasterSlot: {fileID: 114124288017785262}
  m_MasterData:
    m_Owner: {fileID: 0}
    m_Value:
      m_Type:
        m_SerializableType: 
      m_SerializableObject: 
  m_Property:
    name: y
    m_serializedType:
      m_SerializableType: System.Single, mscorlib, Version=2.0.0.0, Culture=neutral,
        PublicKeyToken=b77a5c561934e089
    attributes: []
  m_Direction: 0
  m_LinkedSlots: []
--- !u!114 &114078648237407046
MonoBehaviour:
  m_ObjectHideFlags: 1
  m_CorrespondingSourceObject: {fileID: 0}
  m_PrefabInternal: {fileID: 0}
  m_GameObject: {fileID: 0}
  m_Enabled: 1
  m_EditorHideFlags: 0
  m_Script: {fileID: 11500000, guid: f780aa281814f9842a7c076d436932e7, type: 3}
  m_Name: VFXSlotFloat
  m_EditorClassIdentifier: 
  m_Parent: {fileID: 0}
  m_Children: []
  m_UIPosition: {x: 0, y: 0}
  m_UICollapsed: 1
  m_UISuperCollapsed: 0
  m_MasterSlot: {fileID: 114078648237407046}
  m_MasterData:
    m_Owner: {fileID: 114883585790621896}
    m_Value:
      m_Type:
        m_SerializableType: System.Single, mscorlib, Version=2.0.0.0, Culture=neutral,
          PublicKeyToken=b77a5c561934e089
      m_SerializableObject: 0
  m_Property:
    name: Elasticity
    m_serializedType:
      m_SerializableType: System.Single, mscorlib, Version=2.0.0.0, Culture=neutral,
        PublicKeyToken=b77a5c561934e089
    attributes:
    - m_Type: 3
      m_Min: -Infinity
      m_Max: Infinity
      m_Tooltip: How much bounce to apply after a collision.
    - m_Type: 1
      m_Min: 0
      m_Max: Infinity
      m_Tooltip: 
  m_Direction: 0
  m_LinkedSlots: []
--- !u!114 &114079731377069008
MonoBehaviour:
  m_ObjectHideFlags: 1
  m_CorrespondingSourceObject: {fileID: 0}
  m_PrefabInternal: {fileID: 0}
  m_GameObject: {fileID: 0}
  m_Enabled: 1
  m_EditorHideFlags: 0
  m_Script: {fileID: 11500000, guid: f780aa281814f9842a7c076d436932e7, type: 3}
  m_Name: VFXSlotFloat
  m_EditorClassIdentifier: 
  m_Parent: {fileID: 114972554322309310}
  m_Children: []
  m_UIPosition: {x: 0, y: 0}
  m_UICollapsed: 1
  m_UISuperCollapsed: 0
  m_MasterSlot: {fileID: 114332050269094380}
  m_MasterData:
    m_Owner: {fileID: 0}
    m_Value:
      m_Type:
        m_SerializableType: 
      m_SerializableObject: 
  m_Property:
    name: y
    m_serializedType:
      m_SerializableType: System.Single, mscorlib, Version=2.0.0.0, Culture=neutral,
        PublicKeyToken=b77a5c561934e089
    attributes: []
  m_Direction: 0
  m_LinkedSlots:
  - {fileID: 114517760169447178}
--- !u!114 &114087321878891130
MonoBehaviour:
  m_ObjectHideFlags: 1
  m_CorrespondingSourceObject: {fileID: 0}
  m_PrefabInternal: {fileID: 0}
  m_GameObject: {fileID: 0}
  m_Enabled: 1
  m_EditorHideFlags: 0
  m_Script: {fileID: 11500000, guid: f780aa281814f9842a7c076d436932e7, type: 3}
  m_Name: VFXSlotFloat
  m_EditorClassIdentifier: 
  m_Parent: {fileID: 114551134472462742}
  m_Children: []
  m_UIPosition: {x: 0, y: 0}
  m_UICollapsed: 1
  m_UISuperCollapsed: 0
  m_MasterSlot: {fileID: 114551134472462742}
  m_MasterData:
    m_Owner: {fileID: 0}
    m_Value:
      m_Type:
        m_SerializableType: 
      m_SerializableObject: 
  m_Property:
    name: z
    m_serializedType:
      m_SerializableType: System.Single, mscorlib, Version=2.0.0.0, Culture=neutral,
        PublicKeyToken=b77a5c561934e089
    attributes: []
  m_Direction: 0
  m_LinkedSlots: []
--- !u!114 &114088044937819362
MonoBehaviour:
  m_ObjectHideFlags: 1
  m_CorrespondingSourceObject: {fileID: 0}
  m_PrefabInternal: {fileID: 0}
  m_GameObject: {fileID: 0}
  m_Enabled: 1
  m_EditorHideFlags: 0
  m_Script: {fileID: 11500000, guid: ac39bd03fca81b849929b9c966f1836a, type: 3}
  m_Name: VFXSlotFloat3
  m_EditorClassIdentifier: 
  m_Parent: {fileID: 0}
  m_Children:
  - {fileID: 114208475507964850}
  - {fileID: 114090089700403864}
  - {fileID: 114344014375645944}
  m_UIPosition: {x: 0, y: 0}
  m_UICollapsed: 1
  m_UISuperCollapsed: 0
  m_MasterSlot: {fileID: 114088044937819362}
  m_MasterData:
    m_Owner: {fileID: 114463943635796402}
    m_Value:
      m_Type:
        m_SerializableType: UnityEngine.Vector3, UnityEngine.CoreModule, Version=0.0.0.0,
          Culture=neutral, PublicKeyToken=null
      m_SerializableObject: '{"x":0.0,"y":1.0,"z":0.0}'
  m_Property:
    name: b
    m_serializedType:
      m_SerializableType: UnityEngine.Vector3, UnityEngine.CoreModule, Version=0.0.0.0,
        Culture=neutral, PublicKeyToken=null
    attributes:
    - m_Type: 3
      m_Min: -Infinity
      m_Max: Infinity
      m_Tooltip: The second operand.
  m_Direction: 0
  m_LinkedSlots:
  - {fileID: 114907117574549410}
--- !u!114 &114090089700403864
MonoBehaviour:
  m_ObjectHideFlags: 1
  m_CorrespondingSourceObject: {fileID: 0}
  m_PrefabInternal: {fileID: 0}
  m_GameObject: {fileID: 0}
  m_Enabled: 1
  m_EditorHideFlags: 0
  m_Script: {fileID: 11500000, guid: f780aa281814f9842a7c076d436932e7, type: 3}
  m_Name: VFXSlotFloat
  m_EditorClassIdentifier: 
  m_Parent: {fileID: 114088044937819362}
  m_Children: []
  m_UIPosition: {x: 0, y: 0}
  m_UICollapsed: 1
  m_UISuperCollapsed: 0
  m_MasterSlot: {fileID: 114088044937819362}
  m_MasterData:
    m_Owner: {fileID: 0}
    m_Value:
      m_Type:
        m_SerializableType: 
      m_SerializableObject: 
  m_Property:
    name: y
    m_serializedType:
      m_SerializableType: System.Single, mscorlib, Version=2.0.0.0, Culture=neutral,
        PublicKeyToken=b77a5c561934e089
    attributes: []
  m_Direction: 0
  m_LinkedSlots: []
--- !u!114 &114094291545827936
MonoBehaviour:
  m_ObjectHideFlags: 1
  m_CorrespondingSourceObject: {fileID: 0}
  m_PrefabInternal: {fileID: 0}
  m_GameObject: {fileID: 0}
  m_Enabled: 1
  m_EditorHideFlags: 0
  m_Script: {fileID: 11500000, guid: f780aa281814f9842a7c076d436932e7, type: 3}
  m_Name: VFXSlotFloat
  m_EditorClassIdentifier: 
  m_Parent: {fileID: 0}
  m_Children: []
  m_UIPosition: {x: 0, y: 0}
  m_UICollapsed: 1
  m_UISuperCollapsed: 0
  m_MasterSlot: {fileID: 114094291545827936}
  m_MasterData:
    m_Owner: {fileID: 114448358575362682}
    m_Value:
      m_Type:
        m_SerializableType: System.Single, mscorlib, Version=2.0.0.0, Culture=neutral,
          PublicKeyToken=b77a5c561934e089
      m_SerializableObject: 0
  m_Property:
    name: Friction
    m_serializedType:
      m_SerializableType: System.Single, mscorlib, Version=2.0.0.0, Culture=neutral,
        PublicKeyToken=b77a5c561934e089
    attributes:
    - m_Type: 3
      m_Min: -Infinity
      m_Max: Infinity
      m_Tooltip: How much speed is lost after a collision.
    - m_Type: 1
      m_Min: 0
      m_Max: Infinity
      m_Tooltip: 
  m_Direction: 0
  m_LinkedSlots: []
--- !u!114 &114097133960865156
MonoBehaviour:
  m_ObjectHideFlags: 1
  m_CorrespondingSourceObject: {fileID: 0}
  m_PrefabInternal: {fileID: 0}
  m_GameObject: {fileID: 0}
  m_Enabled: 1
  m_EditorHideFlags: 0
  m_Script: {fileID: 11500000, guid: c499060cea9bbb24b8d723eafa343303, type: 3}
  m_Name: VFXSlotFloat4
  m_EditorClassIdentifier: 
  m_Parent: {fileID: 0}
  m_Children:
  - {fileID: 114582162463086180}
  - {fileID: 114542476364976640}
  - {fileID: 114779895581963362}
  - {fileID: 114742462976236808}
  m_UIPosition: {x: 0, y: 0}
  m_UICollapsed: 1
  m_UISuperCollapsed: 0
  m_MasterSlot: {fileID: 114097133960865156}
  m_MasterData:
    m_Owner: {fileID: 114009626957548980}
    m_Value:
      m_Type:
        m_SerializableType: UnityEngine.Vector4, UnityEngine.CoreModule, Version=0.0.0.0,
          Culture=neutral, PublicKeyToken=null
      m_SerializableObject: '{"x":0.0,"y":0.0,"z":0.0,"w":0.0}'
  m_Property:
    name: o
    m_serializedType:
      m_SerializableType: UnityEngine.Vector4, UnityEngine.CoreModule, Version=0.0.0.0,
        Culture=neutral, PublicKeyToken=null
    attributes: []
  m_Direction: 1
  m_LinkedSlots:
  - {fileID: 114596895040484004}
--- !u!114 &114107806496070218
MonoBehaviour:
  m_ObjectHideFlags: 1
  m_CorrespondingSourceObject: {fileID: 0}
  m_PrefabInternal: {fileID: 0}
  m_GameObject: {fileID: 0}
  m_Enabled: 1
  m_EditorHideFlags: 0
  m_Script: {fileID: 11500000, guid: f780aa281814f9842a7c076d436932e7, type: 3}
  m_Name: VFXSlotFloat
  m_EditorClassIdentifier: 
  m_Parent: {fileID: 0}
  m_Children: []
  m_UIPosition: {x: 0, y: 0}
  m_UICollapsed: 1
  m_UISuperCollapsed: 0
  m_MasterSlot: {fileID: 114107806496070218}
  m_MasterData:
    m_Owner: {fileID: 114393616261578982}
    m_Value:
      m_Type:
        m_SerializableType: System.Single, mscorlib, Version=2.0.0.0, Culture=neutral,
          PublicKeyToken=b77a5c561934e089
      m_SerializableObject: 0
  m_Property:
    name: o
    m_serializedType:
      m_SerializableType: System.Single, mscorlib, Version=2.0.0.0, Culture=neutral,
        PublicKeyToken=b77a5c561934e089
    attributes: []
  m_Direction: 1
  m_LinkedSlots:
  - {fileID: 114208718695294646}
--- !u!114 &114114834903564368
MonoBehaviour:
  m_ObjectHideFlags: 1
  m_CorrespondingSourceObject: {fileID: 0}
  m_PrefabInternal: {fileID: 0}
  m_GameObject: {fileID: 0}
  m_Enabled: 1
  m_EditorHideFlags: 0
  m_Script: {fileID: 11500000, guid: ac39bd03fca81b849929b9c966f1836a, type: 3}
  m_Name: VFXSlotFloat3
  m_EditorClassIdentifier: 
  m_Parent: {fileID: 114332050269094380}
  m_Children:
  - {fileID: 114075075711386676}
  - {fileID: 114242744397599570}
  - {fileID: 114954860986702290}
  m_UIPosition: {x: 0, y: 0}
  m_UICollapsed: 1
  m_UISuperCollapsed: 0
  m_MasterSlot: {fileID: 114332050269094380}
  m_MasterData:
    m_Owner: {fileID: 0}
    m_Value:
      m_Type:
        m_SerializableType: 
      m_SerializableObject: 
  m_Property:
    name: position
    m_serializedType:
      m_SerializableType: UnityEngine.Vector3, UnityEngine.CoreModule, Version=0.0.0.0,
        Culture=neutral, PublicKeyToken=null
    attributes:
    - m_Type: 3
      m_Min: -Infinity
      m_Max: Infinity
      m_Tooltip: The transform position.
  m_Direction: 0
  m_LinkedSlots: []
--- !u!114 &114116355231488350
MonoBehaviour:
  m_ObjectHideFlags: 1
  m_CorrespondingSourceObject: {fileID: 0}
  m_PrefabInternal: {fileID: 0}
  m_GameObject: {fileID: 0}
  m_Enabled: 1
  m_EditorHideFlags: 0
  m_Script: {fileID: 11500000, guid: 87c154e0feeee864da39ba7591cf27e7, type: 3}
  m_Name: VFXSlotFloatN
  m_EditorClassIdentifier: 
  m_Parent: {fileID: 0}
  m_Children: []
  m_UIPosition: {x: 0, y: 0}
  m_UICollapsed: 1
  m_UISuperCollapsed: 0
  m_MasterSlot: {fileID: 114116355231488350}
  m_MasterData:
    m_Owner: {fileID: 114384224194595956}
    m_Value:
      m_Type:
        m_SerializableType: UnityEditor.VFX.FloatN, Assembly-CSharp-Editor-testable,
          Version=0.0.0.0, Culture=neutral, PublicKeyToken=null
      m_SerializableObject: '{"m_Components":[0.0]}'
  m_Property:
    name: newRangeMin
    m_serializedType:
      m_SerializableType: UnityEditor.VFX.FloatN, Assembly-CSharp-Editor-testable,
        Version=0.0.0.0, Culture=neutral, PublicKeyToken=null
    attributes:
    - m_Type: 3
      m_Min: -Infinity
      m_Max: Infinity
      m_Tooltip: The start of the new range.
  m_Direction: 0
  m_LinkedSlots: []
--- !u!114 &114117956648270690
MonoBehaviour:
  m_ObjectHideFlags: 1
  m_CorrespondingSourceObject: {fileID: 0}
  m_PrefabInternal: {fileID: 0}
  m_GameObject: {fileID: 0}
  m_Enabled: 1
  m_EditorHideFlags: 0
  m_Script: {fileID: 11500000, guid: ac39bd03fca81b849929b9c966f1836a, type: 3}
  m_Name: VFXSlotFloat3
  m_EditorClassIdentifier: 
  m_Parent: {fileID: 114659634860288412}
  m_Children:
  - {fileID: 114924353923105590}
  - {fileID: 114642580023272304}
  - {fileID: 114682526184982798}
  m_UIPosition: {x: 0, y: 0}
  m_UICollapsed: 1
  m_UISuperCollapsed: 0
  m_MasterSlot: {fileID: 114659634860288412}
  m_MasterData:
    m_Owner: {fileID: 0}
    m_Value:
      m_Type:
        m_SerializableType: 
      m_SerializableObject: 
  m_Property:
    name: center
    m_serializedType:
      m_SerializableType: UnityEngine.Vector3, UnityEngine.CoreModule, Version=0.0.0.0,
        Culture=neutral, PublicKeyToken=null
    attributes:
    - m_Type: 3
      m_Min: -Infinity
      m_Max: Infinity
      m_Tooltip: The centre of the box.
  m_Direction: 0
  m_LinkedSlots: []
--- !u!114 &114124288017785262
MonoBehaviour:
  m_ObjectHideFlags: 1
  m_CorrespondingSourceObject: {fileID: 0}
  m_PrefabInternal: {fileID: 0}
  m_GameObject: {fileID: 0}
  m_Enabled: 1
  m_EditorHideFlags: 0
  m_Script: {fileID: 11500000, guid: 1b2b751071c7fc14f9fa503163991826, type: 3}
  m_Name: VFXSlotFloat2
  m_EditorClassIdentifier: 
  m_Parent: {fileID: 0}
  m_Children:
  - {fileID: 114704507855437534}
  - {fileID: 114076296853126788}
  m_UIPosition: {x: 0, y: 0}
  m_UICollapsed: 1
  m_UISuperCollapsed: 0
  m_MasterSlot: {fileID: 114124288017785262}
  m_MasterData:
    m_Owner: {fileID: 114303831766578312}
    m_Value:
      m_Type:
        m_SerializableType: UnityEngine.Vector2, UnityEngine.CoreModule, Version=0.0.0.0,
          Culture=neutral, PublicKeyToken=null
      m_SerializableObject: '{"x":4.0,"y":4.0}'
  m_Property:
    name: flipBookSize
    m_serializedType:
      m_SerializableType: UnityEngine.Vector2, UnityEngine.CoreModule, Version=0.0.0.0,
        Culture=neutral, PublicKeyToken=null
    attributes: []
  m_Direction: 0
  m_LinkedSlots: []
--- !u!114 &114128398226516008
MonoBehaviour:
  m_ObjectHideFlags: 1
  m_CorrespondingSourceObject: {fileID: 0}
  m_PrefabInternal: {fileID: 0}
  m_GameObject: {fileID: 0}
  m_Enabled: 1
  m_EditorHideFlags: 0
  m_Script: {fileID: 11500000, guid: 889be8bf1ed0c954a9ed096ce41655ea, type: 3}
  m_Name: VFXOperatorMultiply
  m_EditorClassIdentifier: 
  m_Parent: {fileID: 114713359854958158}
  m_Children: []
  m_UIPosition: {x: 2865.9253, y: 295.72565}
  m_UICollapsed: 0
  m_UISuperCollapsed: 0
  m_InputSlots:
  - {fileID: 114727477293626122}
  - {fileID: 114724091660102592}
  m_OutputSlots:
  - {fileID: 114517760169447178}
--- !u!114 &114131033920218932
MonoBehaviour:
  m_ObjectHideFlags: 1
  m_CorrespondingSourceObject: {fileID: 0}
  m_PrefabInternal: {fileID: 0}
  m_GameObject: {fileID: 0}
  m_Enabled: 1
  m_EditorHideFlags: 0
  m_Script: {fileID: 11500000, guid: f780aa281814f9842a7c076d436932e7, type: 3}
  m_Name: VFXSlotFloat
  m_EditorClassIdentifier: 
  m_Parent: {fileID: 114972554322309310}
  m_Children: []
  m_UIPosition: {x: 0, y: 0}
  m_UICollapsed: 1
  m_UISuperCollapsed: 0
  m_MasterSlot: {fileID: 114332050269094380}
  m_MasterData:
    m_Owner: {fileID: 0}
    m_Value:
      m_Type:
        m_SerializableType: 
      m_SerializableObject: 
  m_Property:
    name: x
    m_serializedType:
      m_SerializableType: System.Single, mscorlib, Version=2.0.0.0, Culture=neutral,
        PublicKeyToken=b77a5c561934e089
    attributes: []
  m_Direction: 0
  m_LinkedSlots: []
--- !u!114 &114137304291139030
MonoBehaviour:
  m_ObjectHideFlags: 1
  m_CorrespondingSourceObject: {fileID: 0}
  m_PrefabInternal: {fileID: 0}
  m_GameObject: {fileID: 0}
  m_Enabled: 1
  m_EditorHideFlags: 0
  m_Script: {fileID: 11500000, guid: f780aa281814f9842a7c076d436932e7, type: 3}
  m_Name: VFXSlotFloat
  m_EditorClassIdentifier: 
  m_Parent: {fileID: 114889574707667480}
  m_Children: []
  m_UIPosition: {x: 0, y: 0}
  m_UICollapsed: 1
  m_UISuperCollapsed: 0
  m_MasterSlot: {fileID: 114889574707667480}
  m_MasterData:
    m_Owner: {fileID: 0}
    m_Value:
      m_Type:
        m_SerializableType: 
      m_SerializableObject: 
  m_Property:
    name: y
    m_serializedType:
      m_SerializableType: System.Single, mscorlib, Version=2.0.0.0, Culture=neutral,
        PublicKeyToken=b77a5c561934e089
    attributes: []
  m_Direction: 0
  m_LinkedSlots: []
--- !u!114 &114141456662339602
MonoBehaviour:
  m_ObjectHideFlags: 1
  m_CorrespondingSourceObject: {fileID: 0}
  m_PrefabInternal: {fileID: 0}
  m_GameObject: {fileID: 0}
  m_Enabled: 1
  m_EditorHideFlags: 0
  m_Script: {fileID: 11500000, guid: f780aa281814f9842a7c076d436932e7, type: 3}
  m_Name: VFXSlotFloat
  m_EditorClassIdentifier: 
  m_Parent: {fileID: 114544607760722526}
  m_Children: []
  m_UIPosition: {x: 0, y: 0}
  m_UICollapsed: 1
  m_UISuperCollapsed: 0
  m_MasterSlot: {fileID: 114544607760722526}
  m_MasterData:
    m_Owner: {fileID: 0}
    m_Value:
      m_Type:
        m_SerializableType: 
      m_SerializableObject: 
  m_Property:
    name: radius
    m_serializedType:
      m_SerializableType: System.Single, mscorlib, Version=2.0.0.0, Culture=neutral,
        PublicKeyToken=b77a5c561934e089
    attributes:
    - m_Type: 3
      m_Min: -Infinity
      m_Max: Infinity
      m_Tooltip: The radius of the sphere.
  m_Direction: 1
  m_LinkedSlots: []
--- !u!114 &114153632148925094
MonoBehaviour:
  m_ObjectHideFlags: 1
  m_CorrespondingSourceObject: {fileID: 0}
  m_PrefabInternal: {fileID: 0}
  m_GameObject: {fileID: 0}
  m_Enabled: 1
  m_EditorHideFlags: 0
  m_Script: {fileID: 11500000, guid: f780aa281814f9842a7c076d436932e7, type: 3}
  m_Name: VFXSlotFloat
  m_EditorClassIdentifier: 
  m_Parent: {fileID: 114311578424849880}
  m_Children: []
  m_UIPosition: {x: 0, y: 0}
  m_UICollapsed: 1
  m_UISuperCollapsed: 0
  m_MasterSlot: {fileID: 114580660062078504}
  m_MasterData:
    m_Owner: {fileID: 0}
    m_Value:
      m_Type:
        m_SerializableType: 
      m_SerializableObject: 
  m_Property:
    name: z
    m_serializedType:
      m_SerializableType: System.Single, mscorlib, Version=2.0.0.0, Culture=neutral,
        PublicKeyToken=b77a5c561934e089
    attributes: []
  m_Direction: 0
  m_LinkedSlots: []
--- !u!114 &114162482203252962
MonoBehaviour:
  m_ObjectHideFlags: 1
  m_CorrespondingSourceObject: {fileID: 0}
  m_PrefabInternal: {fileID: 0}
  m_GameObject: {fileID: 0}
  m_Enabled: 1
  m_EditorHideFlags: 0
  m_Script: {fileID: 11500000, guid: 36abb1a42e57dfc4aa839ec8812a27cf, type: 3}
  m_Name: VFXOperatorNormalize
  m_EditorClassIdentifier: 
  m_Parent: {fileID: 114713359854958158}
  m_Children: []
  m_UIPosition: {x: 2961.2915, y: 1376.7897}
  m_UICollapsed: 0
  m_UISuperCollapsed: 0
  m_InputSlots:
  - {fileID: 114566868202197772}
  m_OutputSlots:
  - {fileID: 114907117574549410}
--- !u!114 &114162957243964656
MonoBehaviour:
  m_ObjectHideFlags: 1
  m_CorrespondingSourceObject: {fileID: 0}
  m_PrefabInternal: {fileID: 0}
  m_GameObject: {fileID: 0}
  m_Enabled: 1
  m_EditorHideFlags: 0
  m_Script: {fileID: 11500000, guid: f780aa281814f9842a7c076d436932e7, type: 3}
  m_Name: VFXSlotFloat
  m_EditorClassIdentifier: 
  m_Parent: {fileID: 114512778395247320}
  m_Children: []
  m_UIPosition: {x: 0, y: 0}
  m_UICollapsed: 1
  m_UISuperCollapsed: 0
  m_MasterSlot: {fileID: 114512778395247320}
  m_MasterData:
    m_Owner: {fileID: 0}
    m_Value:
      m_Type:
        m_SerializableType: 
      m_SerializableObject: 
  m_Property:
    name: w
    m_serializedType:
      m_SerializableType: System.Single, mscorlib, Version=2.0.0.0, Culture=neutral,
        PublicKeyToken=b77a5c561934e089
    attributes: []
  m_Direction: 1
  m_LinkedSlots: []
--- !u!114 &114168124533639860
MonoBehaviour:
  m_ObjectHideFlags: 1
  m_CorrespondingSourceObject: {fileID: 0}
  m_PrefabInternal: {fileID: 0}
  m_GameObject: {fileID: 0}
  m_Enabled: 1
  m_EditorHideFlags: 0
  m_Script: {fileID: 11500000, guid: f780aa281814f9842a7c076d436932e7, type: 3}
  m_Name: VFXSlotFloat
  m_EditorClassIdentifier: 
  m_Parent: {fileID: 114025127266457648}
  m_Children: []
  m_UIPosition: {x: 0, y: 0}
  m_UICollapsed: 1
  m_UISuperCollapsed: 0
  m_MasterSlot: {fileID: 114025127266457648}
  m_MasterData:
    m_Owner: {fileID: 0}
    m_Value:
      m_Type:
        m_SerializableType: 
      m_SerializableObject: 
  m_Property:
    name: z
    m_serializedType:
      m_SerializableType: System.Single, mscorlib, Version=2.0.0.0, Culture=neutral,
        PublicKeyToken=b77a5c561934e089
    attributes: []
  m_Direction: 1
  m_LinkedSlots: []
--- !u!114 &114169775863000100
MonoBehaviour:
  m_ObjectHideFlags: 1
  m_CorrespondingSourceObject: {fileID: 0}
  m_PrefabInternal: {fileID: 0}
  m_GameObject: {fileID: 0}
  m_Enabled: 1
  m_EditorHideFlags: 0
  m_Script: {fileID: 11500000, guid: f780aa281814f9842a7c076d436932e7, type: 3}
  m_Name: VFXSlotFloat
  m_EditorClassIdentifier: 
  m_Parent: {fileID: 0}
  m_Children: []
  m_UIPosition: {x: 0, y: 0}
  m_UICollapsed: 1
  m_UISuperCollapsed: 0
  m_MasterSlot: {fileID: 114169775863000100}
  m_MasterData:
    m_Owner: {fileID: 114422384343150776}
    m_Value:
      m_Type:
        m_SerializableType: System.Single, mscorlib, Version=2.0.0.0, Culture=neutral,
          PublicKeyToken=b77a5c561934e089
      m_SerializableObject: 1
  m_Property:
    name: Max
    m_serializedType:
      m_SerializableType: System.Single, mscorlib, Version=2.0.0.0, Culture=neutral,
        PublicKeyToken=b77a5c561934e089
    attributes: []
  m_Direction: 0
  m_LinkedSlots: []
--- !u!114 &114184499093606904
MonoBehaviour:
  m_ObjectHideFlags: 1
  m_CorrespondingSourceObject: {fileID: 0}
  m_PrefabInternal: {fileID: 0}
  m_GameObject: {fileID: 0}
  m_Enabled: 1
  m_EditorHideFlags: 0
  m_Script: {fileID: 11500000, guid: f780aa281814f9842a7c076d436932e7, type: 3}
  m_Name: VFXSlotFloat
  m_EditorClassIdentifier: 
  m_Parent: {fileID: 114889574707667480}
  m_Children: []
  m_UIPosition: {x: 0, y: 0}
  m_UICollapsed: 1
  m_UISuperCollapsed: 0
  m_MasterSlot: {fileID: 114889574707667480}
  m_MasterData:
    m_Owner: {fileID: 0}
    m_Value:
      m_Type:
        m_SerializableType: 
      m_SerializableObject: 
  m_Property:
    name: x
    m_serializedType:
      m_SerializableType: System.Single, mscorlib, Version=2.0.0.0, Culture=neutral,
        PublicKeyToken=b77a5c561934e089
    attributes: []
  m_Direction: 0
  m_LinkedSlots: []
--- !u!114 &114188452650245224
MonoBehaviour:
  m_ObjectHideFlags: 1
  m_CorrespondingSourceObject: {fileID: 0}
  m_PrefabInternal: {fileID: 0}
  m_GameObject: {fileID: 0}
  m_Enabled: 1
  m_EditorHideFlags: 0
  m_Script: {fileID: 11500000, guid: f780aa281814f9842a7c076d436932e7, type: 3}
  m_Name: VFXSlotFloat
  m_EditorClassIdentifier: 
  m_Parent: {fileID: 114652616561703320}
  m_Children: []
  m_UIPosition: {x: 0, y: 0}
  m_UICollapsed: 1
  m_UISuperCollapsed: 0
  m_MasterSlot: {fileID: 114652616561703320}
  m_MasterData:
    m_Owner: {fileID: 0}
    m_Value:
      m_Type:
        m_SerializableType: 
      m_SerializableObject: 
  m_Property:
    name: y
    m_serializedType:
      m_SerializableType: System.Single, mscorlib, Version=2.0.0.0, Culture=neutral,
        PublicKeyToken=b77a5c561934e089
    attributes: []
  m_Direction: 0
  m_LinkedSlots: []
--- !u!114 &114190837549616370
MonoBehaviour:
  m_ObjectHideFlags: 1
  m_CorrespondingSourceObject: {fileID: 0}
  m_PrefabInternal: {fileID: 0}
  m_GameObject: {fileID: 0}
  m_Enabled: 1
  m_EditorHideFlags: 0
  m_Script: {fileID: 11500000, guid: f780aa281814f9842a7c076d436932e7, type: 3}
  m_Name: VFXSlotFloat
  m_EditorClassIdentifier: 
  m_Parent: {fileID: 114492709542381202}
  m_Children: []
  m_UIPosition: {x: 0, y: 0}
  m_UICollapsed: 1
  m_UISuperCollapsed: 0
  m_MasterSlot: {fileID: 114492709542381202}
  m_MasterData:
    m_Owner: {fileID: 0}
    m_Value:
      m_Type:
        m_SerializableType: 
      m_SerializableObject: 
  m_Property:
    name: z
    m_serializedType:
      m_SerializableType: System.Single, mscorlib, Version=2.0.0.0, Culture=neutral,
        PublicKeyToken=b77a5c561934e089
    attributes: []
  m_Direction: 0
  m_LinkedSlots: []
--- !u!114 &114201544715153880
MonoBehaviour:
  m_ObjectHideFlags: 1
  m_CorrespondingSourceObject: {fileID: 0}
  m_PrefabInternal: {fileID: 0}
  m_GameObject: {fileID: 0}
  m_Enabled: 1
  m_EditorHideFlags: 0
  m_Script: {fileID: 11500000, guid: f780aa281814f9842a7c076d436932e7, type: 3}
  m_Name: VFXSlotFloat
  m_EditorClassIdentifier: 
  m_Parent: {fileID: 114596895040484004}
  m_Children: []
  m_UIPosition: {x: 0, y: 0}
  m_UICollapsed: 1
  m_UISuperCollapsed: 0
  m_MasterSlot: {fileID: 114596895040484004}
  m_MasterData:
    m_Owner: {fileID: 0}
    m_Value:
      m_Type:
        m_SerializableType: 
      m_SerializableObject: 
  m_Property:
    name: z
    m_serializedType:
      m_SerializableType: System.Single, mscorlib, Version=2.0.0.0, Culture=neutral,
        PublicKeyToken=b77a5c561934e089
    attributes: []
  m_Direction: 0
  m_LinkedSlots: []
--- !u!114 &114203574133939814
MonoBehaviour:
  m_ObjectHideFlags: 1
  m_CorrespondingSourceObject: {fileID: 0}
  m_PrefabInternal: {fileID: 0}
  m_GameObject: {fileID: 0}
  m_Enabled: 1
  m_EditorHideFlags: 0
  m_Script: {fileID: 11500000, guid: f780aa281814f9842a7c076d436932e7, type: 3}
  m_Name: VFXSlotFloat
  m_EditorClassIdentifier: 
  m_Parent: {fileID: 114596895040484004}
  m_Children: []
  m_UIPosition: {x: 0, y: 0}
  m_UICollapsed: 1
  m_UISuperCollapsed: 0
  m_MasterSlot: {fileID: 114596895040484004}
  m_MasterData:
    m_Owner: {fileID: 0}
    m_Value:
      m_Type:
        m_SerializableType: 
      m_SerializableObject: 
  m_Property:
    name: x
    m_serializedType:
      m_SerializableType: System.Single, mscorlib, Version=2.0.0.0, Culture=neutral,
        PublicKeyToken=b77a5c561934e089
    attributes: []
  m_Direction: 0
  m_LinkedSlots: []
--- !u!114 &114208475507964850
MonoBehaviour:
  m_ObjectHideFlags: 1
  m_CorrespondingSourceObject: {fileID: 0}
  m_PrefabInternal: {fileID: 0}
  m_GameObject: {fileID: 0}
  m_Enabled: 1
  m_EditorHideFlags: 0
  m_Script: {fileID: 11500000, guid: f780aa281814f9842a7c076d436932e7, type: 3}
  m_Name: VFXSlotFloat
  m_EditorClassIdentifier: 
  m_Parent: {fileID: 114088044937819362}
  m_Children: []
  m_UIPosition: {x: 0, y: 0}
  m_UICollapsed: 1
  m_UISuperCollapsed: 0
  m_MasterSlot: {fileID: 114088044937819362}
  m_MasterData:
    m_Owner: {fileID: 0}
    m_Value:
      m_Type:
        m_SerializableType: 
      m_SerializableObject: 
  m_Property:
    name: x
    m_serializedType:
      m_SerializableType: System.Single, mscorlib, Version=2.0.0.0, Culture=neutral,
        PublicKeyToken=b77a5c561934e089
    attributes: []
  m_Direction: 0
  m_LinkedSlots: []
--- !u!114 &114208718695294646
MonoBehaviour:
  m_ObjectHideFlags: 1
  m_CorrespondingSourceObject: {fileID: 0}
  m_PrefabInternal: {fileID: 0}
  m_GameObject: {fileID: 0}
  m_Enabled: 1
  m_EditorHideFlags: 0
  m_Script: {fileID: 11500000, guid: 87c154e0feeee864da39ba7591cf27e7, type: 3}
  m_Name: VFXSlotFloatN
  m_EditorClassIdentifier: 
  m_Parent: {fileID: 0}
  m_Children: []
  m_UIPosition: {x: 0, y: 0}
  m_UICollapsed: 1
  m_UISuperCollapsed: 0
  m_MasterSlot: {fileID: 114208718695294646}
  m_MasterData:
    m_Owner: {fileID: 114384224194595956}
    m_Value:
      m_Type:
        m_SerializableType: UnityEditor.VFX.FloatN, Assembly-CSharp-Editor-testable,
          Version=0.0.0.0, Culture=neutral, PublicKeyToken=null
      m_SerializableObject: '{"m_Components":[0.5]}'
  m_Property:
    name: input
    m_serializedType:
      m_SerializableType: UnityEditor.VFX.FloatN, Assembly-CSharp-Editor-testable,
        Version=0.0.0.0, Culture=neutral, PublicKeyToken=null
    attributes:
    - m_Type: 3
      m_Min: -Infinity
      m_Max: Infinity
      m_Tooltip: The value to be remapped into the new range.
  m_Direction: 0
  m_LinkedSlots:
  - {fileID: 114107806496070218}
--- !u!114 &114209558659828728
MonoBehaviour:
  m_ObjectHideFlags: 1
  m_CorrespondingSourceObject: {fileID: 0}
  m_PrefabInternal: {fileID: 0}
  m_GameObject: {fileID: 0}
  m_Enabled: 1
  m_EditorHideFlags: 0
  m_Script: {fileID: 11500000, guid: f780aa281814f9842a7c076d436932e7, type: 3}
  m_Name: VFXSlotFloat
  m_EditorClassIdentifier: 
  m_Parent: {fileID: 0}
  m_Children: []
  m_UIPosition: {x: 0, y: 0}
  m_UICollapsed: 1
  m_UISuperCollapsed: 0
  m_MasterSlot: {fileID: 114209558659828728}
  m_MasterData:
    m_Owner: {fileID: 114617143880116886}
    m_Value:
      m_Type:
        m_SerializableType: System.Single, mscorlib, Version=2.0.0.0, Culture=neutral,
          PublicKeyToken=b77a5c561934e089
      m_SerializableObject: 20
  m_Property:
    name: DragCoefficient
    m_serializedType:
      m_SerializableType: System.Single, mscorlib, Version=2.0.0.0, Culture=neutral,
        PublicKeyToken=b77a5c561934e089
    attributes:
    - m_Type: 3
      m_Min: -Infinity
      m_Max: Infinity
      m_Tooltip: The drag coefficient used to drive particles
  m_Direction: 0
  m_LinkedSlots: []
--- !u!114 &114211318420561788
MonoBehaviour:
  m_ObjectHideFlags: 1
  m_CorrespondingSourceObject: {fileID: 0}
  m_PrefabInternal: {fileID: 0}
  m_GameObject: {fileID: 0}
  m_Enabled: 1
  m_EditorHideFlags: 0
  m_Script: {fileID: 11500000, guid: 330e0fca1717dde4aaa144f48232aa64, type: 3}
  m_Name: VFXParameter
  m_EditorClassIdentifier: 
  m_Parent: {fileID: 114713359854958158}
  m_Children: []
  m_UIPosition: {x: 0, y: 0}
  m_UICollapsed: 0
  m_UISuperCollapsed: 0
  m_InputSlots: []
  m_OutputSlots:
  - {fileID: 114544607760722526}
  m_exposedName: exposedName
  m_exposed: 0
  m_Order: 0
  m_Min:
    m_Type:
      m_SerializableType: 
    m_SerializableObject: 
  m_Max:
    m_Type:
      m_SerializableType: 
    m_SerializableObject: 
  m_Nodes:
  - m_Id: 0
    linkedSlots:
    - outputSlot: {fileID: 114544607760722526}
      inputSlot: {fileID: 114281794799362916}
    position: {x: 2569.9111, y: -135.18546}
    expandedSlots:
    - {fileID: 114544607760722526}
--- !u!114 &114216106278658680
MonoBehaviour:
  m_ObjectHideFlags: 1
  m_CorrespondingSourceObject: {fileID: 0}
  m_PrefabInternal: {fileID: 0}
  m_GameObject: {fileID: 0}
  m_Enabled: 1
  m_EditorHideFlags: 0
  m_Script: {fileID: 11500000, guid: f780aa281814f9842a7c076d436932e7, type: 3}
  m_Name: VFXSlotFloat
  m_EditorClassIdentifier: 
  m_Parent: {fileID: 114580660062078504}
  m_Children: []
  m_UIPosition: {x: 0, y: 0}
  m_UICollapsed: 1
  m_UISuperCollapsed: 0
  m_MasterSlot: {fileID: 114580660062078504}
  m_MasterData:
    m_Owner: {fileID: 0}
    m_Value:
      m_Type:
        m_SerializableType: 
      m_SerializableObject: 
  m_Property:
    name: arc
    m_serializedType:
      m_SerializableType: System.Single, mscorlib, Version=2.0.0.0, Culture=neutral,
        PublicKeyToken=b77a5c561934e089
    attributes:
    - m_Type: 3
      m_Min: -Infinity
      m_Max: Infinity
      m_Tooltip: Controls how much of the sphere is used.
    - m_Type: 0
      m_Min: 0
      m_Max: 6.2831855
      m_Tooltip: 
    - m_Type: 4
      m_Min: -Infinity
      m_Max: Infinity
      m_Tooltip: 
  m_Direction: 0
  m_LinkedSlots: []
--- !u!114 &114221424596605542
MonoBehaviour:
  m_ObjectHideFlags: 1
  m_CorrespondingSourceObject: {fileID: 0}
  m_PrefabInternal: {fileID: 0}
  m_GameObject: {fileID: 0}
  m_Enabled: 1
  m_EditorHideFlags: 0
  m_Script: {fileID: 11500000, guid: f780aa281814f9842a7c076d436932e7, type: 3}
  m_Name: VFXSlotFloat
  m_EditorClassIdentifier: 
  m_Parent: {fileID: 114512778395247320}
  m_Children: []
  m_UIPosition: {x: 0, y: 0}
  m_UICollapsed: 1
  m_UISuperCollapsed: 0
  m_MasterSlot: {fileID: 114512778395247320}
  m_MasterData:
    m_Owner: {fileID: 0}
    m_Value:
      m_Type:
        m_SerializableType: 
      m_SerializableObject: 
  m_Property:
    name: x
    m_serializedType:
      m_SerializableType: System.Single, mscorlib, Version=2.0.0.0, Culture=neutral,
        PublicKeyToken=b77a5c561934e089
    attributes: []
  m_Direction: 1
  m_LinkedSlots: []
--- !u!114 &114221756181975408
MonoBehaviour:
  m_ObjectHideFlags: 1
  m_CorrespondingSourceObject: {fileID: 0}
  m_PrefabInternal: {fileID: 0}
  m_GameObject: {fileID: 0}
  m_Enabled: 1
  m_EditorHideFlags: 0
  m_Script: {fileID: 11500000, guid: f780aa281814f9842a7c076d436932e7, type: 3}
  m_Name: VFXSlotFloat
  m_EditorClassIdentifier: 
  m_Parent: {fileID: 114555541368906996}
  m_Children: []
  m_UIPosition: {x: 0, y: 0}
  m_UICollapsed: 1
  m_UISuperCollapsed: 0
  m_MasterSlot: {fileID: 114544607760722526}
  m_MasterData:
    m_Owner: {fileID: 0}
    m_Value:
      m_Type:
        m_SerializableType: 
      m_SerializableObject: 
  m_Property:
    name: x
    m_serializedType:
      m_SerializableType: System.Single, mscorlib, Version=2.0.0.0, Culture=neutral,
        PublicKeyToken=b77a5c561934e089
    attributes: []
  m_Direction: 1
  m_LinkedSlots: []
--- !u!114 &114226227283042224
MonoBehaviour:
  m_ObjectHideFlags: 1
  m_CorrespondingSourceObject: {fileID: 0}
  m_PrefabInternal: {fileID: 0}
  m_GameObject: {fileID: 0}
  m_Enabled: 1
  m_EditorHideFlags: 0
  m_Script: {fileID: 11500000, guid: f780aa281814f9842a7c076d436932e7, type: 3}
  m_Name: VFXSlotFloat
  m_EditorClassIdentifier: 
  m_Parent: {fileID: 114501374035597322}
  m_Children: []
  m_UIPosition: {x: 0, y: 0}
  m_UICollapsed: 1
  m_UISuperCollapsed: 0
  m_MasterSlot: {fileID: 114332050269094380}
  m_MasterData:
    m_Owner: {fileID: 0}
    m_Value:
      m_Type:
        m_SerializableType: 
      m_SerializableObject: 
  m_Property:
    name: z
    m_serializedType:
      m_SerializableType: System.Single, mscorlib, Version=2.0.0.0, Culture=neutral,
        PublicKeyToken=b77a5c561934e089
    attributes: []
  m_Direction: 0
  m_LinkedSlots: []
--- !u!114 &114227542507813692
MonoBehaviour:
  m_ObjectHideFlags: 1
  m_CorrespondingSourceObject: {fileID: 0}
  m_PrefabInternal: {fileID: 0}
  m_GameObject: {fileID: 0}
  m_Enabled: 1
  m_EditorHideFlags: 0
  m_Script: {fileID: 11500000, guid: 5265657162cc1a241bba03a3b0476d99, type: 3}
  m_Name: VFXSlotPosition
  m_EditorClassIdentifier: 
  m_Parent: {fileID: 0}
  m_Children:
  - {fileID: 114530995321278528}
  m_UIPosition: {x: 0, y: 0}
  m_UICollapsed: 1
  m_UISuperCollapsed: 0
  m_MasterSlot: {fileID: 114227542507813692}
  m_MasterData:
    m_Owner: {fileID: 114723785641542666}
    m_Value:
      m_Type:
        m_SerializableType: UnityEditor.VFX.Position, Assembly-CSharp-Editor-testable,
          Version=0.0.0.0, Culture=neutral, PublicKeyToken=null
      m_SerializableObject: 
  m_Property:
    name: Position
    m_serializedType:
      m_SerializableType: UnityEditor.VFX.Position, Assembly-CSharp-Editor-testable,
        Version=0.0.0.0, Culture=neutral, PublicKeyToken=null
    attributes: []
  m_Direction: 0
  m_LinkedSlots: []
--- !u!114 &114231347177396886
MonoBehaviour:
  m_ObjectHideFlags: 1
  m_CorrespondingSourceObject: {fileID: 0}
  m_PrefabInternal: {fileID: 0}
  m_GameObject: {fileID: 0}
  m_Enabled: 1
  m_EditorHideFlags: 0
  m_Script: {fileID: 11500000, guid: ac39bd03fca81b849929b9c966f1836a, type: 3}
  m_Name: VFXSlotFloat3
  m_EditorClassIdentifier: 
  m_Parent: {fileID: 0}
  m_Children:
  - {fileID: 114795129731830952}
  - {fileID: 114043929064028208}
  - {fileID: 114363468396401704}
  m_UIPosition: {x: 0, y: 0}
  m_UICollapsed: 1
  m_UISuperCollapsed: 0
  m_MasterSlot: {fileID: 114231347177396886}
  m_MasterData:
    m_Owner: {fileID: 114590474257172222}
    m_Value:
      m_Type:
        m_SerializableType: UnityEngine.Vector3, UnityEngine.CoreModule, Version=0.0.0.0,
          Culture=neutral, PublicKeyToken=null
      m_SerializableObject: '{"x":1.0,"y":0.0,"z":0.0}'
  m_Property:
    name: AxisX
    m_serializedType:
      m_SerializableType: UnityEngine.Vector3, UnityEngine.CoreModule, Version=0.0.0.0,
        Culture=neutral, PublicKeyToken=null
    attributes: []
  m_Direction: 0
  m_LinkedSlots:
  - {fileID: 114907117574549410}
--- !u!114 &114242744397599570
MonoBehaviour:
  m_ObjectHideFlags: 1
  m_CorrespondingSourceObject: {fileID: 0}
  m_PrefabInternal: {fileID: 0}
  m_GameObject: {fileID: 0}
  m_Enabled: 1
  m_EditorHideFlags: 0
  m_Script: {fileID: 11500000, guid: f780aa281814f9842a7c076d436932e7, type: 3}
  m_Name: VFXSlotFloat
  m_EditorClassIdentifier: 
  m_Parent: {fileID: 114114834903564368}
  m_Children: []
  m_UIPosition: {x: 0, y: 0}
  m_UICollapsed: 1
  m_UISuperCollapsed: 0
  m_MasterSlot: {fileID: 114332050269094380}
  m_MasterData:
    m_Owner: {fileID: 0}
    m_Value:
      m_Type:
        m_SerializableType: 
      m_SerializableObject: 
  m_Property:
    name: y
    m_serializedType:
      m_SerializableType: System.Single, mscorlib, Version=2.0.0.0, Culture=neutral,
        PublicKeyToken=b77a5c561934e089
    attributes: []
  m_Direction: 0
  m_LinkedSlots: []
--- !u!114 &114255306215412364
MonoBehaviour:
  m_ObjectHideFlags: 1
  m_CorrespondingSourceObject: {fileID: 0}
  m_PrefabInternal: {fileID: 0}
  m_GameObject: {fileID: 0}
  m_Enabled: 1
  m_EditorHideFlags: 0
  m_Script: {fileID: 11500000, guid: f780aa281814f9842a7c076d436932e7, type: 3}
  m_Name: VFXSlotFloat
  m_EditorClassIdentifier: 
  m_Parent: {fileID: 0}
  m_Children: []
  m_UIPosition: {x: 0, y: 0}
  m_UICollapsed: 1
  m_UISuperCollapsed: 0
  m_MasterSlot: {fileID: 114255306215412364}
  m_MasterData:
    m_Owner: {fileID: 114640238843169738}
    m_Value:
      m_Type:
        m_SerializableType: System.Single, mscorlib, Version=2.0.0.0, Culture=neutral,
          PublicKeyToken=b77a5c561934e089
      m_SerializableObject: 
  m_Property:
    name: TotalTime
    m_serializedType:
      m_SerializableType: System.Single, mscorlib, Version=2.0.0.0, Culture=neutral,
        PublicKeyToken=b77a5c561934e089
    attributes: []
  m_Direction: 1
  m_LinkedSlots:
  - {fileID: 114727477293626122}
--- !u!114 &114260251911347188
MonoBehaviour:
  m_ObjectHideFlags: 1
  m_CorrespondingSourceObject: {fileID: 0}
  m_PrefabInternal: {fileID: 0}
  m_GameObject: {fileID: 0}
  m_Enabled: 1
  m_EditorHideFlags: 0
  m_Script: {fileID: 11500000, guid: f780aa281814f9842a7c076d436932e7, type: 3}
  m_Name: VFXSlotFloat
  m_EditorClassIdentifier: 
  m_Parent: {fileID: 114665622536376714}
  m_Children: []
  m_UIPosition: {x: 0, y: 0}
  m_UICollapsed: 1
  m_UISuperCollapsed: 0
  m_MasterSlot: {fileID: 114033133520281462}
  m_MasterData:
    m_Owner: {fileID: 0}
    m_Value:
      m_Type:
        m_SerializableType: 
      m_SerializableObject: 
  m_Property:
    name: y
    m_serializedType:
      m_SerializableType: System.Single, mscorlib, Version=2.0.0.0, Culture=neutral,
        PublicKeyToken=b77a5c561934e089
    attributes: []
  m_Direction: 0
  m_LinkedSlots: []
--- !u!114 &114261189833313296
MonoBehaviour:
  m_ObjectHideFlags: 1
  m_CorrespondingSourceObject: {fileID: 0}
  m_PrefabInternal: {fileID: 0}
  m_GameObject: {fileID: 0}
  m_Enabled: 1
  m_EditorHideFlags: 0
  m_Script: {fileID: 11500000, guid: f780aa281814f9842a7c076d436932e7, type: 3}
  m_Name: VFXSlotFloat
  m_EditorClassIdentifier: 
  m_Parent: {fileID: 114596895040484004}
  m_Children: []
  m_UIPosition: {x: 0, y: 0}
  m_UICollapsed: 1
  m_UISuperCollapsed: 0
  m_MasterSlot: {fileID: 114596895040484004}
  m_MasterData:
    m_Owner: {fileID: 0}
    m_Value:
      m_Type:
        m_SerializableType: 
      m_SerializableObject: 
  m_Property:
    name: y
    m_serializedType:
      m_SerializableType: System.Single, mscorlib, Version=2.0.0.0, Culture=neutral,
        PublicKeyToken=b77a5c561934e089
    attributes: []
  m_Direction: 0
  m_LinkedSlots: []
--- !u!114 &114281794799362916
MonoBehaviour:
  m_ObjectHideFlags: 1
  m_CorrespondingSourceObject: {fileID: 0}
  m_PrefabInternal: {fileID: 0}
  m_GameObject: {fileID: 0}
  m_Enabled: 1
  m_EditorHideFlags: 0
  m_Script: {fileID: 11500000, guid: 1b605c022ee79394a8a776c0869b3f9a, type: 3}
  m_Name: VFXSlot
  m_EditorClassIdentifier: 
  m_Parent: {fileID: 0}
  m_Children:
  - {fileID: 114576620141409906}
  - {fileID: 114535580396150384}
  m_UIPosition: {x: 0, y: 0}
  m_UICollapsed: 0
  m_UISuperCollapsed: 0
  m_MasterSlot: {fileID: 114281794799362916}
  m_MasterData:
    m_Owner: {fileID: 114448358575362682}
    m_Value:
      m_Type:
        m_SerializableType: UnityEditor.VFX.Sphere, Assembly-CSharp-Editor-testable,
          Version=0.0.0.0, Culture=neutral, PublicKeyToken=null
      m_SerializableObject: '{"space":0,"center":{"x":0.0,"y":0.0,"z":0.0},"radius":1.0}'
  m_Property:
    name: Sphere
    m_serializedType:
      m_SerializableType: UnityEditor.VFX.Sphere, Assembly-CSharp-Editor-testable,
        Version=0.0.0.0, Culture=neutral, PublicKeyToken=null
    attributes:
    - m_Type: 3
      m_Min: -Infinity
      m_Max: Infinity
      m_Tooltip: The collision sphere.
  m_Direction: 0
  m_LinkedSlots:
  - {fileID: 114544607760722526}
--- !u!114 &114285459184065524
MonoBehaviour:
  m_ObjectHideFlags: 1
  m_CorrespondingSourceObject: {fileID: 0}
  m_PrefabInternal: {fileID: 0}
  m_GameObject: {fileID: 0}
  m_Enabled: 1
  m_EditorHideFlags: 0
  m_Script: {fileID: 11500000, guid: f780aa281814f9842a7c076d436932e7, type: 3}
  m_Name: VFXSlotFloat
  m_EditorClassIdentifier: 
  m_Parent: {fileID: 114652616561703320}
  m_Children: []
  m_UIPosition: {x: 0, y: 0}
  m_UICollapsed: 1
  m_UISuperCollapsed: 0
  m_MasterSlot: {fileID: 114652616561703320}
  m_MasterData:
    m_Owner: {fileID: 0}
    m_Value:
      m_Type:
        m_SerializableType: 
      m_SerializableObject: 
  m_Property:
    name: z
    m_serializedType:
      m_SerializableType: System.Single, mscorlib, Version=2.0.0.0, Culture=neutral,
        PublicKeyToken=b77a5c561934e089
    attributes: []
  m_Direction: 0
  m_LinkedSlots: []
<<<<<<< HEAD
--- !u!114 &114300553965690586
=======
--- !u!114 &114288481556603680
>>>>>>> c12d8e27
MonoBehaviour:
  m_ObjectHideFlags: 1
  m_CorrespondingSourceObject: {fileID: 0}
  m_PrefabInternal: {fileID: 0}
  m_GameObject: {fileID: 0}
  m_Enabled: 1
  m_EditorHideFlags: 0
<<<<<<< HEAD
  m_Script: {fileID: 11500000, guid: 5265657162cc1a241bba03a3b0476d99, type: 3}
  m_Name: VFXSlotPosition
  m_EditorClassIdentifier: 
  m_Parent: {fileID: 0}
  m_Children:
  - {fileID: 114699873003176092}
  m_UIPosition: {x: 0, y: 0}
  m_UICollapsed: 1
  m_UISuperCollapsed: 0
  m_MasterSlot: {fileID: 114300553965690586}
  m_MasterData:
    m_Owner: {fileID: 114723785641542666}
    m_Value:
      m_Type:
        m_SerializableType: UnityEditor.VFX.Position, Assembly-CSharp-Editor-testable,
          Version=0.0.0.0, Culture=neutral, PublicKeyToken=null
      m_SerializableObject: 
  m_Property:
    name: Position
    m_serializedType:
      m_SerializableType: UnityEditor.VFX.Position, Assembly-CSharp-Editor-testable,
        Version=0.0.0.0, Culture=neutral, PublicKeyToken=null
=======
  m_Script: {fileID: 11500000, guid: f780aa281814f9842a7c076d436932e7, type: 3}
  m_Name: VFXSlotFloat
  m_EditorClassIdentifier: 
  m_Parent: {fileID: 114530995321278528}
  m_Children: []
  m_UIPosition: {x: 0, y: 0}
  m_UICollapsed: 1
  m_UISuperCollapsed: 0
  m_MasterSlot: {fileID: 114227542507813692}
  m_MasterData:
    m_Owner: {fileID: 0}
    m_Value:
      m_Type:
        m_SerializableType: 
      m_SerializableObject: 
  m_Property:
    name: x
    m_serializedType:
      m_SerializableType: System.Single, mscorlib, Version=2.0.0.0, Culture=neutral,
        PublicKeyToken=b77a5c561934e089
>>>>>>> c12d8e27
    attributes: []
  m_Direction: 0
  m_LinkedSlots: []
--- !u!114 &114303831766578312
MonoBehaviour:
  m_ObjectHideFlags: 1
  m_CorrespondingSourceObject: {fileID: 0}
  m_PrefabInternal: {fileID: 0}
  m_GameObject: {fileID: 0}
  m_Enabled: 1
  m_EditorHideFlags: 0
  m_Script: {fileID: 11500000, guid: 78dcade7e4ed2004cbca61ed3acbc95d, type: 3}
  m_Name: VFXDecalOutput
  m_EditorClassIdentifier: 
  m_Parent: {fileID: 114713359854958158}
  m_Children:
  - {fileID: 114067004915606860}
  - {fileID: 114901416929741176}
  - {fileID: 114689927502496910}
  - {fileID: 114989825995295206}
  - {fileID: 114723785641542666}
  - {fileID: 114544328611089862}
  - {fileID: 114590474257172222}
  - {fileID: 114940519995334824}
  - {fileID: 114466240741174076}
  m_UIPosition: {x: 3668.043, y: 850.4097}
  m_UICollapsed: 0
  m_UISuperCollapsed: 0
  m_InputSlots:
  - {fileID: 114010814789091134}
  - {fileID: 114124288017785262}
  m_OutputSlots: []
  m_Data: {fileID: 114986566243396028}
  m_InputFlowSlot:
  - link:
    - context: {fileID: 114690240354730352}
      slotIndex: 0
  m_OutputFlowSlot:
  - link: []
  blendMode: 0
  cullMode: 2
  zWriteMode: 1
  zTestMode: 3
  flipbookMode: 2
  useSoftParticle: 0
  sortPriority: 0
  indirectDraw: 0
  preRefraction: 0
--- !u!114 &114311578424849880
MonoBehaviour:
  m_ObjectHideFlags: 1
  m_CorrespondingSourceObject: {fileID: 0}
  m_PrefabInternal: {fileID: 0}
  m_GameObject: {fileID: 0}
  m_Enabled: 1
  m_EditorHideFlags: 0
  m_Script: {fileID: 11500000, guid: ac39bd03fca81b849929b9c966f1836a, type: 3}
  m_Name: VFXSlotFloat3
  m_EditorClassIdentifier: 
  m_Parent: {fileID: 114815823621408652}
  m_Children:
  - {fileID: 114421451677302072}
  - {fileID: 114834010720226594}
  - {fileID: 114153632148925094}
  m_UIPosition: {x: 0, y: 0}
  m_UICollapsed: 1
  m_UISuperCollapsed: 0
  m_MasterSlot: {fileID: 114580660062078504}
  m_MasterData:
    m_Owner: {fileID: 0}
    m_Value:
      m_Type:
        m_SerializableType: 
      m_SerializableObject: 
  m_Property:
    name: center
    m_serializedType:
      m_SerializableType: UnityEngine.Vector3, UnityEngine.CoreModule, Version=0.0.0.0,
        Culture=neutral, PublicKeyToken=null
    attributes:
    - m_Type: 3
      m_Min: -Infinity
      m_Max: Infinity
      m_Tooltip: The centre of the sphere.
  m_Direction: 0
  m_LinkedSlots: []
--- !u!114 &114311686034390686
MonoBehaviour:
  m_ObjectHideFlags: 1
  m_CorrespondingSourceObject: {fileID: 0}
  m_PrefabInternal: {fileID: 0}
  m_GameObject: {fileID: 0}
  m_Enabled: 1
  m_EditorHideFlags: 0
  m_Script: {fileID: 11500000, guid: f780aa281814f9842a7c076d436932e7, type: 3}
  m_Name: VFXSlotFloat
  m_EditorClassIdentifier: 
  m_Parent: {fileID: 114669331768486044}
  m_Children: []
  m_UIPosition: {x: 0, y: 0}
  m_UICollapsed: 1
  m_UISuperCollapsed: 0
  m_MasterSlot: {fileID: 114669331768486044}
  m_MasterData:
    m_Owner: {fileID: 0}
    m_Value:
      m_Type:
        m_SerializableType: 
      m_SerializableObject: 
  m_Property:
    name: y
    m_serializedType:
      m_SerializableType: System.Single, mscorlib, Version=2.0.0.0, Culture=neutral,
        PublicKeyToken=b77a5c561934e089
    attributes: []
  m_Direction: 1
  m_LinkedSlots: []
--- !u!114 &114314885941461894
MonoBehaviour:
  m_ObjectHideFlags: 1
  m_CorrespondingSourceObject: {fileID: 0}
  m_PrefabInternal: {fileID: 0}
  m_GameObject: {fileID: 0}
  m_Enabled: 1
  m_EditorHideFlags: 0
  m_Script: {fileID: 11500000, guid: f780aa281814f9842a7c076d436932e7, type: 3}
  m_Name: VFXSlotFloat
  m_EditorClassIdentifier: 
  m_Parent: {fileID: 114492557727218026}
  m_Children: []
  m_UIPosition: {x: 0, y: 0}
  m_UICollapsed: 1
  m_UISuperCollapsed: 0
  m_MasterSlot: {fileID: 114492557727218026}
  m_MasterData:
    m_Owner: {fileID: 0}
    m_Value:
      m_Type:
        m_SerializableType: 
      m_SerializableObject: 
  m_Property:
    name: z
    m_serializedType:
      m_SerializableType: System.Single, mscorlib, Version=2.0.0.0, Culture=neutral,
        PublicKeyToken=b77a5c561934e089
    attributes: []
  m_Direction: 1
  m_LinkedSlots: []
--- !u!114 &114329867987949052
MonoBehaviour:
  m_ObjectHideFlags: 1
  m_CorrespondingSourceObject: {fileID: 0}
  m_PrefabInternal: {fileID: 0}
  m_GameObject: {fileID: 0}
  m_Enabled: 1
  m_EditorHideFlags: 0
  m_Script: {fileID: 11500000, guid: f780aa281814f9842a7c076d436932e7, type: 3}
  m_Name: VFXSlotFloat
  m_EditorClassIdentifier: 
  m_Parent: {fileID: 114758040617487780}
  m_Children: []
  m_UIPosition: {x: 0, y: 0}
  m_UICollapsed: 1
  m_UISuperCollapsed: 0
  m_MasterSlot: {fileID: 114758040617487780}
  m_MasterData:
    m_Owner: {fileID: 0}
    m_Value:
      m_Type:
        m_SerializableType: 
      m_SerializableObject: 
  m_Property:
    name: x
    m_serializedType:
      m_SerializableType: System.Single, mscorlib, Version=2.0.0.0, Culture=neutral,
        PublicKeyToken=b77a5c561934e089
    attributes: []
  m_Direction: 1
  m_LinkedSlots: []
--- !u!114 &114332050269094380
MonoBehaviour:
  m_ObjectHideFlags: 1
  m_CorrespondingSourceObject: {fileID: 0}
  m_PrefabInternal: {fileID: 0}
  m_GameObject: {fileID: 0}
  m_Enabled: 1
  m_EditorHideFlags: 0
  m_Script: {fileID: 11500000, guid: 3e3f628d80ffceb489beac74258f9cf7, type: 3}
  m_Name: VFXSlotTransform
  m_EditorClassIdentifier: 
  m_Parent: {fileID: 0}
  m_Children:
  - {fileID: 114114834903564368}
  - {fileID: 114972554322309310}
  - {fileID: 114501374035597322}
  m_UIPosition: {x: 0, y: 0}
  m_UICollapsed: 0
  m_UISuperCollapsed: 0
  m_MasterSlot: {fileID: 114332050269094380}
  m_MasterData:
    m_Owner: {fileID: 114617143880116886}
    m_Value:
      m_Type:
        m_SerializableType: UnityEditor.VFX.Transform, Assembly-CSharp-Editor-testable,
          Version=0.0.0.0, Culture=neutral, PublicKeyToken=null
      m_SerializableObject: '{"space":0,"position":{"x":0.0,"y":0.0,"z":0.0},"angles":{"x":0.0,"y":0.0,"z":0.0},"scale":{"x":0.5,"y":0.5,"z":0.5}}'
  m_Property:
    name: FieldTransform
    m_serializedType:
      m_SerializableType: UnityEditor.VFX.Transform, Assembly-CSharp-Editor-testable,
        Version=0.0.0.0, Culture=neutral, PublicKeyToken=null
    attributes:
    - m_Type: 3
      m_Min: -Infinity
      m_Max: Infinity
      m_Tooltip: The position, rotation and scale of the vectorfield
  m_Direction: 0
  m_LinkedSlots: []
--- !u!114 &114337517516314674
MonoBehaviour:
  m_ObjectHideFlags: 1
  m_CorrespondingSourceObject: {fileID: 0}
  m_PrefabInternal: {fileID: 0}
  m_GameObject: {fileID: 0}
  m_Enabled: 1
  m_EditorHideFlags: 0
  m_Script: {fileID: 11500000, guid: f780aa281814f9842a7c076d436932e7, type: 3}
  m_Name: VFXSlotFloat
  m_EditorClassIdentifier: 
  m_Parent: {fileID: 0}
  m_Children: []
  m_UIPosition: {x: 0, y: 0}
  m_UICollapsed: 1
  m_UISuperCollapsed: 0
  m_MasterSlot: {fileID: 114337517516314674}
  m_MasterData:
    m_Owner: {fileID: 114519457660386524}
    m_Value:
      m_Type:
        m_SerializableType: System.Single, mscorlib, Version=2.0.0.0, Culture=neutral,
          PublicKeyToken=b77a5c561934e089
      m_SerializableObject: 0
  m_Property:
    name: t
    m_serializedType:
      m_SerializableType: System.Single, mscorlib, Version=2.0.0.0, Culture=neutral,
        PublicKeyToken=b77a5c561934e089
    attributes: []
  m_Direction: 1
  m_LinkedSlots:
  - {fileID: 114540687242103448}
  - {fileID: 114981395906029298}
--- !u!114 &114338720812349568
MonoBehaviour:
  m_ObjectHideFlags: 1
  m_CorrespondingSourceObject: {fileID: 0}
  m_PrefabInternal: {fileID: 0}
  m_GameObject: {fileID: 0}
  m_Enabled: 1
  m_EditorHideFlags: 0
  m_Script: {fileID: 11500000, guid: f780aa281814f9842a7c076d436932e7, type: 3}
  m_Name: VFXSlotFloat
  m_EditorClassIdentifier: 
  m_Parent: {fileID: 114987031166116308}
  m_Children: []
  m_UIPosition: {x: 0, y: 0}
  m_UICollapsed: 1
  m_UISuperCollapsed: 0
  m_MasterSlot: {fileID: 114987031166116308}
  m_MasterData:
    m_Owner: {fileID: 0}
    m_Value:
      m_Type:
        m_SerializableType: 
      m_SerializableObject: 
  m_Property:
    name: x
    m_serializedType:
      m_SerializableType: System.Single, mscorlib, Version=2.0.0.0, Culture=neutral,
        PublicKeyToken=b77a5c561934e089
    attributes: []
  m_Direction: 0
  m_LinkedSlots: []
--- !u!114 &114342106308192842
MonoBehaviour:
  m_ObjectHideFlags: 1
  m_CorrespondingSourceObject: {fileID: 0}
  m_PrefabInternal: {fileID: 0}
  m_GameObject: {fileID: 0}
  m_Enabled: 1
  m_EditorHideFlags: 0
  m_Script: {fileID: 11500000, guid: f780aa281814f9842a7c076d436932e7, type: 3}
  m_Name: VFXSlotFloat
  m_EditorClassIdentifier: 
  m_Parent: {fileID: 114043932397582438}
  m_Children: []
  m_UIPosition: {x: 0, y: 0}
  m_UICollapsed: 1
  m_UISuperCollapsed: 0
  m_MasterSlot: {fileID: 114043932397582438}
  m_MasterData:
    m_Owner: {fileID: 0}
    m_Value:
      m_Type:
        m_SerializableType: 
      m_SerializableObject: 
  m_Property:
    name: w
    m_serializedType:
      m_SerializableType: System.Single, mscorlib, Version=2.0.0.0, Culture=neutral,
        PublicKeyToken=b77a5c561934e089
    attributes: []
  m_Direction: 1
  m_LinkedSlots: []
--- !u!114 &114344014375645944
MonoBehaviour:
  m_ObjectHideFlags: 1
  m_CorrespondingSourceObject: {fileID: 0}
  m_PrefabInternal: {fileID: 0}
  m_GameObject: {fileID: 0}
  m_Enabled: 1
  m_EditorHideFlags: 0
  m_Script: {fileID: 11500000, guid: f780aa281814f9842a7c076d436932e7, type: 3}
  m_Name: VFXSlotFloat
  m_EditorClassIdentifier: 
  m_Parent: {fileID: 114088044937819362}
  m_Children: []
  m_UIPosition: {x: 0, y: 0}
  m_UICollapsed: 1
  m_UISuperCollapsed: 0
  m_MasterSlot: {fileID: 114088044937819362}
  m_MasterData:
    m_Owner: {fileID: 0}
    m_Value:
      m_Type:
        m_SerializableType: 
      m_SerializableObject: 
  m_Property:
    name: z
    m_serializedType:
      m_SerializableType: System.Single, mscorlib, Version=2.0.0.0, Culture=neutral,
        PublicKeyToken=b77a5c561934e089
    attributes: []
  m_Direction: 0
  m_LinkedSlots: []
--- !u!114 &114347124859901858
MonoBehaviour:
  m_ObjectHideFlags: 1
  m_CorrespondingSourceObject: {fileID: 0}
  m_PrefabInternal: {fileID: 0}
  m_GameObject: {fileID: 0}
  m_Enabled: 1
  m_EditorHideFlags: 0
  m_Script: {fileID: 11500000, guid: ef9ecf819143d0a439c558ab8e84fce7, type: 3}
  m_Name: VFXSlotTexture3D
  m_EditorClassIdentifier: 
  m_Parent: {fileID: 0}
  m_Children: []
  m_UIPosition: {x: 0, y: 0}
  m_UICollapsed: 1
  m_UISuperCollapsed: 0
  m_MasterSlot: {fileID: 114347124859901858}
  m_MasterData:
    m_Owner: {fileID: 114617143880116886}
    m_Value:
      m_Type:
        m_SerializableType: UnityEngine.Texture3D, UnityEngine.CoreModule, Version=0.0.0.0,
          Culture=neutral, PublicKeyToken=null
      m_SerializableObject: '{"obj":{"fileID":11700000,"guid":"5796183d03aa8e147bec84edfb7cd610","type":2}}'
  m_Property:
    name: VectorField
    m_serializedType:
      m_SerializableType: UnityEngine.Texture3D, UnityEngine.CoreModule, Version=0.0.0.0,
        Culture=neutral, PublicKeyToken=null
    attributes:
    - m_Type: 3
      m_Min: -Infinity
      m_Max: Infinity
      m_Tooltip: The vector field used as a force for particles
  m_Direction: 0
  m_LinkedSlots: []
--- !u!114 &114356658539478530
MonoBehaviour:
  m_ObjectHideFlags: 1
  m_CorrespondingSourceObject: {fileID: 0}
  m_PrefabInternal: {fileID: 0}
  m_GameObject: {fileID: 0}
  m_Enabled: 1
  m_EditorHideFlags: 0
  m_Script: {fileID: 11500000, guid: f780aa281814f9842a7c076d436932e7, type: 3}
  m_Name: VFXSlotFloat
  m_EditorClassIdentifier: 
  m_Parent: {fileID: 0}
  m_Children: []
  m_UIPosition: {x: 0, y: 0}
  m_UICollapsed: 1
  m_UISuperCollapsed: 0
  m_MasterSlot: {fileID: 114356658539478530}
  m_MasterData:
    m_Owner: {fileID: 114422384343150776}
    m_Value:
      m_Type:
        m_SerializableType: System.Single, mscorlib, Version=2.0.0.0, Culture=neutral,
          PublicKeyToken=b77a5c561934e089
      m_SerializableObject: 0.5
  m_Property:
    name: Min
    m_serializedType:
      m_SerializableType: System.Single, mscorlib, Version=2.0.0.0, Culture=neutral,
        PublicKeyToken=b77a5c561934e089
    attributes: []
  m_Direction: 0
  m_LinkedSlots: []
--- !u!114 &114363468396401704
MonoBehaviour:
  m_ObjectHideFlags: 1
  m_CorrespondingSourceObject: {fileID: 0}
  m_PrefabInternal: {fileID: 0}
  m_GameObject: {fileID: 0}
  m_Enabled: 1
  m_EditorHideFlags: 0
  m_Script: {fileID: 11500000, guid: f780aa281814f9842a7c076d436932e7, type: 3}
  m_Name: VFXSlotFloat
  m_EditorClassIdentifier: 
  m_Parent: {fileID: 114231347177396886}
  m_Children: []
  m_UIPosition: {x: 0, y: 0}
  m_UICollapsed: 1
  m_UISuperCollapsed: 0
  m_MasterSlot: {fileID: 114231347177396886}
  m_MasterData:
    m_Owner: {fileID: 0}
    m_Value:
      m_Type:
        m_SerializableType: 
      m_SerializableObject: 
  m_Property:
    name: z
    m_serializedType:
      m_SerializableType: System.Single, mscorlib, Version=2.0.0.0, Culture=neutral,
        PublicKeyToken=b77a5c561934e089
    attributes: []
  m_Direction: 0
  m_LinkedSlots: []
--- !u!114 &114367584126150940
MonoBehaviour:
  m_ObjectHideFlags: 1
  m_CorrespondingSourceObject: {fileID: 0}
  m_PrefabInternal: {fileID: 0}
  m_GameObject: {fileID: 0}
  m_Enabled: 1
  m_EditorHideFlags: 0
  m_Script: {fileID: 11500000, guid: 87c154e0feeee864da39ba7591cf27e7, type: 3}
  m_Name: VFXSlotFloatN
  m_EditorClassIdentifier: 
  m_Parent: {fileID: 0}
  m_Children: []
  m_UIPosition: {x: 0, y: 0}
  m_UICollapsed: 1
  m_UISuperCollapsed: 0
  m_MasterSlot: {fileID: 114367584126150940}
  m_MasterData:
    m_Owner: {fileID: 114009626957548980}
    m_Value:
      m_Type:
        m_SerializableType: UnityEditor.VFX.FloatN, Assembly-CSharp-Editor-testable,
          Version=0.0.0.0, Culture=neutral, PublicKeyToken=null
      m_SerializableObject: '{"m_Components":[0.5]}'
  m_Property:
    name: s
    m_serializedType:
      m_SerializableType: UnityEditor.VFX.FloatN, Assembly-CSharp-Editor-testable,
        Version=0.0.0.0, Culture=neutral, PublicKeyToken=null
    attributes:
    - m_Type: 3
      m_Min: -Infinity
      m_Max: Infinity
      m_Tooltip: The amount to interpolate between x and y (0-1).
  m_Direction: 0
  m_LinkedSlots:
  - {fileID: 114768572961077490}
--- !u!114 &114368245283220708
MonoBehaviour:
  m_ObjectHideFlags: 1
  m_CorrespondingSourceObject: {fileID: 0}
  m_PrefabInternal: {fileID: 0}
  m_GameObject: {fileID: 0}
  m_Enabled: 1
  m_EditorHideFlags: 0
  m_Script: {fileID: 11500000, guid: f780aa281814f9842a7c076d436932e7, type: 3}
  m_Name: VFXSlotFloat
  m_EditorClassIdentifier: 
  m_Parent: {fileID: 114492557727218026}
  m_Children: []
  m_UIPosition: {x: 0, y: 0}
  m_UICollapsed: 1
  m_UISuperCollapsed: 0
  m_MasterSlot: {fileID: 114492557727218026}
  m_MasterData:
    m_Owner: {fileID: 0}
    m_Value:
      m_Type:
        m_SerializableType: 
      m_SerializableObject: 
  m_Property:
    name: x
    m_serializedType:
      m_SerializableType: System.Single, mscorlib, Version=2.0.0.0, Culture=neutral,
        PublicKeyToken=b77a5c561934e089
    attributes: []
  m_Direction: 1
  m_LinkedSlots: []
--- !u!114 &114372337160017472
MonoBehaviour:
  m_ObjectHideFlags: 1
  m_CorrespondingSourceObject: {fileID: 0}
  m_PrefabInternal: {fileID: 0}
  m_GameObject: {fileID: 0}
  m_Enabled: 1
  m_EditorHideFlags: 0
  m_Script: {fileID: 11500000, guid: f780aa281814f9842a7c076d436932e7, type: 3}
  m_Name: VFXSlotFloat
  m_EditorClassIdentifier: 
  m_Parent: {fileID: 114815823621408652}
  m_Children: []
  m_UIPosition: {x: 0, y: 0}
  m_UICollapsed: 1
  m_UISuperCollapsed: 0
  m_MasterSlot: {fileID: 114580660062078504}
  m_MasterData:
    m_Owner: {fileID: 0}
    m_Value:
      m_Type:
        m_SerializableType: 
      m_SerializableObject: 
  m_Property:
    name: radius
    m_serializedType:
      m_SerializableType: System.Single, mscorlib, Version=2.0.0.0, Culture=neutral,
        PublicKeyToken=b77a5c561934e089
    attributes:
    - m_Type: 3
      m_Min: -Infinity
      m_Max: Infinity
      m_Tooltip: The radius of the sphere.
  m_Direction: 0
  m_LinkedSlots: []
--- !u!114 &114384224194595956
MonoBehaviour:
  m_ObjectHideFlags: 1
  m_CorrespondingSourceObject: {fileID: 0}
  m_PrefabInternal: {fileID: 0}
  m_GameObject: {fileID: 0}
  m_Enabled: 1
  m_EditorHideFlags: 0
  m_Script: {fileID: 11500000, guid: 198a1b97523b7284c9029248e55f4a2d, type: 3}
  m_Name: VFXOperatorFit
  m_EditorClassIdentifier: 
  m_Parent: {fileID: 114713359854958158}
  m_Children: []
  m_UIPosition: {x: 2483.133, y: 906.25757}
  m_UICollapsed: 0
  m_UISuperCollapsed: 0
  m_InputSlots:
  - {fileID: 114208718695294646}
  - {fileID: 114783477585569396}
  - {fileID: 114423768169278946}
  - {fileID: 114116355231488350}
  - {fileID: 114932728342612142}
  m_OutputSlots:
  - {fileID: 114768572961077490}
--- !u!114 &114391928864180414
MonoBehaviour:
  m_ObjectHideFlags: 1
  m_CorrespondingSourceObject: {fileID: 0}
  m_PrefabInternal: {fileID: 0}
  m_GameObject: {fileID: 0}
  m_Enabled: 1
  m_EditorHideFlags: 0
  m_Script: {fileID: 11500000, guid: 9dfea48843f53fc438eabc12a3a30abc, type: 3}
  m_Name: VFXBasicInitialize
  m_EditorClassIdentifier: 
  m_Parent: {fileID: 114713359854958158}
  m_Children:
  - {fileID: 114792038957180786}
  - {fileID: 114703318023205196}
  - {fileID: 114422384343150776}
  m_UIPosition: {x: 3424.1848, y: -630.77423}
  m_UICollapsed: 0
  m_UISuperCollapsed: 0
  m_InputSlots:
  - {fileID: 114659634860288412}
  m_OutputSlots: []
  m_Data: {fileID: 114986566243396028}
  m_InputFlowSlot:
  - link:
    - context: {fileID: 114664950524601788}
      slotIndex: 0
  m_OutputFlowSlot:
  - link:
    - context: {fileID: 114690240354730352}
      slotIndex: 0
--- !u!114 &114392249267885806
MonoBehaviour:
  m_ObjectHideFlags: 1
  m_CorrespondingSourceObject: {fileID: 0}
  m_PrefabInternal: {fileID: 0}
  m_GameObject: {fileID: 0}
  m_Enabled: 1
  m_EditorHideFlags: 0
  m_Script: {fileID: 11500000, guid: f780aa281814f9842a7c076d436932e7, type: 3}
  m_Name: VFXSlotFloat
  m_EditorClassIdentifier: 
  m_Parent: {fileID: 114811023005691920}
  m_Children: []
  m_UIPosition: {x: 0, y: 0}
  m_UICollapsed: 1
  m_UISuperCollapsed: 0
  m_MasterSlot: {fileID: 114811023005691920}
  m_MasterData:
    m_Owner: {fileID: 0}
    m_Value:
      m_Type:
        m_SerializableType: 
      m_SerializableObject: 
  m_Property:
    name: x
    m_serializedType:
      m_SerializableType: System.Single, mscorlib, Version=2.0.0.0, Culture=neutral,
        PublicKeyToken=b77a5c561934e089
    attributes: []
  m_Direction: 1
  m_LinkedSlots: []
--- !u!114 &114393616261578982
MonoBehaviour:
  m_ObjectHideFlags: 1
  m_CorrespondingSourceObject: {fileID: 0}
  m_PrefabInternal: {fileID: 0}
  m_GameObject: {fileID: 0}
  m_Enabled: 1
  m_EditorHideFlags: 0
  m_Script: {fileID: 11500000, guid: ad25a54912d2a8f49be8b514e802c040, type: 3}
  m_Name: VFXOperatorSine
  m_EditorClassIdentifier: 
  m_Parent: {fileID: 114713359854958158}
  m_Children: []
  m_UIPosition: {x: 2187.481, y: 912.3445}
  m_UICollapsed: 0
  m_UISuperCollapsed: 0
  m_InputSlots:
  - {fileID: 114703539699981466}
  m_OutputSlots:
  - {fileID: 114107806496070218}
--- !u!114 &114406025174490128
<<<<<<< HEAD
MonoBehaviour:
  m_ObjectHideFlags: 1
  m_CorrespondingSourceObject: {fileID: 0}
  m_PrefabInternal: {fileID: 0}
  m_GameObject: {fileID: 0}
  m_Enabled: 1
  m_EditorHideFlags: 0
  m_Script: {fileID: 11500000, guid: f780aa281814f9842a7c076d436932e7, type: 3}
  m_Name: VFXSlotFloat
  m_EditorClassIdentifier: 
  m_Parent: {fileID: 114551134472462742}
  m_Children: []
  m_UIPosition: {x: 0, y: 0}
  m_UICollapsed: 1
  m_UISuperCollapsed: 0
  m_MasterSlot: {fileID: 114551134472462742}
  m_MasterData:
    m_Owner: {fileID: 0}
    m_Value:
      m_Type:
        m_SerializableType: 
      m_SerializableObject: 
  m_Property:
    name: x
    m_serializedType:
      m_SerializableType: System.Single, mscorlib, Version=2.0.0.0, Culture=neutral,
        PublicKeyToken=b77a5c561934e089
    attributes: []
  m_Direction: 0
  m_LinkedSlots: []
--- !u!114 &114406391186666664
=======
>>>>>>> c12d8e27
MonoBehaviour:
  m_ObjectHideFlags: 1
  m_CorrespondingSourceObject: {fileID: 0}
  m_PrefabInternal: {fileID: 0}
  m_GameObject: {fileID: 0}
  m_Enabled: 1
  m_EditorHideFlags: 0
  m_Script: {fileID: 11500000, guid: f780aa281814f9842a7c076d436932e7, type: 3}
  m_Name: VFXSlotFloat
  m_EditorClassIdentifier: 
  m_Parent: {fileID: 114811023005691920}
  m_Children: []
  m_UIPosition: {x: 0, y: 0}
  m_UICollapsed: 1
  m_UISuperCollapsed: 0
  m_MasterSlot: {fileID: 114811023005691920}
  m_MasterData:
    m_Owner: {fileID: 0}
    m_Value:
      m_Type:
        m_SerializableType: 
      m_SerializableObject: 
  m_Property:
    name: z
    m_serializedType:
      m_SerializableType: System.Single, mscorlib, Version=2.0.0.0, Culture=neutral,
        PublicKeyToken=b77a5c561934e089
    attributes: []
  m_Direction: 1
  m_LinkedSlots: []
--- !u!114 &114409415280946504
MonoBehaviour:
  m_ObjectHideFlags: 1
  m_CorrespondingSourceObject: {fileID: 0}
  m_PrefabInternal: {fileID: 0}
  m_GameObject: {fileID: 0}
  m_Enabled: 1
  m_EditorHideFlags: 0
  m_Script: {fileID: 11500000, guid: f780aa281814f9842a7c076d436932e7, type: 3}
  m_Name: VFXSlotFloat
  m_EditorClassIdentifier: 
  m_Parent: {fileID: 0}
  m_Children: []
  m_UIPosition: {x: 0, y: 0}
  m_UICollapsed: 1
  m_UISuperCollapsed: 0
  m_MasterSlot: {fileID: 114409415280946504}
  m_MasterData:
    m_Owner: {fileID: 114645663325757784}
    m_Value:
      m_Type:
        m_SerializableType: System.Single, mscorlib, Version=2.0.0.0, Culture=neutral,
          PublicKeyToken=b77a5c561934e089
      m_SerializableObject: 
  m_Property:
    name: TotalTime
    m_serializedType:
      m_SerializableType: System.Single, mscorlib, Version=2.0.0.0, Culture=neutral,
        PublicKeyToken=b77a5c561934e089
    attributes: []
  m_Direction: 1
  m_LinkedSlots:
  - {fileID: 114901870162106488}
--- !u!114 &114421451677302072
MonoBehaviour:
  m_ObjectHideFlags: 1
  m_CorrespondingSourceObject: {fileID: 0}
  m_PrefabInternal: {fileID: 0}
  m_GameObject: {fileID: 0}
  m_Enabled: 1
  m_EditorHideFlags: 0
  m_Script: {fileID: 11500000, guid: f780aa281814f9842a7c076d436932e7, type: 3}
  m_Name: VFXSlotFloat
  m_EditorClassIdentifier: 
  m_Parent: {fileID: 114311578424849880}
  m_Children: []
  m_UIPosition: {x: 0, y: 0}
  m_UICollapsed: 1
  m_UISuperCollapsed: 0
  m_MasterSlot: {fileID: 114580660062078504}
  m_MasterData:
    m_Owner: {fileID: 0}
    m_Value:
      m_Type:
        m_SerializableType: 
      m_SerializableObject: 
  m_Property:
    name: x
    m_serializedType:
      m_SerializableType: System.Single, mscorlib, Version=2.0.0.0, Culture=neutral,
        PublicKeyToken=b77a5c561934e089
    attributes: []
  m_Direction: 0
  m_LinkedSlots: []
--- !u!114 &114422298293528604
MonoBehaviour:
  m_ObjectHideFlags: 1
  m_CorrespondingSourceObject: {fileID: 0}
  m_PrefabInternal: {fileID: 0}
  m_GameObject: {fileID: 0}
  m_Enabled: 1
  m_EditorHideFlags: 0
  m_Script: {fileID: 11500000, guid: 87c154e0feeee864da39ba7591cf27e7, type: 3}
  m_Name: VFXSlotFloatN
  m_EditorClassIdentifier: 
  m_Parent: {fileID: 0}
  m_Children: []
  m_UIPosition: {x: 0, y: 0}
  m_UICollapsed: 1
  m_UISuperCollapsed: 0
  m_MasterSlot: {fileID: 114422298293528604}
  m_MasterData:
    m_Owner: {fileID: 114009626957548980}
    m_Value:
      m_Type:
        m_SerializableType: UnityEditor.VFX.FloatN, Assembly-CSharp-Editor-testable,
          Version=0.0.0.0, Culture=neutral, PublicKeyToken=null
      m_SerializableObject: '{"m_Components":[1.0]}'
  m_Property:
    name: y
    m_serializedType:
      m_SerializableType: UnityEditor.VFX.FloatN, Assembly-CSharp-Editor-testable,
        Version=0.0.0.0, Culture=neutral, PublicKeyToken=null
    attributes:
    - m_Type: 3
      m_Min: -Infinity
      m_Max: Infinity
      m_Tooltip: The end value.
  m_Direction: 0
  m_LinkedSlots:
  - {fileID: 114512778395247320}
--- !u!114 &114422384343150776
MonoBehaviour:
  m_ObjectHideFlags: 1
  m_CorrespondingSourceObject: {fileID: 0}
  m_PrefabInternal: {fileID: 0}
  m_GameObject: {fileID: 0}
  m_Enabled: 1
  m_EditorHideFlags: 0
  m_Script: {fileID: 11500000, guid: 83af02f1eaf178a4d882048c2cdfadc0, type: 3}
  m_Name: SetLifetime
  m_EditorClassIdentifier: 
  m_Parent: {fileID: 114391928864180414}
  m_Children: []
  m_UIPosition: {x: 3360, y: -976}
  m_UICollapsed: 0
  m_UISuperCollapsed: 0
  m_InputSlots:
  - {fileID: 114356658539478530}
  - {fileID: 114169775863000100}
  m_OutputSlots: []
  m_Disabled: 0
  mode: 1
--- !u!114 &114423768169278946
MonoBehaviour:
  m_ObjectHideFlags: 1
  m_CorrespondingSourceObject: {fileID: 0}
  m_PrefabInternal: {fileID: 0}
  m_GameObject: {fileID: 0}
  m_Enabled: 1
  m_EditorHideFlags: 0
  m_Script: {fileID: 11500000, guid: 87c154e0feeee864da39ba7591cf27e7, type: 3}
  m_Name: VFXSlotFloatN
  m_EditorClassIdentifier: 
  m_Parent: {fileID: 0}
  m_Children: []
  m_UIPosition: {x: 0, y: 0}
  m_UICollapsed: 1
  m_UISuperCollapsed: 0
  m_MasterSlot: {fileID: 114423768169278946}
  m_MasterData:
    m_Owner: {fileID: 114384224194595956}
    m_Value:
      m_Type:
        m_SerializableType: UnityEditor.VFX.FloatN, Assembly-CSharp-Editor-testable,
          Version=0.0.0.0, Culture=neutral, PublicKeyToken=null
      m_SerializableObject: '{"m_Components":[1.0]}'
  m_Property:
    name: oldRangeMax
    m_serializedType:
      m_SerializableType: UnityEditor.VFX.FloatN, Assembly-CSharp-Editor-testable,
        Version=0.0.0.0, Culture=neutral, PublicKeyToken=null
    attributes:
    - m_Type: 3
      m_Min: -Infinity
      m_Max: Infinity
      m_Tooltip: The end of the old range.
  m_Direction: 0
  m_LinkedSlots: []
--- !u!114 &114445382648730824
MonoBehaviour:
  m_ObjectHideFlags: 1
  m_CorrespondingSourceObject: {fileID: 0}
  m_PrefabInternal: {fileID: 0}
  m_GameObject: {fileID: 0}
  m_Enabled: 1
  m_EditorHideFlags: 0
  m_Script: {fileID: 11500000, guid: f780aa281814f9842a7c076d436932e7, type: 3}
  m_Name: VFXSlotFloat
  m_EditorClassIdentifier: 
  m_Parent: {fileID: 114907117574549410}
  m_Children: []
  m_UIPosition: {x: 0, y: 0}
  m_UICollapsed: 1
  m_UISuperCollapsed: 0
  m_MasterSlot: {fileID: 114907117574549410}
  m_MasterData:
    m_Owner: {fileID: 0}
    m_Value:
      m_Type:
        m_SerializableType: 
      m_SerializableObject: 
  m_Property:
    name: x
    m_serializedType:
      m_SerializableType: System.Single, mscorlib, Version=2.0.0.0, Culture=neutral,
        PublicKeyToken=b77a5c561934e089
    attributes: []
  m_Direction: 1
  m_LinkedSlots: []
--- !u!114 &114448358575362682
MonoBehaviour:
  m_ObjectHideFlags: 1
  m_CorrespondingSourceObject: {fileID: 0}
  m_PrefabInternal: {fileID: 0}
  m_GameObject: {fileID: 0}
  m_Enabled: 1
  m_EditorHideFlags: 0
  m_Script: {fileID: 11500000, guid: a1046201700a4ae428a525579e74b99e, type: 3}
  m_Name: CollisionSphere
  m_EditorClassIdentifier: 
  m_Parent: {fileID: 114690240354730352}
  m_Children: []
  m_UIPosition: {x: 0, y: 0}
  m_UICollapsed: 1
  m_UISuperCollapsed: 0
  m_InputSlots:
  - {fileID: 114281794799362916}
  - {fileID: 114823216935234766}
  - {fileID: 114094291545827936}
  - {fileID: 114464934578054256}
  m_OutputSlots: []
  m_Disabled: 0
  mode: 0
  roughSurface: 0
--- !u!114 &114452870740301040
MonoBehaviour:
  m_ObjectHideFlags: 1
  m_CorrespondingSourceObject: {fileID: 0}
  m_PrefabInternal: {fileID: 0}
  m_GameObject: {fileID: 0}
  m_Enabled: 1
  m_EditorHideFlags: 0
  m_Script: {fileID: 11500000, guid: f780aa281814f9842a7c076d436932e7, type: 3}
  m_Name: VFXSlotFloat
  m_EditorClassIdentifier: 
  m_Parent: {fileID: 114576620141409906}
  m_Children: []
  m_UIPosition: {x: 0, y: 0}
  m_UICollapsed: 1
  m_UISuperCollapsed: 0
  m_MasterSlot: {fileID: 114281794799362916}
  m_MasterData:
    m_Owner: {fileID: 0}
    m_Value:
      m_Type:
        m_SerializableType: 
      m_SerializableObject: 
  m_Property:
    name: z
    m_serializedType:
      m_SerializableType: System.Single, mscorlib, Version=2.0.0.0, Culture=neutral,
        PublicKeyToken=b77a5c561934e089
    attributes: []
  m_Direction: 0
  m_LinkedSlots: []
--- !u!114 &114457630835244914
MonoBehaviour:
  m_ObjectHideFlags: 1
  m_CorrespondingSourceObject: {fileID: 0}
  m_PrefabInternal: {fileID: 0}
  m_GameObject: {fileID: 0}
  m_Enabled: 1
  m_EditorHideFlags: 0
  m_Script: {fileID: 11500000, guid: 87c154e0feeee864da39ba7591cf27e7, type: 3}
  m_Name: VFXSlotFloatN
  m_EditorClassIdentifier: 
  m_Parent: {fileID: 0}
  m_Children: []
  m_UIPosition: {x: 0, y: 0}
  m_UICollapsed: 1
  m_UISuperCollapsed: 0
  m_MasterSlot: {fileID: 114457630835244914}
  m_MasterData:
    m_Owner: {fileID: 114704932343162388}
    m_Value:
      m_Type:
        m_SerializableType: UnityEditor.VFX.FloatN, Assembly-CSharp-Editor-testable,
          Version=0.0.0.0, Culture=neutral, PublicKeyToken=null
      m_SerializableObject: '{"m_Components":[1.0,1.0,1.0]}'
  m_Property:
    name: x
    m_serializedType:
      m_SerializableType: UnityEditor.VFX.FloatN, Assembly-CSharp-Editor-testable,
        Version=0.0.0.0, Culture=neutral, PublicKeyToken=null
    attributes:
    - m_Type: 3
      m_Min: -Infinity
      m_Max: Infinity
      m_Tooltip: The vector to be normalized.
  m_Direction: 0
  m_LinkedSlots:
  - {fileID: 114025127266457648}
--- !u!114 &114457964050763460
MonoBehaviour:
  m_ObjectHideFlags: 1
  m_CorrespondingSourceObject: {fileID: 0}
  m_PrefabInternal: {fileID: 0}
  m_GameObject: {fileID: 0}
  m_Enabled: 1
  m_EditorHideFlags: 0
  m_Script: {fileID: 11500000, guid: f780aa281814f9842a7c076d436932e7, type: 3}
  m_Name: VFXSlotFloat
  m_EditorClassIdentifier: 
  m_Parent: {fileID: 114665622536376714}
  m_Children: []
  m_UIPosition: {x: 0, y: 0}
  m_UICollapsed: 1
  m_UISuperCollapsed: 0
  m_MasterSlot: {fileID: 114033133520281462}
  m_MasterData:
    m_Owner: {fileID: 0}
    m_Value:
      m_Type:
        m_SerializableType: 
      m_SerializableObject: 
  m_Property:
    name: x
    m_serializedType:
      m_SerializableType: System.Single, mscorlib, Version=2.0.0.0, Culture=neutral,
        PublicKeyToken=b77a5c561934e089
    attributes: []
  m_Direction: 0
  m_LinkedSlots: []
--- !u!114 &114462467222221858
MonoBehaviour:
  m_ObjectHideFlags: 1
  m_CorrespondingSourceObject: {fileID: 0}
  m_PrefabInternal: {fileID: 0}
  m_GameObject: {fileID: 0}
  m_Enabled: 1
  m_EditorHideFlags: 0
  m_Script: {fileID: 11500000, guid: ac39bd03fca81b849929b9c966f1836a, type: 3}
  m_Name: VFXSlotFloat3
  m_EditorClassIdentifier: 
  m_Parent: {fileID: 0}
  m_Children:
  - {fileID: 114734087114453386}
  - {fileID: 114648377321597480}
  - {fileID: 114691970683104270}
  m_UIPosition: {x: 0, y: 0}
  m_UICollapsed: 1
  m_UISuperCollapsed: 0
  m_MasterSlot: {fileID: 114462467222221858}
  m_MasterData:
    m_Owner: {fileID: 114792038957180786}
    m_Value:
      m_Type:
        m_SerializableType: UnityEngine.Vector3, UnityEngine.CoreModule, Version=0.0.0.0,
          Culture=neutral, PublicKeyToken=null
      m_SerializableObject: '{"x":0.0,"y":0.7000000476837158,"z":0.0}'
  m_Property:
    name: Velocity
    m_serializedType:
      m_SerializableType: UnityEngine.Vector3, UnityEngine.CoreModule, Version=0.0.0.0,
        Culture=neutral, PublicKeyToken=null
    attributes: []
  m_Direction: 0
  m_LinkedSlots: []
--- !u!114 &114463943635796402
MonoBehaviour:
  m_ObjectHideFlags: 1
  m_CorrespondingSourceObject: {fileID: 0}
  m_PrefabInternal: {fileID: 0}
  m_GameObject: {fileID: 0}
  m_Enabled: 1
  m_EditorHideFlags: 0
  m_Script: {fileID: 11500000, guid: cf77bdf94b619e24a92fca7c3f75ddb3, type: 3}
  m_Name: VFXOperatorCrossProduct
  m_EditorClassIdentifier: 
  m_Parent: {fileID: 114713359854958158}
  m_Children: []
  m_UIPosition: {x: 3408.2893, y: 1568.1954}
  m_UICollapsed: 0
  m_UISuperCollapsed: 1
  m_InputSlots:
  - {fileID: 114492709542381202}
  - {fileID: 114088044937819362}
  m_OutputSlots:
  - {fileID: 114492557727218026}
--- !u!114 &114464934578054256
MonoBehaviour:
  m_ObjectHideFlags: 1
  m_CorrespondingSourceObject: {fileID: 0}
  m_PrefabInternal: {fileID: 0}
  m_GameObject: {fileID: 0}
  m_Enabled: 1
  m_EditorHideFlags: 0
  m_Script: {fileID: 11500000, guid: f780aa281814f9842a7c076d436932e7, type: 3}
  m_Name: VFXSlotFloat
  m_EditorClassIdentifier: 
  m_Parent: {fileID: 0}
  m_Children: []
  m_UIPosition: {x: 0, y: 0}
  m_UICollapsed: 1
  m_UISuperCollapsed: 0
  m_MasterSlot: {fileID: 114464934578054256}
  m_MasterData:
    m_Owner: {fileID: 114448358575362682}
    m_Value:
      m_Type:
        m_SerializableType: System.Single, mscorlib, Version=2.0.0.0, Culture=neutral,
          PublicKeyToken=b77a5c561934e089
      m_SerializableObject: 0
  m_Property:
    name: LifetimeLoss
    m_serializedType:
      m_SerializableType: System.Single, mscorlib, Version=2.0.0.0, Culture=neutral,
        PublicKeyToken=b77a5c561934e089
    attributes:
    - m_Type: 3
      m_Min: -Infinity
      m_Max: Infinity
      m_Tooltip: The proportion of a particle's life that is lost after a collision.
    - m_Type: 0
      m_Min: 0
      m_Max: 1
      m_Tooltip: 
  m_Direction: 0
  m_LinkedSlots: []
--- !u!114 &114466240741174076
MonoBehaviour:
  m_ObjectHideFlags: 1
  m_CorrespondingSourceObject: {fileID: 0}
  m_PrefabInternal: {fileID: 0}
  m_GameObject: {fileID: 0}
  m_Enabled: 1
  m_EditorHideFlags: 0
  m_Script: {fileID: 11500000, guid: 3e27cf4ef7420ad40bf5cf627cdf9ea3, type: 3}
  m_Name: FlipbookSetTexIndex
  m_EditorClassIdentifier: 
  m_Parent: {fileID: 114303831766578312}
  m_Children: []
  m_UIPosition: {x: 0, y: 0}
  m_UICollapsed: 0
  m_UISuperCollapsed: 0
  m_InputSlots:
  - {fileID: 114840544991622838}
  m_OutputSlots: []
  m_Disabled: 0
  mode: 2
--- !u!114 &114469172786699896
MonoBehaviour:
  m_ObjectHideFlags: 1
  m_CorrespondingSourceObject: {fileID: 0}
  m_PrefabInternal: {fileID: 0}
  m_GameObject: {fileID: 0}
  m_Enabled: 1
  m_EditorHideFlags: 0
  m_Script: {fileID: 11500000, guid: a07d13b909432284193a1aeec3c9f533, type: 3}
  m_Name: VFXOperatorSampleGradient
  m_EditorClassIdentifier: 
  m_Parent: {fileID: 114713359854958158}
  m_Children: []
  m_UIPosition: {x: 2442.9531, y: 762.5584}
  m_UICollapsed: 0
  m_UISuperCollapsed: 0
  m_InputSlots:
  - {fileID: 114793376342456972}
  - {fileID: 114981395906029298}
  m_OutputSlots:
  - {fileID: 114512778395247320}
--- !u!114 &114482391903492468
MonoBehaviour:
  m_ObjectHideFlags: 1
  m_CorrespondingSourceObject: {fileID: 0}
  m_PrefabInternal: {fileID: 0}
  m_GameObject: {fileID: 0}
  m_Enabled: 1
  m_EditorHideFlags: 0
  m_Script: {fileID: 11500000, guid: f780aa281814f9842a7c076d436932e7, type: 3}
  m_Name: VFXSlotFloat
  m_EditorClassIdentifier: 
  m_Parent: {fileID: 114665622536376714}
  m_Children: []
  m_UIPosition: {x: 0, y: 0}
  m_UICollapsed: 1
  m_UISuperCollapsed: 0
  m_MasterSlot: {fileID: 114033133520281462}
  m_MasterData:
    m_Owner: {fileID: 0}
    m_Value:
      m_Type:
        m_SerializableType: 
      m_SerializableObject: 
  m_Property:
    name: z
    m_serializedType:
      m_SerializableType: System.Single, mscorlib, Version=2.0.0.0, Culture=neutral,
        PublicKeyToken=b77a5c561934e089
    attributes: []
  m_Direction: 0
  m_LinkedSlots: []
--- !u!114 &114486222610636044
MonoBehaviour:
  m_ObjectHideFlags: 1
  m_CorrespondingSourceObject: {fileID: 0}
  m_PrefabInternal: {fileID: 0}
  m_GameObject: {fileID: 0}
  m_Enabled: 1
  m_EditorHideFlags: 0
  m_Script: {fileID: 11500000, guid: f780aa281814f9842a7c076d436932e7, type: 3}
  m_Name: VFXSlotFloat
  m_EditorClassIdentifier: 
  m_Parent: {fileID: 114889574707667480}
  m_Children: []
  m_UIPosition: {x: 0, y: 0}
  m_UICollapsed: 1
  m_UISuperCollapsed: 0
  m_MasterSlot: {fileID: 114889574707667480}
  m_MasterData:
    m_Owner: {fileID: 0}
    m_Value:
      m_Type:
        m_SerializableType: 
      m_SerializableObject: 
  m_Property:
    name: z
    m_serializedType:
      m_SerializableType: System.Single, mscorlib, Version=2.0.0.0, Culture=neutral,
        PublicKeyToken=b77a5c561934e089
    attributes: []
  m_Direction: 0
  m_LinkedSlots: []
--- !u!114 &114490263843849036
MonoBehaviour:
  m_ObjectHideFlags: 1
  m_CorrespondingSourceObject: {fileID: 0}
  m_PrefabInternal: {fileID: 0}
  m_GameObject: {fileID: 0}
  m_Enabled: 1
  m_EditorHideFlags: 0
  m_Script: {fileID: 11500000, guid: 889be8bf1ed0c954a9ed096ce41655ea, type: 3}
  m_Name: VFXOperatorMultiply
  m_EditorClassIdentifier: 
  m_Parent: {fileID: 114713359854958158}
  m_Children: []
  m_UIPosition: {x: 2101.667, y: 1270.4603}
  m_UICollapsed: 0
  m_UISuperCollapsed: 0
  m_InputSlots:
  - {fileID: 114683003190420024}
  - {fileID: 114564937888286152}
  m_OutputSlots:
  - {fileID: 114669331768486044}
--- !u!114 &114492557727218026
MonoBehaviour:
  m_ObjectHideFlags: 1
  m_CorrespondingSourceObject: {fileID: 0}
  m_PrefabInternal: {fileID: 0}
  m_GameObject: {fileID: 0}
  m_Enabled: 1
  m_EditorHideFlags: 0
  m_Script: {fileID: 11500000, guid: ac39bd03fca81b849929b9c966f1836a, type: 3}
  m_Name: VFXSlotFloat3
  m_EditorClassIdentifier: 
  m_Parent: {fileID: 0}
  m_Children:
  - {fileID: 114368245283220708}
  - {fileID: 114967085609715620}
  - {fileID: 114314885941461894}
  m_UIPosition: {x: 0, y: 0}
  m_UICollapsed: 1
  m_UISuperCollapsed: 0
  m_MasterSlot: {fileID: 114492557727218026}
  m_MasterData:
    m_Owner: {fileID: 114463943635796402}
    m_Value:
      m_Type:
        m_SerializableType: UnityEngine.Vector3, UnityEngine.CoreModule, Version=0.0.0.0,
          Culture=neutral, PublicKeyToken=null
      m_SerializableObject: '{"x":0.0,"y":0.0,"z":0.0}'
  m_Property:
    name: o
    m_serializedType:
      m_SerializableType: UnityEngine.Vector3, UnityEngine.CoreModule, Version=0.0.0.0,
        Culture=neutral, PublicKeyToken=null
    attributes: []
  m_Direction: 1
  m_LinkedSlots:
  - {fileID: 114919129832749232}
--- !u!114 &114492709542381202
MonoBehaviour:
  m_ObjectHideFlags: 1
  m_CorrespondingSourceObject: {fileID: 0}
  m_PrefabInternal: {fileID: 0}
  m_GameObject: {fileID: 0}
  m_Enabled: 1
  m_EditorHideFlags: 0
  m_Script: {fileID: 11500000, guid: ac39bd03fca81b849929b9c966f1836a, type: 3}
  m_Name: VFXSlotFloat3
  m_EditorClassIdentifier: 
  m_Parent: {fileID: 0}
  m_Children:
  - {fileID: 114909744176145278}
  - {fileID: 114718060691080588}
  - {fileID: 114190837549616370}
  m_UIPosition: {x: 0, y: 0}
  m_UICollapsed: 1
  m_UISuperCollapsed: 0
  m_MasterSlot: {fileID: 114492709542381202}
  m_MasterData:
    m_Owner: {fileID: 114463943635796402}
    m_Value:
      m_Type:
        m_SerializableType: UnityEngine.Vector3, UnityEngine.CoreModule, Version=0.0.0.0,
          Culture=neutral, PublicKeyToken=null
      m_SerializableObject: '{"x":1.0,"y":0.0,"z":0.0}'
  m_Property:
    name: a
    m_serializedType:
      m_SerializableType: UnityEngine.Vector3, UnityEngine.CoreModule, Version=0.0.0.0,
        Culture=neutral, PublicKeyToken=null
    attributes:
    - m_Type: 3
      m_Min: -Infinity
      m_Max: Infinity
      m_Tooltip: The first operand.
  m_Direction: 0
  m_LinkedSlots:
  - {fileID: 114811023005691920}
--- !u!114 &114493009241049998
MonoBehaviour:
  m_ObjectHideFlags: 1
  m_CorrespondingSourceObject: {fileID: 0}
  m_PrefabInternal: {fileID: 0}
  m_GameObject: {fileID: 0}
  m_Enabled: 1
  m_EditorHideFlags: 0
  m_Script: {fileID: 11500000, guid: f780aa281814f9842a7c076d436932e7, type: 3}
  m_Name: VFXSlotFloat
  m_EditorClassIdentifier: 
  m_Parent: {fileID: 114919129832749232}
  m_Children: []
  m_UIPosition: {x: 0, y: 0}
  m_UICollapsed: 1
  m_UISuperCollapsed: 0
  m_MasterSlot: {fileID: 114919129832749232}
  m_MasterData:
    m_Owner: {fileID: 0}
    m_Value:
      m_Type:
        m_SerializableType: 
      m_SerializableObject: 
  m_Property:
    name: y
    m_serializedType:
      m_SerializableType: System.Single, mscorlib, Version=2.0.0.0, Culture=neutral,
        PublicKeyToken=b77a5c561934e089
    attributes: []
  m_Direction: 0
  m_LinkedSlots: []
--- !u!114 &114496601159523824
MonoBehaviour:
  m_ObjectHideFlags: 1
  m_CorrespondingSourceObject: {fileID: 0}
  m_PrefabInternal: {fileID: 0}
  m_GameObject: {fileID: 0}
  m_Enabled: 1
  m_EditorHideFlags: 0
  m_Script: {fileID: 11500000, guid: 87c154e0feeee864da39ba7591cf27e7, type: 3}
  m_Name: VFXSlotFloatN
  m_EditorClassIdentifier: 
  m_Parent: {fileID: 0}
  m_Children: []
  m_UIPosition: {x: 0, y: 0}
  m_UICollapsed: 1
  m_UISuperCollapsed: 0
  m_MasterSlot: {fileID: 114496601159523824}
  m_MasterData:
    m_Owner: {fileID: 114867922613563594}
    m_Value:
      m_Type:
        m_SerializableType: UnityEditor.VFX.FloatN, Assembly-CSharp-Editor-testable,
          Version=0.0.0.0, Culture=neutral, PublicKeyToken=null
      m_SerializableObject: '{"m_Components":[3.0999999046325685]}'
  m_Property:
    name: b
    m_serializedType:
      m_SerializableType: UnityEditor.VFX.FloatN, Assembly-CSharp-Editor-testable,
        Version=0.0.0.0, Culture=neutral, PublicKeyToken=null
    attributes: []
  m_Direction: 0
  m_LinkedSlots: []
--- !u!114 &114501374035597322
MonoBehaviour:
  m_ObjectHideFlags: 1
  m_CorrespondingSourceObject: {fileID: 0}
  m_PrefabInternal: {fileID: 0}
  m_GameObject: {fileID: 0}
  m_Enabled: 1
  m_EditorHideFlags: 0
  m_Script: {fileID: 11500000, guid: ac39bd03fca81b849929b9c966f1836a, type: 3}
  m_Name: VFXSlotFloat3
  m_EditorClassIdentifier: 
  m_Parent: {fileID: 114332050269094380}
  m_Children:
  - {fileID: 114842840859362546}
  - {fileID: 114850731154764858}
  - {fileID: 114226227283042224}
  m_UIPosition: {x: 0, y: 0}
  m_UICollapsed: 1
  m_UISuperCollapsed: 0
  m_MasterSlot: {fileID: 114332050269094380}
  m_MasterData:
    m_Owner: {fileID: 0}
    m_Value:
      m_Type:
        m_SerializableType: 
      m_SerializableObject: 
  m_Property:
    name: scale
    m_serializedType:
      m_SerializableType: UnityEngine.Vector3, UnityEngine.CoreModule, Version=0.0.0.0,
        Culture=neutral, PublicKeyToken=null
    attributes:
    - m_Type: 3
      m_Min: -Infinity
      m_Max: Infinity
      m_Tooltip: The scale of the transform along each axis.
  m_Direction: 0
  m_LinkedSlots: []
--- !u!114 &114504932723294378
MonoBehaviour:
  m_ObjectHideFlags: 1
  m_CorrespondingSourceObject: {fileID: 0}
  m_PrefabInternal: {fileID: 0}
  m_GameObject: {fileID: 0}
  m_Enabled: 1
  m_EditorHideFlags: 0
  m_Script: {fileID: 11500000, guid: cf77bdf94b619e24a92fca7c3f75ddb3, type: 3}
  m_Name: VFXOperatorCrossProduct
  m_EditorClassIdentifier: 
  m_Parent: {fileID: 114713359854958158}
  m_Children: []
  m_UIPosition: {x: 2546.7493, y: 1384.4509}
  m_UICollapsed: 0
  m_UISuperCollapsed: 0
  m_InputSlots:
  - {fileID: 114652616561703320}
  - {fileID: 114889574707667480}
  m_OutputSlots:
  - {fileID: 114758040617487780}
--- !u!114 &114512778395247320
MonoBehaviour:
  m_ObjectHideFlags: 1
  m_CorrespondingSourceObject: {fileID: 0}
  m_PrefabInternal: {fileID: 0}
  m_GameObject: {fileID: 0}
  m_Enabled: 1
  m_EditorHideFlags: 0
  m_Script: {fileID: 11500000, guid: c499060cea9bbb24b8d723eafa343303, type: 3}
  m_Name: VFXSlotFloat4
  m_EditorClassIdentifier: 
  m_Parent: {fileID: 0}
  m_Children:
  - {fileID: 114221424596605542}
  - {fileID: 114774172600373688}
  - {fileID: 114036886090153582}
  - {fileID: 114162957243964656}
  m_UIPosition: {x: 0, y: 0}
  m_UICollapsed: 1
  m_UISuperCollapsed: 0
  m_MasterSlot: {fileID: 114512778395247320}
  m_MasterData:
    m_Owner: {fileID: 114469172786699896}
    m_Value:
      m_Type:
        m_SerializableType: UnityEngine.Vector4, UnityEngine.CoreModule, Version=0.0.0.0,
          Culture=neutral, PublicKeyToken=null
      m_SerializableObject: '{"x":0.0,"y":0.0,"z":0.0,"w":0.0}'
  m_Property:
    name: s
    m_serializedType:
      m_SerializableType: UnityEngine.Vector4, UnityEngine.CoreModule, Version=0.0.0.0,
        Culture=neutral, PublicKeyToken=null
    attributes: []
  m_Direction: 1
  m_LinkedSlots:
  - {fileID: 114422298293528604}
--- !u!114 &114517760169447178
MonoBehaviour:
  m_ObjectHideFlags: 1
  m_CorrespondingSourceObject: {fileID: 0}
  m_PrefabInternal: {fileID: 0}
  m_GameObject: {fileID: 0}
  m_Enabled: 1
  m_EditorHideFlags: 0
  m_Script: {fileID: 11500000, guid: f780aa281814f9842a7c076d436932e7, type: 3}
  m_Name: VFXSlotFloat
  m_EditorClassIdentifier: 
  m_Parent: {fileID: 0}
  m_Children: []
  m_UIPosition: {x: 0, y: 0}
  m_UICollapsed: 1
  m_UISuperCollapsed: 0
  m_MasterSlot: {fileID: 114517760169447178}
  m_MasterData:
    m_Owner: {fileID: 114128398226516008}
    m_Value:
      m_Type:
        m_SerializableType: System.Single, mscorlib, Version=2.0.0.0, Culture=neutral,
          PublicKeyToken=b77a5c561934e089
      m_SerializableObject: 0
  m_Property:
    name: o
    m_serializedType:
      m_SerializableType: System.Single, mscorlib, Version=2.0.0.0, Culture=neutral,
        PublicKeyToken=b77a5c561934e089
    attributes: []
  m_Direction: 1
  m_LinkedSlots:
  - {fileID: 114079731377069008}
--- !u!114 &114519457660386524
MonoBehaviour:
  m_ObjectHideFlags: 1
  m_CorrespondingSourceObject: {fileID: 0}
  m_PrefabInternal: {fileID: 0}
  m_GameObject: {fileID: 0}
  m_Enabled: 1
  m_EditorHideFlags: 0
  m_Script: {fileID: 11500000, guid: ba941214d319b454f90d5480e85886f2, type: 3}
  m_Name: VFXOperatorRelativeLifetime
  m_EditorClassIdentifier: 
  m_Parent: {fileID: 114713359854958158}
  m_Children: []
  m_UIPosition: {x: 1764.4231, y: 835.2673}
  m_UICollapsed: 0
  m_UISuperCollapsed: 0
  m_InputSlots: []
  m_OutputSlots:
  - {fileID: 114337517516314674}
<<<<<<< HEAD
--- !u!114 &114520380879702394
=======
--- !u!114 &114530995321278528
>>>>>>> c12d8e27
MonoBehaviour:
  m_ObjectHideFlags: 1
  m_CorrespondingSourceObject: {fileID: 0}
  m_PrefabInternal: {fileID: 0}
  m_GameObject: {fileID: 0}
  m_Enabled: 1
  m_EditorHideFlags: 0
<<<<<<< HEAD
  m_Script: {fileID: 11500000, guid: f780aa281814f9842a7c076d436932e7, type: 3}
  m_Name: VFXSlotFloat
  m_EditorClassIdentifier: 
  m_Parent: {fileID: 114699873003176092}
  m_Children: []
  m_UIPosition: {x: 0, y: 0}
  m_UICollapsed: 1
  m_UISuperCollapsed: 0
  m_MasterSlot: {fileID: 114300553965690586}
=======
  m_Script: {fileID: 11500000, guid: ac39bd03fca81b849929b9c966f1836a, type: 3}
  m_Name: VFXSlotFloat3
  m_EditorClassIdentifier: 
  m_Parent: {fileID: 114227542507813692}
  m_Children:
  - {fileID: 114288481556603680}
  - {fileID: 114577213871045212}
  - {fileID: 114869572048693984}
  m_UIPosition: {x: 0, y: 0}
  m_UICollapsed: 1
  m_UISuperCollapsed: 0
  m_MasterSlot: {fileID: 114227542507813692}
>>>>>>> c12d8e27
  m_MasterData:
    m_Owner: {fileID: 0}
    m_Value:
      m_Type:
        m_SerializableType: 
      m_SerializableObject: 
  m_Property:
<<<<<<< HEAD
    name: y
    m_serializedType:
      m_SerializableType: System.Single, mscorlib, Version=2.0.0.0, Culture=neutral,
        PublicKeyToken=b77a5c561934e089
    attributes: []
=======
    name: position
    m_serializedType:
      m_SerializableType: UnityEngine.Vector3, UnityEngine.CoreModule, Version=0.0.0.0,
        Culture=neutral, PublicKeyToken=null
    attributes:
    - m_Type: 3
      m_Min: -Infinity
      m_Max: Infinity
      m_Tooltip: The position.
>>>>>>> c12d8e27
  m_Direction: 0
  m_LinkedSlots: []
--- !u!114 &114535580396150384
MonoBehaviour:
  m_ObjectHideFlags: 1
  m_CorrespondingSourceObject: {fileID: 0}
  m_PrefabInternal: {fileID: 0}
  m_GameObject: {fileID: 0}
  m_Enabled: 1
  m_EditorHideFlags: 0
  m_Script: {fileID: 11500000, guid: f780aa281814f9842a7c076d436932e7, type: 3}
  m_Name: VFXSlotFloat
  m_EditorClassIdentifier: 
  m_Parent: {fileID: 114281794799362916}
  m_Children: []
  m_UIPosition: {x: 0, y: 0}
  m_UICollapsed: 1
  m_UISuperCollapsed: 0
  m_MasterSlot: {fileID: 114281794799362916}
  m_MasterData:
    m_Owner: {fileID: 0}
    m_Value:
      m_Type:
        m_SerializableType: 
      m_SerializableObject: 
  m_Property:
    name: radius
    m_serializedType:
      m_SerializableType: System.Single, mscorlib, Version=2.0.0.0, Culture=neutral,
        PublicKeyToken=b77a5c561934e089
    attributes:
    - m_Type: 3
      m_Min: -Infinity
      m_Max: Infinity
      m_Tooltip: The radius of the sphere.
  m_Direction: 0
  m_LinkedSlots: []
--- !u!114 &114539635269787790
MonoBehaviour:
  m_ObjectHideFlags: 1
  m_CorrespondingSourceObject: {fileID: 0}
  m_PrefabInternal: {fileID: 0}
  m_GameObject: {fileID: 0}
  m_Enabled: 1
  m_EditorHideFlags: 0
  m_Script: {fileID: 11500000, guid: 330e0fca1717dde4aaa144f48232aa64, type: 3}
  m_Name: VFXParameter
  m_EditorClassIdentifier: 
  m_Parent: {fileID: 114713359854958158}
  m_Children: []
  m_UIPosition: {x: 0, y: 0}
  m_UICollapsed: 0
  m_UISuperCollapsed: 0
  m_InputSlots: []
  m_OutputSlots:
  - {fileID: 114725874336250028}
  m_exposedName: exposedName 1
  m_exposed: 0
  m_Order: 1
  m_Min:
    m_Type:
      m_SerializableType: 
    m_SerializableObject: 
  m_Max:
    m_Type:
      m_SerializableType: 
    m_SerializableObject: 
  m_Nodes:
  - m_Id: 0
    linkedSlots:
    - outputSlot: {fileID: 114725874336250028}
      inputSlot: {fileID: 114746634124880648}
    position: {x: 1919.2533, y: 371.25845}
    expandedSlots: []
--- !u!114 &114540687242103448
MonoBehaviour:
  m_ObjectHideFlags: 1
  m_CorrespondingSourceObject: {fileID: 0}
  m_PrefabInternal: {fileID: 0}
  m_GameObject: {fileID: 0}
  m_Enabled: 1
  m_EditorHideFlags: 0
  m_Script: {fileID: 11500000, guid: f780aa281814f9842a7c076d436932e7, type: 3}
  m_Name: VFXSlotFloat
  m_EditorClassIdentifier: 
  m_Parent: {fileID: 0}
  m_Children: []
  m_UIPosition: {x: 0, y: 0}
  m_UICollapsed: 1
  m_UISuperCollapsed: 0
  m_MasterSlot: {fileID: 114540687242103448}
  m_MasterData:
    m_Owner: {fileID: 114785965627119840}
    m_Value:
      m_Type:
        m_SerializableType: System.Single, mscorlib, Version=2.0.0.0, Culture=neutral,
          PublicKeyToken=b77a5c561934e089
      m_SerializableObject: 0
  m_Property:
    name: time
    m_serializedType:
      m_SerializableType: System.Single, mscorlib, Version=2.0.0.0, Culture=neutral,
        PublicKeyToken=b77a5c561934e089
    attributes:
    - m_Type: 3
      m_Min: -Infinity
      m_Max: Infinity
      m_Tooltip: The time along the gradient to take a sample from.
    - m_Type: 0
      m_Min: 0
      m_Max: 1
      m_Tooltip: 
  m_Direction: 0
  m_LinkedSlots:
  - {fileID: 114337517516314674}
--- !u!114 &114542476364976640
MonoBehaviour:
  m_ObjectHideFlags: 1
  m_CorrespondingSourceObject: {fileID: 0}
  m_PrefabInternal: {fileID: 0}
  m_GameObject: {fileID: 0}
  m_Enabled: 1
  m_EditorHideFlags: 0
  m_Script: {fileID: 11500000, guid: f780aa281814f9842a7c076d436932e7, type: 3}
  m_Name: VFXSlotFloat
  m_EditorClassIdentifier: 
  m_Parent: {fileID: 114097133960865156}
  m_Children: []
  m_UIPosition: {x: 0, y: 0}
  m_UICollapsed: 1
  m_UISuperCollapsed: 0
  m_MasterSlot: {fileID: 114097133960865156}
  m_MasterData:
    m_Owner: {fileID: 0}
    m_Value:
      m_Type:
        m_SerializableType: 
      m_SerializableObject: 
  m_Property:
    name: y
    m_serializedType:
      m_SerializableType: System.Single, mscorlib, Version=2.0.0.0, Culture=neutral,
        PublicKeyToken=b77a5c561934e089
    attributes: []
  m_Direction: 1
  m_LinkedSlots: []
--- !u!114 &114544328611089862
MonoBehaviour:
  m_ObjectHideFlags: 1
  m_CorrespondingSourceObject: {fileID: 0}
  m_PrefabInternal: {fileID: 0}
  m_GameObject: {fileID: 0}
  m_Enabled: 1
  m_EditorHideFlags: 0
  m_Script: {fileID: 11500000, guid: a971fa2e110a0ac42ac1d8dae408704b, type: 3}
  m_Name: SetAttribute
  m_EditorClassIdentifier: 
  m_Parent: {fileID: 114303831766578312}
  m_Children: []
  m_UIPosition: {x: 0, y: 0}
  m_UICollapsed: 1
  m_UISuperCollapsed: 0
  m_InputSlots:
  - {fileID: 114987031166116308}
  m_OutputSlots: []
  m_Disabled: 0
  attribute: axisY
  Composition: 0
  Random: 0
--- !u!114 &114544607760722526
MonoBehaviour:
  m_ObjectHideFlags: 1
  m_CorrespondingSourceObject: {fileID: 0}
  m_PrefabInternal: {fileID: 0}
  m_GameObject: {fileID: 0}
  m_Enabled: 1
  m_EditorHideFlags: 0
  m_Script: {fileID: 11500000, guid: 1b605c022ee79394a8a776c0869b3f9a, type: 3}
  m_Name: VFXSlot
  m_EditorClassIdentifier: 
  m_Parent: {fileID: 0}
  m_Children:
  - {fileID: 114555541368906996}
  - {fileID: 114141456662339602}
  m_UIPosition: {x: 0, y: 0}
  m_UICollapsed: 0
  m_UISuperCollapsed: 0
  m_MasterSlot: {fileID: 114544607760722526}
  m_MasterData:
    m_Owner: {fileID: 114211318420561788}
    m_Value:
      m_Type:
        m_SerializableType: UnityEditor.VFX.Sphere, Assembly-CSharp-Editor-testable,
          Version=0.0.0.0, Culture=neutral, PublicKeyToken=null
      m_SerializableObject: '{"space":0,"center":{"x":0.0,"y":0.0,"z":0.0},"radius":0.75}'
  m_Property:
    name: o
    m_serializedType:
      m_SerializableType: UnityEditor.VFX.Sphere, Assembly-CSharp-Editor-testable,
        Version=0.0.0.0, Culture=neutral, PublicKeyToken=null
    attributes: []
  m_Direction: 1
  m_LinkedSlots:
  - {fileID: 114281794799362916}
--- !u!114 &114551134472462742
MonoBehaviour:
  m_ObjectHideFlags: 1
  m_CorrespondingSourceObject: {fileID: 0}
  m_PrefabInternal: {fileID: 0}
  m_GameObject: {fileID: 0}
  m_Enabled: 1
  m_EditorHideFlags: 0
  m_Script: {fileID: 11500000, guid: ac39bd03fca81b849929b9c966f1836a, type: 3}
  m_Name: VFXSlotFloat3
  m_EditorClassIdentifier: 
  m_Parent: {fileID: 0}
  m_Children:
  - {fileID: 114406025174490128}
  - {fileID: 114031990529747602}
  - {fileID: 114087321878891130}
  m_UIPosition: {x: 0, y: 0}
  m_UICollapsed: 1
  m_UISuperCollapsed: 0
  m_MasterSlot: {fileID: 114551134472462742}
  m_MasterData:
    m_Owner: {fileID: 114989825995295206}
    m_Value:
      m_Type:
        m_SerializableType: UnityEngine.Vector3, UnityEngine.CoreModule, Version=0.0.0.0,
          Culture=neutral, PublicKeyToken=null
      m_SerializableObject: '{"x":0.0,"y":-1.0,"z":-0.5}'
  m_Property:
    name: Pivot
    m_serializedType:
      m_SerializableType: UnityEngine.Vector3, UnityEngine.CoreModule, Version=0.0.0.0,
        Culture=neutral, PublicKeyToken=null
    attributes: []
  m_Direction: 0
  m_LinkedSlots: []
--- !u!114 &114555541368906996
MonoBehaviour:
  m_ObjectHideFlags: 1
  m_CorrespondingSourceObject: {fileID: 0}
  m_PrefabInternal: {fileID: 0}
  m_GameObject: {fileID: 0}
  m_Enabled: 1
  m_EditorHideFlags: 0
  m_Script: {fileID: 11500000, guid: ac39bd03fca81b849929b9c966f1836a, type: 3}
  m_Name: VFXSlotFloat3
  m_EditorClassIdentifier: 
  m_Parent: {fileID: 114544607760722526}
  m_Children:
  - {fileID: 114221756181975408}
  - {fileID: 114889003861405870}
  - {fileID: 114830234969125424}
  m_UIPosition: {x: 0, y: 0}
  m_UICollapsed: 1
  m_UISuperCollapsed: 0
  m_MasterSlot: {fileID: 114544607760722526}
  m_MasterData:
    m_Owner: {fileID: 0}
    m_Value:
      m_Type:
        m_SerializableType: 
      m_SerializableObject: 
  m_Property:
    name: center
    m_serializedType:
      m_SerializableType: UnityEngine.Vector3, UnityEngine.CoreModule, Version=0.0.0.0,
        Culture=neutral, PublicKeyToken=null
    attributes:
    - m_Type: 3
      m_Min: -Infinity
      m_Max: Infinity
      m_Tooltip: The centre of the sphere.
  m_Direction: 1
  m_LinkedSlots: []
--- !u!114 &114562634610743822
MonoBehaviour:
  m_ObjectHideFlags: 1
  m_CorrespondingSourceObject: {fileID: 0}
  m_PrefabInternal: {fileID: 0}
  m_GameObject: {fileID: 0}
  m_Enabled: 1
  m_EditorHideFlags: 0
  m_Script: {fileID: 11500000, guid: 3f0e993a2dd96014f97909d38604e9b9, type: 3}
  m_Name: VFXCurrentAttributeParameter
  m_EditorClassIdentifier: 
  m_Parent: {fileID: 114713359854958158}
  m_Children: []
  m_UIPosition: {x: 1350.7158, y: 1286.9783}
  m_UICollapsed: 0
  m_UISuperCollapsed: 0
  m_InputSlots: []
  m_OutputSlots:
  - {fileID: 114025127266457648}
  attribute: velocity
--- !u!114 &114563854899732084
MonoBehaviour:
  m_ObjectHideFlags: 1
  m_CorrespondingSourceObject: {fileID: 0}
  m_PrefabInternal: {fileID: 0}
  m_GameObject: {fileID: 0}
  m_Enabled: 1
  m_EditorHideFlags: 0
  m_Script: {fileID: 11500000, guid: f05c6884b705ce14d82ae720f0ec209f, type: 3}
  m_Name: VFXSpawnerConstantRate
  m_EditorClassIdentifier: 
  m_Parent: {fileID: 114664950524601788}
  m_Children: []
  m_UIPosition: {x: 3360, y: -976}
  m_UICollapsed: 0
  m_UISuperCollapsed: 0
  m_InputSlots:
  - {fileID: 114038605348355222}
  m_OutputSlots: []
  m_Disabled: 0
--- !u!114 &114564937888286152
MonoBehaviour:
  m_ObjectHideFlags: 1
  m_CorrespondingSourceObject: {fileID: 0}
  m_PrefabInternal: {fileID: 0}
  m_GameObject: {fileID: 0}
  m_Enabled: 1
  m_EditorHideFlags: 0
  m_Script: {fileID: 11500000, guid: 87c154e0feeee864da39ba7591cf27e7, type: 3}
  m_Name: VFXSlotFloatN
  m_EditorClassIdentifier: 
  m_Parent: {fileID: 0}
  m_Children: []
  m_UIPosition: {x: 0, y: 0}
  m_UICollapsed: 1
  m_UISuperCollapsed: 0
  m_MasterSlot: {fileID: 114564937888286152}
  m_MasterData:
    m_Owner: {fileID: 114490263843849036}
    m_Value:
      m_Type:
        m_SerializableType: UnityEditor.VFX.FloatN, Assembly-CSharp-Editor-testable,
          Version=0.0.0.0, Culture=neutral, PublicKeyToken=null
      m_SerializableObject: '{"m_Components":[-1.0]}'
  m_Property:
    name: b
    m_serializedType:
      m_SerializableType: UnityEditor.VFX.FloatN, Assembly-CSharp-Editor-testable,
        Version=0.0.0.0, Culture=neutral, PublicKeyToken=null
    attributes: []
  m_Direction: 0
  m_LinkedSlots: []
--- !u!114 &114566868202197772
MonoBehaviour:
  m_ObjectHideFlags: 1
  m_CorrespondingSourceObject: {fileID: 0}
  m_PrefabInternal: {fileID: 0}
  m_GameObject: {fileID: 0}
  m_Enabled: 1
  m_EditorHideFlags: 0
  m_Script: {fileID: 11500000, guid: 87c154e0feeee864da39ba7591cf27e7, type: 3}
  m_Name: VFXSlotFloatN
  m_EditorClassIdentifier: 
  m_Parent: {fileID: 0}
  m_Children: []
  m_UIPosition: {x: 0, y: 0}
  m_UICollapsed: 1
  m_UISuperCollapsed: 0
  m_MasterSlot: {fileID: 114566868202197772}
  m_MasterData:
    m_Owner: {fileID: 114162482203252962}
    m_Value:
      m_Type:
        m_SerializableType: UnityEditor.VFX.FloatN, Assembly-CSharp-Editor-testable,
          Version=0.0.0.0, Culture=neutral, PublicKeyToken=null
      m_SerializableObject: '{"m_Components":[1.0,1.0,1.0]}'
  m_Property:
    name: x
    m_serializedType:
      m_SerializableType: UnityEditor.VFX.FloatN, Assembly-CSharp-Editor-testable,
        Version=0.0.0.0, Culture=neutral, PublicKeyToken=null
    attributes:
    - m_Type: 3
      m_Min: -Infinity
      m_Max: Infinity
      m_Tooltip: The vector to be normalized.
  m_Direction: 0
  m_LinkedSlots:
  - {fileID: 114758040617487780}
--- !u!114 &114570700310522624
MonoBehaviour:
  m_ObjectHideFlags: 1
  m_CorrespondingSourceObject: {fileID: 0}
  m_PrefabInternal: {fileID: 0}
  m_GameObject: {fileID: 0}
  m_Enabled: 1
  m_EditorHideFlags: 0
  m_Script: {fileID: 11500000, guid: f780aa281814f9842a7c076d436932e7, type: 3}
  m_Name: VFXSlotFloat
  m_EditorClassIdentifier: 
  m_Parent: {fileID: 0}
  m_Children: []
  m_UIPosition: {x: 0, y: 0}
  m_UICollapsed: 1
  m_UISuperCollapsed: 0
  m_MasterSlot: {fileID: 114570700310522624}
  m_MasterData:
    m_Owner: {fileID: 114640238843169738}
    m_Value:
      m_Type:
        m_SerializableType: System.Single, mscorlib, Version=2.0.0.0, Culture=neutral,
          PublicKeyToken=b77a5c561934e089
      m_SerializableObject: 
  m_Property:
    name: TotalTime
    m_serializedType:
      m_SerializableType: System.Single, mscorlib, Version=2.0.0.0, Culture=neutral,
        PublicKeyToken=b77a5c561934e089
    attributes: []
  m_Direction: 1
  m_LinkedSlots:
  - {fileID: 114727477293626122}
--- !u!114 &114576620141409906
MonoBehaviour:
  m_ObjectHideFlags: 1
  m_CorrespondingSourceObject: {fileID: 0}
  m_PrefabInternal: {fileID: 0}
  m_GameObject: {fileID: 0}
  m_Enabled: 1
  m_EditorHideFlags: 0
  m_Script: {fileID: 11500000, guid: ac39bd03fca81b849929b9c966f1836a, type: 3}
  m_Name: VFXSlotFloat3
  m_EditorClassIdentifier: 
  m_Parent: {fileID: 114281794799362916}
  m_Children:
  - {fileID: 114878340244500538}
  - {fileID: 114859969114363708}
  - {fileID: 114452870740301040}
  m_UIPosition: {x: 0, y: 0}
  m_UICollapsed: 1
  m_UISuperCollapsed: 0
  m_MasterSlot: {fileID: 114281794799362916}
  m_MasterData:
    m_Owner: {fileID: 0}
    m_Value:
      m_Type:
        m_SerializableType: 
      m_SerializableObject: 
  m_Property:
    name: center
    m_serializedType:
      m_SerializableType: UnityEngine.Vector3, UnityEngine.CoreModule, Version=0.0.0.0,
        Culture=neutral, PublicKeyToken=null
    attributes:
    - m_Type: 3
      m_Min: -Infinity
      m_Max: Infinity
      m_Tooltip: The centre of the sphere.
  m_Direction: 0
  m_LinkedSlots: []
--- !u!114 &114577213871045212
MonoBehaviour:
  m_ObjectHideFlags: 1
  m_CorrespondingSourceObject: {fileID: 0}
  m_PrefabInternal: {fileID: 0}
  m_GameObject: {fileID: 0}
  m_Enabled: 1
  m_EditorHideFlags: 0
  m_Script: {fileID: 11500000, guid: f780aa281814f9842a7c076d436932e7, type: 3}
  m_Name: VFXSlotFloat
  m_EditorClassIdentifier: 
  m_Parent: {fileID: 114530995321278528}
  m_Children: []
  m_UIPosition: {x: 0, y: 0}
  m_UICollapsed: 1
  m_UISuperCollapsed: 0
  m_MasterSlot: {fileID: 114227542507813692}
  m_MasterData:
    m_Owner: {fileID: 0}
    m_Value:
      m_Type:
        m_SerializableType: 
      m_SerializableObject: 
  m_Property:
    name: y
    m_serializedType:
      m_SerializableType: System.Single, mscorlib, Version=2.0.0.0, Culture=neutral,
        PublicKeyToken=b77a5c561934e089
    attributes: []
  m_Direction: 0
  m_LinkedSlots: []
--- !u!114 &114580660062078504
MonoBehaviour:
  m_ObjectHideFlags: 1
  m_CorrespondingSourceObject: {fileID: 0}
  m_PrefabInternal: {fileID: 0}
  m_GameObject: {fileID: 0}
  m_Enabled: 1
  m_EditorHideFlags: 0
  m_Script: {fileID: 11500000, guid: 1b605c022ee79394a8a776c0869b3f9a, type: 3}
  m_Name: VFXSlot
  m_EditorClassIdentifier: 
  m_Parent: {fileID: 0}
  m_Children:
  - {fileID: 114815823621408652}
  - {fileID: 114216106278658680}
  m_UIPosition: {x: 0, y: 0}
  m_UICollapsed: 1
  m_UISuperCollapsed: 0
  m_MasterSlot: {fileID: 114580660062078504}
  m_MasterData:
    m_Owner: {fileID: 114703318023205196}
    m_Value:
      m_Type:
        m_SerializableType: UnityEditor.VFX.ArcSphere, Assembly-CSharp-Editor-testable,
          Version=0.0.0.0, Culture=neutral, PublicKeyToken=null
      m_SerializableObject: '{"sphere":{"space":0,"center":{"x":0.0,"y":0.0,"z":0.0},"radius":1.0},"arc":6.2831854820251469}'
  m_Property:
    name: ArcSphere
    m_serializedType:
      m_SerializableType: UnityEditor.VFX.ArcSphere, Assembly-CSharp-Editor-testable,
        Version=0.0.0.0, Culture=neutral, PublicKeyToken=null
    attributes:
    - m_Type: 3
      m_Min: -Infinity
      m_Max: Infinity
      m_Tooltip: The sphere used for positioning particles.
  m_Direction: 0
  m_LinkedSlots: []
--- !u!114 &114582162463086180
MonoBehaviour:
  m_ObjectHideFlags: 1
  m_CorrespondingSourceObject: {fileID: 0}
  m_PrefabInternal: {fileID: 0}
  m_GameObject: {fileID: 0}
  m_Enabled: 1
  m_EditorHideFlags: 0
  m_Script: {fileID: 11500000, guid: f780aa281814f9842a7c076d436932e7, type: 3}
  m_Name: VFXSlotFloat
  m_EditorClassIdentifier: 
  m_Parent: {fileID: 114097133960865156}
  m_Children: []
  m_UIPosition: {x: 0, y: 0}
  m_UICollapsed: 1
  m_UISuperCollapsed: 0
  m_MasterSlot: {fileID: 114097133960865156}
  m_MasterData:
    m_Owner: {fileID: 0}
    m_Value:
      m_Type:
        m_SerializableType: 
      m_SerializableObject: 
  m_Property:
    name: x
    m_serializedType:
      m_SerializableType: System.Single, mscorlib, Version=2.0.0.0, Culture=neutral,
        PublicKeyToken=b77a5c561934e089
    attributes: []
  m_Direction: 1
  m_LinkedSlots: []
--- !u!114 &114590474257172222
MonoBehaviour:
  m_ObjectHideFlags: 1
  m_CorrespondingSourceObject: {fileID: 0}
  m_PrefabInternal: {fileID: 0}
  m_GameObject: {fileID: 0}
  m_Enabled: 1
  m_EditorHideFlags: 0
  m_Script: {fileID: 11500000, guid: a971fa2e110a0ac42ac1d8dae408704b, type: 3}
  m_Name: SetAttribute
  m_EditorClassIdentifier: 
  m_Parent: {fileID: 114303831766578312}
  m_Children: []
  m_UIPosition: {x: 0, y: 0}
  m_UICollapsed: 1
  m_UISuperCollapsed: 0
  m_InputSlots:
  - {fileID: 114231347177396886}
  m_OutputSlots: []
  m_Disabled: 0
  attribute: axisX
  Composition: 0
  Random: 0
--- !u!114 &114596791038678758
MonoBehaviour:
  m_ObjectHideFlags: 1
  m_CorrespondingSourceObject: {fileID: 0}
  m_PrefabInternal: {fileID: 0}
  m_GameObject: {fileID: 0}
  m_Enabled: 1
  m_EditorHideFlags: 0
  m_Script: {fileID: 11500000, guid: 3f0e993a2dd96014f97909d38604e9b9, type: 3}
  m_Name: VFXCurrentAttributeParameter
  m_EditorClassIdentifier: 
  m_Parent: {fileID: 114713359854958158}
  m_Children: []
  m_UIPosition: {x: 2140.1401, y: 1566.7661}
  m_UICollapsed: 0
  m_UISuperCollapsed: 0
  m_InputSlots: []
  m_OutputSlots:
  - {fileID: 114811023005691920}
  attribute: axisZ
--- !u!114 &114596895040484004
MonoBehaviour:
  m_ObjectHideFlags: 1
  m_CorrespondingSourceObject: {fileID: 0}
  m_PrefabInternal: {fileID: 0}
  m_GameObject: {fileID: 0}
  m_Enabled: 1
  m_EditorHideFlags: 0
  m_Script: {fileID: 11500000, guid: ac39bd03fca81b849929b9c966f1836a, type: 3}
  m_Name: VFXSlotFloat3
  m_EditorClassIdentifier: 
  m_Parent: {fileID: 0}
  m_Children:
  - {fileID: 114203574133939814}
  - {fileID: 114261189833313296}
  - {fileID: 114201544715153880}
  m_UIPosition: {x: 0, y: 0}
  m_UICollapsed: 1
  m_UISuperCollapsed: 0
  m_MasterSlot: {fileID: 114596895040484004}
  m_MasterData:
    m_Owner: {fileID: 114901416929741176}
    m_Value:
      m_Type:
        m_SerializableType: UnityEngine.Vector3, UnityEngine.CoreModule, Version=0.0.0.0,
          Culture=neutral, PublicKeyToken=null
      m_SerializableObject: '{"x":1.0,"y":1.0,"z":1.0}'
  m_Property:
    name: Color
    m_serializedType:
      m_SerializableType: UnityEngine.Vector3, UnityEngine.CoreModule, Version=0.0.0.0,
        Culture=neutral, PublicKeyToken=null
    attributes:
    - m_Type: 5
      m_Min: -Infinity
      m_Max: Infinity
      m_Tooltip: 
  m_Direction: 0
  m_LinkedSlots:
  - {fileID: 114097133960865156}
--- !u!114 &114616138028598884
MonoBehaviour:
  m_ObjectHideFlags: 1
  m_CorrespondingSourceObject: {fileID: 0}
  m_PrefabInternal: {fileID: 0}
  m_GameObject: {fileID: 0}
  m_Enabled: 1
  m_EditorHideFlags: 0
  m_Script: {fileID: 11500000, guid: 330e0fca1717dde4aaa144f48232aa64, type: 3}
  m_Name: VFXParameter
  m_EditorClassIdentifier: 
  m_Parent: {fileID: 114713359854958158}
  m_Children: []
  m_UIPosition: {x: 0, y: 0}
  m_UICollapsed: 0
  m_UISuperCollapsed: 0
  m_InputSlots: []
  m_OutputSlots:
  - {fileID: 114680765894936828}
  m_exposedName: exposedName 2
  m_exposed: 0
  m_Order: 2
  m_Min:
    m_Type:
      m_SerializableType: 
    m_SerializableObject: 
  m_Max:
    m_Type:
      m_SerializableType: 
    m_SerializableObject: 
  m_Nodes:
  - m_Id: 0
    linkedSlots:
    - outputSlot: {fileID: 114680765894936828}
      inputSlot: {fileID: 114793376342456972}
    position: {x: 1933.3997, y: 519.77167}
    expandedSlots: []
--- !u!114 &114617143880116886
MonoBehaviour:
  m_ObjectHideFlags: 1
  m_CorrespondingSourceObject: {fileID: 0}
  m_PrefabInternal: {fileID: 0}
  m_GameObject: {fileID: 0}
  m_Enabled: 1
  m_EditorHideFlags: 0
  m_Script: {fileID: 11500000, guid: b5ef41639278ae84eac41b1850137685, type: 3}
  m_Name: VectorFieldForce
  m_EditorClassIdentifier: 
  m_Parent: {fileID: 114690240354730352}
  m_Children: []
  m_UIPosition: {x: 0, y: 0}
  m_UICollapsed: 1
  m_UISuperCollapsed: 0
  m_InputSlots:
  - {fileID: 114347124859901858}
  - {fileID: 114332050269094380}
  - {fileID: 114911003525318526}
  - {fileID: 114209558659828728}
  m_OutputSlots: []
  m_Disabled: 0
  DataEncoding: 1
--- !u!114 &114628837895425090
MonoBehaviour:
  m_ObjectHideFlags: 1
  m_CorrespondingSourceObject: {fileID: 0}
  m_PrefabInternal: {fileID: 0}
  m_GameObject: {fileID: 0}
  m_Enabled: 1
  m_EditorHideFlags: 0
  m_Script: {fileID: 11500000, guid: f780aa281814f9842a7c076d436932e7, type: 3}
  m_Name: VFXSlotFloat
  m_EditorClassIdentifier: 
  m_Parent: {fileID: 114669331768486044}
  m_Children: []
  m_UIPosition: {x: 0, y: 0}
  m_UICollapsed: 1
  m_UISuperCollapsed: 0
  m_MasterSlot: {fileID: 114669331768486044}
  m_MasterData:
    m_Owner: {fileID: 0}
    m_Value:
      m_Type:
        m_SerializableType: 
      m_SerializableObject: 
  m_Property:
    name: x
    m_serializedType:
      m_SerializableType: System.Single, mscorlib, Version=2.0.0.0, Culture=neutral,
        PublicKeyToken=b77a5c561934e089
    attributes: []
  m_Direction: 1
  m_LinkedSlots: []
--- !u!114 &114640238843169738
MonoBehaviour:
  m_ObjectHideFlags: 1
  m_CorrespondingSourceObject: {fileID: 0}
  m_PrefabInternal: {fileID: 0}
  m_GameObject: {fileID: 0}
  m_Enabled: 1
  m_EditorHideFlags: 0
  m_Script: {fileID: 11500000, guid: 7d33fb94df928ef4c986f97607706b82, type: 3}
  m_Name: VFXBuiltInParameter
  m_EditorClassIdentifier: 
  m_Parent: {fileID: 114713359854958158}
  m_Children: []
  m_UIPosition: {x: 2514.4868, y: 337.8067}
  m_UICollapsed: 0
  m_UISuperCollapsed: 0
  m_InputSlots: []
  m_OutputSlots:
<<<<<<< HEAD
  - {fileID: 114255306215412364}
=======
  - {fileID: 114570700310522624}
>>>>>>> c12d8e27
  m_expressionOp: 7
--- !u!114 &114642580023272304
MonoBehaviour:
  m_ObjectHideFlags: 1
  m_CorrespondingSourceObject: {fileID: 0}
  m_PrefabInternal: {fileID: 0}
  m_GameObject: {fileID: 0}
  m_Enabled: 1
  m_EditorHideFlags: 0
  m_Script: {fileID: 11500000, guid: f780aa281814f9842a7c076d436932e7, type: 3}
  m_Name: VFXSlotFloat
  m_EditorClassIdentifier: 
  m_Parent: {fileID: 114117956648270690}
  m_Children: []
  m_UIPosition: {x: 0, y: 0}
  m_UICollapsed: 1
  m_UISuperCollapsed: 0
  m_MasterSlot: {fileID: 114659634860288412}
  m_MasterData:
    m_Owner: {fileID: 0}
    m_Value:
      m_Type:
        m_SerializableType: 
      m_SerializableObject: 
  m_Property:
    name: y
    m_serializedType:
      m_SerializableType: System.Single, mscorlib, Version=2.0.0.0, Culture=neutral,
        PublicKeyToken=b77a5c561934e089
    attributes: []
  m_Direction: 0
  m_LinkedSlots: []
--- !u!114 &114645663325757784
MonoBehaviour:
  m_ObjectHideFlags: 1
  m_CorrespondingSourceObject: {fileID: 0}
  m_PrefabInternal: {fileID: 0}
  m_GameObject: {fileID: 0}
  m_Enabled: 1
  m_EditorHideFlags: 0
  m_Script: {fileID: 11500000, guid: 7d33fb94df928ef4c986f97607706b82, type: 3}
  m_Name: VFXBuiltInParameter
  m_EditorClassIdentifier: 
  m_Parent: {fileID: 114713359854958158}
  m_Children: []
  m_UIPosition: {x: 1588.5032, y: 982.51733}
  m_UICollapsed: 0
  m_UISuperCollapsed: 0
  m_InputSlots: []
  m_OutputSlots:
<<<<<<< HEAD
  - {fileID: 114409415280946504}
=======
  - {fileID: 114942033044578306}
>>>>>>> c12d8e27
  m_expressionOp: 7
--- !u!114 &114648377321597480
MonoBehaviour:
  m_ObjectHideFlags: 1
  m_CorrespondingSourceObject: {fileID: 0}
  m_PrefabInternal: {fileID: 0}
  m_GameObject: {fileID: 0}
  m_Enabled: 1
  m_EditorHideFlags: 0
  m_Script: {fileID: 11500000, guid: f780aa281814f9842a7c076d436932e7, type: 3}
  m_Name: VFXSlotFloat
  m_EditorClassIdentifier: 
  m_Parent: {fileID: 114462467222221858}
  m_Children: []
  m_UIPosition: {x: 0, y: 0}
  m_UICollapsed: 1
  m_UISuperCollapsed: 0
  m_MasterSlot: {fileID: 114462467222221858}
  m_MasterData:
    m_Owner: {fileID: 0}
    m_Value:
      m_Type:
        m_SerializableType: 
      m_SerializableObject: 
  m_Property:
    name: y
    m_serializedType:
      m_SerializableType: System.Single, mscorlib, Version=2.0.0.0, Culture=neutral,
        PublicKeyToken=b77a5c561934e089
    attributes: []
  m_Direction: 0
  m_LinkedSlots: []
--- !u!114 &114651014717603910
MonoBehaviour:
  m_ObjectHideFlags: 1
  m_CorrespondingSourceObject: {fileID: 0}
  m_PrefabInternal: {fileID: 0}
  m_GameObject: {fileID: 0}
  m_Enabled: 1
  m_EditorHideFlags: 0
  m_Script: {fileID: 11500000, guid: ac39bd03fca81b849929b9c966f1836a, type: 3}
  m_Name: VFXSlotFloat3
  m_EditorClassIdentifier: 
  m_Parent: {fileID: 114659634860288412}
  m_Children:
  - {fileID: 114762988910911420}
  - {fileID: 114901985431667716}
  - {fileID: 114918300256907616}
  m_UIPosition: {x: 0, y: 0}
  m_UICollapsed: 1
  m_UISuperCollapsed: 0
  m_MasterSlot: {fileID: 114659634860288412}
  m_MasterData:
    m_Owner: {fileID: 0}
    m_Value:
      m_Type:
        m_SerializableType: 
      m_SerializableObject: 
  m_Property:
    name: size
    m_serializedType:
      m_SerializableType: UnityEngine.Vector3, UnityEngine.CoreModule, Version=0.0.0.0,
        Culture=neutral, PublicKeyToken=null
    attributes:
    - m_Type: 3
      m_Min: -Infinity
      m_Max: Infinity
      m_Tooltip: The size of the box along each axis.
  m_Direction: 0
  m_LinkedSlots: []
--- !u!114 &114652616561703320
MonoBehaviour:
  m_ObjectHideFlags: 1
  m_CorrespondingSourceObject: {fileID: 0}
  m_PrefabInternal: {fileID: 0}
  m_GameObject: {fileID: 0}
  m_Enabled: 1
  m_EditorHideFlags: 0
  m_Script: {fileID: 11500000, guid: ac39bd03fca81b849929b9c966f1836a, type: 3}
  m_Name: VFXSlotFloat3
  m_EditorClassIdentifier: 
  m_Parent: {fileID: 0}
  m_Children:
  - {fileID: 114835247834106942}
  - {fileID: 114188452650245224}
  - {fileID: 114285459184065524}
  m_UIPosition: {x: 0, y: 0}
  m_UICollapsed: 1
  m_UISuperCollapsed: 0
  m_MasterSlot: {fileID: 114652616561703320}
  m_MasterData:
    m_Owner: {fileID: 114504932723294378}
    m_Value:
      m_Type:
        m_SerializableType: UnityEngine.Vector3, UnityEngine.CoreModule, Version=0.0.0.0,
          Culture=neutral, PublicKeyToken=null
      m_SerializableObject: '{"x":1.0,"y":0.0,"z":0.0}'
  m_Property:
    name: a
    m_serializedType:
      m_SerializableType: UnityEngine.Vector3, UnityEngine.CoreModule, Version=0.0.0.0,
        Culture=neutral, PublicKeyToken=null
    attributes:
    - m_Type: 3
      m_Min: -Infinity
      m_Max: Infinity
      m_Tooltip: The first operand.
  m_Direction: 0
  m_LinkedSlots:
  - {fileID: 114669331768486044}
--- !u!114 &114659634860288412
MonoBehaviour:
  m_ObjectHideFlags: 1
  m_CorrespondingSourceObject: {fileID: 0}
  m_PrefabInternal: {fileID: 0}
  m_GameObject: {fileID: 0}
  m_Enabled: 1
  m_EditorHideFlags: 0
  m_Script: {fileID: 11500000, guid: 1b605c022ee79394a8a776c0869b3f9a, type: 3}
  m_Name: VFXSlot
  m_EditorClassIdentifier: 
  m_Parent: {fileID: 0}
  m_Children:
  - {fileID: 114117956648270690}
  - {fileID: 114651014717603910}
  m_UIPosition: {x: 0, y: 0}
  m_UICollapsed: 1
  m_UISuperCollapsed: 0
  m_MasterSlot: {fileID: 114659634860288412}
  m_MasterData:
    m_Owner: {fileID: 114391928864180414}
    m_Value:
      m_Type:
        m_SerializableType: UnityEditor.VFX.AABox, Assembly-CSharp-Editor-testable,
          Version=0.0.0.0, Culture=neutral, PublicKeyToken=null
      m_SerializableObject: '{"space":0,"center":{"x":0.003296375274658203,"y":0.0,"z":0.0016481876373291016},"size":{"x":1.9031963348388672,"y":1.9229745864868165,"z":1.8867146968841553}}'
  m_Property:
    name: bounds
    m_serializedType:
      m_SerializableType: UnityEditor.VFX.AABox, Assembly-CSharp-Editor-testable,
        Version=0.0.0.0, Culture=neutral, PublicKeyToken=null
    attributes: []
  m_Direction: 0
  m_LinkedSlots: []
--- !u!114 &114664950524601788
MonoBehaviour:
  m_ObjectHideFlags: 1
  m_CorrespondingSourceObject: {fileID: 0}
  m_PrefabInternal: {fileID: 0}
  m_GameObject: {fileID: 0}
  m_Enabled: 1
  m_EditorHideFlags: 0
  m_Script: {fileID: 11500000, guid: 73a13919d81fb7444849bae8b5c812a2, type: 3}
  m_Name: VFXBasicSpawner
  m_EditorClassIdentifier: 
  m_Parent: {fileID: 114713359854958158}
  m_Children:
  - {fileID: 114563854899732084}
  m_UIPosition: {x: 3427.2444, y: -954.5454}
  m_UICollapsed: 0
  m_UISuperCollapsed: 0
  m_InputSlots: []
  m_OutputSlots: []
  m_Data: {fileID: 0}
  m_InputFlowSlot:
  - link: []
  - link: []
  m_OutputFlowSlot:
  - link:
    - context: {fileID: 114391928864180414}
      slotIndex: 0
--- !u!114 &114665622536376714
MonoBehaviour:
  m_ObjectHideFlags: 1
  m_CorrespondingSourceObject: {fileID: 0}
  m_PrefabInternal: {fileID: 0}
  m_GameObject: {fileID: 0}
  m_Enabled: 1
  m_EditorHideFlags: 0
  m_Script: {fileID: 11500000, guid: ac39bd03fca81b849929b9c966f1836a, type: 3}
  m_Name: VFXSlotFloat3
  m_EditorClassIdentifier: 
  m_Parent: {fileID: 114033133520281462}
  m_Children:
  - {fileID: 114457964050763460}
  - {fileID: 114260251911347188}
  - {fileID: 114482391903492468}
  m_UIPosition: {x: 0, y: 0}
  m_UICollapsed: 1
  m_UISuperCollapsed: 0
  m_MasterSlot: {fileID: 114033133520281462}
  m_MasterData:
    m_Owner: {fileID: 0}
    m_Value:
      m_Type:
        m_SerializableType: 
      m_SerializableObject: 
  m_Property:
    name: center
    m_serializedType:
      m_SerializableType: UnityEngine.Vector3, UnityEngine.CoreModule, Version=0.0.0.0,
        Culture=neutral, PublicKeyToken=null
    attributes:
    - m_Type: 3
      m_Min: -Infinity
      m_Max: Infinity
      m_Tooltip: The centre of the sphere.
  m_Direction: 0
  m_LinkedSlots: []
--- !u!114 &114669331768486044
MonoBehaviour:
  m_ObjectHideFlags: 1
  m_CorrespondingSourceObject: {fileID: 0}
  m_PrefabInternal: {fileID: 0}
  m_GameObject: {fileID: 0}
  m_Enabled: 1
  m_EditorHideFlags: 0
  m_Script: {fileID: 11500000, guid: ac39bd03fca81b849929b9c966f1836a, type: 3}
  m_Name: VFXSlotFloat3
  m_EditorClassIdentifier: 
  m_Parent: {fileID: 0}
  m_Children:
  - {fileID: 114628837895425090}
  - {fileID: 114311686034390686}
  - {fileID: 114829790254187162}
  m_UIPosition: {x: 0, y: 0}
  m_UICollapsed: 1
  m_UISuperCollapsed: 0
  m_MasterSlot: {fileID: 114669331768486044}
  m_MasterData:
    m_Owner: {fileID: 114490263843849036}
    m_Value:
      m_Type:
        m_SerializableType: UnityEngine.Vector3, UnityEngine.CoreModule, Version=0.0.0.0,
          Culture=neutral, PublicKeyToken=null
      m_SerializableObject: '{"x":0.0,"y":0.0,"z":0.0}'
  m_Property:
    name: o
    m_serializedType:
      m_SerializableType: UnityEngine.Vector3, UnityEngine.CoreModule, Version=0.0.0.0,
        Culture=neutral, PublicKeyToken=null
    attributes: []
  m_Direction: 1
  m_LinkedSlots:
  - {fileID: 114987031166116308}
  - {fileID: 114652616561703320}
--- !u!114 &114672564460664860
MonoBehaviour:
  m_ObjectHideFlags: 1
  m_CorrespondingSourceObject: {fileID: 0}
  m_PrefabInternal: {fileID: 0}
  m_GameObject: {fileID: 0}
  m_Enabled: 1
  m_EditorHideFlags: 0
  m_Script: {fileID: 11500000, guid: f780aa281814f9842a7c076d436932e7, type: 3}
  m_Name: VFXSlotFloat
  m_EditorClassIdentifier: 
  m_Parent: {fileID: 114858660365901322}
  m_Children: []
  m_UIPosition: {x: 0, y: 0}
  m_UICollapsed: 1
  m_UISuperCollapsed: 0
  m_MasterSlot: {fileID: 114858660365901322}
  m_MasterData:
    m_Owner: {fileID: 0}
    m_Value:
      m_Type:
        m_SerializableType: 
      m_SerializableObject: 
  m_Property:
    name: x
    m_serializedType:
      m_SerializableType: System.Single, mscorlib, Version=2.0.0.0, Culture=neutral,
        PublicKeyToken=b77a5c561934e089
    attributes: []
  m_Direction: 1
  m_LinkedSlots: []
--- !u!114 &114680765894936828
MonoBehaviour:
  m_ObjectHideFlags: 1
  m_CorrespondingSourceObject: {fileID: 0}
  m_PrefabInternal: {fileID: 0}
  m_GameObject: {fileID: 0}
  m_Enabled: 1
  m_EditorHideFlags: 0
  m_Script: {fileID: 11500000, guid: 76f778ff57c4e8145b9681fe3268d8e9, type: 3}
  m_Name: VFXSlotGradient
  m_EditorClassIdentifier: 
  m_Parent: {fileID: 0}
  m_Children: []
  m_UIPosition: {x: 0, y: 0}
  m_UICollapsed: 1
  m_UISuperCollapsed: 0
  m_MasterSlot: {fileID: 114680765894936828}
  m_MasterData:
    m_Owner: {fileID: 114616138028598884}
    m_Value:
      m_Type:
        m_SerializableType: UnityEngine.Gradient, UnityEngine.CoreModule, Version=0.0.0.0,
          Culture=neutral, PublicKeyToken=null
      m_SerializableObject: '{"colorKeys":[{"color":{"r":0.7450980544090271,"g":0.3294117748737335,"b":0.3294117748737335,"a":1.0},"time":0.1752040833234787},{"color":{"r":1.0,"g":0.30980393290519717,"b":0.0,"a":1.0},"time":0.40296024084091189},{"color":{"r":1.0,"g":0.6431372761726379,"b":0.0,"a":1.0},"time":0.5496299862861633},{"color":{"r":1.0,"g":0.8901960849761963,"b":0.0,"a":1.0},"time":1.0}],"alphaKeys":[{"alpha":0.0,"time":0.0},{"alpha":1.0,"time":0.17790493369102479},{"alpha":1.0,"time":0.7654993534088135},{"alpha":0.0,"time":1.0}],"gradientMode":0}'
  m_Property:
    name: o
    m_serializedType:
      m_SerializableType: UnityEngine.Gradient, UnityEngine.CoreModule, Version=0.0.0.0,
        Culture=neutral, PublicKeyToken=null
    attributes: []
  m_Direction: 1
  m_LinkedSlots:
  - {fileID: 114793376342456972}
--- !u!114 &114682526184982798
MonoBehaviour:
  m_ObjectHideFlags: 1
  m_CorrespondingSourceObject: {fileID: 0}
  m_PrefabInternal: {fileID: 0}
  m_GameObject: {fileID: 0}
  m_Enabled: 1
  m_EditorHideFlags: 0
  m_Script: {fileID: 11500000, guid: f780aa281814f9842a7c076d436932e7, type: 3}
  m_Name: VFXSlotFloat
  m_EditorClassIdentifier: 
  m_Parent: {fileID: 114117956648270690}
  m_Children: []
  m_UIPosition: {x: 0, y: 0}
  m_UICollapsed: 1
  m_UISuperCollapsed: 0
  m_MasterSlot: {fileID: 114659634860288412}
  m_MasterData:
    m_Owner: {fileID: 0}
    m_Value:
      m_Type:
        m_SerializableType: 
      m_SerializableObject: 
  m_Property:
    name: z
    m_serializedType:
      m_SerializableType: System.Single, mscorlib, Version=2.0.0.0, Culture=neutral,
        PublicKeyToken=b77a5c561934e089
    attributes: []
  m_Direction: 0
  m_LinkedSlots: []
--- !u!114 &114683003190420024
MonoBehaviour:
  m_ObjectHideFlags: 1
  m_CorrespondingSourceObject: {fileID: 0}
  m_PrefabInternal: {fileID: 0}
  m_GameObject: {fileID: 0}
  m_Enabled: 1
  m_EditorHideFlags: 0
  m_Script: {fileID: 11500000, guid: 87c154e0feeee864da39ba7591cf27e7, type: 3}
  m_Name: VFXSlotFloatN
  m_EditorClassIdentifier: 
  m_Parent: {fileID: 0}
  m_Children: []
  m_UIPosition: {x: 0, y: 0}
  m_UICollapsed: 1
  m_UISuperCollapsed: 0
  m_MasterSlot: {fileID: 114683003190420024}
  m_MasterData:
    m_Owner: {fileID: 114490263843849036}
    m_Value:
      m_Type:
        m_SerializableType: UnityEditor.VFX.FloatN, Assembly-CSharp-Editor-testable,
          Version=0.0.0.0, Culture=neutral, PublicKeyToken=null
      m_SerializableObject: '{"m_Components":[1.0]}'
  m_Property:
    name: a
    m_serializedType:
      m_SerializableType: UnityEditor.VFX.FloatN, Assembly-CSharp-Editor-testable,
        Version=0.0.0.0, Culture=neutral, PublicKeyToken=null
    attributes: []
  m_Direction: 0
  m_LinkedSlots:
  - {fileID: 114858660365901322}
--- !u!114 &114683432350383382
MonoBehaviour:
  m_ObjectHideFlags: 1
  m_CorrespondingSourceObject: {fileID: 0}
  m_PrefabInternal: {fileID: 0}
  m_GameObject: {fileID: 0}
  m_Enabled: 1
  m_EditorHideFlags: 0
  m_Script: {fileID: 11500000, guid: f780aa281814f9842a7c076d436932e7, type: 3}
  m_Name: VFXSlotFloat
  m_EditorClassIdentifier: 
  m_Parent: {fileID: 114043932397582438}
  m_Children: []
  m_UIPosition: {x: 0, y: 0}
  m_UICollapsed: 1
  m_UISuperCollapsed: 0
  m_MasterSlot: {fileID: 114043932397582438}
  m_MasterData:
    m_Owner: {fileID: 0}
    m_Value:
      m_Type:
        m_SerializableType: 
      m_SerializableObject: 
  m_Property:
    name: y
    m_serializedType:
      m_SerializableType: System.Single, mscorlib, Version=2.0.0.0, Culture=neutral,
        PublicKeyToken=b77a5c561934e089
    attributes: []
  m_Direction: 1
  m_LinkedSlots: []
--- !u!114 &114684049241865076
MonoBehaviour:
  m_ObjectHideFlags: 1
  m_CorrespondingSourceObject: {fileID: 0}
  m_PrefabInternal: {fileID: 0}
  m_GameObject: {fileID: 0}
  m_Enabled: 1
  m_EditorHideFlags: 0
  m_Script: {fileID: 11500000, guid: f780aa281814f9842a7c076d436932e7, type: 3}
  m_Name: VFXSlotFloat
  m_EditorClassIdentifier: 
  m_Parent: {fileID: 114907117574549410}
  m_Children: []
  m_UIPosition: {x: 0, y: 0}
  m_UICollapsed: 1
  m_UISuperCollapsed: 0
  m_MasterSlot: {fileID: 114907117574549410}
  m_MasterData:
    m_Owner: {fileID: 0}
    m_Value:
      m_Type:
        m_SerializableType: 
      m_SerializableObject: 
  m_Property:
    name: y
    m_serializedType:
      m_SerializableType: System.Single, mscorlib, Version=2.0.0.0, Culture=neutral,
        PublicKeyToken=b77a5c561934e089
    attributes: []
  m_Direction: 1
  m_LinkedSlots: []
--- !u!114 &114689927502496910
MonoBehaviour:
  m_ObjectHideFlags: 1
  m_CorrespondingSourceObject: {fileID: 0}
  m_PrefabInternal: {fileID: 0}
  m_GameObject: {fileID: 0}
  m_Enabled: 1
  m_EditorHideFlags: 0
  m_Script: {fileID: 11500000, guid: a971fa2e110a0ac42ac1d8dae408704b, type: 3}
  m_Name: SetAttribute
  m_EditorClassIdentifier: 
  m_Parent: {fileID: 114303831766578312}
  m_Children: []
  m_UIPosition: {x: 0, y: 0}
  m_UICollapsed: 1
  m_UISuperCollapsed: 0
  m_InputSlots:
  - {fileID: 114714147934158122}
  m_OutputSlots: []
  m_Disabled: 0
  attribute: sizeZ
  Composition: 0
  Random: 0
--- !u!114 &114690240354730352
MonoBehaviour:
  m_ObjectHideFlags: 1
  m_CorrespondingSourceObject: {fileID: 0}
  m_PrefabInternal: {fileID: 0}
  m_GameObject: {fileID: 0}
  m_Enabled: 1
  m_EditorHideFlags: 0
  m_Script: {fileID: 11500000, guid: 2dc095764ededfa4bb32fa602511ea4b, type: 3}
  m_Name: VFXBasicUpdate
  m_EditorClassIdentifier: 
  m_Parent: {fileID: 114713359854958158}
  m_Children:
  - {fileID: 114617143880116886}
  - {fileID: 114448358575362682}
  - {fileID: 114883585790621896}
  m_UIPosition: {x: 3487.3105, y: 207.79274}
  m_UICollapsed: 0
  m_UISuperCollapsed: 0
  m_InputSlots: []
  m_OutputSlots: []
  m_Data: {fileID: 114986566243396028}
  m_InputFlowSlot:
  - link:
    - context: {fileID: 114391928864180414}
      slotIndex: 0
  m_OutputFlowSlot:
  - link:
    - context: {fileID: 114303831766578312}
      slotIndex: 0
  integration: 0
--- !u!114 &114691970683104270
MonoBehaviour:
  m_ObjectHideFlags: 1
  m_CorrespondingSourceObject: {fileID: 0}
  m_PrefabInternal: {fileID: 0}
  m_GameObject: {fileID: 0}
  m_Enabled: 1
  m_EditorHideFlags: 0
  m_Script: {fileID: 11500000, guid: f780aa281814f9842a7c076d436932e7, type: 3}
  m_Name: VFXSlotFloat
  m_EditorClassIdentifier: 
  m_Parent: {fileID: 114462467222221858}
  m_Children: []
  m_UIPosition: {x: 0, y: 0}
  m_UICollapsed: 1
  m_UISuperCollapsed: 0
  m_MasterSlot: {fileID: 114462467222221858}
  m_MasterData:
    m_Owner: {fileID: 0}
    m_Value:
      m_Type:
        m_SerializableType: 
      m_SerializableObject: 
  m_Property:
    name: z
    m_serializedType:
      m_SerializableType: System.Single, mscorlib, Version=2.0.0.0, Culture=neutral,
        PublicKeyToken=b77a5c561934e089
    attributes: []
  m_Direction: 0
  m_LinkedSlots: []
--- !u!114 &114699873003176092
MonoBehaviour:
  m_ObjectHideFlags: 1
  m_CorrespondingSourceObject: {fileID: 0}
  m_PrefabInternal: {fileID: 0}
  m_GameObject: {fileID: 0}
  m_Enabled: 1
  m_EditorHideFlags: 0
  m_Script: {fileID: 11500000, guid: ac39bd03fca81b849929b9c966f1836a, type: 3}
  m_Name: VFXSlotFloat3
  m_EditorClassIdentifier: 
  m_Parent: {fileID: 114300553965690586}
  m_Children:
  - {fileID: 114063024354500314}
  - {fileID: 114520380879702394}
  - {fileID: 114889212042503796}
  m_UIPosition: {x: 0, y: 0}
  m_UICollapsed: 1
  m_UISuperCollapsed: 0
  m_MasterSlot: {fileID: 114300553965690586}
  m_MasterData:
    m_Owner: {fileID: 0}
    m_Value:
      m_Type:
        m_SerializableType: 
      m_SerializableObject: 
  m_Property:
    name: position
    m_serializedType:
      m_SerializableType: UnityEngine.Vector3, UnityEngine.CoreModule, Version=0.0.0.0,
        Culture=neutral, PublicKeyToken=null
    attributes:
    - m_Type: 3
      m_Min: -Infinity
      m_Max: Infinity
      m_Tooltip: The position.
  m_Direction: 0
  m_LinkedSlots: []
--- !u!114 &114703318023205196
MonoBehaviour:
  m_ObjectHideFlags: 1
  m_CorrespondingSourceObject: {fileID: 0}
  m_PrefabInternal: {fileID: 0}
  m_GameObject: {fileID: 0}
  m_Enabled: 1
  m_EditorHideFlags: 0
  m_Script: {fileID: 11500000, guid: 47b4ca114d6538548942a32238cf630d, type: 3}
  m_Name: PositionSphere
  m_EditorClassIdentifier: 
  m_Parent: {fileID: 114391928864180414}
  m_Children: []
  m_UIPosition: {x: 3360, y: -976}
  m_UICollapsed: 0
  m_UISuperCollapsed: 0
  m_InputSlots:
  - {fileID: 114580660062078504}
  m_OutputSlots: []
  m_Disabled: 0
  positionMode: 0
  spawnMode: 0
--- !u!114 &114703539699981466
MonoBehaviour:
  m_ObjectHideFlags: 1
  m_CorrespondingSourceObject: {fileID: 0}
  m_PrefabInternal: {fileID: 0}
  m_GameObject: {fileID: 0}
  m_Enabled: 1
  m_EditorHideFlags: 0
  m_Script: {fileID: 11500000, guid: 87c154e0feeee864da39ba7591cf27e7, type: 3}
  m_Name: VFXSlotFloatN
  m_EditorClassIdentifier: 
  m_Parent: {fileID: 0}
  m_Children: []
  m_UIPosition: {x: 0, y: 0}
  m_UICollapsed: 1
  m_UISuperCollapsed: 0
  m_MasterSlot: {fileID: 114703539699981466}
  m_MasterData:
    m_Owner: {fileID: 114393616261578982}
    m_Value:
      m_Type:
        m_SerializableType: UnityEditor.VFX.FloatN, Assembly-CSharp-Editor-testable,
          Version=0.0.0.0, Culture=neutral, PublicKeyToken=null
      m_SerializableObject: '{"m_Components":[0.0]}'
  m_Property:
    name: x
    m_serializedType:
      m_SerializableType: UnityEditor.VFX.FloatN, Assembly-CSharp-Editor-testable,
        Version=0.0.0.0, Culture=neutral, PublicKeyToken=null
    attributes:
    - m_Type: 3
      m_Min: -Infinity
      m_Max: Infinity
      m_Tooltip: The operand.
  m_Direction: 0
  m_LinkedSlots:
  - {fileID: 114855060834936270}
--- !u!114 &114704507855437534
MonoBehaviour:
  m_ObjectHideFlags: 1
  m_CorrespondingSourceObject: {fileID: 0}
  m_PrefabInternal: {fileID: 0}
  m_GameObject: {fileID: 0}
  m_Enabled: 1
  m_EditorHideFlags: 0
  m_Script: {fileID: 11500000, guid: f780aa281814f9842a7c076d436932e7, type: 3}
  m_Name: VFXSlotFloat
  m_EditorClassIdentifier: 
  m_Parent: {fileID: 114124288017785262}
  m_Children: []
  m_UIPosition: {x: 0, y: 0}
  m_UICollapsed: 1
  m_UISuperCollapsed: 0
  m_MasterSlot: {fileID: 114124288017785262}
  m_MasterData:
    m_Owner: {fileID: 0}
    m_Value:
      m_Type:
        m_SerializableType: 
      m_SerializableObject: 
  m_Property:
    name: x
    m_serializedType:
      m_SerializableType: System.Single, mscorlib, Version=2.0.0.0, Culture=neutral,
        PublicKeyToken=b77a5c561934e089
    attributes: []
  m_Direction: 0
  m_LinkedSlots: []
--- !u!114 &114704932343162388
MonoBehaviour:
  m_ObjectHideFlags: 1
  m_CorrespondingSourceObject: {fileID: 0}
  m_PrefabInternal: {fileID: 0}
  m_GameObject: {fileID: 0}
  m_Enabled: 1
  m_EditorHideFlags: 0
  m_Script: {fileID: 11500000, guid: 36abb1a42e57dfc4aa839ec8812a27cf, type: 3}
  m_Name: VFXOperatorNormalize
  m_EditorClassIdentifier: 
  m_Parent: {fileID: 114713359854958158}
  m_Children: []
  m_UIPosition: {x: 1729.111, y: 1264.2238}
  m_UICollapsed: 0
  m_UISuperCollapsed: 0
  m_InputSlots:
  - {fileID: 114457630835244914}
  m_OutputSlots:
  - {fileID: 114858660365901322}
--- !u!114 &114713359854958158
MonoBehaviour:
  m_ObjectHideFlags: 1
  m_CorrespondingSourceObject: {fileID: 0}
  m_PrefabInternal: {fileID: 0}
  m_GameObject: {fileID: 0}
  m_Enabled: 1
  m_EditorHideFlags: 0
  m_Script: {fileID: 11500000, guid: 7d4c867f6b72b714dbb5fd1780afe208, type: 3}
  m_Name: 
  m_EditorClassIdentifier: 
  m_Parent: {fileID: 0}
  m_Children:
  - {fileID: 114664950524601788}
  - {fileID: 114391928864180414}
  - {fileID: 114690240354730352}
  - {fileID: 114303831766578312}
  - {fileID: 114211318420561788}
  - {fileID: 114128398226516008}
  - {fileID: 114640238843169738}
  - {fileID: 114562634610743822}
  - {fileID: 114704932343162388}
  - {fileID: 114490263843849036}
  - {fileID: 114596791038678758}
  - {fileID: 114539635269787790}
  - {fileID: 114616138028598884}
  - {fileID: 114009626957548980}
  - {fileID: 114785965627119840}
  - {fileID: 114469172786699896}
  - {fileID: 114463943635796402}
  - {fileID: 114504932723294378}
  - {fileID: 114162482203252962}
  - {fileID: 114393616261578982}
  - {fileID: 114384224194595956}
  - {fileID: 114867922613563594}
  - {fileID: 114645663325757784}
  - {fileID: 114519457660386524}
  m_UIPosition: {x: 0, y: 0}
  m_UICollapsed: 1
  m_UISuperCollapsed: 0
  m_UIInfos: {fileID: 0}
  m_saved: 1
--- !u!114 &114714147934158122
MonoBehaviour:
  m_ObjectHideFlags: 1
  m_CorrespondingSourceObject: {fileID: 0}
  m_PrefabInternal: {fileID: 0}
  m_GameObject: {fileID: 0}
  m_Enabled: 1
  m_EditorHideFlags: 0
  m_Script: {fileID: 11500000, guid: f780aa281814f9842a7c076d436932e7, type: 3}
  m_Name: VFXSlotFloat
  m_EditorClassIdentifier: 
  m_Parent: {fileID: 0}
  m_Children: []
  m_UIPosition: {x: 0, y: 0}
  m_UICollapsed: 1
  m_UISuperCollapsed: 0
  m_MasterSlot: {fileID: 114714147934158122}
  m_MasterData:
    m_Owner: {fileID: 114689927502496910}
    m_Value:
      m_Type:
        m_SerializableType: System.Single, mscorlib, Version=2.0.0.0, Culture=neutral,
          PublicKeyToken=b77a5c561934e089
      m_SerializableObject: 0.2
  m_Property:
    name: SizeZ
    m_serializedType:
      m_SerializableType: System.Single, mscorlib, Version=2.0.0.0, Culture=neutral,
        PublicKeyToken=b77a5c561934e089
    attributes: []
  m_Direction: 0
  m_LinkedSlots: []
--- !u!114 &114718060691080588
MonoBehaviour:
  m_ObjectHideFlags: 1
  m_CorrespondingSourceObject: {fileID: 0}
  m_PrefabInternal: {fileID: 0}
  m_GameObject: {fileID: 0}
  m_Enabled: 1
  m_EditorHideFlags: 0
  m_Script: {fileID: 11500000, guid: f780aa281814f9842a7c076d436932e7, type: 3}
  m_Name: VFXSlotFloat
  m_EditorClassIdentifier: 
  m_Parent: {fileID: 114492709542381202}
  m_Children: []
  m_UIPosition: {x: 0, y: 0}
  m_UICollapsed: 1
  m_UISuperCollapsed: 0
  m_MasterSlot: {fileID: 114492709542381202}
  m_MasterData:
    m_Owner: {fileID: 0}
    m_Value:
      m_Type:
        m_SerializableType: 
      m_SerializableObject: 
  m_Property:
    name: y
    m_serializedType:
      m_SerializableType: System.Single, mscorlib, Version=2.0.0.0, Culture=neutral,
        PublicKeyToken=b77a5c561934e089
    attributes: []
  m_Direction: 0
  m_LinkedSlots: []
--- !u!114 &114723785641542666
MonoBehaviour:
  m_ObjectHideFlags: 1
  m_CorrespondingSourceObject: {fileID: 0}
  m_PrefabInternal: {fileID: 0}
  m_GameObject: {fileID: 0}
  m_Enabled: 1
  m_EditorHideFlags: 0
  m_Script: {fileID: 11500000, guid: d16c6aeaef944094b9a1633041804207, type: 3}
  m_Name: Orient
  m_EditorClassIdentifier: 
  m_Parent: {fileID: 114303831766578312}
  m_Children: []
  m_UIPosition: {x: 0, y: 0}
  m_UICollapsed: 1
  m_UISuperCollapsed: 0
  m_InputSlots:
<<<<<<< HEAD
  - {fileID: 114300553965690586}
=======
  - {fileID: 114227542507813692}
>>>>>>> c12d8e27
  m_OutputSlots: []
  m_Disabled: 0
  mode: 2
--- !u!114 &114724091660102592
MonoBehaviour:
  m_ObjectHideFlags: 1
  m_CorrespondingSourceObject: {fileID: 0}
  m_PrefabInternal: {fileID: 0}
  m_GameObject: {fileID: 0}
  m_Enabled: 1
  m_EditorHideFlags: 0
  m_Script: {fileID: 11500000, guid: 87c154e0feeee864da39ba7591cf27e7, type: 3}
  m_Name: VFXSlotFloatN
  m_EditorClassIdentifier: 
  m_Parent: {fileID: 0}
  m_Children: []
  m_UIPosition: {x: 0, y: 0}
  m_UICollapsed: 1
  m_UISuperCollapsed: 0
  m_MasterSlot: {fileID: 114724091660102592}
  m_MasterData:
    m_Owner: {fileID: 114128398226516008}
    m_Value:
      m_Type:
        m_SerializableType: UnityEditor.VFX.FloatN, Assembly-CSharp-Editor-testable,
          Version=0.0.0.0, Culture=neutral, PublicKeyToken=null
      m_SerializableObject: '{"m_Components":[50.0]}'
  m_Property:
    name: b
    m_serializedType:
      m_SerializableType: UnityEditor.VFX.FloatN, Assembly-CSharp-Editor-testable,
        Version=0.0.0.0, Culture=neutral, PublicKeyToken=null
    attributes: []
  m_Direction: 0
  m_LinkedSlots: []
--- !u!114 &114725874336250028
MonoBehaviour:
  m_ObjectHideFlags: 1
  m_CorrespondingSourceObject: {fileID: 0}
  m_PrefabInternal: {fileID: 0}
  m_GameObject: {fileID: 0}
  m_Enabled: 1
  m_EditorHideFlags: 0
  m_Script: {fileID: 11500000, guid: 76f778ff57c4e8145b9681fe3268d8e9, type: 3}
  m_Name: VFXSlotGradient
  m_EditorClassIdentifier: 
  m_Parent: {fileID: 0}
  m_Children: []
  m_UIPosition: {x: 0, y: 0}
  m_UICollapsed: 1
  m_UISuperCollapsed: 0
  m_MasterSlot: {fileID: 114725874336250028}
  m_MasterData:
    m_Owner: {fileID: 114539635269787790}
    m_Value:
      m_Type:
        m_SerializableType: UnityEngine.Gradient, UnityEngine.CoreModule, Version=0.0.0.0,
          Culture=neutral, PublicKeyToken=null
      m_SerializableObject: '{"colorKeys":[{"color":{"r":0.4435538351535797,"g":0.22147560119628907,"b":0.7452830076217651,"a":1.0},"time":0.1752040833234787},{"color":{"r":0.0,"g":0.09638810157775879,"b":1.0,"a":1.0},"time":0.40296024084091189},{"color":{"r":0.0,"g":0.5804843902587891,"b":1.0,"a":1.0},"time":0.5496299862861633},{"color":{"r":0.0,"g":0.8542308807373047,"b":1.0,"a":1.0},"time":1.0}],"alphaKeys":[{"alpha":0.0,"time":0.0},{"alpha":1.0,"time":0.17790493369102479},{"alpha":1.0,"time":0.7654993534088135},{"alpha":0.0,"time":1.0}],"gradientMode":0}'
  m_Property:
    name: o
    m_serializedType:
      m_SerializableType: UnityEngine.Gradient, UnityEngine.CoreModule, Version=0.0.0.0,
        Culture=neutral, PublicKeyToken=null
    attributes: []
  m_Direction: 1
  m_LinkedSlots:
  - {fileID: 114746634124880648}
--- !u!114 &114727477293626122
MonoBehaviour:
  m_ObjectHideFlags: 1
  m_CorrespondingSourceObject: {fileID: 0}
  m_PrefabInternal: {fileID: 0}
  m_GameObject: {fileID: 0}
  m_Enabled: 1
  m_EditorHideFlags: 0
  m_Script: {fileID: 11500000, guid: 87c154e0feeee864da39ba7591cf27e7, type: 3}
  m_Name: VFXSlotFloatN
  m_EditorClassIdentifier: 
  m_Parent: {fileID: 0}
  m_Children: []
  m_UIPosition: {x: 0, y: 0}
  m_UICollapsed: 1
  m_UISuperCollapsed: 0
  m_MasterSlot: {fileID: 114727477293626122}
  m_MasterData:
    m_Owner: {fileID: 114128398226516008}
    m_Value:
      m_Type:
        m_SerializableType: UnityEditor.VFX.FloatN, Assembly-CSharp-Editor-testable,
          Version=0.0.0.0, Culture=neutral, PublicKeyToken=null
      m_SerializableObject: '{"m_Components":[1.0]}'
  m_Property:
    name: a
    m_serializedType:
      m_SerializableType: UnityEditor.VFX.FloatN, Assembly-CSharp-Editor-testable,
        Version=0.0.0.0, Culture=neutral, PublicKeyToken=null
    attributes: []
  m_Direction: 0
  m_LinkedSlots:
<<<<<<< HEAD
  - {fileID: 114255306215412364}
=======
  - {fileID: 114570700310522624}
>>>>>>> c12d8e27
--- !u!114 &114734087114453386
MonoBehaviour:
  m_ObjectHideFlags: 1
  m_CorrespondingSourceObject: {fileID: 0}
  m_PrefabInternal: {fileID: 0}
  m_GameObject: {fileID: 0}
  m_Enabled: 1
  m_EditorHideFlags: 0
  m_Script: {fileID: 11500000, guid: f780aa281814f9842a7c076d436932e7, type: 3}
  m_Name: VFXSlotFloat
  m_EditorClassIdentifier: 
  m_Parent: {fileID: 114462467222221858}
  m_Children: []
  m_UIPosition: {x: 0, y: 0}
  m_UICollapsed: 1
  m_UISuperCollapsed: 0
  m_MasterSlot: {fileID: 114462467222221858}
  m_MasterData:
    m_Owner: {fileID: 0}
    m_Value:
      m_Type:
        m_SerializableType: 
      m_SerializableObject: 
  m_Property:
    name: x
    m_serializedType:
      m_SerializableType: System.Single, mscorlib, Version=2.0.0.0, Culture=neutral,
        PublicKeyToken=b77a5c561934e089
    attributes: []
  m_Direction: 0
  m_LinkedSlots: []
--- !u!114 &114742462976236808
MonoBehaviour:
  m_ObjectHideFlags: 1
  m_CorrespondingSourceObject: {fileID: 0}
  m_PrefabInternal: {fileID: 0}
  m_GameObject: {fileID: 0}
  m_Enabled: 1
  m_EditorHideFlags: 0
  m_Script: {fileID: 11500000, guid: f780aa281814f9842a7c076d436932e7, type: 3}
  m_Name: VFXSlotFloat
  m_EditorClassIdentifier: 
  m_Parent: {fileID: 114097133960865156}
  m_Children: []
  m_UIPosition: {x: 0, y: 0}
  m_UICollapsed: 1
  m_UISuperCollapsed: 0
  m_MasterSlot: {fileID: 114097133960865156}
  m_MasterData:
    m_Owner: {fileID: 0}
    m_Value:
      m_Type:
        m_SerializableType: 
      m_SerializableObject: 
  m_Property:
    name: w
    m_serializedType:
      m_SerializableType: System.Single, mscorlib, Version=2.0.0.0, Culture=neutral,
        PublicKeyToken=b77a5c561934e089
    attributes: []
  m_Direction: 1
  m_LinkedSlots: []
--- !u!114 &114746634124880648
MonoBehaviour:
  m_ObjectHideFlags: 1
  m_CorrespondingSourceObject: {fileID: 0}
  m_PrefabInternal: {fileID: 0}
  m_GameObject: {fileID: 0}
  m_Enabled: 1
  m_EditorHideFlags: 0
  m_Script: {fileID: 11500000, guid: 76f778ff57c4e8145b9681fe3268d8e9, type: 3}
  m_Name: VFXSlotGradient
  m_EditorClassIdentifier: 
  m_Parent: {fileID: 0}
  m_Children: []
  m_UIPosition: {x: 0, y: 0}
  m_UICollapsed: 1
  m_UISuperCollapsed: 0
  m_MasterSlot: {fileID: 114746634124880648}
  m_MasterData:
    m_Owner: {fileID: 114785965627119840}
    m_Value:
      m_Type:
        m_SerializableType: UnityEngine.Gradient, UnityEngine.CoreModule, Version=0.0.0.0,
          Culture=neutral, PublicKeyToken=null
      m_SerializableObject: '{"colorKeys":[{"color":{"r":1.0,"g":1.0,"b":1.0,"a":1.0},"time":0.0},{"color":{"r":1.0,"g":1.0,"b":1.0,"a":1.0},"time":1.0}],"alphaKeys":[{"alpha":1.0,"time":0.0},{"alpha":1.0,"time":1.0}],"gradientMode":0}'
  m_Property:
    name: gradient
    m_serializedType:
      m_SerializableType: UnityEngine.Gradient, UnityEngine.CoreModule, Version=0.0.0.0,
        Culture=neutral, PublicKeyToken=null
    attributes:
    - m_Type: 3
      m_Min: -Infinity
      m_Max: Infinity
      m_Tooltip: The gradient to sample from.
  m_Direction: 0
  m_LinkedSlots:
  - {fileID: 114725874336250028}
--- !u!114 &114750773615314292
MonoBehaviour:
  m_ObjectHideFlags: 1
  m_CorrespondingSourceObject: {fileID: 0}
  m_PrefabInternal: {fileID: 0}
  m_GameObject: {fileID: 0}
  m_Enabled: 1
  m_EditorHideFlags: 0
  m_Script: {fileID: 11500000, guid: f780aa281814f9842a7c076d436932e7, type: 3}
  m_Name: VFXSlotFloat
  m_EditorClassIdentifier: 
  m_Parent: {fileID: 0}
  m_Children: []
  m_UIPosition: {x: 0, y: 0}
  m_UICollapsed: 1
  m_UISuperCollapsed: 0
  m_MasterSlot: {fileID: 114750773615314292}
  m_MasterData:
    m_Owner: {fileID: 114067004915606860}
    m_Value:
      m_Type:
        m_SerializableType: System.Single, mscorlib, Version=2.0.0.0, Culture=neutral,
          PublicKeyToken=b77a5c561934e089
      m_SerializableObject: 0.1
  m_Property:
    name: Alpha
    m_serializedType:
      m_SerializableType: System.Single, mscorlib, Version=2.0.0.0, Culture=neutral,
        PublicKeyToken=b77a5c561934e089
    attributes: []
  m_Direction: 0
  m_LinkedSlots: []
--- !u!114 &114758040617487780
MonoBehaviour:
  m_ObjectHideFlags: 1
  m_CorrespondingSourceObject: {fileID: 0}
  m_PrefabInternal: {fileID: 0}
  m_GameObject: {fileID: 0}
  m_Enabled: 1
  m_EditorHideFlags: 0
  m_Script: {fileID: 11500000, guid: ac39bd03fca81b849929b9c966f1836a, type: 3}
  m_Name: VFXSlotFloat3
  m_EditorClassIdentifier: 
  m_Parent: {fileID: 0}
  m_Children:
  - {fileID: 114329867987949052}
  - {fileID: 114763697951728182}
  - {fileID: 114817488505681668}
  m_UIPosition: {x: 0, y: 0}
  m_UICollapsed: 1
  m_UISuperCollapsed: 0
  m_MasterSlot: {fileID: 114758040617487780}
  m_MasterData:
    m_Owner: {fileID: 114504932723294378}
    m_Value:
      m_Type:
        m_SerializableType: UnityEngine.Vector3, UnityEngine.CoreModule, Version=0.0.0.0,
          Culture=neutral, PublicKeyToken=null
      m_SerializableObject: '{"x":0.0,"y":0.0,"z":0.0}'
  m_Property:
    name: o
    m_serializedType:
      m_SerializableType: UnityEngine.Vector3, UnityEngine.CoreModule, Version=0.0.0.0,
        Culture=neutral, PublicKeyToken=null
    attributes: []
  m_Direction: 1
  m_LinkedSlots:
  - {fileID: 114566868202197772}
--- !u!114 &114762988910911420
MonoBehaviour:
  m_ObjectHideFlags: 1
  m_CorrespondingSourceObject: {fileID: 0}
  m_PrefabInternal: {fileID: 0}
  m_GameObject: {fileID: 0}
  m_Enabled: 1
  m_EditorHideFlags: 0
  m_Script: {fileID: 11500000, guid: f780aa281814f9842a7c076d436932e7, type: 3}
  m_Name: VFXSlotFloat
  m_EditorClassIdentifier: 
  m_Parent: {fileID: 114651014717603910}
  m_Children: []
  m_UIPosition: {x: 0, y: 0}
  m_UICollapsed: 1
  m_UISuperCollapsed: 0
  m_MasterSlot: {fileID: 114659634860288412}
  m_MasterData:
    m_Owner: {fileID: 0}
    m_Value:
      m_Type:
        m_SerializableType: 
      m_SerializableObject: 
  m_Property:
    name: x
    m_serializedType:
      m_SerializableType: System.Single, mscorlib, Version=2.0.0.0, Culture=neutral,
        PublicKeyToken=b77a5c561934e089
    attributes: []
  m_Direction: 0
  m_LinkedSlots: []
--- !u!114 &114763697951728182
MonoBehaviour:
  m_ObjectHideFlags: 1
  m_CorrespondingSourceObject: {fileID: 0}
  m_PrefabInternal: {fileID: 0}
  m_GameObject: {fileID: 0}
  m_Enabled: 1
  m_EditorHideFlags: 0
  m_Script: {fileID: 11500000, guid: f780aa281814f9842a7c076d436932e7, type: 3}
  m_Name: VFXSlotFloat
  m_EditorClassIdentifier: 
  m_Parent: {fileID: 114758040617487780}
  m_Children: []
  m_UIPosition: {x: 0, y: 0}
  m_UICollapsed: 1
  m_UISuperCollapsed: 0
  m_MasterSlot: {fileID: 114758040617487780}
  m_MasterData:
    m_Owner: {fileID: 0}
    m_Value:
      m_Type:
        m_SerializableType: 
      m_SerializableObject: 
  m_Property:
    name: y
    m_serializedType:
      m_SerializableType: System.Single, mscorlib, Version=2.0.0.0, Culture=neutral,
        PublicKeyToken=b77a5c561934e089
    attributes: []
  m_Direction: 1
  m_LinkedSlots: []
--- !u!114 &114768572961077490
MonoBehaviour:
  m_ObjectHideFlags: 1
  m_CorrespondingSourceObject: {fileID: 0}
  m_PrefabInternal: {fileID: 0}
  m_GameObject: {fileID: 0}
  m_Enabled: 1
  m_EditorHideFlags: 0
  m_Script: {fileID: 11500000, guid: f780aa281814f9842a7c076d436932e7, type: 3}
  m_Name: VFXSlotFloat
  m_EditorClassIdentifier: 
  m_Parent: {fileID: 0}
  m_Children: []
  m_UIPosition: {x: 0, y: 0}
  m_UICollapsed: 1
  m_UISuperCollapsed: 0
  m_MasterSlot: {fileID: 114768572961077490}
  m_MasterData:
    m_Owner: {fileID: 114384224194595956}
    m_Value:
      m_Type:
        m_SerializableType: System.Single, mscorlib, Version=2.0.0.0, Culture=neutral,
          PublicKeyToken=b77a5c561934e089
      m_SerializableObject: 0
  m_Property:
    name: o
    m_serializedType:
      m_SerializableType: System.Single, mscorlib, Version=2.0.0.0, Culture=neutral,
        PublicKeyToken=b77a5c561934e089
    attributes: []
  m_Direction: 1
  m_LinkedSlots:
  - {fileID: 114367584126150940}
--- !u!114 &114774172600373688
MonoBehaviour:
  m_ObjectHideFlags: 1
  m_CorrespondingSourceObject: {fileID: 0}
  m_PrefabInternal: {fileID: 0}
  m_GameObject: {fileID: 0}
  m_Enabled: 1
  m_EditorHideFlags: 0
  m_Script: {fileID: 11500000, guid: f780aa281814f9842a7c076d436932e7, type: 3}
  m_Name: VFXSlotFloat
  m_EditorClassIdentifier: 
  m_Parent: {fileID: 114512778395247320}
  m_Children: []
  m_UIPosition: {x: 0, y: 0}
  m_UICollapsed: 1
  m_UISuperCollapsed: 0
  m_MasterSlot: {fileID: 114512778395247320}
  m_MasterData:
    m_Owner: {fileID: 0}
    m_Value:
      m_Type:
        m_SerializableType: 
      m_SerializableObject: 
  m_Property:
    name: y
    m_serializedType:
      m_SerializableType: System.Single, mscorlib, Version=2.0.0.0, Culture=neutral,
        PublicKeyToken=b77a5c561934e089
    attributes: []
  m_Direction: 1
  m_LinkedSlots: []
--- !u!114 &114779895581963362
MonoBehaviour:
  m_ObjectHideFlags: 1
  m_CorrespondingSourceObject: {fileID: 0}
  m_PrefabInternal: {fileID: 0}
  m_GameObject: {fileID: 0}
  m_Enabled: 1
  m_EditorHideFlags: 0
  m_Script: {fileID: 11500000, guid: f780aa281814f9842a7c076d436932e7, type: 3}
  m_Name: VFXSlotFloat
  m_EditorClassIdentifier: 
  m_Parent: {fileID: 114097133960865156}
  m_Children: []
  m_UIPosition: {x: 0, y: 0}
  m_UICollapsed: 1
  m_UISuperCollapsed: 0
  m_MasterSlot: {fileID: 114097133960865156}
  m_MasterData:
    m_Owner: {fileID: 0}
    m_Value:
      m_Type:
        m_SerializableType: 
      m_SerializableObject: 
  m_Property:
    name: z
    m_serializedType:
      m_SerializableType: System.Single, mscorlib, Version=2.0.0.0, Culture=neutral,
        PublicKeyToken=b77a5c561934e089
    attributes: []
  m_Direction: 1
  m_LinkedSlots: []
--- !u!114 &114783477585569396
MonoBehaviour:
  m_ObjectHideFlags: 1
  m_CorrespondingSourceObject: {fileID: 0}
  m_PrefabInternal: {fileID: 0}
  m_GameObject: {fileID: 0}
  m_Enabled: 1
  m_EditorHideFlags: 0
  m_Script: {fileID: 11500000, guid: 87c154e0feeee864da39ba7591cf27e7, type: 3}
  m_Name: VFXSlotFloatN
  m_EditorClassIdentifier: 
  m_Parent: {fileID: 0}
  m_Children: []
  m_UIPosition: {x: 0, y: 0}
  m_UICollapsed: 1
  m_UISuperCollapsed: 0
  m_MasterSlot: {fileID: 114783477585569396}
  m_MasterData:
    m_Owner: {fileID: 114384224194595956}
    m_Value:
      m_Type:
        m_SerializableType: UnityEditor.VFX.FloatN, Assembly-CSharp-Editor-testable,
          Version=0.0.0.0, Culture=neutral, PublicKeyToken=null
      m_SerializableObject: '{"m_Components":[-1.0]}'
  m_Property:
    name: oldRangeMin
    m_serializedType:
      m_SerializableType: UnityEditor.VFX.FloatN, Assembly-CSharp-Editor-testable,
        Version=0.0.0.0, Culture=neutral, PublicKeyToken=null
    attributes:
    - m_Type: 3
      m_Min: -Infinity
      m_Max: Infinity
      m_Tooltip: The start of the old range.
  m_Direction: 0
  m_LinkedSlots: []
--- !u!114 &114785965627119840
MonoBehaviour:
  m_ObjectHideFlags: 1
  m_CorrespondingSourceObject: {fileID: 0}
  m_PrefabInternal: {fileID: 0}
  m_GameObject: {fileID: 0}
  m_Enabled: 1
  m_EditorHideFlags: 0
  m_Script: {fileID: 11500000, guid: a07d13b909432284193a1aeec3c9f533, type: 3}
  m_Name: VFXOperatorSampleGradient
  m_EditorClassIdentifier: 
  m_Parent: {fileID: 114713359854958158}
  m_Children: []
  m_UIPosition: {x: 2432.3752, y: 628.36755}
  m_UICollapsed: 0
  m_UISuperCollapsed: 0
  m_InputSlots:
  - {fileID: 114746634124880648}
  - {fileID: 114540687242103448}
  m_OutputSlots:
  - {fileID: 114043932397582438}
--- !u!114 &114792038957180786
MonoBehaviour:
  m_ObjectHideFlags: 1
  m_CorrespondingSourceObject: {fileID: 0}
  m_PrefabInternal: {fileID: 0}
  m_GameObject: {fileID: 0}
  m_Enabled: 1
  m_EditorHideFlags: 0
  m_Script: {fileID: 11500000, guid: a971fa2e110a0ac42ac1d8dae408704b, type: 3}
  m_Name: SetAttribute
  m_EditorClassIdentifier: 
  m_Parent: {fileID: 114391928864180414}
  m_Children: []
  m_UIPosition: {x: 3360, y: -976}
  m_UICollapsed: 0
  m_UISuperCollapsed: 0
  m_InputSlots:
  - {fileID: 114462467222221858}
  m_OutputSlots: []
  m_Disabled: 0
  attribute: velocity
  Composition: 0
  Random: 0
--- !u!114 &114793376342456972
MonoBehaviour:
  m_ObjectHideFlags: 1
  m_CorrespondingSourceObject: {fileID: 0}
  m_PrefabInternal: {fileID: 0}
  m_GameObject: {fileID: 0}
  m_Enabled: 1
  m_EditorHideFlags: 0
  m_Script: {fileID: 11500000, guid: 76f778ff57c4e8145b9681fe3268d8e9, type: 3}
  m_Name: VFXSlotGradient
  m_EditorClassIdentifier: 
  m_Parent: {fileID: 0}
  m_Children: []
  m_UIPosition: {x: 0, y: 0}
  m_UICollapsed: 1
  m_UISuperCollapsed: 0
  m_MasterSlot: {fileID: 114793376342456972}
  m_MasterData:
    m_Owner: {fileID: 114469172786699896}
    m_Value:
      m_Type:
        m_SerializableType: UnityEngine.Gradient, UnityEngine.CoreModule, Version=0.0.0.0,
          Culture=neutral, PublicKeyToken=null
      m_SerializableObject: '{"colorKeys":[{"color":{"r":1.0,"g":1.0,"b":1.0,"a":1.0},"time":0.0},{"color":{"r":1.0,"g":1.0,"b":1.0,"a":1.0},"time":1.0}],"alphaKeys":[{"alpha":0.0,"time":0.0},{"alpha":1.0,"time":0.20000000298023225},{"alpha":0.0,"time":1.0}],"gradientMode":0}'
  m_Property:
    name: gradient
    m_serializedType:
      m_SerializableType: UnityEngine.Gradient, UnityEngine.CoreModule, Version=0.0.0.0,
        Culture=neutral, PublicKeyToken=null
    attributes:
    - m_Type: 3
      m_Min: -Infinity
      m_Max: Infinity
      m_Tooltip: The gradient to sample from.
  m_Direction: 0
  m_LinkedSlots:
  - {fileID: 114680765894936828}
--- !u!114 &114795129731830952
MonoBehaviour:
  m_ObjectHideFlags: 1
  m_CorrespondingSourceObject: {fileID: 0}
  m_PrefabInternal: {fileID: 0}
  m_GameObject: {fileID: 0}
  m_Enabled: 1
  m_EditorHideFlags: 0
  m_Script: {fileID: 11500000, guid: f780aa281814f9842a7c076d436932e7, type: 3}
  m_Name: VFXSlotFloat
  m_EditorClassIdentifier: 
  m_Parent: {fileID: 114231347177396886}
  m_Children: []
  m_UIPosition: {x: 0, y: 0}
  m_UICollapsed: 1
  m_UISuperCollapsed: 0
  m_MasterSlot: {fileID: 114231347177396886}
  m_MasterData:
    m_Owner: {fileID: 0}
    m_Value:
      m_Type:
        m_SerializableType: 
      m_SerializableObject: 
  m_Property:
    name: x
    m_serializedType:
      m_SerializableType: System.Single, mscorlib, Version=2.0.0.0, Culture=neutral,
        PublicKeyToken=b77a5c561934e089
    attributes: []
  m_Direction: 0
  m_LinkedSlots: []
--- !u!114 &114802125476209042
MonoBehaviour:
  m_ObjectHideFlags: 1
  m_CorrespondingSourceObject: {fileID: 0}
  m_PrefabInternal: {fileID: 0}
  m_GameObject: {fileID: 0}
  m_Enabled: 1
  m_EditorHideFlags: 0
  m_Script: {fileID: 11500000, guid: f780aa281814f9842a7c076d436932e7, type: 3}
  m_Name: VFXSlotFloat
  m_EditorClassIdentifier: 
  m_Parent: {fileID: 114987031166116308}
  m_Children: []
  m_UIPosition: {x: 0, y: 0}
  m_UICollapsed: 1
  m_UISuperCollapsed: 0
  m_MasterSlot: {fileID: 114987031166116308}
  m_MasterData:
    m_Owner: {fileID: 0}
    m_Value:
      m_Type:
        m_SerializableType: 
      m_SerializableObject: 
  m_Property:
    name: z
    m_serializedType:
      m_SerializableType: System.Single, mscorlib, Version=2.0.0.0, Culture=neutral,
        PublicKeyToken=b77a5c561934e089
    attributes: []
  m_Direction: 0
  m_LinkedSlots: []
--- !u!114 &114810592525458316
MonoBehaviour:
  m_ObjectHideFlags: 1
  m_CorrespondingSourceObject: {fileID: 0}
  m_PrefabInternal: {fileID: 0}
  m_GameObject: {fileID: 0}
  m_Enabled: 1
  m_EditorHideFlags: 0
  m_Script: {fileID: 11500000, guid: f780aa281814f9842a7c076d436932e7, type: 3}
  m_Name: VFXSlotFloat
  m_EditorClassIdentifier: 
  m_Parent: {fileID: 114043932397582438}
  m_Children: []
  m_UIPosition: {x: 0, y: 0}
  m_UICollapsed: 1
  m_UISuperCollapsed: 0
  m_MasterSlot: {fileID: 114043932397582438}
  m_MasterData:
    m_Owner: {fileID: 0}
    m_Value:
      m_Type:
        m_SerializableType: 
      m_SerializableObject: 
  m_Property:
    name: x
    m_serializedType:
      m_SerializableType: System.Single, mscorlib, Version=2.0.0.0, Culture=neutral,
        PublicKeyToken=b77a5c561934e089
    attributes: []
  m_Direction: 1
  m_LinkedSlots: []
--- !u!114 &114811023005691920
MonoBehaviour:
  m_ObjectHideFlags: 1
  m_CorrespondingSourceObject: {fileID: 0}
  m_PrefabInternal: {fileID: 0}
  m_GameObject: {fileID: 0}
  m_Enabled: 1
  m_EditorHideFlags: 0
  m_Script: {fileID: 11500000, guid: ac39bd03fca81b849929b9c966f1836a, type: 3}
  m_Name: VFXSlotFloat3
  m_EditorClassIdentifier: 
  m_Parent: {fileID: 0}
  m_Children:
  - {fileID: 114392249267885806}
  - {fileID: 114041647563478622}
  - {fileID: 114406391186666664}
  m_UIPosition: {x: 0, y: 0}
  m_UICollapsed: 1
  m_UISuperCollapsed: 0
  m_MasterSlot: {fileID: 114811023005691920}
  m_MasterData:
    m_Owner: {fileID: 114596791038678758}
    m_Value:
      m_Type:
        m_SerializableType: UnityEngine.Vector3, UnityEngine.CoreModule, Version=0.0.0.0,
          Culture=neutral, PublicKeyToken=null
      m_SerializableObject: '{"x":0.0,"y":0.0,"z":0.0}'
  m_Property:
    name: axisZ
    m_serializedType:
      m_SerializableType: UnityEngine.Vector3, UnityEngine.CoreModule, Version=0.0.0.0,
        Culture=neutral, PublicKeyToken=null
    attributes: []
  m_Direction: 1
  m_LinkedSlots:
  - {fileID: 114889574707667480}
  - {fileID: 114492709542381202}
--- !u!114 &114815823621408652
MonoBehaviour:
  m_ObjectHideFlags: 1
  m_CorrespondingSourceObject: {fileID: 0}
  m_PrefabInternal: {fileID: 0}
  m_GameObject: {fileID: 0}
  m_Enabled: 1
  m_EditorHideFlags: 0
  m_Script: {fileID: 11500000, guid: 1b605c022ee79394a8a776c0869b3f9a, type: 3}
  m_Name: VFXSlot
  m_EditorClassIdentifier: 
  m_Parent: {fileID: 114580660062078504}
  m_Children:
  - {fileID: 114311578424849880}
  - {fileID: 114372337160017472}
  m_UIPosition: {x: 0, y: 0}
  m_UICollapsed: 1
  m_UISuperCollapsed: 0
  m_MasterSlot: {fileID: 114580660062078504}
  m_MasterData:
    m_Owner: {fileID: 0}
    m_Value:
      m_Type:
        m_SerializableType: 
      m_SerializableObject: 
  m_Property:
    name: sphere
    m_serializedType:
      m_SerializableType: UnityEditor.VFX.Sphere, Assembly-CSharp-Editor-testable,
        Version=0.0.0.0, Culture=neutral, PublicKeyToken=null
    attributes: []
  m_Direction: 0
  m_LinkedSlots: []
--- !u!114 &114817488505681668
MonoBehaviour:
  m_ObjectHideFlags: 1
  m_CorrespondingSourceObject: {fileID: 0}
  m_PrefabInternal: {fileID: 0}
  m_GameObject: {fileID: 0}
  m_Enabled: 1
  m_EditorHideFlags: 0
  m_Script: {fileID: 11500000, guid: f780aa281814f9842a7c076d436932e7, type: 3}
  m_Name: VFXSlotFloat
  m_EditorClassIdentifier: 
  m_Parent: {fileID: 114758040617487780}
  m_Children: []
  m_UIPosition: {x: 0, y: 0}
  m_UICollapsed: 1
  m_UISuperCollapsed: 0
  m_MasterSlot: {fileID: 114758040617487780}
  m_MasterData:
    m_Owner: {fileID: 0}
    m_Value:
      m_Type:
        m_SerializableType: 
      m_SerializableObject: 
  m_Property:
    name: z
    m_serializedType:
      m_SerializableType: System.Single, mscorlib, Version=2.0.0.0, Culture=neutral,
        PublicKeyToken=b77a5c561934e089
    attributes: []
  m_Direction: 1
  m_LinkedSlots: []
--- !u!114 &114823216935234766
MonoBehaviour:
  m_ObjectHideFlags: 1
  m_CorrespondingSourceObject: {fileID: 0}
  m_PrefabInternal: {fileID: 0}
  m_GameObject: {fileID: 0}
  m_Enabled: 1
  m_EditorHideFlags: 0
  m_Script: {fileID: 11500000, guid: f780aa281814f9842a7c076d436932e7, type: 3}
  m_Name: VFXSlotFloat
  m_EditorClassIdentifier: 
  m_Parent: {fileID: 0}
  m_Children: []
  m_UIPosition: {x: 0, y: 0}
  m_UICollapsed: 1
  m_UISuperCollapsed: 0
  m_MasterSlot: {fileID: 114823216935234766}
  m_MasterData:
    m_Owner: {fileID: 114448358575362682}
    m_Value:
      m_Type:
        m_SerializableType: System.Single, mscorlib, Version=2.0.0.0, Culture=neutral,
          PublicKeyToken=b77a5c561934e089
      m_SerializableObject: 0
  m_Property:
    name: Elasticity
    m_serializedType:
      m_SerializableType: System.Single, mscorlib, Version=2.0.0.0, Culture=neutral,
        PublicKeyToken=b77a5c561934e089
    attributes:
    - m_Type: 3
      m_Min: -Infinity
      m_Max: Infinity
      m_Tooltip: How much bounce to apply after a collision.
    - m_Type: 1
      m_Min: 0
      m_Max: Infinity
      m_Tooltip: 
  m_Direction: 0
  m_LinkedSlots: []
--- !u!114 &114824973371653796
MonoBehaviour:
  m_ObjectHideFlags: 1
  m_CorrespondingSourceObject: {fileID: 0}
  m_PrefabInternal: {fileID: 0}
  m_GameObject: {fileID: 0}
  m_Enabled: 1
  m_EditorHideFlags: 0
  m_Script: {fileID: 11500000, guid: f780aa281814f9842a7c076d436932e7, type: 3}
  m_Name: VFXSlotFloat
  m_EditorClassIdentifier: 
  m_Parent: {fileID: 114907117574549410}
  m_Children: []
  m_UIPosition: {x: 0, y: 0}
  m_UICollapsed: 1
  m_UISuperCollapsed: 0
  m_MasterSlot: {fileID: 114907117574549410}
  m_MasterData:
    m_Owner: {fileID: 0}
    m_Value:
      m_Type:
        m_SerializableType: 
      m_SerializableObject: 
  m_Property:
    name: z
    m_serializedType:
      m_SerializableType: System.Single, mscorlib, Version=2.0.0.0, Culture=neutral,
        PublicKeyToken=b77a5c561934e089
    attributes: []
  m_Direction: 1
  m_LinkedSlots: []
--- !u!114 &114829790254187162
MonoBehaviour:
  m_ObjectHideFlags: 1
  m_CorrespondingSourceObject: {fileID: 0}
  m_PrefabInternal: {fileID: 0}
  m_GameObject: {fileID: 0}
  m_Enabled: 1
  m_EditorHideFlags: 0
  m_Script: {fileID: 11500000, guid: f780aa281814f9842a7c076d436932e7, type: 3}
  m_Name: VFXSlotFloat
  m_EditorClassIdentifier: 
  m_Parent: {fileID: 114669331768486044}
  m_Children: []
  m_UIPosition: {x: 0, y: 0}
  m_UICollapsed: 1
  m_UISuperCollapsed: 0
  m_MasterSlot: {fileID: 114669331768486044}
  m_MasterData:
    m_Owner: {fileID: 0}
    m_Value:
      m_Type:
        m_SerializableType: 
      m_SerializableObject: 
  m_Property:
    name: z
    m_serializedType:
      m_SerializableType: System.Single, mscorlib, Version=2.0.0.0, Culture=neutral,
        PublicKeyToken=b77a5c561934e089
    attributes: []
  m_Direction: 1
  m_LinkedSlots: []
--- !u!114 &114830234969125424
MonoBehaviour:
  m_ObjectHideFlags: 1
  m_CorrespondingSourceObject: {fileID: 0}
  m_PrefabInternal: {fileID: 0}
  m_GameObject: {fileID: 0}
  m_Enabled: 1
  m_EditorHideFlags: 0
  m_Script: {fileID: 11500000, guid: f780aa281814f9842a7c076d436932e7, type: 3}
  m_Name: VFXSlotFloat
  m_EditorClassIdentifier: 
  m_Parent: {fileID: 114555541368906996}
  m_Children: []
  m_UIPosition: {x: 0, y: 0}
  m_UICollapsed: 1
  m_UISuperCollapsed: 0
  m_MasterSlot: {fileID: 114544607760722526}
  m_MasterData:
    m_Owner: {fileID: 0}
    m_Value:
      m_Type:
        m_SerializableType: 
      m_SerializableObject: 
  m_Property:
    name: z
    m_serializedType:
      m_SerializableType: System.Single, mscorlib, Version=2.0.0.0, Culture=neutral,
        PublicKeyToken=b77a5c561934e089
    attributes: []
  m_Direction: 1
  m_LinkedSlots: []
--- !u!114 &114830886013848898
MonoBehaviour:
  m_ObjectHideFlags: 1
  m_CorrespondingSourceObject: {fileID: 0}
  m_PrefabInternal: {fileID: 0}
  m_GameObject: {fileID: 0}
  m_Enabled: 1
  m_EditorHideFlags: 0
  m_Script: {fileID: 11500000, guid: f780aa281814f9842a7c076d436932e7, type: 3}
  m_Name: VFXSlotFloat
  m_EditorClassIdentifier: 
  m_Parent: {fileID: 114033133520281462}
  m_Children: []
  m_UIPosition: {x: 0, y: 0}
  m_UICollapsed: 1
  m_UISuperCollapsed: 0
  m_MasterSlot: {fileID: 114033133520281462}
  m_MasterData:
    m_Owner: {fileID: 0}
    m_Value:
      m_Type:
        m_SerializableType: 
      m_SerializableObject: 
  m_Property:
    name: radius
    m_serializedType:
      m_SerializableType: System.Single, mscorlib, Version=2.0.0.0, Culture=neutral,
        PublicKeyToken=b77a5c561934e089
    attributes:
    - m_Type: 3
      m_Min: -Infinity
      m_Max: Infinity
      m_Tooltip: The radius of the sphere.
  m_Direction: 0
  m_LinkedSlots: []
--- !u!114 &114834010720226594
MonoBehaviour:
  m_ObjectHideFlags: 1
  m_CorrespondingSourceObject: {fileID: 0}
  m_PrefabInternal: {fileID: 0}
  m_GameObject: {fileID: 0}
  m_Enabled: 1
  m_EditorHideFlags: 0
  m_Script: {fileID: 11500000, guid: f780aa281814f9842a7c076d436932e7, type: 3}
  m_Name: VFXSlotFloat
  m_EditorClassIdentifier: 
  m_Parent: {fileID: 114311578424849880}
  m_Children: []
  m_UIPosition: {x: 0, y: 0}
  m_UICollapsed: 1
  m_UISuperCollapsed: 0
  m_MasterSlot: {fileID: 114580660062078504}
  m_MasterData:
    m_Owner: {fileID: 0}
    m_Value:
      m_Type:
        m_SerializableType: 
      m_SerializableObject: 
  m_Property:
    name: y
    m_serializedType:
      m_SerializableType: System.Single, mscorlib, Version=2.0.0.0, Culture=neutral,
        PublicKeyToken=b77a5c561934e089
    attributes: []
  m_Direction: 0
  m_LinkedSlots: []
--- !u!114 &114835247834106942
MonoBehaviour:
  m_ObjectHideFlags: 1
  m_CorrespondingSourceObject: {fileID: 0}
  m_PrefabInternal: {fileID: 0}
  m_GameObject: {fileID: 0}
  m_Enabled: 1
  m_EditorHideFlags: 0
  m_Script: {fileID: 11500000, guid: f780aa281814f9842a7c076d436932e7, type: 3}
  m_Name: VFXSlotFloat
  m_EditorClassIdentifier: 
  m_Parent: {fileID: 114652616561703320}
  m_Children: []
  m_UIPosition: {x: 0, y: 0}
  m_UICollapsed: 1
  m_UISuperCollapsed: 0
  m_MasterSlot: {fileID: 114652616561703320}
  m_MasterData:
    m_Owner: {fileID: 0}
    m_Value:
      m_Type:
        m_SerializableType: 
      m_SerializableObject: 
  m_Property:
    name: x
    m_serializedType:
      m_SerializableType: System.Single, mscorlib, Version=2.0.0.0, Culture=neutral,
        PublicKeyToken=b77a5c561934e089
    attributes: []
  m_Direction: 0
  m_LinkedSlots: []
--- !u!114 &114836259368283388
MonoBehaviour:
  m_ObjectHideFlags: 1
  m_CorrespondingSourceObject: {fileID: 0}
  m_PrefabInternal: {fileID: 0}
  m_GameObject: {fileID: 0}
  m_Enabled: 1
  m_EditorHideFlags: 0
  m_Script: {fileID: 11500000, guid: f780aa281814f9842a7c076d436932e7, type: 3}
  m_Name: VFXSlotFloat
  m_EditorClassIdentifier: 
  m_Parent: {fileID: 0}
  m_Children: []
  m_UIPosition: {x: 0, y: 0}
  m_UICollapsed: 1
  m_UISuperCollapsed: 0
  m_MasterSlot: {fileID: 114836259368283388}
  m_MasterData:
    m_Owner: {fileID: 114883585790621896}
    m_Value:
      m_Type:
        m_SerializableType: System.Single, mscorlib, Version=2.0.0.0, Culture=neutral,
          PublicKeyToken=b77a5c561934e089
      m_SerializableObject: 0
  m_Property:
    name: LifetimeLoss
    m_serializedType:
      m_SerializableType: System.Single, mscorlib, Version=2.0.0.0, Culture=neutral,
        PublicKeyToken=b77a5c561934e089
    attributes:
    - m_Type: 3
      m_Min: -Infinity
      m_Max: Infinity
      m_Tooltip: The proportion of a particle's life that is lost after a collision.
    - m_Type: 0
      m_Min: 0
      m_Max: 1
      m_Tooltip: 
  m_Direction: 0
  m_LinkedSlots: []
--- !u!114 &114840544991622838
MonoBehaviour:
  m_ObjectHideFlags: 1
  m_CorrespondingSourceObject: {fileID: 0}
  m_PrefabInternal: {fileID: 0}
  m_GameObject: {fileID: 0}
  m_Enabled: 1
  m_EditorHideFlags: 0
  m_Script: {fileID: 11500000, guid: c117b74c5c58db542bffe25c78fe92db, type: 3}
  m_Name: VFXSlotAnimationCurve
  m_EditorClassIdentifier: 
  m_Parent: {fileID: 0}
  m_Children: []
  m_UIPosition: {x: 0, y: 0}
  m_UICollapsed: 1
  m_UISuperCollapsed: 0
  m_MasterSlot: {fileID: 114840544991622838}
  m_MasterData:
    m_Owner: {fileID: 114466240741174076}
    m_Value:
      m_Type:
        m_SerializableType: UnityEngine.AnimationCurve, UnityEngine.CoreModule, Version=0.0.0.0,
          Culture=neutral, PublicKeyToken=null
      m_SerializableObject: '{"frames":[{"time":0.0,"value":0.0,"inTangent":0.0,"outTangent":0.0,"tangentMode":0},{"time":1.0,"value":15.0,"inTangent":0.0,"outTangent":0.0,"tangentMode":0}],"preWrapMode":8,"postWrapMode":8}'
  m_Property:
    name: Curve
    m_serializedType:
      m_SerializableType: UnityEngine.AnimationCurve, UnityEngine.CoreModule, Version=0.0.0.0,
        Culture=neutral, PublicKeyToken=null
    attributes:
    - m_Type: 3
      m_Min: -Infinity
      m_Max: Infinity
      m_Tooltip: Frame index to set over particle relative lifetime
  m_Direction: 0
  m_LinkedSlots: []
--- !u!114 &114842840859362546
MonoBehaviour:
  m_ObjectHideFlags: 1
  m_CorrespondingSourceObject: {fileID: 0}
  m_PrefabInternal: {fileID: 0}
  m_GameObject: {fileID: 0}
  m_Enabled: 1
  m_EditorHideFlags: 0
  m_Script: {fileID: 11500000, guid: f780aa281814f9842a7c076d436932e7, type: 3}
  m_Name: VFXSlotFloat
  m_EditorClassIdentifier: 
  m_Parent: {fileID: 114501374035597322}
  m_Children: []
  m_UIPosition: {x: 0, y: 0}
  m_UICollapsed: 1
  m_UISuperCollapsed: 0
  m_MasterSlot: {fileID: 114332050269094380}
  m_MasterData:
    m_Owner: {fileID: 0}
    m_Value:
      m_Type:
        m_SerializableType: 
      m_SerializableObject: 
  m_Property:
    name: x
    m_serializedType:
      m_SerializableType: System.Single, mscorlib, Version=2.0.0.0, Culture=neutral,
        PublicKeyToken=b77a5c561934e089
    attributes: []
  m_Direction: 0
  m_LinkedSlots: []
--- !u!114 &114845963953824974
MonoBehaviour:
  m_ObjectHideFlags: 1
  m_CorrespondingSourceObject: {fileID: 0}
  m_PrefabInternal: {fileID: 0}
  m_GameObject: {fileID: 0}
  m_Enabled: 1
  m_EditorHideFlags: 0
  m_Script: {fileID: 11500000, guid: f780aa281814f9842a7c076d436932e7, type: 3}
  m_Name: VFXSlotFloat
  m_EditorClassIdentifier: 
  m_Parent: {fileID: 114858660365901322}
  m_Children: []
  m_UIPosition: {x: 0, y: 0}
  m_UICollapsed: 1
  m_UISuperCollapsed: 0
  m_MasterSlot: {fileID: 114858660365901322}
  m_MasterData:
    m_Owner: {fileID: 0}
    m_Value:
      m_Type:
        m_SerializableType: 
      m_SerializableObject: 
  m_Property:
    name: z
    m_serializedType:
      m_SerializableType: System.Single, mscorlib, Version=2.0.0.0, Culture=neutral,
        PublicKeyToken=b77a5c561934e089
    attributes: []
  m_Direction: 1
  m_LinkedSlots: []
--- !u!114 &114850731154764858
MonoBehaviour:
  m_ObjectHideFlags: 1
  m_CorrespondingSourceObject: {fileID: 0}
  m_PrefabInternal: {fileID: 0}
  m_GameObject: {fileID: 0}
  m_Enabled: 1
  m_EditorHideFlags: 0
  m_Script: {fileID: 11500000, guid: f780aa281814f9842a7c076d436932e7, type: 3}
  m_Name: VFXSlotFloat
  m_EditorClassIdentifier: 
  m_Parent: {fileID: 114501374035597322}
  m_Children: []
  m_UIPosition: {x: 0, y: 0}
  m_UICollapsed: 1
  m_UISuperCollapsed: 0
  m_MasterSlot: {fileID: 114332050269094380}
  m_MasterData:
    m_Owner: {fileID: 0}
    m_Value:
      m_Type:
        m_SerializableType: 
      m_SerializableObject: 
  m_Property:
    name: y
    m_serializedType:
      m_SerializableType: System.Single, mscorlib, Version=2.0.0.0, Culture=neutral,
        PublicKeyToken=b77a5c561934e089
    attributes: []
  m_Direction: 0
  m_LinkedSlots: []
--- !u!114 &114855060834936270
MonoBehaviour:
  m_ObjectHideFlags: 1
  m_CorrespondingSourceObject: {fileID: 0}
  m_PrefabInternal: {fileID: 0}
  m_GameObject: {fileID: 0}
  m_Enabled: 1
  m_EditorHideFlags: 0
  m_Script: {fileID: 11500000, guid: f780aa281814f9842a7c076d436932e7, type: 3}
  m_Name: VFXSlotFloat
  m_EditorClassIdentifier: 
  m_Parent: {fileID: 0}
  m_Children: []
  m_UIPosition: {x: 0, y: 0}
  m_UICollapsed: 1
  m_UISuperCollapsed: 0
  m_MasterSlot: {fileID: 114855060834936270}
  m_MasterData:
    m_Owner: {fileID: 114867922613563594}
    m_Value:
      m_Type:
        m_SerializableType: System.Single, mscorlib, Version=2.0.0.0, Culture=neutral,
          PublicKeyToken=b77a5c561934e089
      m_SerializableObject: 0
  m_Property:
    name: o
    m_serializedType:
      m_SerializableType: System.Single, mscorlib, Version=2.0.0.0, Culture=neutral,
        PublicKeyToken=b77a5c561934e089
    attributes: []
  m_Direction: 1
  m_LinkedSlots:
  - {fileID: 114703539699981466}
--- !u!114 &114858660365901322
MonoBehaviour:
  m_ObjectHideFlags: 1
  m_CorrespondingSourceObject: {fileID: 0}
  m_PrefabInternal: {fileID: 0}
  m_GameObject: {fileID: 0}
  m_Enabled: 1
  m_EditorHideFlags: 0
  m_Script: {fileID: 11500000, guid: ac39bd03fca81b849929b9c966f1836a, type: 3}
  m_Name: VFXSlotFloat3
  m_EditorClassIdentifier: 
  m_Parent: {fileID: 0}
  m_Children:
  - {fileID: 114672564460664860}
  - {fileID: 114075609114674032}
  - {fileID: 114845963953824974}
  m_UIPosition: {x: 0, y: 0}
  m_UICollapsed: 1
  m_UISuperCollapsed: 0
  m_MasterSlot: {fileID: 114858660365901322}
  m_MasterData:
    m_Owner: {fileID: 114704932343162388}
    m_Value:
      m_Type:
        m_SerializableType: UnityEngine.Vector3, UnityEngine.CoreModule, Version=0.0.0.0,
          Culture=neutral, PublicKeyToken=null
      m_SerializableObject: '{"x":0.0,"y":0.0,"z":0.0}'
  m_Property:
    name: o
    m_serializedType:
      m_SerializableType: UnityEngine.Vector3, UnityEngine.CoreModule, Version=0.0.0.0,
        Culture=neutral, PublicKeyToken=null
    attributes: []
  m_Direction: 1
  m_LinkedSlots:
  - {fileID: 114683003190420024}
--- !u!114 &114859969114363708
MonoBehaviour:
  m_ObjectHideFlags: 1
  m_CorrespondingSourceObject: {fileID: 0}
  m_PrefabInternal: {fileID: 0}
  m_GameObject: {fileID: 0}
  m_Enabled: 1
  m_EditorHideFlags: 0
  m_Script: {fileID: 11500000, guid: f780aa281814f9842a7c076d436932e7, type: 3}
  m_Name: VFXSlotFloat
  m_EditorClassIdentifier: 
  m_Parent: {fileID: 114576620141409906}
  m_Children: []
  m_UIPosition: {x: 0, y: 0}
  m_UICollapsed: 1
  m_UISuperCollapsed: 0
  m_MasterSlot: {fileID: 114281794799362916}
  m_MasterData:
    m_Owner: {fileID: 0}
    m_Value:
      m_Type:
        m_SerializableType: 
      m_SerializableObject: 
  m_Property:
    name: y
    m_serializedType:
      m_SerializableType: System.Single, mscorlib, Version=2.0.0.0, Culture=neutral,
        PublicKeyToken=b77a5c561934e089
    attributes: []
  m_Direction: 0
  m_LinkedSlots: []
--- !u!114 &114867922613563594
MonoBehaviour:
  m_ObjectHideFlags: 1
  m_CorrespondingSourceObject: {fileID: 0}
  m_PrefabInternal: {fileID: 0}
  m_GameObject: {fileID: 0}
  m_Enabled: 1
  m_EditorHideFlags: 0
  m_Script: {fileID: 11500000, guid: 889be8bf1ed0c954a9ed096ce41655ea, type: 3}
  m_Name: VFXOperatorMultiply
  m_EditorClassIdentifier: 
  m_Parent: {fileID: 114713359854958158}
  m_Children: []
  m_UIPosition: {x: 1884.0026, y: 946.25745}
  m_UICollapsed: 0
  m_UISuperCollapsed: 0
  m_InputSlots:
  - {fileID: 114901870162106488}
  - {fileID: 114496601159523824}
  m_OutputSlots:
  - {fileID: 114855060834936270}
--- !u!114 &114869572048693984
MonoBehaviour:
  m_ObjectHideFlags: 1
  m_CorrespondingSourceObject: {fileID: 0}
  m_PrefabInternal: {fileID: 0}
  m_GameObject: {fileID: 0}
  m_Enabled: 1
  m_EditorHideFlags: 0
  m_Script: {fileID: 11500000, guid: f780aa281814f9842a7c076d436932e7, type: 3}
  m_Name: VFXSlotFloat
  m_EditorClassIdentifier: 
  m_Parent: {fileID: 114530995321278528}
  m_Children: []
  m_UIPosition: {x: 0, y: 0}
  m_UICollapsed: 1
  m_UISuperCollapsed: 0
  m_MasterSlot: {fileID: 114227542507813692}
  m_MasterData:
    m_Owner: {fileID: 0}
    m_Value:
      m_Type:
        m_SerializableType: 
      m_SerializableObject: 
  m_Property:
    name: z
    m_serializedType:
      m_SerializableType: System.Single, mscorlib, Version=2.0.0.0, Culture=neutral,
        PublicKeyToken=b77a5c561934e089
    attributes: []
  m_Direction: 0
  m_LinkedSlots: []
--- !u!114 &114878340244500538
MonoBehaviour:
  m_ObjectHideFlags: 1
  m_CorrespondingSourceObject: {fileID: 0}
  m_PrefabInternal: {fileID: 0}
  m_GameObject: {fileID: 0}
  m_Enabled: 1
  m_EditorHideFlags: 0
  m_Script: {fileID: 11500000, guid: f780aa281814f9842a7c076d436932e7, type: 3}
  m_Name: VFXSlotFloat
  m_EditorClassIdentifier: 
  m_Parent: {fileID: 114576620141409906}
  m_Children: []
  m_UIPosition: {x: 0, y: 0}
  m_UICollapsed: 1
  m_UISuperCollapsed: 0
  m_MasterSlot: {fileID: 114281794799362916}
  m_MasterData:
    m_Owner: {fileID: 0}
    m_Value:
      m_Type:
        m_SerializableType: 
      m_SerializableObject: 
  m_Property:
    name: x
    m_serializedType:
      m_SerializableType: System.Single, mscorlib, Version=2.0.0.0, Culture=neutral,
        PublicKeyToken=b77a5c561934e089
    attributes: []
  m_Direction: 0
  m_LinkedSlots: []
--- !u!114 &114883585790621896
MonoBehaviour:
  m_ObjectHideFlags: 1
  m_CorrespondingSourceObject: {fileID: 0}
  m_PrefabInternal: {fileID: 0}
  m_GameObject: {fileID: 0}
  m_Enabled: 1
  m_EditorHideFlags: 0
  m_Script: {fileID: 11500000, guid: a1046201700a4ae428a525579e74b99e, type: 3}
  m_Name: CollisionSphere
  m_EditorClassIdentifier: 
  m_Parent: {fileID: 114690240354730352}
  m_Children: []
  m_UIPosition: {x: 0, y: 0}
  m_UICollapsed: 1
  m_UISuperCollapsed: 0
  m_InputSlots:
  - {fileID: 114033133520281462}
  - {fileID: 114078648237407046}
  - {fileID: 114000249013059610}
  - {fileID: 114836259368283388}
  m_OutputSlots: []
  m_Disabled: 0
  mode: 1
  roughSurface: 0
--- !u!114 &114889003861405870
MonoBehaviour:
  m_ObjectHideFlags: 1
  m_CorrespondingSourceObject: {fileID: 0}
  m_PrefabInternal: {fileID: 0}
  m_GameObject: {fileID: 0}
  m_Enabled: 1
  m_EditorHideFlags: 0
  m_Script: {fileID: 11500000, guid: f780aa281814f9842a7c076d436932e7, type: 3}
  m_Name: VFXSlotFloat
  m_EditorClassIdentifier: 
  m_Parent: {fileID: 114555541368906996}
  m_Children: []
  m_UIPosition: {x: 0, y: 0}
  m_UICollapsed: 1
  m_UISuperCollapsed: 0
  m_MasterSlot: {fileID: 114544607760722526}
  m_MasterData:
    m_Owner: {fileID: 0}
    m_Value:
      m_Type:
        m_SerializableType: 
      m_SerializableObject: 
  m_Property:
    name: y
    m_serializedType:
      m_SerializableType: System.Single, mscorlib, Version=2.0.0.0, Culture=neutral,
        PublicKeyToken=b77a5c561934e089
    attributes: []
  m_Direction: 1
  m_LinkedSlots: []
--- !u!114 &114889212042503796
MonoBehaviour:
  m_ObjectHideFlags: 1
  m_CorrespondingSourceObject: {fileID: 0}
  m_PrefabInternal: {fileID: 0}
  m_GameObject: {fileID: 0}
  m_Enabled: 1
  m_EditorHideFlags: 0
  m_Script: {fileID: 11500000, guid: f780aa281814f9842a7c076d436932e7, type: 3}
  m_Name: VFXSlotFloat
  m_EditorClassIdentifier: 
  m_Parent: {fileID: 114699873003176092}
  m_Children: []
  m_UIPosition: {x: 0, y: 0}
  m_UICollapsed: 1
  m_UISuperCollapsed: 0
  m_MasterSlot: {fileID: 114300553965690586}
  m_MasterData:
    m_Owner: {fileID: 0}
    m_Value:
      m_Type:
        m_SerializableType: 
      m_SerializableObject: 
  m_Property:
    name: z
    m_serializedType:
      m_SerializableType: System.Single, mscorlib, Version=2.0.0.0, Culture=neutral,
        PublicKeyToken=b77a5c561934e089
    attributes: []
  m_Direction: 0
  m_LinkedSlots: []
--- !u!114 &114889574707667480
MonoBehaviour:
  m_ObjectHideFlags: 1
  m_CorrespondingSourceObject: {fileID: 0}
  m_PrefabInternal: {fileID: 0}
  m_GameObject: {fileID: 0}
  m_Enabled: 1
  m_EditorHideFlags: 0
  m_Script: {fileID: 11500000, guid: ac39bd03fca81b849929b9c966f1836a, type: 3}
  m_Name: VFXSlotFloat3
  m_EditorClassIdentifier: 
  m_Parent: {fileID: 0}
  m_Children:
  - {fileID: 114184499093606904}
  - {fileID: 114137304291139030}
  - {fileID: 114486222610636044}
  m_UIPosition: {x: 0, y: 0}
  m_UICollapsed: 1
  m_UISuperCollapsed: 0
  m_MasterSlot: {fileID: 114889574707667480}
  m_MasterData:
    m_Owner: {fileID: 114504932723294378}
    m_Value:
      m_Type:
        m_SerializableType: UnityEngine.Vector3, UnityEngine.CoreModule, Version=0.0.0.0,
          Culture=neutral, PublicKeyToken=null
      m_SerializableObject: '{"x":0.0,"y":1.0,"z":0.0}'
  m_Property:
    name: b
    m_serializedType:
      m_SerializableType: UnityEngine.Vector3, UnityEngine.CoreModule, Version=0.0.0.0,
        Culture=neutral, PublicKeyToken=null
    attributes:
    - m_Type: 3
      m_Min: -Infinity
      m_Max: Infinity
      m_Tooltip: The second operand.
  m_Direction: 0
  m_LinkedSlots:
  - {fileID: 114811023005691920}
--- !u!114 &114891825439295350
MonoBehaviour:
  m_ObjectHideFlags: 1
  m_CorrespondingSourceObject: {fileID: 0}
  m_PrefabInternal: {fileID: 0}
  m_GameObject: {fileID: 0}
  m_Enabled: 1
  m_EditorHideFlags: 0
  m_Script: {fileID: 11500000, guid: 491d1342f69c10c4dbac8df98c32ec48, type: 3}
  m_Name: VFXSlotPosition
  m_EditorClassIdentifier: 
  m_Parent: {fileID: 0}
  m_Children:
  - {fileID: 114103072719074534}
  m_UIPosition: {x: 0, y: 0}
  m_UICollapsed: 1
  m_UISuperCollapsed: 0
  m_MasterSlot: {fileID: 114891825439295350}
  m_MasterData:
    m_Owner: {fileID: 114723785641542666}
    m_Value:
      m_Type:
        m_SerializableType: UnityEditor.VFX.Position, Assembly-CSharp-Editor-testable,
          Version=0.0.0.0, Culture=neutral, PublicKeyToken=null
      m_SerializableObject: '{"space":0,"position":{"x":0.0,"y":0.0,"z":0.0}}'
  m_Property:
    name: Position
    m_serializedType:
      m_SerializableType: UnityEditor.VFX.Position, Assembly-CSharp-Editor-testable,
        Version=0.0.0.0, Culture=neutral, PublicKeyToken=null
    attributes: []
  m_Direction: 0
  m_LinkedSlots: []
--- !u!114 &114901416929741176
MonoBehaviour:
  m_ObjectHideFlags: 1
  m_CorrespondingSourceObject: {fileID: 0}
  m_PrefabInternal: {fileID: 0}
  m_GameObject: {fileID: 0}
  m_Enabled: 1
  m_EditorHideFlags: 0
  m_Script: {fileID: 11500000, guid: a971fa2e110a0ac42ac1d8dae408704b, type: 3}
  m_Name: SetAttribute
  m_EditorClassIdentifier: 
  m_Parent: {fileID: 114303831766578312}
  m_Children: []
  m_UIPosition: {x: 0, y: 0}
  m_UICollapsed: 1
  m_UISuperCollapsed: 0
  m_InputSlots:
  - {fileID: 114596895040484004}
  m_OutputSlots: []
  m_Disabled: 0
  attribute: color
  Composition: 0
  Random: 0
--- !u!114 &114901870162106488
MonoBehaviour:
  m_ObjectHideFlags: 1
  m_CorrespondingSourceObject: {fileID: 0}
  m_PrefabInternal: {fileID: 0}
  m_GameObject: {fileID: 0}
  m_Enabled: 1
  m_EditorHideFlags: 0
  m_Script: {fileID: 11500000, guid: 87c154e0feeee864da39ba7591cf27e7, type: 3}
  m_Name: VFXSlotFloatN
  m_EditorClassIdentifier: 
  m_Parent: {fileID: 0}
  m_Children: []
  m_UIPosition: {x: 0, y: 0}
  m_UICollapsed: 1
  m_UISuperCollapsed: 0
  m_MasterSlot: {fileID: 114901870162106488}
  m_MasterData:
    m_Owner: {fileID: 114867922613563594}
    m_Value:
      m_Type:
        m_SerializableType: UnityEditor.VFX.FloatN, Assembly-CSharp-Editor-testable,
          Version=0.0.0.0, Culture=neutral, PublicKeyToken=null
      m_SerializableObject: '{"m_Components":[1.0]}'
  m_Property:
    name: a
    m_serializedType:
      m_SerializableType: UnityEditor.VFX.FloatN, Assembly-CSharp-Editor-testable,
        Version=0.0.0.0, Culture=neutral, PublicKeyToken=null
    attributes: []
  m_Direction: 0
  m_LinkedSlots:
<<<<<<< HEAD
  - {fileID: 114409415280946504}
=======
  - {fileID: 114942033044578306}
>>>>>>> c12d8e27
--- !u!114 &114901985431667716
MonoBehaviour:
  m_ObjectHideFlags: 1
  m_CorrespondingSourceObject: {fileID: 0}
  m_PrefabInternal: {fileID: 0}
  m_GameObject: {fileID: 0}
  m_Enabled: 1
  m_EditorHideFlags: 0
  m_Script: {fileID: 11500000, guid: f780aa281814f9842a7c076d436932e7, type: 3}
  m_Name: VFXSlotFloat
  m_EditorClassIdentifier: 
  m_Parent: {fileID: 114651014717603910}
  m_Children: []
  m_UIPosition: {x: 0, y: 0}
  m_UICollapsed: 1
  m_UISuperCollapsed: 0
  m_MasterSlot: {fileID: 114659634860288412}
  m_MasterData:
    m_Owner: {fileID: 0}
    m_Value:
      m_Type:
        m_SerializableType: 
      m_SerializableObject: 
  m_Property:
    name: y
    m_serializedType:
      m_SerializableType: System.Single, mscorlib, Version=2.0.0.0, Culture=neutral,
        PublicKeyToken=b77a5c561934e089
    attributes: []
  m_Direction: 0
  m_LinkedSlots: []
--- !u!114 &114907117574549410
MonoBehaviour:
  m_ObjectHideFlags: 1
  m_CorrespondingSourceObject: {fileID: 0}
  m_PrefabInternal: {fileID: 0}
  m_GameObject: {fileID: 0}
  m_Enabled: 1
  m_EditorHideFlags: 0
  m_Script: {fileID: 11500000, guid: ac39bd03fca81b849929b9c966f1836a, type: 3}
  m_Name: VFXSlotFloat3
  m_EditorClassIdentifier: 
  m_Parent: {fileID: 0}
  m_Children:
  - {fileID: 114445382648730824}
  - {fileID: 114684049241865076}
  - {fileID: 114824973371653796}
  m_UIPosition: {x: 0, y: 0}
  m_UICollapsed: 1
  m_UISuperCollapsed: 0
  m_MasterSlot: {fileID: 114907117574549410}
  m_MasterData:
    m_Owner: {fileID: 114162482203252962}
    m_Value:
      m_Type:
        m_SerializableType: UnityEngine.Vector3, UnityEngine.CoreModule, Version=0.0.0.0,
          Culture=neutral, PublicKeyToken=null
      m_SerializableObject: '{"x":0.0,"y":0.0,"z":0.0}'
  m_Property:
    name: o
    m_serializedType:
      m_SerializableType: UnityEngine.Vector3, UnityEngine.CoreModule, Version=0.0.0.0,
        Culture=neutral, PublicKeyToken=null
    attributes: []
  m_Direction: 1
  m_LinkedSlots:
  - {fileID: 114231347177396886}
  - {fileID: 114088044937819362}
--- !u!114 &114909744176145278
MonoBehaviour:
  m_ObjectHideFlags: 1
  m_CorrespondingSourceObject: {fileID: 0}
  m_PrefabInternal: {fileID: 0}
  m_GameObject: {fileID: 0}
  m_Enabled: 1
  m_EditorHideFlags: 0
  m_Script: {fileID: 11500000, guid: f780aa281814f9842a7c076d436932e7, type: 3}
  m_Name: VFXSlotFloat
  m_EditorClassIdentifier: 
  m_Parent: {fileID: 114492709542381202}
  m_Children: []
  m_UIPosition: {x: 0, y: 0}
  m_UICollapsed: 1
  m_UISuperCollapsed: 0
  m_MasterSlot: {fileID: 114492709542381202}
  m_MasterData:
    m_Owner: {fileID: 0}
    m_Value:
      m_Type:
        m_SerializableType: 
      m_SerializableObject: 
  m_Property:
    name: x
    m_serializedType:
      m_SerializableType: System.Single, mscorlib, Version=2.0.0.0, Culture=neutral,
        PublicKeyToken=b77a5c561934e089
    attributes: []
  m_Direction: 0
  m_LinkedSlots: []
--- !u!114 &114911003525318526
MonoBehaviour:
  m_ObjectHideFlags: 1
  m_CorrespondingSourceObject: {fileID: 0}
  m_PrefabInternal: {fileID: 0}
  m_GameObject: {fileID: 0}
  m_Enabled: 1
  m_EditorHideFlags: 0
  m_Script: {fileID: 11500000, guid: f780aa281814f9842a7c076d436932e7, type: 3}
  m_Name: VFXSlotFloat
  m_EditorClassIdentifier: 
  m_Parent: {fileID: 0}
  m_Children: []
  m_UIPosition: {x: 0, y: 0}
  m_UICollapsed: 1
  m_UISuperCollapsed: 0
  m_MasterSlot: {fileID: 114911003525318526}
  m_MasterData:
    m_Owner: {fileID: 114617143880116886}
    m_Value:
      m_Type:
        m_SerializableType: System.Single, mscorlib, Version=2.0.0.0, Culture=neutral,
          PublicKeyToken=b77a5c561934e089
      m_SerializableObject: 3.5
  m_Property:
    name: Intensity
    m_serializedType:
      m_SerializableType: System.Single, mscorlib, Version=2.0.0.0, Culture=neutral,
        PublicKeyToken=b77a5c561934e089
    attributes:
    - m_Type: 3
      m_Min: -Infinity
      m_Max: Infinity
      m_Tooltip: Intensity of the motion vectors
  m_Direction: 0
  m_LinkedSlots: []
--- !u!114 &114918300256907616
MonoBehaviour:
  m_ObjectHideFlags: 1
  m_CorrespondingSourceObject: {fileID: 0}
  m_PrefabInternal: {fileID: 0}
  m_GameObject: {fileID: 0}
  m_Enabled: 1
  m_EditorHideFlags: 0
  m_Script: {fileID: 11500000, guid: f780aa281814f9842a7c076d436932e7, type: 3}
  m_Name: VFXSlotFloat
  m_EditorClassIdentifier: 
  m_Parent: {fileID: 114651014717603910}
  m_Children: []
  m_UIPosition: {x: 0, y: 0}
  m_UICollapsed: 1
  m_UISuperCollapsed: 0
  m_MasterSlot: {fileID: 114659634860288412}
  m_MasterData:
    m_Owner: {fileID: 0}
    m_Value:
      m_Type:
        m_SerializableType: 
      m_SerializableObject: 
  m_Property:
    name: z
    m_serializedType:
      m_SerializableType: System.Single, mscorlib, Version=2.0.0.0, Culture=neutral,
        PublicKeyToken=b77a5c561934e089
    attributes: []
  m_Direction: 0
  m_LinkedSlots: []
--- !u!114 &114919129832749232
MonoBehaviour:
  m_ObjectHideFlags: 1
  m_CorrespondingSourceObject: {fileID: 0}
  m_PrefabInternal: {fileID: 0}
  m_GameObject: {fileID: 0}
  m_Enabled: 1
  m_EditorHideFlags: 0
  m_Script: {fileID: 11500000, guid: ac39bd03fca81b849929b9c966f1836a, type: 3}
  m_Name: VFXSlotFloat3
  m_EditorClassIdentifier: 
  m_Parent: {fileID: 0}
  m_Children:
  - {fileID: 114046870959424160}
  - {fileID: 114493009241049998}
  - {fileID: 114051925535847740}
  m_UIPosition: {x: 0, y: 0}
  m_UICollapsed: 1
  m_UISuperCollapsed: 0
  m_MasterSlot: {fileID: 114919129832749232}
  m_MasterData:
    m_Owner: {fileID: 114940519995334824}
    m_Value:
      m_Type:
        m_SerializableType: UnityEngine.Vector3, UnityEngine.CoreModule, Version=0.0.0.0,
          Culture=neutral, PublicKeyToken=null
      m_SerializableObject: '{"x":0.0,"y":1.0,"z":0.0}'
  m_Property:
    name: AxisY
    m_serializedType:
      m_SerializableType: UnityEngine.Vector3, UnityEngine.CoreModule, Version=0.0.0.0,
        Culture=neutral, PublicKeyToken=null
    attributes: []
  m_Direction: 0
  m_LinkedSlots:
  - {fileID: 114492557727218026}
--- !u!114 &114924353923105590
MonoBehaviour:
  m_ObjectHideFlags: 1
  m_CorrespondingSourceObject: {fileID: 0}
  m_PrefabInternal: {fileID: 0}
  m_GameObject: {fileID: 0}
  m_Enabled: 1
  m_EditorHideFlags: 0
  m_Script: {fileID: 11500000, guid: f780aa281814f9842a7c076d436932e7, type: 3}
  m_Name: VFXSlotFloat
  m_EditorClassIdentifier: 
  m_Parent: {fileID: 114117956648270690}
  m_Children: []
  m_UIPosition: {x: 0, y: 0}
  m_UICollapsed: 1
  m_UISuperCollapsed: 0
  m_MasterSlot: {fileID: 114659634860288412}
  m_MasterData:
    m_Owner: {fileID: 0}
    m_Value:
      m_Type:
        m_SerializableType: 
      m_SerializableObject: 
  m_Property:
    name: x
    m_serializedType:
      m_SerializableType: System.Single, mscorlib, Version=2.0.0.0, Culture=neutral,
        PublicKeyToken=b77a5c561934e089
    attributes: []
  m_Direction: 0
  m_LinkedSlots: []
--- !u!114 &114932728342612142
MonoBehaviour:
  m_ObjectHideFlags: 1
  m_CorrespondingSourceObject: {fileID: 0}
  m_PrefabInternal: {fileID: 0}
  m_GameObject: {fileID: 0}
  m_Enabled: 1
  m_EditorHideFlags: 0
  m_Script: {fileID: 11500000, guid: 87c154e0feeee864da39ba7591cf27e7, type: 3}
  m_Name: VFXSlotFloatN
  m_EditorClassIdentifier: 
  m_Parent: {fileID: 0}
  m_Children: []
  m_UIPosition: {x: 0, y: 0}
  m_UICollapsed: 1
  m_UISuperCollapsed: 0
  m_MasterSlot: {fileID: 114932728342612142}
  m_MasterData:
    m_Owner: {fileID: 114384224194595956}
    m_Value:
      m_Type:
        m_SerializableType: UnityEditor.VFX.FloatN, Assembly-CSharp-Editor-testable,
          Version=0.0.0.0, Culture=neutral, PublicKeyToken=null
      m_SerializableObject: '{"m_Components":[1.0]}'
  m_Property:
    name: newRangeMax
    m_serializedType:
      m_SerializableType: UnityEditor.VFX.FloatN, Assembly-CSharp-Editor-testable,
        Version=0.0.0.0, Culture=neutral, PublicKeyToken=null
    attributes:
    - m_Type: 3
      m_Min: -Infinity
      m_Max: Infinity
      m_Tooltip: The end of the new range.
  m_Direction: 0
  m_LinkedSlots: []
--- !u!114 &114940519995334824
MonoBehaviour:
  m_ObjectHideFlags: 1
  m_CorrespondingSourceObject: {fileID: 0}
  m_PrefabInternal: {fileID: 0}
  m_GameObject: {fileID: 0}
  m_Enabled: 1
  m_EditorHideFlags: 0
  m_Script: {fileID: 11500000, guid: a971fa2e110a0ac42ac1d8dae408704b, type: 3}
  m_Name: SetAttribute
  m_EditorClassIdentifier: 
  m_Parent: {fileID: 114303831766578312}
  m_Children: []
  m_UIPosition: {x: 0, y: 0}
  m_UICollapsed: 1
  m_UISuperCollapsed: 0
  m_InputSlots:
  - {fileID: 114919129832749232}
  m_OutputSlots: []
  m_Disabled: 0
  attribute: axisY
  Composition: 0
  Random: 0
--- !u!114 &114942033044578306
MonoBehaviour:
  m_ObjectHideFlags: 1
  m_CorrespondingSourceObject: {fileID: 0}
  m_PrefabInternal: {fileID: 0}
  m_GameObject: {fileID: 0}
  m_Enabled: 1
  m_EditorHideFlags: 0
  m_Script: {fileID: 11500000, guid: f780aa281814f9842a7c076d436932e7, type: 3}
  m_Name: VFXSlotFloat
  m_EditorClassIdentifier: 
  m_Parent: {fileID: 0}
  m_Children: []
  m_UIPosition: {x: 0, y: 0}
  m_UICollapsed: 1
  m_UISuperCollapsed: 0
  m_MasterSlot: {fileID: 114942033044578306}
  m_MasterData:
    m_Owner: {fileID: 114645663325757784}
    m_Value:
      m_Type:
        m_SerializableType: System.Single, mscorlib, Version=2.0.0.0, Culture=neutral,
          PublicKeyToken=b77a5c561934e089
      m_SerializableObject: 
  m_Property:
    name: TotalTime
    m_serializedType:
      m_SerializableType: System.Single, mscorlib, Version=2.0.0.0, Culture=neutral,
        PublicKeyToken=b77a5c561934e089
    attributes: []
  m_Direction: 1
  m_LinkedSlots:
  - {fileID: 114901870162106488}
--- !u!114 &114948464954107692
MonoBehaviour:
  m_ObjectHideFlags: 1
  m_CorrespondingSourceObject: {fileID: 0}
  m_PrefabInternal: {fileID: 0}
  m_GameObject: {fileID: 0}
  m_Enabled: 1
  m_EditorHideFlags: 0
  m_Script: {fileID: 11500000, guid: f780aa281814f9842a7c076d436932e7, type: 3}
  m_Name: VFXSlotFloat
  m_EditorClassIdentifier: 
  m_Parent: {fileID: 114972554322309310}
  m_Children: []
  m_UIPosition: {x: 0, y: 0}
  m_UICollapsed: 1
  m_UISuperCollapsed: 0
  m_MasterSlot: {fileID: 114332050269094380}
  m_MasterData:
    m_Owner: {fileID: 0}
    m_Value:
      m_Type:
        m_SerializableType: 
      m_SerializableObject: 
  m_Property:
    name: z
    m_serializedType:
      m_SerializableType: System.Single, mscorlib, Version=2.0.0.0, Culture=neutral,
        PublicKeyToken=b77a5c561934e089
    attributes: []
  m_Direction: 0
  m_LinkedSlots: []
--- !u!114 &114950434824149352
MonoBehaviour:
  m_ObjectHideFlags: 1
  m_CorrespondingSourceObject: {fileID: 0}
  m_PrefabInternal: {fileID: 0}
  m_GameObject: {fileID: 0}
  m_Enabled: 1
  m_EditorHideFlags: 0
  m_Script: {fileID: 11500000, guid: 87c154e0feeee864da39ba7591cf27e7, type: 3}
  m_Name: VFXSlotFloatN
  m_EditorClassIdentifier: 
  m_Parent: {fileID: 0}
  m_Children: []
  m_UIPosition: {x: 0, y: 0}
  m_UICollapsed: 1
  m_UISuperCollapsed: 0
  m_MasterSlot: {fileID: 114950434824149352}
  m_MasterData:
    m_Owner: {fileID: 114009626957548980}
    m_Value:
      m_Type:
        m_SerializableType: UnityEditor.VFX.FloatN, Assembly-CSharp-Editor-testable,
          Version=0.0.0.0, Culture=neutral, PublicKeyToken=null
      m_SerializableObject: '{"m_Components":[0.0]}'
  m_Property:
    name: x
    m_serializedType:
      m_SerializableType: UnityEditor.VFX.FloatN, Assembly-CSharp-Editor-testable,
        Version=0.0.0.0, Culture=neutral, PublicKeyToken=null
    attributes:
    - m_Type: 3
      m_Min: -Infinity
      m_Max: Infinity
      m_Tooltip: The start value.
  m_Direction: 0
  m_LinkedSlots:
  - {fileID: 114043932397582438}
--- !u!114 &114954753741965354
MonoBehaviour:
  m_ObjectHideFlags: 1
  m_CorrespondingSourceObject: {fileID: 0}
  m_PrefabInternal: {fileID: 0}
  m_GameObject: {fileID: 0}
  m_Enabled: 1
  m_EditorHideFlags: 0
  m_Script: {fileID: 11500000, guid: f780aa281814f9842a7c076d436932e7, type: 3}
  m_Name: VFXSlotFloat
  m_EditorClassIdentifier: 
  m_Parent: {fileID: 114043932397582438}
  m_Children: []
  m_UIPosition: {x: 0, y: 0}
  m_UICollapsed: 1
  m_UISuperCollapsed: 0
  m_MasterSlot: {fileID: 114043932397582438}
  m_MasterData:
    m_Owner: {fileID: 0}
    m_Value:
      m_Type:
        m_SerializableType: 
      m_SerializableObject: 
  m_Property:
    name: z
    m_serializedType:
      m_SerializableType: System.Single, mscorlib, Version=2.0.0.0, Culture=neutral,
        PublicKeyToken=b77a5c561934e089
    attributes: []
  m_Direction: 1
  m_LinkedSlots: []
--- !u!114 &114954860986702290
MonoBehaviour:
  m_ObjectHideFlags: 1
  m_CorrespondingSourceObject: {fileID: 0}
  m_PrefabInternal: {fileID: 0}
  m_GameObject: {fileID: 0}
  m_Enabled: 1
  m_EditorHideFlags: 0
  m_Script: {fileID: 11500000, guid: f780aa281814f9842a7c076d436932e7, type: 3}
  m_Name: VFXSlotFloat
  m_EditorClassIdentifier: 
  m_Parent: {fileID: 114114834903564368}
  m_Children: []
  m_UIPosition: {x: 0, y: 0}
  m_UICollapsed: 1
  m_UISuperCollapsed: 0
  m_MasterSlot: {fileID: 114332050269094380}
  m_MasterData:
    m_Owner: {fileID: 0}
    m_Value:
      m_Type:
        m_SerializableType: 
      m_SerializableObject: 
  m_Property:
    name: z
    m_serializedType:
      m_SerializableType: System.Single, mscorlib, Version=2.0.0.0, Culture=neutral,
        PublicKeyToken=b77a5c561934e089
    attributes: []
  m_Direction: 0
  m_LinkedSlots: []
--- !u!114 &114967085609715620
MonoBehaviour:
  m_ObjectHideFlags: 1
  m_CorrespondingSourceObject: {fileID: 0}
  m_PrefabInternal: {fileID: 0}
  m_GameObject: {fileID: 0}
  m_Enabled: 1
  m_EditorHideFlags: 0
  m_Script: {fileID: 11500000, guid: f780aa281814f9842a7c076d436932e7, type: 3}
  m_Name: VFXSlotFloat
  m_EditorClassIdentifier: 
  m_Parent: {fileID: 114492557727218026}
  m_Children: []
  m_UIPosition: {x: 0, y: 0}
  m_UICollapsed: 1
  m_UISuperCollapsed: 0
  m_MasterSlot: {fileID: 114492557727218026}
  m_MasterData:
    m_Owner: {fileID: 0}
    m_Value:
      m_Type:
        m_SerializableType: 
      m_SerializableObject: 
  m_Property:
    name: y
    m_serializedType:
      m_SerializableType: System.Single, mscorlib, Version=2.0.0.0, Culture=neutral,
        PublicKeyToken=b77a5c561934e089
    attributes: []
  m_Direction: 1
  m_LinkedSlots: []
--- !u!114 &114972554322309310
MonoBehaviour:
  m_ObjectHideFlags: 1
  m_CorrespondingSourceObject: {fileID: 0}
  m_PrefabInternal: {fileID: 0}
  m_GameObject: {fileID: 0}
  m_Enabled: 1
  m_EditorHideFlags: 0
  m_Script: {fileID: 11500000, guid: ac39bd03fca81b849929b9c966f1836a, type: 3}
  m_Name: VFXSlotFloat3
  m_EditorClassIdentifier: 
  m_Parent: {fileID: 114332050269094380}
  m_Children:
  - {fileID: 114131033920218932}
  - {fileID: 114079731377069008}
  - {fileID: 114948464954107692}
  m_UIPosition: {x: 0, y: 0}
  m_UICollapsed: 0
  m_UISuperCollapsed: 0
  m_MasterSlot: {fileID: 114332050269094380}
  m_MasterData:
    m_Owner: {fileID: 0}
    m_Value:
      m_Type:
        m_SerializableType: 
      m_SerializableObject: 
  m_Property:
    name: angles
    m_serializedType:
      m_SerializableType: UnityEngine.Vector3, UnityEngine.CoreModule, Version=0.0.0.0,
        Culture=neutral, PublicKeyToken=null
    attributes:
    - m_Type: 3
      m_Min: -Infinity
      m_Max: Infinity
      m_Tooltip: The euler angles of the transform.
    - m_Type: 4
      m_Min: -Infinity
      m_Max: Infinity
      m_Tooltip: 
  m_Direction: 0
  m_LinkedSlots: []
--- !u!114 &114981395906029298
MonoBehaviour:
  m_ObjectHideFlags: 1
  m_CorrespondingSourceObject: {fileID: 0}
  m_PrefabInternal: {fileID: 0}
  m_GameObject: {fileID: 0}
  m_Enabled: 1
  m_EditorHideFlags: 0
  m_Script: {fileID: 11500000, guid: f780aa281814f9842a7c076d436932e7, type: 3}
  m_Name: VFXSlotFloat
  m_EditorClassIdentifier: 
  m_Parent: {fileID: 0}
  m_Children: []
  m_UIPosition: {x: 0, y: 0}
  m_UICollapsed: 1
  m_UISuperCollapsed: 0
  m_MasterSlot: {fileID: 114981395906029298}
  m_MasterData:
    m_Owner: {fileID: 114469172786699896}
    m_Value:
      m_Type:
        m_SerializableType: System.Single, mscorlib, Version=2.0.0.0, Culture=neutral,
          PublicKeyToken=b77a5c561934e089
      m_SerializableObject: 0
  m_Property:
    name: time
    m_serializedType:
      m_SerializableType: System.Single, mscorlib, Version=2.0.0.0, Culture=neutral,
        PublicKeyToken=b77a5c561934e089
    attributes:
    - m_Type: 3
      m_Min: -Infinity
      m_Max: Infinity
      m_Tooltip: The time along the gradient to take a sample from.
    - m_Type: 0
      m_Min: 0
      m_Max: 1
      m_Tooltip: 
  m_Direction: 0
  m_LinkedSlots:
  - {fileID: 114337517516314674}
--- !u!114 &114986566243396028
MonoBehaviour:
  m_ObjectHideFlags: 1
  m_CorrespondingSourceObject: {fileID: 0}
  m_PrefabInternal: {fileID: 0}
  m_GameObject: {fileID: 0}
  m_Enabled: 1
  m_EditorHideFlags: 0
  m_Script: {fileID: 11500000, guid: d78581a96eae8bf4398c282eb0b098bd, type: 3}
  m_Name: VFXDataParticle
  m_EditorClassIdentifier: 
  m_Parent: {fileID: 0}
  m_Children: []
  m_UIPosition: {x: 0, y: 0}
  m_UICollapsed: 1
  m_UISuperCollapsed: 0
  m_Owners:
  - {fileID: 114391928864180414}
  - {fileID: 114690240354730352}
  - {fileID: 114303831766578312}
  m_Capacity: 4032
  m_Space: 1
--- !u!114 &114987031166116308
MonoBehaviour:
  m_ObjectHideFlags: 1
  m_CorrespondingSourceObject: {fileID: 0}
  m_PrefabInternal: {fileID: 0}
  m_GameObject: {fileID: 0}
  m_Enabled: 1
  m_EditorHideFlags: 0
  m_Script: {fileID: 11500000, guid: ac39bd03fca81b849929b9c966f1836a, type: 3}
  m_Name: VFXSlotFloat3
  m_EditorClassIdentifier: 
  m_Parent: {fileID: 0}
  m_Children:
  - {fileID: 114338720812349568}
  - {fileID: 114992712407391230}
  - {fileID: 114802125476209042}
  m_UIPosition: {x: 0, y: 0}
  m_UICollapsed: 1
  m_UISuperCollapsed: 0
  m_MasterSlot: {fileID: 114987031166116308}
  m_MasterData:
    m_Owner: {fileID: 114544328611089862}
    m_Value:
      m_Type:
        m_SerializableType: UnityEngine.Vector3, UnityEngine.CoreModule, Version=0.0.0.0,
          Culture=neutral, PublicKeyToken=null
      m_SerializableObject: '{"x":0.0,"y":1.0,"z":0.0}'
  m_Property:
    name: AxisY
    m_serializedType:
      m_SerializableType: UnityEngine.Vector3, UnityEngine.CoreModule, Version=0.0.0.0,
        Culture=neutral, PublicKeyToken=null
    attributes: []
  m_Direction: 0
  m_LinkedSlots:
  - {fileID: 114669331768486044}
--- !u!114 &114989825995295206
MonoBehaviour:
  m_ObjectHideFlags: 1
  m_CorrespondingSourceObject: {fileID: 0}
  m_PrefabInternal: {fileID: 0}
  m_GameObject: {fileID: 0}
  m_Enabled: 1
  m_EditorHideFlags: 0
  m_Script: {fileID: 11500000, guid: a971fa2e110a0ac42ac1d8dae408704b, type: 3}
  m_Name: SetAttribute
  m_EditorClassIdentifier: 
  m_Parent: {fileID: 114303831766578312}
  m_Children: []
  m_UIPosition: {x: 0, y: 0}
  m_UICollapsed: 1
  m_UISuperCollapsed: 0
  m_InputSlots:
  - {fileID: 114551134472462742}
  m_OutputSlots: []
  m_Disabled: 0
  attribute: pivot
  Composition: 0
  Random: 0
--- !u!114 &114992712407391230
MonoBehaviour:
  m_ObjectHideFlags: 1
  m_CorrespondingSourceObject: {fileID: 0}
  m_PrefabInternal: {fileID: 0}
  m_GameObject: {fileID: 0}
  m_Enabled: 1
  m_EditorHideFlags: 0
  m_Script: {fileID: 11500000, guid: f780aa281814f9842a7c076d436932e7, type: 3}
  m_Name: VFXSlotFloat
  m_EditorClassIdentifier: 
  m_Parent: {fileID: 114987031166116308}
  m_Children: []
  m_UIPosition: {x: 0, y: 0}
  m_UICollapsed: 1
  m_UISuperCollapsed: 0
  m_MasterSlot: {fileID: 114987031166116308}
  m_MasterData:
    m_Owner: {fileID: 0}
    m_Value:
      m_Type:
        m_SerializableType: 
      m_SerializableObject: 
  m_Property:
    name: y
    m_serializedType:
      m_SerializableType: System.Single, mscorlib, Version=2.0.0.0, Culture=neutral,
        PublicKeyToken=b77a5c561934e089
    attributes: []
  m_Direction: 0
  m_LinkedSlots: []
--- !u!2058629509 &8926484042661614526
VisualEffectAsset:
  m_ObjectHideFlags: 0
  m_CorrespondingSourceObject: {fileID: 0}
  m_PrefabInternal: {fileID: 0}
  m_Name: 14_DecalsFlipBook
  m_Graph: {fileID: 114713359854958158}
  m_Expressions:
    m_Expressions:
    - op: 1
      valueIndex: 0
      data[0]: -1
      data[1]: -1
      data[2]: -1
      data[3]: 1
    - op: 1
      valueIndex: 1
      data[0]: -1
      data[1]: -1
      data[2]: -1
      data[3]: 1
    - op: 1
      valueIndex: 2
      data[0]: -1
      data[1]: -1
      data[2]: -1
      data[3]: 1
    - op: 3
      valueIndex: 3
      data[0]: 2
      data[1]: 2
      data[2]: 2
      data[3]: -1
    - op: 7
      valueIndex: 6
      data[0]: -1
      data[1]: -1
      data[2]: -1
      data[3]: -1
    - op: 1
      valueIndex: 7
      data[0]: -1
      data[1]: -1
      data[2]: -1
      data[3]: 1
    - op: 21
      valueIndex: 8
      data[0]: 4
      data[1]: 5
      data[2]: -1
      data[3]: 1
    - op: 1
      valueIndex: 9
      data[0]: -1
      data[1]: -1
      data[2]: -1
      data[3]: 1
    - op: 1
      valueIndex: 10
      data[0]: -1
      data[1]: -1
      data[2]: -1
      data[3]: 1
    - op: 11
      valueIndex: 11
      data[0]: 6
      data[1]: -1
      data[2]: -1
      data[3]: 1
    - op: 1
      valueIndex: 12
      data[0]: -1
      data[1]: -1
      data[2]: -1
      data[3]: 1
    - op: 1
      valueIndex: 13
      data[0]: -1
      data[1]: -1
      data[2]: -1
      data[3]: 1
    - op: 24
      valueIndex: 14
      data[0]: 7
      data[1]: 8
      data[2]: -1
      data[3]: 1
    - op: 1
      valueIndex: 15
      data[0]: -1
      data[1]: -1
      data[2]: -1
      data[3]: 1
    - op: 24
      valueIndex: 16
      data[0]: 9
      data[1]: 8
      data[2]: -1
      data[3]: 1
    - op: 1
      valueIndex: 17
      data[0]: -1
      data[1]: -1
      data[2]: -1
      data[3]: 14
    - op: 22
      valueIndex: 18
      data[0]: 14
      data[1]: 12
      data[2]: -1
      data[3]: 1
    - op: 1
      valueIndex: 19
      data[0]: -1
      data[1]: -1
      data[2]: -1
      data[3]: 14
    - op: 24
      valueIndex: 20
      data[0]: 10
      data[1]: 13
      data[2]: -1
      data[3]: 1
    - op: 21
      valueIndex: 21
      data[0]: 16
      data[1]: 18
      data[2]: -1
      data[3]: 1
    - op: 41
      valueIndex: 22
      data[0]: 17
      data[1]: -1
      data[2]: -1
      data[3]: 0
    - op: 41
      valueIndex: 23
      data[0]: 15
      data[1]: -1
      data[2]: -1
      data[3]: 1
    - op: 23
      valueIndex: 24
      data[0]: 13
      data[1]: 19
      data[2]: -1
      data[3]: 1
    - op: 4
      valueIndex: 25
      data[0]: 22
      data[1]: 22
      data[2]: 22
      data[3]: 22
    - op: 1
      valueIndex: 29
      data[0]: -1
      data[1]: -1
      data[2]: -1
      data[3]: 1
    - op: 21
      valueIndex: 30
      data[0]: 4
      data[1]: 24
      data[2]: -1
      data[3]: 1
    - op: 1
      valueIndex: 31
      data[0]: -1
      data[1]: -1
      data[2]: -1
      data[3]: 1
    - op: 1
      valueIndex: 32
      data[0]: -1
      data[1]: -1
      data[2]: -1
      data[3]: 1
    - op: 1
      valueIndex: 33
      data[0]: -1
      data[1]: -1
      data[2]: -1
      data[3]: 1
    - op: 1
      valueIndex: 34
      data[0]: -1
      data[1]: -1
      data[2]: -1
      data[3]: 1
    - op: 1
      valueIndex: 35
      data[0]: -1
      data[1]: -1
      data[2]: -1
      data[3]: 1
    - op: 1
      valueIndex: 36
      data[0]: -1
      data[1]: -1
      data[2]: -1
      data[3]: 1
    - op: 1
      valueIndex: 37
      data[0]: -1
      data[1]: -1
      data[2]: -1
      data[3]: 1
    - op: 1
      valueIndex: 38
      data[0]: -1
      data[1]: -1
      data[2]: -1
      data[3]: 1
    - op: 1
      valueIndex: 39
      data[0]: -1
      data[1]: -1
      data[2]: -1
      data[3]: 1
    - op: 3
      valueIndex: 40
      data[0]: 30
      data[1]: 31
      data[2]: 28
      data[3]: -1
    - op: 1
      valueIndex: 43
      data[0]: -1
      data[1]: -1
      data[2]: -1
      data[3]: 1
    - op: 1
      valueIndex: 44
      data[0]: -1
      data[1]: -1
      data[2]: -1
      data[3]: 1
    - op: 1
      valueIndex: 45
      data[0]: -1
      data[1]: -1
      data[2]: -1
      data[3]: 1
    - op: 1
      valueIndex: 46
      data[0]: -1
      data[1]: -1
      data[2]: -1
      data[3]: 1
    - op: 3
      valueIndex: 47
      data[0]: 26
      data[1]: 25
      data[2]: 29
      data[3]: -1
    - op: 3
      valueIndex: 50
      data[0]: 33
      data[1]: 32
      data[2]: 27
      data[3]: -1
    - op: 1
      valueIndex: 53
      data[0]: -1
      data[1]: -1
      data[2]: -1
      data[3]: 1
    - op: 1
      valueIndex: 54
      data[0]: -1
      data[1]: -1
      data[2]: -1
      data[3]: 1
    - op: 1
      valueIndex: 55
      data[0]: -1
      data[1]: -1
      data[2]: -1
      data[3]: 1
    - op: 1
      valueIndex: 56
      data[0]: -1
      data[1]: -1
      data[2]: -1
      data[3]: 1
    - op: 1
      valueIndex: 57
      data[0]: -1
      data[1]: -1
      data[2]: -1
      data[3]: 1
    - op: 1
      valueIndex: 58
      data[0]: -1
      data[1]: -1
      data[2]: -1
      data[3]: 1
    - op: 29
      valueIndex: 59
      data[0]: 41
      data[1]: 40
      data[2]: 35
      data[3]: -1
    - op: 26
      valueIndex: 75
      data[0]: 36
      data[1]: 11
      data[2]: -1
      data[3]: 1
    - op: 1
      valueIndex: 76
      data[0]: -1
      data[1]: -1
      data[2]: -1
      data[3]: 1
    - op: 1
      valueIndex: 77
      data[0]: -1
      data[1]: -1
      data[2]: -1
      data[3]: 1
    - op: 1
      valueIndex: 78
      data[0]: -1
      data[1]: -1
      data[2]: -1
      data[3]: 1
    - op: 1
      valueIndex: 79
      data[0]: -1
      data[1]: -1
      data[2]: -1
      data[3]: 1
    - op: 1
      valueIndex: 80
      data[0]: -1
      data[1]: -1
      data[2]: -1
      data[3]: 2
    - op: 1
      valueIndex: 82
      data[0]: -1
      data[1]: -1
      data[2]: -1
      data[3]: 1
    - op: 1
      valueIndex: 83
      data[0]: -1
      data[1]: -1
      data[2]: -1
      data[3]: 1
    - op: 1
      valueIndex: 84
      data[0]: -1
      data[1]: -1
      data[2]: -1
      data[3]: 1
    - op: 1
      valueIndex: 85
      data[0]: -1
      data[1]: -1
      data[2]: -1
      data[3]: 1
    - op: 1
      valueIndex: 86
      data[0]: -1
      data[1]: -1
      data[2]: -1
      data[3]: 1
    - op: 1
      valueIndex: 87
      data[0]: -1
      data[1]: -1
      data[2]: -1
      data[3]: 1
    - op: 1
      valueIndex: 88
      data[0]: -1
      data[1]: -1
      data[2]: -1
      data[3]: 1
    - op: 1
      valueIndex: 89
      data[0]: -1
      data[1]: -1
      data[2]: -1
      data[3]: 1
    - op: 26
      valueIndex: 90
      data[0]: 39
      data[1]: 11
      data[2]: -1
      data[3]: 1
    - op: 1
      valueIndex: 91
      data[0]: -1
      data[1]: -1
      data[2]: -1
      data[3]: 1
    - op: 2
      valueIndex: 92
      data[0]: 38
      data[1]: 37
      data[2]: -1
      data[3]: -1
    - op: 1
      valueIndex: 94
      data[0]: -1
      data[1]: -1
      data[2]: -1
      data[3]: 13
    - op: 1
      valueIndex: 95
      data[0]: -1
      data[1]: -1
      data[2]: -1
      data[3]: 1
    - op: 1
      valueIndex: 96
      data[0]: -1
      data[1]: -1
      data[2]: -1
      data[3]: 1
    - op: 1
      valueIndex: 97
      data[0]: -1
      data[1]: -1
      data[2]: -1
      data[3]: 1
    - op: 26
      valueIndex: 98
      data[0]: 34
      data[1]: 11
      data[2]: -1
      data[3]: 1
    - op: 1
      valueIndex: 99
      data[0]: -1
      data[1]: -1
      data[2]: -1
      data[3]: 1
    - op: 1
      valueIndex: 100
      data[0]: -1
      data[1]: -1
      data[2]: -1
      data[3]: 1
    - op: 1
      valueIndex: 101
      data[0]: -1
      data[1]: -1
      data[2]: -1
      data[3]: 1
    - op: 1
      valueIndex: 102
      data[0]: -1
      data[1]: -1
      data[2]: -1
      data[3]: 7
    - op: 40
      valueIndex: 104
      data[0]: 66
      data[1]: -1
      data[2]: -1
      data[3]: 0
    - op: 3
      valueIndex: 108
      data[0]: 62
      data[1]: 59
      data[2]: 60
      data[3]: -1
    - op: 22
      valueIndex: 111
      data[0]: 54
      data[1]: 65
      data[2]: -1
      data[3]: 2
    - op: 3
      valueIndex: 113
      data[0]: 72
      data[1]: 67
      data[2]: 61
      data[3]: -1
    - op: 1
      valueIndex: 116
      data[0]: -1
      data[1]: -1
      data[2]: -1
      data[3]: 1
    - op: 1
      valueIndex: 117
      data[0]: -1
      data[1]: -1
      data[2]: -1
      data[3]: 1
    - op: 25
      valueIndex: 118
      data[0]: 63
      data[1]: 64
      data[2]: -1
      data[3]: 1
    - op: 1
      valueIndex: 119
      data[0]: -1
      data[1]: -1
      data[2]: -1
      data[3]: 1
    - op: 30
      valueIndex: 120
      data[0]: 48
      data[1]: -1
      data[2]: -1
      data[3]: -1
    - op: 1
      valueIndex: 136
      data[0]: -1
      data[1]: -1
      data[2]: -1
      data[3]: 9
    - op: 3
      valueIndex: 138
      data[0]: 51
      data[1]: 56
      data[2]: 57
      data[3]: -1
    - op: 3
      valueIndex: 141
      data[0]: 52
      data[1]: 53
      data[2]: 50
      data[3]: -1
    - op: 26
      valueIndex: 144
      data[0]: 42
      data[1]: 11
      data[2]: -1
      data[3]: 1
    - op: 1
      valueIndex: 145
      data[0]: -1
      data[1]: -1
      data[2]: -1
      data[3]: 1
    - op: 3
      valueIndex: 146
      data[0]: 43
      data[1]: 46
      data[2]: 58
      data[3]: -1
    - op: 3
      valueIndex: 149
      data[0]: 55
      data[1]: 44
      data[2]: 45
      data[3]: -1
    - op: 26
      valueIndex: 152
      data[0]: 47
      data[1]: 11
      data[2]: -1
      data[3]: 1
    - op: 26
      valueIndex: 153
      data[0]: 69
      data[1]: 11
      data[2]: -1
      data[3]: 1
    - op: 25
      valueIndex: 154
      data[0]: 70
      data[1]: 1
      data[2]: -1
      data[3]: 1
    - op: 1
      valueIndex: 155
      data[0]: -1
      data[1]: -1
      data[2]: -1
      data[3]: 1
    - op: 1
      valueIndex: 156
      data[0]: -1
      data[1]: -1
      data[2]: -1
      data[3]: 1
    - op: 25
      valueIndex: 157
      data[0]: 49
      data[1]: 1
      data[2]: -1
      data[3]: 1
    - op: 1
      valueIndex: 158
      data[0]: -1
      data[1]: -1
      data[2]: -1
      data[3]: 3
    - op: 6
      valueIndex: 161
      data[0]: -1
      data[1]: -1
      data[2]: -1
      data[3]: -1
    - op: 1
      valueIndex: 162
      data[0]: -1
      data[1]: -1
      data[2]: -1
      data[3]: 1
    - op: 26
      valueIndex: 163
      data[0]: 68
      data[1]: 11
      data[2]: -1
      data[3]: 1
    - op: 26
      valueIndex: 164
      data[0]: 71
      data[1]: 11
      data[2]: -1
      data[3]: 1
    - op: 1
      valueIndex: 165
      data[0]: -1
      data[1]: -1
      data[2]: -1
      data[3]: 1
    m_NeedsLocalToWorld: 0
    m_NeedsWorldToLocal: 0
  m_ExposedExpressions: []
  m_PropertySheet:
    m_Float:
      m_Array:
      - m_ExpressionIndex: 0
        m_Value: 0.5
      - m_ExpressionIndex: 1
        m_Value: 1
      - m_ExpressionIndex: 2
        m_Value: -1
      - m_ExpressionIndex: 5
        m_Value: 3.1
      - m_ExpressionIndex: 7
        m_Value: 1
      - m_ExpressionIndex: 8
        m_Value: -1
      - m_ExpressionIndex: 10
        m_Value: 1
      - m_ExpressionIndex: 11
        m_Value: 0
      - m_ExpressionIndex: 13
        m_Value: 0
      - m_ExpressionIndex: 24
        m_Value: 50
      - m_ExpressionIndex: 26
        m_Value: 0
      - m_ExpressionIndex: 27
        m_Value: 0
      - m_ExpressionIndex: 28
        m_Value: 0.5
      - m_ExpressionIndex: 29
        m_Value: 0
      - m_ExpressionIndex: 30
        m_Value: 0.5
      - m_ExpressionIndex: 31
        m_Value: 0.5
      - m_ExpressionIndex: 32
        m_Value: 0
      - m_ExpressionIndex: 33
        m_Value: 0
      - m_ExpressionIndex: 34
        m_Value: 0
      - m_ExpressionIndex: 36
        m_Value: 0
      - m_ExpressionIndex: 37
        m_Value: 4
      - m_ExpressionIndex: 38
        m_Value: 4
      - m_ExpressionIndex: 39
        m_Value: 6.2831855
      - m_ExpressionIndex: 42
        m_Value: 5000
      - m_ExpressionIndex: 43
        m_Value: 0
      - m_ExpressionIndex: 44
        m_Value: 0.70000005
      - m_ExpressionIndex: 45
        m_Value: 0
      - m_ExpressionIndex: 46
        m_Value: 0
      - m_ExpressionIndex: 47
        m_Value: 0
      - m_ExpressionIndex: 50
        m_Value: 0.0016481876
      - m_ExpressionIndex: 51
        m_Value: 1.9031963
      - m_ExpressionIndex: 52
        m_Value: 0.0032963753
      - m_ExpressionIndex: 53
        m_Value: 0
      - m_ExpressionIndex: 55
        m_Value: 0
      - m_ExpressionIndex: 56
        m_Value: 1.9229746
      - m_ExpressionIndex: 57
        m_Value: 1.8867147
      - m_ExpressionIndex: 58
        m_Value: 0
      - m_ExpressionIndex: 59
        m_Value: 0
      - m_ExpressionIndex: 60
        m_Value: 0
      - m_ExpressionIndex: 61
        m_Value: -0.5
      - m_ExpressionIndex: 62
        m_Value: 0
      - m_ExpressionIndex: 64
        m_Value: 6.2831855
      - m_ExpressionIndex: 67
        m_Value: -1
      - m_ExpressionIndex: 68
        m_Value: 0
      - m_ExpressionIndex: 69
        m_Value: 0
      - m_ExpressionIndex: 71
        m_Value: 0
      - m_ExpressionIndex: 72
        m_Value: 0
      - m_ExpressionIndex: 73
        m_Value: 0.2
      - m_ExpressionIndex: 79
        m_Value: 1
      - m_ExpressionIndex: 80
        m_Value: 0.5
      - m_ExpressionIndex: 82
        m_Value: 3.5
      - m_ExpressionIndex: 88
        m_Value: 1
      - m_ExpressionIndex: 94
        m_Value: 0.1
      - m_ExpressionIndex: 95
        m_Value: -1
      - m_ExpressionIndex: 99
        m_Value: 20
      - m_ExpressionIndex: 102
        m_Value: 0.75
    m_Vector2f:
      m_Array:
      - m_ExpressionIndex: 54
        m_Value: {x: 1, y: 1}
    m_Vector3f:
      m_Array:
      - m_ExpressionIndex: 97
        m_Value: {x: 0, y: 0, z: 0}
    m_Vector4f:
      m_Array: []
    m_Uint:
      m_Array: []
    m_Int:
      m_Array: []
    m_Matrix4x4f:
      m_Array: []
    m_AnimationCurve:
      m_Array:
      - m_ExpressionIndex: 66
        m_Value:
          serializedVersion: 2
          m_Curve:
          - serializedVersion: 3
            time: 0
            value: 0
            inSlope: 0
            outSlope: 0
            tangentMode: 0
            weightedMode: 0
            inWeight: 0
            outWeight: 0
          - serializedVersion: 3
            time: 1
            value: 15
            inSlope: 0
            outSlope: 0
            tangentMode: 0
            weightedMode: 0
            inWeight: 0
            outWeight: 0
          m_PreInfinity: 2
          m_PostInfinity: 2
          m_RotationOrder: 4
    m_Gradient:
      m_Array:
      - m_ExpressionIndex: 15
        m_Value:
          serializedVersion: 2
          key0: {r: 0.74509805, g: 0.32941177, b: 0.32941177, a: 0}
          key1: {r: 1, g: 0.30980393, b: 0, a: 1}
          key2: {r: 1, g: 0.6431373, b: 0, a: 1}
          key3: {r: 1, g: 0.8901961, b: 0, a: 0}
          key4: {r: 0, g: 0, b: 0, a: 0}
          key5: {r: 0, g: 0, b: 0, a: 0}
          key6: {r: 0, g: 0, b: 0, a: 0}
          key7: {r: 0, g: 0, b: 0, a: 0}
          ctime0: 11482
          ctime1: 26408
          ctime2: 36020
          ctime3: 65535
          ctime4: 0
          ctime5: 0
          ctime6: 0
          ctime7: 0
          atime0: 0
          atime1: 11659
          atime2: 50167
          atime3: 65535
          atime4: 0
          atime5: 0
          atime6: 0
          atime7: 0
          m_Mode: 0
          m_NumColorKeys: 4
          m_NumAlphaKeys: 4
      - m_ExpressionIndex: 17
        m_Value:
          serializedVersion: 2
          key0: {r: 0.44355384, g: 0.2214756, b: 0.745283, a: 0}
          key1: {r: 0, g: 0.0963881, b: 1, a: 1}
          key2: {r: 0, g: 0.5804844, b: 1, a: 1}
          key3: {r: 0, g: 0.8542309, b: 1, a: 0}
          key4: {r: 0, g: 0, b: 0, a: 0}
          key5: {r: 0, g: 0, b: 0, a: 0}
          key6: {r: 0, g: 0, b: 0, a: 0}
          key7: {r: 0, g: 0, b: 0, a: 0}
          ctime0: 11482
          ctime1: 26408
          ctime2: 36020
          ctime3: 65535
          ctime4: 0
          ctime5: 0
          ctime6: 0
          ctime7: 0
          atime0: 0
          atime1: 11659
          atime2: 50167
          atime3: 65535
          atime4: 0
          atime5: 0
          atime6: 0
          atime7: 0
          m_Mode: 0
          m_NumColorKeys: 4
          m_NumAlphaKeys: 4
    m_NamedObject:
      m_Array:
      - m_ExpressionIndex: 74
        m_Value: {fileID: 2800000, guid: 250edeaa31325cb47ba60407f6c16b85, type: 3}
      - m_ExpressionIndex: 84
        m_Value: {fileID: 11700000, guid: 5796183d03aa8e147bec84edfb7cd610, type: 2}
    m_Bool:
      m_Array: []
  m_Buffers:
  - type: 1
    size: 36288
    capacity: 4032
    layout:
    - name: velocity
      type: 3
      offset:
        bucket: 0
        structure: 8
        element: 0
    - name: age
      type: 1
      offset:
        bucket: 0
        structure: 8
        element: 3
    - name: position
      type: 3
      offset:
        bucket: 0
        structure: 8
        element: 4
    - name: alive
      type: 17
      offset:
        bucket: 0
        structure: 8
        element: 7
    - name: lifetime
      type: 1
      offset:
        bucket: 32256
        structure: 1
        element: 0
  - type: 1
    size: 1
    capacity: 1
    layout:
    - name: spawnCount
      type: 1
      offset:
        bucket: 0
        structure: 1
        element: 0
  - type: 2
    size: 4032
    capacity: 0
    layout: []
  - type: 1
    size: 1
    capacity: 0
    layout: []
  m_CPUBuffers:
  - capacity: 1
    stride: 1
    layout:
    - name: spawnCount
      type: 1
      offset:
        bucket: 0
        structure: 1
        element: 0
    initialData:
      data: 00000000
  - capacity: 1
    stride: 1
    layout:
    - name: spawnCount
      type: 1
      offset:
        bucket: 0
        structure: 1
        element: 0
    initialData:
      data: 00000000
  m_Systems:
  - type: 0
    flags: 0
    capacity: 0
    layer: 0
    buffers:
    - nameId: spawner_output
      index: 1
    values: []
    tasks:
    - type: 268435456
      buffers: []
      values:
      - nameId: Rate
        index: 87
      params: []
      processor: {fileID: 0}
  - type: 1
    flags: 1
    capacity: 4032
    layer: 4294967295
    buffers:
    - nameId: attributeBuffer
      index: 0
    - nameId: sourceAttributeBuffer
      index: 1
    - nameId: deadList
      index: 2
    - nameId: deadListCount
      index: 3
    - nameId: spawner_input
      index: 1
    values:
    - nameId: bounds_center
      index: 86
    - nameId: bounds_size
      index: 85
    tasks:
    - type: 536870912
      buffers:
      - nameId: attributeBuffer
        index: 0
      - nameId: deadListIn
        index: 2
      - nameId: deadListCount
        index: 3
      - nameId: sourceAttributeBuffer
        index: 1
      values:
      - nameId: Velocity_b
        index: 90
      - nameId: ArcSphere_sphere_center_c
        index: 89
      - nameId: ArcSphere_sphere_radius_c
        index: 88
      - nameId: ArcSphere_arc_c
        index: 81
      - nameId: Min_d
        index: 80
      - nameId: Max_d
        index: 79
      params:
      - nameId: bounds_center
        index: 86
      - nameId: bounds_size
        index: 85
<<<<<<< HEAD
      processor: {fileID: 7200000, guid: d7b39826168c3f849999039a5a3e2256, type: 3}
=======
      processor: {fileID: 7200000, guid: 20a9be9372906f246aa4566bb048ca4e, type: 3}
>>>>>>> c12d8e27
    - type: 805306368
      buffers:
      - nameId: attributeBuffer
        index: 0
      - nameId: deadListOut
        index: 2
      values:
      - nameId: InvFieldTransform_b
        index: 83
      - nameId: FieldTransform_b
        index: 48
      - nameId: Intensity_b
        index: 82
      - nameId: DragCoefficient_b
        index: 99
      - nameId: deltaTime_b
        index: 98
      - nameId: Sphere_center_c
        index: 97
      - nameId: Sphere_radius_c
        index: 102
      - nameId: Elasticity_c
        index: 101
      - nameId: Friction_c
        index: 100
      - nameId: LifetimeLoss_c
        index: 93
      - nameId: Elasticity_d
        index: 92
      - nameId: Friction_d
        index: 91
      - nameId: LifetimeLoss_d
        index: 96
      - nameId: VectorField_b
        index: 84
      params: []
<<<<<<< HEAD
      processor: {fileID: 7200000, guid: 3abf2b9757156204bbaf5d1bd2a5f49c, type: 3}
=======
      processor: {fileID: 7200000, guid: 25abbd2435eab544fbf3b6299b639ca5, type: 3}
>>>>>>> c12d8e27
    - type: 1073741827
      buffers:
      - nameId: attributeBuffer
        index: 0
      values:
      - nameId: Alpha_b
        index: 94
      - nameId: uniform_c
        index: 20
      - nameId: uniform_d
        index: 23
      - nameId: uniform_e
        index: 21
      - nameId: SizeZ_d
        index: 73
      - nameId: Pivot_e
        index: 78
      - nameId: Position_f
        index: 76
      - nameId: uniform_i
        index: 3
      - nameId: Curve_j
        index: 75
      - nameId: flipBookSize
        index: 65
      - nameId: invFlipBookSize
        index: 77
      - nameId: mainTexture
        index: 74
      params:
      - nameId: sortPriority
        index: 0
<<<<<<< HEAD
      processor: {fileID: 4800000, guid: 6389848d92a1e55458ffbc3761c9795e, type: 3}
=======
      processor: {fileID: 4800000, guid: 9c4c1f46a74f6e54d8f1e181718fe2bb, type: 3}
>>>>>>> c12d8e27
  m_Events:
  - name: OnPlay
    playSystems: 00000000
    stopSystems: 
  - name: OnStop
    playSystems: 
    stopSystems: 00000000
  m_RendererSettings:
    motionVectorGenerationMode: 0
    shadowCastingMode: 0
    receiveShadows: 0
    reflectionProbeUsage: 0
    lightProbeUsage: 0
  m_CullingFlags: 3
  m_RuntimeVersion: 2<|MERGE_RESOLUTION|>--- conflicted
+++ resolved
@@ -490,40 +490,6 @@
     attributes: []
   m_Direction: 1
   m_LinkedSlots: []
-<<<<<<< HEAD
---- !u!114 &114063024354500314
-MonoBehaviour:
-  m_ObjectHideFlags: 1
-  m_CorrespondingSourceObject: {fileID: 0}
-  m_PrefabInternal: {fileID: 0}
-  m_GameObject: {fileID: 0}
-  m_Enabled: 1
-  m_EditorHideFlags: 0
-  m_Script: {fileID: 11500000, guid: f780aa281814f9842a7c076d436932e7, type: 3}
-  m_Name: VFXSlotFloat
-  m_EditorClassIdentifier: 
-  m_Parent: {fileID: 114699873003176092}
-  m_Children: []
-  m_UIPosition: {x: 0, y: 0}
-  m_UICollapsed: 1
-  m_UISuperCollapsed: 0
-  m_MasterSlot: {fileID: 114300553965690586}
-  m_MasterData:
-    m_Owner: {fileID: 0}
-    m_Value:
-      m_Type:
-        m_SerializableType: 
-      m_SerializableObject: 
-  m_Property:
-    name: x
-    m_serializedType:
-      m_SerializableType: System.Single, mscorlib, Version=2.0.0.0, Culture=neutral,
-        PublicKeyToken=b77a5c561934e089
-    attributes: []
-  m_Direction: 0
-  m_LinkedSlots: []
-=======
->>>>>>> c12d8e27
 --- !u!114 &114067004915606860
 MonoBehaviour:
   m_ObjectHideFlags: 1
@@ -1866,39 +1832,6 @@
     attributes: []
   m_Direction: 0
   m_LinkedSlots: []
---- !u!114 &114255306215412364
-MonoBehaviour:
-  m_ObjectHideFlags: 1
-  m_CorrespondingSourceObject: {fileID: 0}
-  m_PrefabInternal: {fileID: 0}
-  m_GameObject: {fileID: 0}
-  m_Enabled: 1
-  m_EditorHideFlags: 0
-  m_Script: {fileID: 11500000, guid: f780aa281814f9842a7c076d436932e7, type: 3}
-  m_Name: VFXSlotFloat
-  m_EditorClassIdentifier: 
-  m_Parent: {fileID: 0}
-  m_Children: []
-  m_UIPosition: {x: 0, y: 0}
-  m_UICollapsed: 1
-  m_UISuperCollapsed: 0
-  m_MasterSlot: {fileID: 114255306215412364}
-  m_MasterData:
-    m_Owner: {fileID: 114640238843169738}
-    m_Value:
-      m_Type:
-        m_SerializableType: System.Single, mscorlib, Version=2.0.0.0, Culture=neutral,
-          PublicKeyToken=b77a5c561934e089
-      m_SerializableObject: 
-  m_Property:
-    name: TotalTime
-    m_serializedType:
-      m_SerializableType: System.Single, mscorlib, Version=2.0.0.0, Culture=neutral,
-        PublicKeyToken=b77a5c561934e089
-    attributes: []
-  m_Direction: 1
-  m_LinkedSlots:
-  - {fileID: 114727477293626122}
 --- !u!114 &114260251911347188
 MonoBehaviour:
   m_ObjectHideFlags: 1
@@ -2031,42 +1964,14 @@
     attributes: []
   m_Direction: 0
   m_LinkedSlots: []
-<<<<<<< HEAD
---- !u!114 &114300553965690586
-=======
 --- !u!114 &114288481556603680
->>>>>>> c12d8e27
-MonoBehaviour:
-  m_ObjectHideFlags: 1
-  m_CorrespondingSourceObject: {fileID: 0}
-  m_PrefabInternal: {fileID: 0}
-  m_GameObject: {fileID: 0}
-  m_Enabled: 1
-  m_EditorHideFlags: 0
-<<<<<<< HEAD
-  m_Script: {fileID: 11500000, guid: 5265657162cc1a241bba03a3b0476d99, type: 3}
-  m_Name: VFXSlotPosition
-  m_EditorClassIdentifier: 
-  m_Parent: {fileID: 0}
-  m_Children:
-  - {fileID: 114699873003176092}
-  m_UIPosition: {x: 0, y: 0}
-  m_UICollapsed: 1
-  m_UISuperCollapsed: 0
-  m_MasterSlot: {fileID: 114300553965690586}
-  m_MasterData:
-    m_Owner: {fileID: 114723785641542666}
-    m_Value:
-      m_Type:
-        m_SerializableType: UnityEditor.VFX.Position, Assembly-CSharp-Editor-testable,
-          Version=0.0.0.0, Culture=neutral, PublicKeyToken=null
-      m_SerializableObject: 
-  m_Property:
-    name: Position
-    m_serializedType:
-      m_SerializableType: UnityEditor.VFX.Position, Assembly-CSharp-Editor-testable,
-        Version=0.0.0.0, Culture=neutral, PublicKeyToken=null
-=======
+MonoBehaviour:
+  m_ObjectHideFlags: 1
+  m_CorrespondingSourceObject: {fileID: 0}
+  m_PrefabInternal: {fileID: 0}
+  m_GameObject: {fileID: 0}
+  m_Enabled: 1
+  m_EditorHideFlags: 0
   m_Script: {fileID: 11500000, guid: f780aa281814f9842a7c076d436932e7, type: 3}
   m_Name: VFXSlotFloat
   m_EditorClassIdentifier: 
@@ -2087,7 +1992,6 @@
     m_serializedType:
       m_SerializableType: System.Single, mscorlib, Version=2.0.0.0, Culture=neutral,
         PublicKeyToken=b77a5c561934e089
->>>>>>> c12d8e27
     attributes: []
   m_Direction: 0
   m_LinkedSlots: []
@@ -2742,7 +2646,6 @@
   m_OutputSlots:
   - {fileID: 114107806496070218}
 --- !u!114 &114406025174490128
-<<<<<<< HEAD
 MonoBehaviour:
   m_ObjectHideFlags: 1
   m_CorrespondingSourceObject: {fileID: 0}
@@ -2774,8 +2677,6 @@
   m_Direction: 0
   m_LinkedSlots: []
 --- !u!114 &114406391186666664
-=======
->>>>>>> c12d8e27
 MonoBehaviour:
   m_ObjectHideFlags: 1
   m_CorrespondingSourceObject: {fileID: 0}
@@ -2806,39 +2707,6 @@
     attributes: []
   m_Direction: 1
   m_LinkedSlots: []
---- !u!114 &114409415280946504
-MonoBehaviour:
-  m_ObjectHideFlags: 1
-  m_CorrespondingSourceObject: {fileID: 0}
-  m_PrefabInternal: {fileID: 0}
-  m_GameObject: {fileID: 0}
-  m_Enabled: 1
-  m_EditorHideFlags: 0
-  m_Script: {fileID: 11500000, guid: f780aa281814f9842a7c076d436932e7, type: 3}
-  m_Name: VFXSlotFloat
-  m_EditorClassIdentifier: 
-  m_Parent: {fileID: 0}
-  m_Children: []
-  m_UIPosition: {x: 0, y: 0}
-  m_UICollapsed: 1
-  m_UISuperCollapsed: 0
-  m_MasterSlot: {fileID: 114409415280946504}
-  m_MasterData:
-    m_Owner: {fileID: 114645663325757784}
-    m_Value:
-      m_Type:
-        m_SerializableType: System.Single, mscorlib, Version=2.0.0.0, Culture=neutral,
-          PublicKeyToken=b77a5c561934e089
-      m_SerializableObject: 
-  m_Property:
-    name: TotalTime
-    m_serializedType:
-      m_SerializableType: System.Single, mscorlib, Version=2.0.0.0, Culture=neutral,
-        PublicKeyToken=b77a5c561934e089
-    attributes: []
-  m_Direction: 1
-  m_LinkedSlots:
-  - {fileID: 114901870162106488}
 --- !u!114 &114421451677302072
 MonoBehaviour:
   m_ObjectHideFlags: 1
@@ -3628,29 +3496,14 @@
   m_InputSlots: []
   m_OutputSlots:
   - {fileID: 114337517516314674}
-<<<<<<< HEAD
---- !u!114 &114520380879702394
-=======
 --- !u!114 &114530995321278528
->>>>>>> c12d8e27
-MonoBehaviour:
-  m_ObjectHideFlags: 1
-  m_CorrespondingSourceObject: {fileID: 0}
-  m_PrefabInternal: {fileID: 0}
-  m_GameObject: {fileID: 0}
-  m_Enabled: 1
-  m_EditorHideFlags: 0
-<<<<<<< HEAD
-  m_Script: {fileID: 11500000, guid: f780aa281814f9842a7c076d436932e7, type: 3}
-  m_Name: VFXSlotFloat
-  m_EditorClassIdentifier: 
-  m_Parent: {fileID: 114699873003176092}
-  m_Children: []
-  m_UIPosition: {x: 0, y: 0}
-  m_UICollapsed: 1
-  m_UISuperCollapsed: 0
-  m_MasterSlot: {fileID: 114300553965690586}
-=======
+MonoBehaviour:
+  m_ObjectHideFlags: 1
+  m_CorrespondingSourceObject: {fileID: 0}
+  m_PrefabInternal: {fileID: 0}
+  m_GameObject: {fileID: 0}
+  m_Enabled: 1
+  m_EditorHideFlags: 0
   m_Script: {fileID: 11500000, guid: ac39bd03fca81b849929b9c966f1836a, type: 3}
   m_Name: VFXSlotFloat3
   m_EditorClassIdentifier: 
@@ -3663,21 +3516,13 @@
   m_UICollapsed: 1
   m_UISuperCollapsed: 0
   m_MasterSlot: {fileID: 114227542507813692}
->>>>>>> c12d8e27
-  m_MasterData:
-    m_Owner: {fileID: 0}
-    m_Value:
-      m_Type:
-        m_SerializableType: 
-      m_SerializableObject: 
-  m_Property:
-<<<<<<< HEAD
-    name: y
-    m_serializedType:
-      m_SerializableType: System.Single, mscorlib, Version=2.0.0.0, Culture=neutral,
-        PublicKeyToken=b77a5c561934e089
-    attributes: []
-=======
+  m_MasterData:
+    m_Owner: {fileID: 0}
+    m_Value:
+      m_Type:
+        m_SerializableType: 
+      m_SerializableObject: 
+  m_Property:
     name: position
     m_serializedType:
       m_SerializableType: UnityEngine.Vector3, UnityEngine.CoreModule, Version=0.0.0.0,
@@ -3687,7 +3532,6 @@
       m_Min: -Infinity
       m_Max: Infinity
       m_Tooltip: The position.
->>>>>>> c12d8e27
   m_Direction: 0
   m_LinkedSlots: []
 --- !u!114 &114535580396150384
@@ -4438,11 +4282,7 @@
   m_UISuperCollapsed: 0
   m_InputSlots: []
   m_OutputSlots:
-<<<<<<< HEAD
-  - {fileID: 114255306215412364}
-=======
   - {fileID: 114570700310522624}
->>>>>>> c12d8e27
   m_expressionOp: 7
 --- !u!114 &114642580023272304
 MonoBehaviour:
@@ -4493,11 +4333,7 @@
   m_UISuperCollapsed: 0
   m_InputSlots: []
   m_OutputSlots:
-<<<<<<< HEAD
-  - {fileID: 114409415280946504}
-=======
   - {fileID: 114942033044578306}
->>>>>>> c12d8e27
   m_expressionOp: 7
 --- !u!114 &114648377321597480
 MonoBehaviour:
@@ -5017,44 +4853,6 @@
       m_SerializableType: System.Single, mscorlib, Version=2.0.0.0, Culture=neutral,
         PublicKeyToken=b77a5c561934e089
     attributes: []
-  m_Direction: 0
-  m_LinkedSlots: []
---- !u!114 &114699873003176092
-MonoBehaviour:
-  m_ObjectHideFlags: 1
-  m_CorrespondingSourceObject: {fileID: 0}
-  m_PrefabInternal: {fileID: 0}
-  m_GameObject: {fileID: 0}
-  m_Enabled: 1
-  m_EditorHideFlags: 0
-  m_Script: {fileID: 11500000, guid: ac39bd03fca81b849929b9c966f1836a, type: 3}
-  m_Name: VFXSlotFloat3
-  m_EditorClassIdentifier: 
-  m_Parent: {fileID: 114300553965690586}
-  m_Children:
-  - {fileID: 114063024354500314}
-  - {fileID: 114520380879702394}
-  - {fileID: 114889212042503796}
-  m_UIPosition: {x: 0, y: 0}
-  m_UICollapsed: 1
-  m_UISuperCollapsed: 0
-  m_MasterSlot: {fileID: 114300553965690586}
-  m_MasterData:
-    m_Owner: {fileID: 0}
-    m_Value:
-      m_Type:
-        m_SerializableType: 
-      m_SerializableObject: 
-  m_Property:
-    name: position
-    m_serializedType:
-      m_SerializableType: UnityEngine.Vector3, UnityEngine.CoreModule, Version=0.0.0.0,
-        Culture=neutral, PublicKeyToken=null
-    attributes:
-    - m_Type: 3
-      m_Min: -Infinity
-      m_Max: Infinity
-      m_Tooltip: The position.
   m_Direction: 0
   m_LinkedSlots: []
 --- !u!114 &114703318023205196
@@ -5289,11 +5087,7 @@
   m_UICollapsed: 1
   m_UISuperCollapsed: 0
   m_InputSlots:
-<<<<<<< HEAD
-  - {fileID: 114300553965690586}
-=======
   - {fileID: 114227542507813692}
->>>>>>> c12d8e27
   m_OutputSlots: []
   m_Disabled: 0
   mode: 2
@@ -5394,11 +5188,7 @@
     attributes: []
   m_Direction: 0
   m_LinkedSlots:
-<<<<<<< HEAD
-  - {fileID: 114255306215412364}
-=======
   - {fileID: 114570700310522624}
->>>>>>> c12d8e27
 --- !u!114 &114734087114453386
 MonoBehaviour:
   m_ObjectHideFlags: 1
@@ -6672,37 +6462,6 @@
     attributes: []
   m_Direction: 1
   m_LinkedSlots: []
---- !u!114 &114889212042503796
-MonoBehaviour:
-  m_ObjectHideFlags: 1
-  m_CorrespondingSourceObject: {fileID: 0}
-  m_PrefabInternal: {fileID: 0}
-  m_GameObject: {fileID: 0}
-  m_Enabled: 1
-  m_EditorHideFlags: 0
-  m_Script: {fileID: 11500000, guid: f780aa281814f9842a7c076d436932e7, type: 3}
-  m_Name: VFXSlotFloat
-  m_EditorClassIdentifier: 
-  m_Parent: {fileID: 114699873003176092}
-  m_Children: []
-  m_UIPosition: {x: 0, y: 0}
-  m_UICollapsed: 1
-  m_UISuperCollapsed: 0
-  m_MasterSlot: {fileID: 114300553965690586}
-  m_MasterData:
-    m_Owner: {fileID: 0}
-    m_Value:
-      m_Type:
-        m_SerializableType: 
-      m_SerializableObject: 
-  m_Property:
-    name: z
-    m_serializedType:
-      m_SerializableType: System.Single, mscorlib, Version=2.0.0.0, Culture=neutral,
-        PublicKeyToken=b77a5c561934e089
-    attributes: []
-  m_Direction: 0
-  m_LinkedSlots: []
 --- !u!114 &114889574707667480
 MonoBehaviour:
   m_ObjectHideFlags: 1
@@ -6831,11 +6590,7 @@
     attributes: []
   m_Direction: 0
   m_LinkedSlots:
-<<<<<<< HEAD
-  - {fileID: 114409415280946504}
-=======
   - {fileID: 114942033044578306}
->>>>>>> c12d8e27
 --- !u!114 &114901985431667716
 MonoBehaviour:
   m_ObjectHideFlags: 1
@@ -8517,11 +8272,7 @@
         index: 86
       - nameId: bounds_size
         index: 85
-<<<<<<< HEAD
-      processor: {fileID: 7200000, guid: d7b39826168c3f849999039a5a3e2256, type: 3}
-=======
-      processor: {fileID: 7200000, guid: 20a9be9372906f246aa4566bb048ca4e, type: 3}
->>>>>>> c12d8e27
+      processor: {fileID: 7200000, guid: d1e0670f0bf8908478bd89aca4774287, type: 3}
     - type: 805306368
       buffers:
       - nameId: attributeBuffer
@@ -8558,11 +8309,7 @@
       - nameId: VectorField_b
         index: 84
       params: []
-<<<<<<< HEAD
-      processor: {fileID: 7200000, guid: 3abf2b9757156204bbaf5d1bd2a5f49c, type: 3}
-=======
-      processor: {fileID: 7200000, guid: 25abbd2435eab544fbf3b6299b639ca5, type: 3}
->>>>>>> c12d8e27
+      processor: {fileID: 7200000, guid: 4182f0cbbd413f04f8d8a930ed275a46, type: 3}
     - type: 1073741827
       buffers:
       - nameId: attributeBuffer
@@ -8595,11 +8342,7 @@
       params:
       - nameId: sortPriority
         index: 0
-<<<<<<< HEAD
-      processor: {fileID: 4800000, guid: 6389848d92a1e55458ffbc3761c9795e, type: 3}
-=======
-      processor: {fileID: 4800000, guid: 9c4c1f46a74f6e54d8f1e181718fe2bb, type: 3}
->>>>>>> c12d8e27
+      processor: {fileID: 4800000, guid: 69cde7b2abc5bf3489eac113c891a3aa, type: 3}
   m_Events:
   - name: OnPlay
     playSystems: 00000000
