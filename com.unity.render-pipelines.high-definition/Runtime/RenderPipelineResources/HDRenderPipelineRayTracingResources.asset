--- conflicted
+++ resolved
@@ -11,7 +11,7 @@
   m_EditorHideFlags: 0
   m_Script: {fileID: 11500000, guid: 1d83e9df4a9b69b43ad206daac077207, type: 3}
   m_Name: HDRenderPipelineRayTracingResources
-  m_EditorClassIdentifier: 
+  m_EditorClassIdentifier:
   reflectionRaytracingRT: {fileID: 4807578003741378534, guid: 1a500e5079fba734aa90fe92e70ea131,
     type: 3}
   reflectionRaytracingCS: {fileID: 7200000, guid: 591207652a75a4844a89c0b9f45a61f2,
@@ -37,11 +37,8 @@
   gBufferRaytracingRT: {fileID: 4807578003741378534, guid: e4c61a77b91f35845bbb546b848b18e5,
     type: 3}
   deferredRaytracingCS: {fileID: 7200000, guid: 6e5ef632062bc484f812c7976f450ed1,
-<<<<<<< HEAD
     type: 3}
   pathTracing: {fileID: 4807578003741378534, guid: fdb79d4c3904dae4883fa32d986de0e6,
-=======
->>>>>>> abb49f3d
     type: 3}
   rayBinningCS: {fileID: 7200000, guid: cddcb515ffe9a914893d6d8fc1d85454, type: 3}
   countTracedRays: {fileID: 7200000, guid: e1f3fa867f1dfbd4ab7dd4d39d2b96d8, type: 3}