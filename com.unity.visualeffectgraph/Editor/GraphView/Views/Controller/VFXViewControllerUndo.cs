using System;
using System.Linq;
using System.Collections.Generic;
using UnityEditor.Experimental.GraphView;
using UnityEngine;
using UnityEditor.Experimental.VFX;

using Object = UnityEngine.Object;

namespace UnityEditor.VFX.UI
{
    class VFXGraphUndoStack
    {
        public VFXGraphUndoStack(VFXGraph initialState)
        {
            m_graphUndoCursor = ScriptableObject.CreateInstance<VFXGraphUndoCursor>();

            m_graphUndoCursor.hideFlags = HideFlags.HideAndDontSave;
            m_undoStack = new SortedDictionary<int, SerializedState>();

            m_graphUndoCursor.index = 0;
            m_lastGraphUndoCursor = 0;
            m_undoStack.Add(0, new SerializedState() {serializedGraph = initialState.Backup()});
            m_Graph = initialState;
        }

        VFXGraph m_Graph;

        public void IncrementGraphState()
        {
            Undo.RecordObject(m_graphUndoCursor, string.Format("VFXGraph ({0})", m_graphUndoCursor.index + 1));
            m_graphUndoCursor.index = m_graphUndoCursor.index + 1;
        }

        public bool IsDirtyState()
        {
            return m_lastGraphUndoCursor != m_graphUndoCursor.index;
        }

        public void FlushAndPushGraphState(VFXGraph graph)
        {
            int lastCursorInStack = m_undoStack.Last().Key;
            while (lastCursorInStack > m_lastGraphUndoCursor)
            {
                //An action has been performed which overwrite
                m_undoStack.Remove(lastCursorInStack);
                lastCursorInStack = m_undoStack.Last().Key;
            }
            m_undoStack.Add(m_graphUndoCursor.index, new SerializedState() {serializedGraph = graph.Backup()});
        }

        public void CleanDirtyState()
        {
            m_lastGraphUndoCursor = m_graphUndoCursor.index;
        }

        public void RestoreCurrentGraphState()
        {
            SerializedState refGraph = null;
            if (!m_undoStack.TryGetValue(m_graphUndoCursor.index, out refGraph))
            {
                throw new Exception(string.Format("Unable to retrieve current state at : {0} (max {1})", m_graphUndoCursor.index, m_undoStack.Last().Key));
            }
            m_Graph.Restore(refGraph.serializedGraph);
            if (refGraph.slotDeltas != null)
            {
                foreach (var kv in refGraph.slotDeltas)
                {
                    kv.Key.value = kv.Value;
                }
            }
        }

        public void AddSlotDelta(VFXSlot slot)
        {
            SerializedState state = null;
            if (m_undoStack.TryGetValue(m_lastGraphUndoCursor, out state))
            {
                if (state.slotDeltas == null)
                    state.slotDeltas = new Dictionary<VFXSlot, object>();
                state.slotDeltas[slot] = slot.value;
            }
        }

        class SerializedState
        {
            public object serializedGraph;
            public Dictionary<VFXSlot, object> slotDeltas;
        }

        [NonSerialized]
        private SortedDictionary<int, SerializedState> m_undoStack;

        [NonSerialized]
        private VFXGraphUndoCursor m_graphUndoCursor;
        [NonSerialized]
        private int m_lastGraphUndoCursor;
    }

    partial class VFXViewController : Controller<VisualEffectResource>
    {
        [NonSerialized]
        private bool m_reentrant;
        [NonSerialized]
        private VFXGraphUndoStack m_graphUndoStack;

        private void InitializeUndoStack()
        {
            m_graphUndoStack = new VFXGraphUndoStack(graph);
        }

        private void ReleaseUndoStack()
        {
            m_graphUndoStack = null;
        }

        public void IncremenentGraphUndoRedoState(VFXModel model, VFXModel.InvalidationCause cause)
        {
            if (cause == VFXModel.InvalidationCause.kParamChanged && model is VFXSlot)
            {
                m_graphUndoStack.AddSlotDelta(model as VFXSlot);
                return;
            }

<<<<<<< HEAD
            if (cause == VFXModel.InvalidationCause.kExpressionInvalidated &&   // Ignore invalidation which doesn't modify model
=======
            if (cause == VFXModel.InvalidationCause.kExpressionInvalidated ||   // Ignore invalidation which doesn't modify model
>>>>>>> 6be08ad2
                cause == VFXModel.InvalidationCause.kExpressionGraphChanged)
                return;

            if (m_reentrant)
            {
                m_reentrant = false;
                throw new InvalidOperationException("Reentrant undo/redo, this is not supposed to happen!");
            }

            if (m_graphUndoStack != null)
            {
                if (m_graphUndoStack == null)
                {
                    Debug.LogError("Unexpected IncrementGraphState (not initialize)");
                    return;
                }

                m_graphUndoStack.IncrementGraphState();
            }
        }

        public bool m_InLiveModification;

        public void BeginLiveModification()
        {
            if (m_InLiveModification == true)
                throw new InvalidOperationException("BeginLiveModification is not reentrant");
            m_InLiveModification = true;
        }

        public void EndLiveModification()
        {
            if (m_InLiveModification == false)
                throw new InvalidOperationException("EndLiveModification is not reentrant");
            m_InLiveModification = false;
            if (m_graphUndoStack.IsDirtyState())
            {
                m_graphUndoStack.FlushAndPushGraphState(graph);
                m_graphUndoStack.CleanDirtyState();
            }
        }

        private void WillFlushUndoRecord()
        {
            if (m_graphUndoStack == null)
            {
                return;
            }

            if (!m_InLiveModification)
            {
                if (m_graphUndoStack.IsDirtyState())
                {
                    m_graphUndoStack.FlushAndPushGraphState(graph);
                    m_graphUndoStack.CleanDirtyState();
                }
            }
        }

        private void SynchronizeUndoRedoState()
        {
            if (m_graphUndoStack == null)
            {
                return;
            }

            if (m_graphUndoStack.IsDirtyState())
            {
                try
                {
                    m_graphUndoStack.RestoreCurrentGraphState();
                    m_reentrant = true;
                    ExpressionGraphDirty = true;
                    model.GetOrCreateGraph().UpdateSubAssets();
                    NotifyUpdate();
                    m_reentrant = false;
                    m_graphUndoStack.CleanDirtyState();
                }
                catch (Exception e)
                {
                    Debug.LogError(e);
                    Undo.ClearAll();
                    m_graphUndoStack = new VFXGraphUndoStack(graph);
                }
            }
            else
            {
                //The graph didn't change by this undo, only, potentially the slot values.
                // Any undo could be a slot value undo: update input slot expressions and expression graph values
                ExpressionGraphDirty = true;
                ExpressionGraphDirtyParamOnly = true;

                if (model != null && graph != null)
                {
                    foreach (var element in AllSlotContainerControllers)
                    {
                        foreach (var slot in (element.model as IVFXSlotContainer).inputSlots)
                        {
                            slot.UpdateDefaultExpressionValue();
                        }
                    }

                    foreach (var parameter in m_ParameterControllers.Keys)
                    {
                        parameter.UpdateDefaultExpressionValue();
                    }
                    graph.SetExpressionValueDirty();
                }
            }
        }
    }
}<|MERGE_RESOLUTION|>--- conflicted
+++ resolved
@@ -122,11 +122,7 @@
                 return;
             }
 
-<<<<<<< HEAD
-            if (cause == VFXModel.InvalidationCause.kExpressionInvalidated &&   // Ignore invalidation which doesn't modify model
-=======
             if (cause == VFXModel.InvalidationCause.kExpressionInvalidated ||   // Ignore invalidation which doesn't modify model
->>>>>>> 6be08ad2
                 cause == VFXModel.InvalidationCause.kExpressionGraphChanged)
                 return;
 
