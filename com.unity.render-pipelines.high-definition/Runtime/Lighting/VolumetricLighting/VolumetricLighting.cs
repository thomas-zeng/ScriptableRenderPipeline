--- conflicted
+++ resolved
@@ -1,11 +1,8 @@
 using System;
 using System.Collections.Generic;
 using System.Runtime.InteropServices;
-<<<<<<< HEAD
+using UnityEngine.Experimental.Rendering;
 using UnityEngine.Experimental.VoxelizedShadows; //seongdae;vxsm
-=======
-using UnityEngine.Experimental.Rendering;
->>>>>>> 7dc59e51
 
 namespace UnityEngine.Rendering.HighDefinition
 {
@@ -741,13 +738,9 @@
             parameters.tiledLighting = hdCamera.frameSettings.IsEnabled(FrameSettingsField.BigTilePrepass);
             parameters.enableReprojection = Application.isPlaying && hdCamera.camera.cameraType == CameraType.Game &&
                                           hdCamera.frameSettings.IsEnabled(FrameSettingsField.ReprojectionForVolumetrics);
-<<<<<<< HEAD
-                bool enableAnisotropy   = fog.anisotropy.value != 0;
             parameters.enableVxShadows = hdCamera.frameSettings.IsEnabled(FrameSettingsField.Shadow) && //seongdae;vxsm
                                          hdCamera.frameSettings.IsEnabled(FrameSettingsField.VxShadows); //seongdae;vxsm
-=======
             bool enableAnisotropy = fog.anisotropy.value != 0;
->>>>>>> 7dc59e51
             bool highQuality = volumetricLightingPreset == VolumetricLightingPreset.High;
 
             parameters.volumetricLightingCS = m_VolumetricLightingCS;
