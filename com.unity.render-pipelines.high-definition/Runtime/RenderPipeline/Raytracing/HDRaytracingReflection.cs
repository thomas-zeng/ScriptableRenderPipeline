--- conflicted
+++ resolved
@@ -55,38 +55,11 @@
             }
         }
 
-        public void BindRayTracedReflectionData(CommandBuffer cmd, HDCamera hdCamera, HDRaytracingEnvironment rtEnvironment, RaytracingShader reflectionShader, ScreenSpaceReflection settings, LightCluster lightClusterSettings)
-        {
-<<<<<<< HEAD
+        public void BindRayTracedReflectionData(CommandBuffer cmd, HDCamera hdCamera, HDRaytracingEnvironment rtEnvironment, RayTracingShader reflectionShader, ScreenSpaceReflection settings, LightCluster lightClusterSettings)
+        {
             // Grab the acceleration structures and the light cluster to use
-            RaytracingAccelerationStructure accelerationStructure = m_RayTracingManager.RequestAccelerationStructure(rtEnvironment.reflLayerMask);
+            RayTracingAccelerationStructure accelerationStructure = m_RayTracingManager.RequestAccelerationStructure(rtEnvironment.reflLayerMask);
             HDRaytracingLightCluster lightCluster = m_RayTracingManager.RequestLightCluster(rtEnvironment.reflLayerMask);
-=======
-            // First thing to check is: Do we have a valid ray-tracing environment?
-            HDRaytracingEnvironment rtEnvironment = m_RaytracingManager.CurrentEnvironment();
-            HDRenderPipeline renderPipeline = m_RaytracingManager.GetRenderPipeline();
-            BlueNoise blueNoise = m_RaytracingManager.GetBlueNoiseManager();
-            ComputeShader reflectionFilter = m_PipelineAsset.renderPipelineRayTracingResources.reflectionBilateralFilterCS;
-            RayTracingShader reflectionShader = m_PipelineAsset.renderPipelineRayTracingResources.reflectionRaytracing;
-
-            bool invalidState = rtEnvironment == null || blueNoise == null
-                || reflectionFilter == null || reflectionShader == null
-                || m_PipelineResources.textures.owenScrambledTex == null || m_PipelineResources.textures.scramblingTex == null;
-
-            // If no acceleration structure available, end it now
-            if (invalidState)
-                return;
-
-            var settings = VolumeManager.instance.stack.GetComponent<ScreenSpaceReflection>();
-            LightCluster lightClusterSettings = VolumeManager.instance.stack.GetComponent<LightCluster>();
-
-            // Grab the acceleration structures and the light cluster to use
-            RayTracingAccelerationStructure accelerationStructure = m_RaytracingManager.RequestAccelerationStructure(rtEnvironment.reflLayerMask);
-            HDRaytracingLightCluster lightCluster = m_RaytracingManager.RequestLightCluster(rtEnvironment.reflLayerMask);
-
-            // Compute the actual resolution that is needed base on the quality
-            string targetRayGen = m_RayGenHalfResName;
->>>>>>> 72ffb47e
 
             // Define the shader pass to use for the reflection pass
             cmd.SetRayTracingShaderPass(reflectionShader, "IndirectDXR");
@@ -95,13 +68,8 @@
             cmd.SetRayTracingAccelerationStructure(reflectionShader, HDShaderIDs._RaytracingAccelerationStructureName, accelerationStructure);
 
             // Inject the ray-tracing sampling data
-<<<<<<< HEAD
-            cmd.SetRaytracingTextureParam(reflectionShader, HDShaderIDs._OwenScrambledTexture, m_Asset.renderPipelineResources.textures.owenScrambledTex);
-            cmd.SetRaytracingTextureParam(reflectionShader, HDShaderIDs._ScramblingTexture, m_Asset.renderPipelineResources.textures.scramblingTex);
-=======
-            cmd.SetRayTracingTextureParam(reflectionShader, HDShaderIDs._OwenScrambledTexture, m_PipelineResources.textures.owenScrambledTex);
-            cmd.SetRayTracingTextureParam(reflectionShader, HDShaderIDs._ScramblingTexture, m_PipelineResources.textures.scramblingTex);
->>>>>>> 72ffb47e
+            cmd.SetRayTracingTextureParam(reflectionShader, HDShaderIDs._OwenScrambledTexture, m_Asset.renderPipelineResources.textures.owenScrambledTex);
+            cmd.SetRayTracingTextureParam(reflectionShader, HDShaderIDs._ScramblingTexture, m_Asset.renderPipelineResources.textures.scramblingTex);
 
             // Global reflection parameters
             cmd.SetRayTracingFloatParams(reflectionShader, HDShaderIDs._RaytracingIntensityClamp, settings.clampValue.value);
@@ -111,35 +79,20 @@
             // Inject the ray generation data
             cmd.SetGlobalFloat(HDShaderIDs._RaytracingRayBias, rtEnvironment.rayBias);
             cmd.SetGlobalFloat(HDShaderIDs._RaytracingRayMaxLength, settings.rayLength.value);
-<<<<<<< HEAD
-            cmd.SetRaytracingIntParams(reflectionShader, HDShaderIDs._RaytracingNumSamples, settings.numSamples.value);
+            cmd.SetRayTracingIntParams(reflectionShader, HDShaderIDs._RaytracingNumSamples, settings.numSamples.value);
             int frameIndex = hdCamera.IsTAAEnabled() ? hdCamera.taaFrameIndex : (int)m_FrameCount % 8;
-            cmd.SetRaytracingIntParam(reflectionShader, HDShaderIDs._RaytracingFrameIndex, frameIndex);
+            cmd.SetRayTracingIntParam(reflectionShader, HDShaderIDs._RaytracingFrameIndex, frameIndex);
 
             // Set the data for the ray generation
-            cmd.SetRaytracingTextureParam(reflectionShader, HDShaderIDs._SsrLightingTextureRW, m_ReflIntermediateTexture0);
-            cmd.SetRaytracingTextureParam(reflectionShader, HDShaderIDs._SsrHitPointTexture, m_ReflIntermediateTexture1);
-            cmd.SetRaytracingTextureParam(reflectionShader, HDShaderIDs._DepthTexture, m_SharedRTManager.GetDepthStencilBuffer());
-            cmd.SetRaytracingTextureParam(reflectionShader, HDShaderIDs._NormalBufferTexture, m_SharedRTManager.GetNormalBuffer());
-
-            // Set ray count tex
-            cmd.SetRaytracingIntParam(reflectionShader, HDShaderIDs._RayCountEnabled, m_RayTracingManager.rayCountManager.RayCountIsEnabled());
-            cmd.SetRaytracingTextureParam(reflectionShader, HDShaderIDs._RayCountTexture, m_RayTracingManager.rayCountManager.rayCountTexture);
-=======
-            cmd.SetRayTracingIntParams(reflectionShader, HDShaderIDs._RaytracingNumSamples, settings.numSamples.value);
-            int frameIndex = hdCamera.IsTAAEnabled() ? hdCamera.taaFrameIndex : (int)frameCount % 8;
-            cmd.SetGlobalInt(HDShaderIDs._RaytracingFrameIndex, frameIndex);
-
-            // Set the data for the ray generation
-            cmd.SetRayTracingTextureParam(reflectionShader, HDShaderIDs._SsrLightingTextureRW, m_LightingTexture);
-            cmd.SetRayTracingTextureParam(reflectionShader, HDShaderIDs._SsrHitPointTexture, m_HitPdfTexture);
+            cmd.SetRayTracingTextureParam(reflectionShader, HDShaderIDs._SsrLightingTextureRW, m_ReflIntermediateTexture0);
+            cmd.SetRayTracingTextureParam(reflectionShader, HDShaderIDs._SsrHitPointTexture, m_ReflIntermediateTexture1);
             cmd.SetRayTracingTextureParam(reflectionShader, HDShaderIDs._DepthTexture, m_SharedRTManager.GetDepthStencilBuffer());
             cmd.SetRayTracingTextureParam(reflectionShader, HDShaderIDs._NormalBufferTexture, m_SharedRTManager.GetNormalBuffer());
 
             // Set ray count tex
-            cmd.SetRayTracingIntParam(reflectionShader, HDShaderIDs._RayCountEnabled, m_RaytracingManager.rayCountManager.RayCountIsEnabled());
-            cmd.SetRayTracingTextureParam(reflectionShader, HDShaderIDs._RayCountTexture, m_RaytracingManager.rayCountManager.rayCountTexture);
->>>>>>> 72ffb47e
+            cmd.SetRayTracingIntParam(reflectionShader, HDShaderIDs._RayCountEnabled, m_RayTracingManager.rayCountManager.RayCountIsEnabled());
+            cmd.SetRayTracingTextureParam(reflectionShader, HDShaderIDs._RayCountTexture, m_RayTracingManager.rayCountManager.rayCountTexture);
+
 
             // Compute the pixel spread value
             float pixelSpreadAngle = Mathf.Atan(2.0f * Mathf.Tan(hdCamera.camera.fieldOfView * Mathf.PI / 360.0f) / Mathf.Min(hdCamera.actualWidth, hdCamera.actualHeight));
@@ -155,13 +108,12 @@
             cmd.SetGlobalInt(HDShaderIDs._AreaLightCountRT, lightCluster.GetAreaLightCount());
 
             // Note: Just in case, we rebind the directional light data (in case they were not)
-<<<<<<< HEAD
-            cmd.SetGlobalBuffer(HDShaderIDs._DirectionalLightDatas, directionalLightDatas);
+            cmd.SetGlobalBuffer(HDShaderIDs._DirectionalLightDatas, m_LightLoopLightData.directionalLightData);
             cmd.SetGlobalInt(HDShaderIDs._DirectionalLightCount, m_lightList.directionalLights.Count);
 
             // Evaluate the clear coat mask texture based on the lit shader mode
             RenderTargetIdentifier clearCoatMaskTexture = hdCamera.frameSettings.litShaderMode == LitShaderMode.Deferred ? m_GbufferManager.GetBuffersRTI()[2] : TextureXR.GetBlackTexture();
-            cmd.SetRaytracingTextureParam(reflectionShader, HDShaderIDs._SsrClearCoatMaskTexture, clearCoatMaskTexture);
+            cmd.SetRayTracingTextureParam(reflectionShader, HDShaderIDs._SsrClearCoatMaskTexture, clearCoatMaskTexture);
         }
 
         public void RenderReflectionsT1(HDCamera hdCamera, CommandBuffer cmd, RTHandleSystem.RTHandle outputTexture, ScriptableRenderContext renderContext, int frameCount)
@@ -171,21 +123,10 @@
             // If no ray tracing environment, then we do not want to evaluate this effect
             if (rtEnvironment == null)
                 return;
-=======
-            cmd.SetGlobalBuffer(HDShaderIDs._DirectionalLightDatas, renderPipeline.m_LightLoopLightData.directionalLightData);
-            cmd.SetGlobalInt(HDShaderIDs._DirectionalLightCount, renderPipeline.m_lightList.directionalLights.Count);
-
-            // Evaluate the clear coat mask texture based on the lit shader mode
-            RenderTargetIdentifier clearCoatMaskTexture = hdCamera.frameSettings.litShaderMode == LitShaderMode.Deferred ? m_GbufferManager.GetBuffersRTI()[2] : TextureXR.GetBlackTexture();
-            cmd.SetRayTracingTextureParam(reflectionShader, HDShaderIDs._SsrClearCoatMaskTexture, clearCoatMaskTexture);
-
-            // Set the data for the ray miss
-            cmd.SetRayTracingTextureParam(reflectionShader, HDShaderIDs._SkyTexture, m_SkyManager.skyReflection);
->>>>>>> 72ffb47e
 
             // Fetch the required resources
             BlueNoise blueNoise = m_RayTracingManager.GetBlueNoiseManager();
-            RaytracingShader reflectionShaderRT = m_Asset.renderPipelineRayTracingResources.reflectionRaytracingRT;
+            RayTracingShader reflectionShaderRT = m_Asset.renderPipelineRayTracingResources.reflectionRaytracingRT;
             ComputeShader reflectionShaderCS = m_Asset.renderPipelineRayTracingResources.reflectionRaytracingCS; 
             ComputeShader reflectionFilter = m_Asset.renderPipelineRayTracingResources.reflectionBilateralFilterCS;
 
@@ -252,7 +193,7 @@
                 BindRayTracedReflectionData(cmd, hdCamera, rtEnvironment, reflectionShaderRT, settings, lightClusterSettings);
 
                 // Set the data for the ray miss
-                cmd.SetRaytracingTextureParam(reflectionShaderRT, HDShaderIDs._SkyTexture, m_SkyManager.skyReflection);
+                cmd.SetRayTracingTextureParam(reflectionShaderRT, HDShaderIDs._SkyTexture, m_SkyManager.skyReflection);
 
                 // Force to disable specular lighting
                 cmd.SetGlobalInt(HDShaderIDs._EnableSpecularLighting, 0);
@@ -332,103 +273,20 @@
         public void RenderReflectionsT2(HDCamera hdCamera, CommandBuffer cmd, RTHandleSystem.RTHandle outputTexture, ScriptableRenderContext renderContext, int frameCount)
         {
             // First thing to check is: Do we have a valid ray-tracing environment?
-<<<<<<< HEAD
             HDRaytracingEnvironment rtEnvironment = m_RayTracingManager.CurrentEnvironment();
-=======
-            HDRaytracingEnvironment rtEnvironment = m_RaytracingManager.CurrentEnvironment();
-            HDRenderPipeline renderPipeline = m_RaytracingManager.GetRenderPipeline();
-            BlueNoise blueNoise = m_RaytracingManager.GetBlueNoiseManager();
-            ComputeShader reflectionFilter = m_PipelineAsset.renderPipelineRayTracingResources.reflectionBilateralFilterCS;
-            RayTracingShader reflectionShader = m_PipelineAsset.renderPipelineRayTracingResources.reflectionRaytracing;
-            RenderPipelineSettings.RaytracingTier currentTier = m_PipelineAsset.currentPlatformRenderPipelineSettings.supportedRaytracingTier;
-
-            bool invalidState = rtEnvironment == null || blueNoise == null
-                || reflectionFilter == null || reflectionShader == null
-                || m_PipelineResources.textures.owenScrambledTex == null || m_PipelineResources.textures.scramblingTex == null;
-
->>>>>>> 72ffb47e
             // If no acceleration structure available, end it now
             if (rtEnvironment == null)
                 return;
 
             // Fetch the shaders that we will be using
             ComputeShader reflectionFilter = m_Asset.renderPipelineRayTracingResources.reflectionBilateralFilterCS;
-            RaytracingShader reflectionShader = m_Asset.renderPipelineRayTracingResources.reflectionRaytracingRT;
+            RayTracingShader reflectionShader = m_Asset.renderPipelineRayTracingResources.reflectionRaytracingRT;
 
             var settings = VolumeManager.instance.stack.GetComponent<ScreenSpaceReflection>();
             LightCluster lightClusterSettings = VolumeManager.instance.stack.GetComponent<LightCluster>();
 
-<<<<<<< HEAD
             // Bind all the required data for ray tracing
             BindRayTracedReflectionData(cmd, hdCamera, rtEnvironment, reflectionShader, settings, lightClusterSettings);
-=======
-            // Grab the acceleration structures and the light cluster to use
-            RayTracingAccelerationStructure accelerationStructure = m_RaytracingManager.RequestAccelerationStructure(rtEnvironment.reflLayerMask);
-            HDRaytracingLightCluster lightCluster = m_RaytracingManager.RequestLightCluster(rtEnvironment.reflLayerMask);
-
-            // Compute the actual resolution that is needed base on the quality
-            string targetRayGen = m_RayGenIntegrationName;
-
-            // Define the shader pass to use for the reflection pass
-            cmd.SetRayTracingShaderPass(reflectionShader, "IndirectDXR");
-
-            // Set the acceleration structure for the pass
-            cmd.SetRayTracingAccelerationStructure(reflectionShader, HDShaderIDs._RaytracingAccelerationStructureName, accelerationStructure);
-
-            // Inject the ray-tracing sampling data
-            cmd.SetRayTracingTextureParam(reflectionShader, HDShaderIDs._OwenScrambledTexture, m_PipelineResources.textures.owenScrambledTex);
-            cmd.SetRayTracingTextureParam(reflectionShader, HDShaderIDs._ScramblingTexture, m_PipelineResources.textures.scramblingTex);
-
-            // Global reflection parameters
-            cmd.SetRayTracingFloatParams(reflectionShader, HDShaderIDs._RaytracingIntensityClamp, settings.clampValue.value);
-            cmd.SetRayTracingFloatParams(reflectionShader, HDShaderIDs._RaytracingReflectionMinSmoothness, settings.minSmoothness.value);
-            cmd.SetRayTracingFloatParams(reflectionShader, HDShaderIDs._RaytracingReflectSky, settings.reflectSky.value ? 1 : 0);
-
-            // Inject the ray generation data
-            cmd.SetGlobalFloat(HDShaderIDs._RaytracingRayBias, rtEnvironment.rayBias);
-            cmd.SetGlobalFloat(HDShaderIDs._RaytracingRayMaxLength, settings.rayLength.value);
-            cmd.SetRayTracingIntParams(reflectionShader, HDShaderIDs._RaytracingNumSamples, settings.numSamples.value);
-            int frameIndex = hdCamera.IsTAAEnabled() ? hdCamera.taaFrameIndex : (int)frameCount % 8;
-            cmd.SetGlobalInt(HDShaderIDs._RaytracingFrameIndex, frameIndex);
-
-            // Set the data for the ray generation
-            cmd.SetRayTracingTextureParam(reflectionShader, HDShaderIDs._SsrLightingTextureRW, m_LightingTexture);
-            cmd.SetRayTracingTextureParam(reflectionShader, HDShaderIDs._SsrHitPointTexture, m_HitPdfTexture);
-            cmd.SetRayTracingTextureParam(reflectionShader, HDShaderIDs._DepthTexture, m_SharedRTManager.GetDepthStencilBuffer());
-            cmd.SetRayTracingTextureParam(reflectionShader, HDShaderIDs._NormalBufferTexture, m_SharedRTManager.GetNormalBuffer());
-
-            // Set ray count tex
-            cmd.SetRayTracingIntParam(reflectionShader, HDShaderIDs._RayCountEnabled, m_RaytracingManager.rayCountManager.RayCountIsEnabled());
-            cmd.SetRayTracingTextureParam(reflectionShader, HDShaderIDs._RayCountTexture, m_RaytracingManager.rayCountManager.rayCountTexture);
-
-            // Compute the pixel spread value
-            float pixelSpreadAngle = Mathf.Atan(2.0f * Mathf.Tan(hdCamera.camera.fieldOfView * Mathf.PI / 360.0f) / Mathf.Min(hdCamera.actualWidth, hdCamera.actualHeight));
-            cmd.SetRayTracingFloatParam(reflectionShader, HDShaderIDs._RaytracingPixelSpreadAngle, pixelSpreadAngle);
-
-            // LightLoop data
-            cmd.SetGlobalBuffer(HDShaderIDs._RaytracingLightCluster, lightCluster.GetCluster());
-            cmd.SetGlobalBuffer(HDShaderIDs._LightDatasRT, lightCluster.GetLightDatas());
-            cmd.SetGlobalVector(HDShaderIDs._MinClusterPos, lightCluster.GetMinClusterPos());
-            cmd.SetGlobalVector(HDShaderIDs._MaxClusterPos, lightCluster.GetMaxClusterPos());
-            cmd.SetGlobalInt(HDShaderIDs._LightPerCellCount, lightClusterSettings.maxNumLightsPercell.value);
-            cmd.SetGlobalInt(HDShaderIDs._PunctualLightCountRT, lightCluster.GetPunctualLightCount());
-            cmd.SetGlobalInt(HDShaderIDs._AreaLightCountRT, lightCluster.GetAreaLightCount());
-
-            // Note: Just in case, we rebind the directional light data (in case they were not)
-            cmd.SetGlobalBuffer(HDShaderIDs._DirectionalLightDatas, renderPipeline.m_LightLoopLightData.directionalLightData);
-            cmd.SetGlobalInt(HDShaderIDs._DirectionalLightCount, renderPipeline.m_lightList.directionalLights.Count);
-
-            // Evaluate the clear coat mask texture based on the lit shader mode
-            RenderTargetIdentifier clearCoatMaskTexture = hdCamera.frameSettings.litShaderMode == LitShaderMode.Deferred ? m_GbufferManager.GetBuffersRTI()[2] : TextureXR.GetBlackTexture();
-            cmd.SetRayTracingTextureParam(reflectionShader, HDShaderIDs._SsrClearCoatMaskTexture, clearCoatMaskTexture);
-
-            // Set the data for the ray miss
-            cmd.SetRayTracingTextureParam(reflectionShader, HDShaderIDs._SkyTexture, m_SkyManager.skyReflection);
-
-            // Compute the actual resolution that is needed base on the quality
-            uint widthResolution = (uint)hdCamera.actualWidth;
-            uint heightResolution = (uint)hdCamera.actualHeight;
->>>>>>> 72ffb47e
 
             // Force to disable specular lighting
             cmd.SetGlobalInt(HDShaderIDs._EnableSpecularLighting, 0);
