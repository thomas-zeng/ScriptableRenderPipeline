--- conflicted
+++ resolved
@@ -5,6 +5,9 @@
 and this project adheres to [Semantic Versioning](http://semver.org/spec/v2.0.0.html).
 
 ## [6.7.0-preview] - 2019-XX-XX
+### Fixed
+- Improve AA line rendering
+- Fix screen space size block
 
 ## [6.6.0-preview] - 2019-04-01
 ### Added
@@ -27,11 +30,6 @@
 - Exception when undoing an edge deletion on a dynamic operator. 
 - Exception regarding undo/redo when dragging a edge linked to a dynamic operator on another slot.
 - Exception while removing a sub-slot of a dynamic operator
-<<<<<<< HEAD
-- Improve AA line rendering
-- Fix screen space size block
-=======
->>>>>>> 87235032
 
 ## [6.5.0-preview] - 2019-03-07
 
