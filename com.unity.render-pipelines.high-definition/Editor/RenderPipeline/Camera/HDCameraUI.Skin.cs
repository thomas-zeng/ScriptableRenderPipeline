--- conflicted
+++ resolved
@@ -14,7 +14,6 @@
 
         const string msaaWarningMessage = "Manual MSAA target set with deferred rendering. This will lead to undefined behavior.";
 
-<<<<<<< HEAD
         static readonly GUIContent clearModeContent = EditorGUIUtility.TrTextContent("Clear Mode", "The Camera clears the screen to selected mode.");
         static readonly GUIContent backgroundColorContent = EditorGUIUtility.TrTextContent("Background Color", "TThe BackgroundColor used to clear the screen when selecting BackgrounColor before rendering.");
         static readonly GUIContent clearDepthContent = EditorGUIUtility.TrTextContent("ClearDepth", "TThe Camera clears the depth buffer before rendering.");
@@ -36,7 +35,7 @@
         static readonly GUIContent nearPlaneContent = EditorGUIUtility.TrTextContent("Near", "TThe closest point relative to the camera that drawing will occur.");
         static readonly GUIContent farPlaneContent = EditorGUIUtility.TrTextContent("Far", "TThe furthest point relative to the camera that drawing will occur.");
 
-        static readonly GUIContent renderingPathContent = EditorGUIUtility.TrTextContent("Custom Frame Settings");
+        static readonly GUIContent renderingPathContent = EditorGUIUtility.TrTextContent("Custom Frame Settings|Here, you must select which settings to override. If you do enable a specific override, the setting uses the pipeline default.");
 
         // TODO: Tooltips
         static readonly GUIContent isoContent = EditorGUIUtility.TrTextContent("Iso");
@@ -53,30 +52,6 @@
         static readonly GUIContent viewportContent = EditorGUIUtility.TrTextContent("Viewport Rect", "TFour values that indicate where on the screen this camera view will be drawn. Measured in Viewport Coordinates (values 0–1).");
         static readonly GUIContent depthContent = EditorGUIUtility.TrTextContent("Depth");
       
-=======
-        static readonly GUIContent clearModeContent = CoreEditorUtils.GetContent("Clear Mode|The Camera clears the screen to selected mode.");
-        static readonly GUIContent backgroundColorContent = CoreEditorUtils.GetContent("Background Color|The BackgroundColor used to clear the screen when selecting BackgrounColor before rendering.");
-        static readonly GUIContent clearDepthContent = CoreEditorUtils.GetContent("ClearDepth|The Camera clears the depth buffer before rendering.");
-        static readonly GUIContent cullingMaskContent = CoreEditorUtils.GetContent("Culling Mask");
-        static readonly GUIContent volumeLayerMaskContent = CoreEditorUtils.GetContent("Volume Layer Mask");
-        static readonly GUIContent volumeAnchorOverrideContent = CoreEditorUtils.GetContent("Volume Anchor Override");
-        static readonly GUIContent occlusionCullingContent = CoreEditorUtils.GetContent("Occlusion Culling");
-
-        static readonly GUIContent projectionContent = CoreEditorUtils.GetContent("Projection|How the Camera renders perspective.\n\nChoose Perspective to render objects with perspective.\n\nChoose Orthographic to render objects uniformly, with no sense of perspective.");
-        static readonly GUIContent sizeContent = CoreEditorUtils.GetContent("Size");
-        static readonly GUIContent fieldOfViewContent = CoreEditorUtils.GetContent("Field of View|The width of the Camera’s view angle, measured in degrees along the local Y axis.");
-        static readonly GUIContent nearPlaneContent = CoreEditorUtils.GetContent("Near|The closest point relative to the camera that drawing will occur.");
-        static readonly GUIContent farPlaneContent = CoreEditorUtils.GetContent("Far|The furthest point relative to the camera that drawing will occur.");
-
-        static readonly GUIContent renderingPathContent = CoreEditorUtils.GetContent("Custom Frame Settings|Here, you must select which settings to override. If you do enable a specific override, the setting uses the pipeline default.");
-
-        static readonly GUIContent apertureContent = CoreEditorUtils.GetContent("Aperture");
-        static readonly GUIContent shutterSpeedContent = CoreEditorUtils.GetContent("Shutter Speed (1 / x)");
-        static readonly GUIContent isoContent = CoreEditorUtils.GetContent("ISO");
-
-        static readonly GUIContent viewportContent = CoreEditorUtils.GetContent("Viewport Rect|Four values that indicate where on the screen this camera view will be drawn. Measured in Viewport Coordinates (values 0–1).");
-        static readonly GUIContent depthContent = CoreEditorUtils.GetContent("Depth");
->>>>>>> bb99da0e
 #if ENABLE_MULTIPLE_DISPLAYS
         static readonly GUIContent targetDisplayContent = EditorGUIUtility.TrTextContent("Target Display");
 #endif
