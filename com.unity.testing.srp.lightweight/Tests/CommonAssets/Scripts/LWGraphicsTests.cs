--- conflicted
+++ resolved
@@ -23,91 +23,12 @@
 
         var cameras = GameObject.FindGameObjectsWithTag("MainCamera").Select(x=>x.GetComponent<Camera>());
         var settings = Object.FindObjectOfType<LWGraphicsTestSettings>();
-        Assert.IsNotNull(settings, "Invalid test scene, could not find an object with a LWGraphicsTestSettings component");
+        Assert.IsNotNull(settings, "Invalid test scene, couldn't find PostProcessingGraphicsTestSettings");
 
         for (int i = 0; i < settings.WaitFrames; i++)
             yield return null;
 
-<<<<<<< HEAD
-
-        if (!(settings is SGLWGraphicsTestSettings))
-        {
-            // Standard LWRP Test
-            ImageAssert.AreEqual(testCase.ReferenceImage, camera, settings.ImageComparisonSettings);
-        }
-        else
-        {
-            SGLWGraphicsTestSettings sgSettings = settings as SGLWGraphicsTestSettings;
-            GameObject sgRoot = sgSettings.sgRoot;
-            GameObject lwRoot = sgSettings.lwRoot;
-
-            Assert.IsNotNull(sgRoot, "Could not find the ShaderGraph root object");
-            Assert.IsNotNull(lwRoot, "Could not find the Lightweight root object");
-
-            GameObject lwCamOrigin = FindChild(lwRoot, "camera_origin");
-            GameObject lwCamLookat = FindChild(lwRoot, "camera_lookat");
-            GameObject sgCamOrigin = FindChild(sgRoot, "camera_origin");
-            GameObject sgCamLookat = FindChild(sgRoot, "camera_lookat");
-            Assert.IsNotNull(lwCamOrigin, "Lightweight camera origin transform in NULL");
-            Assert.IsNotNull(lwCamLookat, "Lightweight camera lookat transform in NULL");
-            Assert.IsNotNull(sgCamOrigin, "ShaderGraph camera origin transform in NULL");
-            Assert.IsNotNull(sgCamLookat, "ShaderGraph camera lookat transform in NULL");
-
-            // Do ShaderGraph comparison tests with LWRP
-            // First test: ShaderGraph
-            lwRoot.SetActive(false);
-            sgRoot.SetActive(true);
-            camera.transform.position = sgCamOrigin.transform.position;
-            camera.transform.LookAt(sgCamLookat.transform);
-            
-            yield return null;
-            yield return null;
-
-            try
-            {
-                ImageAssert.AreEqual(testCase.ReferenceImage, camera, (sgSettings != null) ? sgSettings.ImageComparisonSettings : null);
-            }
-            catch (AssertionException)
-            {
-                Assert.Fail("Shader Graph Objects failed."); // Informs which ImageAssert failed.
-            }
-
-            // Second test: LWRP
-            lwRoot.SetActive(true);
-            sgRoot.SetActive(false);
-            camera.transform.position = lwCamOrigin.transform.position;
-            camera.transform.LookAt(lwCamLookat.transform);
-
-            yield return null;
-            yield return null;
-
-            try
-            {
-                ImageAssert.AreEqual(testCase.ReferenceImage, camera, (sgSettings != null) ? sgSettings.ImageComparisonSettings : null);
-            }
-            catch (AssertionException)
-            {
-                Assert.Fail("Shader Graph Objects failed."); // Informs which ImageAssert failed.
-            }
-            
-            Debug.Log("blah");
-        }
-    }
-
-    GameObject FindChild(GameObject parent, string name)
-    {
-        for(int i = 0; i < parent.transform.childCount; ++i)
-        {
-            Transform child = parent.transform.GetChild(i);
-
-            if(child.name == name)
-                return child.gameObject;
-        }
-
-        return null;
-=======
         ImageAssert.AreEqual(testCase.ReferenceImage, cameras.Where(x=>x != null), settings.ImageComparisonSettings);
->>>>>>> 0a06f362
     }
 
 #if UNITY_EDITOR
