using System;
using System.Collections.Generic;
using UnityEngine.Experimental.VoxelizedShadows; //seongdae;vxsm
using UnityEngine.Rendering;

namespace UnityEngine.Experimental.Rendering.HDPipeline
{
    using RTHandle = RTHandleSystem.RTHandle;

    public static class VisibleLightExtensionMethods
    {
        public static Vector3 GetPosition(this VisibleLight value)
        {
            return value.localToWorldMatrix.GetColumn(3);
        }

        public static Vector3 GetForward(this VisibleLight value)
        {
            return value.localToWorldMatrix.GetColumn(2);
        }

        public static Vector3 GetUp(this VisibleLight value)
        {
            return value.localToWorldMatrix.GetColumn(1);
        }

        public static Vector3 GetRight(this VisibleLight value)
        {
            return value.localToWorldMatrix.GetColumn(0);
        }
    }

    //-----------------------------------------------------------------------------
    // structure definition
    //-----------------------------------------------------------------------------

    [GenerateHLSL]
    public enum LightVolumeType
    {
        Cone,
        Sphere,
        Box,
        Count
    }

    [GenerateHLSL]
    public enum LightCategory
    {
        Punctual,
        Area,
        Env,
        Decal,
        DensityVolume,
        Count
    }

    [GenerateHLSL]
    public enum LightFeatureFlags
    {
        // Light bit mask must match LightDefinitions.s_LightFeatureMaskFlags value
        Punctual    = 1 << 12,
        Area        = 1 << 13,
        Directional = 1 << 14,
        Env         = 1 << 15,
        Sky         = 1 << 16,
        SSRefraction = 1 << 17,
        SSReflection = 1 << 18
            // If adding more light be sure to not overflow LightDefinitions.s_LightFeatureMaskFlags
    }

    [GenerateHLSL]
    public class LightDefinitions
    {
        public static int s_MaxNrBigTileLightsPlusOne = 512;      // may be overkill but the footprint is 2 bits per pixel using uint16.
        public static float s_ViewportScaleZ = 1.0f;
        public static int s_UseLeftHandCameraSpace = 1;

        public static int s_TileSizeFptl = 16;
        public static int s_TileSizeClustered = 32;
        public static int s_TileSizeBigTile = 64;

        // Tile indexing constants for indirect dispatch deferred pass : [2 bits for eye index | 15 bits for tileX | 15 bits for tileY]
        public static int s_TileIndexMask = 0x7FFF;
        public static int s_TileIndexShiftX = 0;
        public static int s_TileIndexShiftY = 15;
        public static int s_TileIndexShiftEye = 30;

        // feature variants
        public static int s_NumFeatureVariants = 29;

        // light list limits
        public static int s_LightListMaxCoarseEntries = 64;
        public static int s_LightListMaxPrunedEntries = 24;
        public static int s_LightClusterMaxCoarseEntries = 128;

        // Following define the maximum number of bits use in each feature category.
        public static uint s_LightFeatureMaskFlags = 0xFFF000;
        public static uint s_LightFeatureMaskFlagsOpaque = 0xFFF000 & ~((uint)LightFeatureFlags.SSRefraction); // Opaque don't support screen space refraction
        public static uint s_LightFeatureMaskFlagsTransparent = 0xFFF000 & ~((uint)LightFeatureFlags.SSReflection); // Transparent don't support screen space reflection
        public static uint s_MaterialFeatureMaskFlags = 0x000FFF;   // don't use all bits just to be safe from signed and/or float conversions :/
    }

    [GenerateHLSL]
    public struct SFiniteLightBound
    {
        public Vector3 boxAxisX;
        public Vector3 boxAxisY;
        public Vector3 boxAxisZ;
        public Vector3 center;        // a center in camera space inside the bounding volume of the light source.
        public Vector2 scaleXY;
        public float radius;
    };

    [GenerateHLSL]
    public struct LightVolumeData
    {
        public Vector3 lightPos;
        public uint lightVolume;

        public Vector3 lightAxisX;
        public uint lightCategory;

        public Vector3 lightAxisY;
        public float radiusSq;

        public Vector3 lightAxisZ;      // spot +Z axis
        public float cotan;

        public Vector3 boxInnerDist;
        public uint featureFlags;

        public Vector3 boxInvRange;
        public float unused2;
    };

        public enum TileClusterDebug : int
        {
            None,
            Tile,
            Cluster,
            MaterialFeatureVariants
        };

        public enum LightVolumeDebug : int
        {
            Gradient,
            ColorAndEdge
        };

        public enum TileClusterCategoryDebug : int
        {
            Punctual = 1,
            Area = 2,
            AreaAndPunctual = 3,
            Environment = 4,
            EnvironmentAndPunctual = 5,
            EnvironmentAndArea = 6,
            EnvironmentAndAreaAndPunctual = 7,
            Decal = 8,
            DensityVolumes = 16
        };

    public partial class HDRenderPipeline
    {
        internal const int k_MaxCacheSize = 2000000000; //2 GigaByte
        public const int k_MaxDirectionalLightsOnScreen = 16;
        public const int k_MaxPunctualLightsOnScreen    = 512;
        public const int k_MaxAreaLightsOnScreen        = 64;
        public const int k_MaxDecalsOnScreen = 512;
        public const int k_MaxLightsOnScreen = k_MaxDirectionalLightsOnScreen + k_MaxPunctualLightsOnScreen + k_MaxAreaLightsOnScreen + k_MaxEnvLightsOnScreen;
        public const int k_MaxEnvLightsOnScreen = 64;
        public static readonly Vector3 k_BoxCullingExtentThreshold = Vector3.one * 0.01f;

        #if UNITY_SWITCH
        public static bool k_PreferFragment = true;
        #else
        public static bool k_PreferFragment = false;
        #endif
        #if !UNITY_EDITOR && UNITY_SWITCH
        public const bool k_HasNativeQuadSupport = true;
        #else
        public const bool k_HasNativeQuadSupport = false;
        #endif

        #if !UNITY_EDITOR && UNITY_SWITCH
        public const int k_ThreadGroupOptimalSize = 32;
        #else
        public const int k_ThreadGroupOptimalSize = 64;
        #endif

        public int m_MaxDirectionalLightsOnScreen;
        public int m_MaxPunctualLightsOnScreen;
        public int m_MaxAreaLightsOnScreen;
        public int m_MaxDecalsOnScreen;
        public int m_MaxLightsOnScreen;
        public int m_MaxEnvLightsOnScreen;

        Texture2DArray  m_DefaultTexture2DArray;
        Cubemap         m_DefaultTextureCube;

        internal class LightLoopTextureCaches
        {
            // Structure for cookies used by directional and spotlights
            public TextureCache2D               cookieTexArray { get; private set; }
            public LTCAreaLightCookieManager    areaLightCookieManager { get; private set; }
            // Structure for cookies used by point lights
            public TextureCacheCubemap          cubeCookieTexArray { get; private set; }
            public ReflectionProbeCache         reflectionProbeCache { get; private set; }
            public PlanarReflectionProbeCache   reflectionPlanarProbeCache { get; private set; }
            public List<Matrix4x4>              env2DCaptureVP { get; private set; }
            public List<float>                  env2DCaptureForward { get; private set; }

            Material m_CubeToPanoMaterial;

            public void Initialize(HDRenderPipelineAsset hdrpAsset, IBLFilterBSDF[] iBLFilterBSDFArray)
            {
                var lightLoopSettings = hdrpAsset.currentPlatformRenderPipelineSettings.lightLoopSettings;

                m_CubeToPanoMaterial = CoreUtils.CreateEngineMaterial(hdrpAsset.renderPipelineResources.shaders.cubeToPanoPS);

                areaLightCookieManager = new LTCAreaLightCookieManager(hdrpAsset, k_MaxCacheSize);

                env2DCaptureVP = new List<Matrix4x4>();
                env2DCaptureForward = new List<float>();
                for (int i = 0, c = Mathf.Max(1, lightLoopSettings.planarReflectionProbeCacheSize); i < c; ++i)
                {
                    env2DCaptureVP.Add(Matrix4x4.identity);
                    env2DCaptureForward.Add(0);
                    env2DCaptureForward.Add(0);
                    env2DCaptureForward.Add(0);
                }

                cookieTexArray = new TextureCache2D("Cookie");
                int coockieSize = lightLoopSettings.cookieTexArraySize;
                int coockieResolution = (int)lightLoopSettings.cookieSize;
                if (TextureCache2D.GetApproxCacheSizeInByte(coockieSize, coockieResolution, 1) > k_MaxCacheSize)
                    coockieSize = TextureCache2D.GetMaxCacheSizeForWeightInByte(k_MaxCacheSize, coockieResolution, 1);
                cookieTexArray.AllocTextureArray(coockieSize, coockieResolution, coockieResolution, TextureFormat.RGBA32, true);
                cubeCookieTexArray = new TextureCacheCubemap("Cookie");
                int coockieCubeSize = lightLoopSettings.cubeCookieTexArraySize;
                int coockieCubeResolution = (int)lightLoopSettings.pointCookieSize;
                if (TextureCacheCubemap.GetApproxCacheSizeInByte(coockieCubeSize, coockieCubeResolution, 1) > k_MaxCacheSize)
                    coockieCubeSize = TextureCacheCubemap.GetMaxCacheSizeForWeightInByte(k_MaxCacheSize, coockieCubeResolution, 1);
                cubeCookieTexArray.AllocTextureArray(coockieCubeSize, coockieCubeResolution, TextureFormat.RGBA32, true, m_CubeToPanoMaterial);

                // For regular reflection probes, we need to convolve with all the BSDF functions
                TextureFormat probeCacheFormat = lightLoopSettings.reflectionCacheCompressed ? TextureFormat.BC6H : TextureFormat.RGBAHalf;
                int reflectionCubeSize = lightLoopSettings.reflectionProbeCacheSize;
                int reflectionCubeResolution = (int)lightLoopSettings.reflectionCubemapSize;
                if (ReflectionProbeCache.GetApproxCacheSizeInByte(reflectionCubeSize, reflectionCubeResolution, iBLFilterBSDFArray.Length) > k_MaxCacheSize)
                    reflectionCubeSize = ReflectionProbeCache.GetMaxCacheSizeForWeightInByte(k_MaxCacheSize, reflectionCubeResolution, iBLFilterBSDFArray.Length);
                reflectionProbeCache = new ReflectionProbeCache(hdrpAsset, iBLFilterBSDFArray, reflectionCubeSize, reflectionCubeResolution, probeCacheFormat, true);

                // For planar reflection we only convolve with the GGX filter, otherwise it would be too expensive
                TextureFormat planarProbeCacheFormat = lightLoopSettings.planarReflectionCacheCompressed ? TextureFormat.BC6H : TextureFormat.RGBAHalf;
                int reflectionPlanarSize = lightLoopSettings.planarReflectionProbeCacheSize;
                int reflectionPlanarResolution = (int)lightLoopSettings.planarReflectionTextureSize;
                if (ReflectionProbeCache.GetApproxCacheSizeInByte(reflectionPlanarSize, reflectionPlanarResolution, 1) > k_MaxCacheSize)
                    reflectionPlanarSize = ReflectionProbeCache.GetMaxCacheSizeForWeightInByte(k_MaxCacheSize, reflectionPlanarResolution, 1);
                reflectionPlanarProbeCache = new PlanarReflectionProbeCache(hdrpAsset, (IBLFilterGGX)iBLFilterBSDFArray[0], reflectionPlanarSize, reflectionPlanarResolution, planarProbeCacheFormat, true);
            }

            public void Cleanup()
            {
                reflectionProbeCache.Release();
                reflectionPlanarProbeCache.Release();
                cookieTexArray.Release();
                cubeCookieTexArray.Release();
                areaLightCookieManager.ReleaseResources();

                CoreUtils.Destroy(m_CubeToPanoMaterial);
            }

            public void NewFrame()
            {
                cookieTexArray.NewFrame();
                cubeCookieTexArray.NewFrame();
                reflectionProbeCache.NewFrame();
                reflectionPlanarProbeCache.NewFrame();
            }
        }

        internal class LightLoopLightData
        {
            public ComputeBuffer    directionalLightData { get; private set; }
            public ComputeBuffer    lightData { get; private set; }
            public ComputeBuffer    envLightData { get; private set; }
            public ComputeBuffer    decalData { get; private set; }

            public void Initialize(int directionalCount, int punctualCount, int areaLightCount, int envLightCount, int decalCount)
            {
                directionalLightData = new ComputeBuffer(directionalCount, System.Runtime.InteropServices.Marshal.SizeOf(typeof(DirectionalLightData)));
                lightData = new ComputeBuffer(punctualCount + areaLightCount, System.Runtime.InteropServices.Marshal.SizeOf(typeof(LightData)));
                envLightData = new ComputeBuffer(envLightCount, System.Runtime.InteropServices.Marshal.SizeOf(typeof(EnvLightData)));
                decalData = new ComputeBuffer(decalCount, System.Runtime.InteropServices.Marshal.SizeOf(typeof(DecalData)));
            }

            public void Cleanup()
            {
                CoreUtils.SafeRelease(directionalLightData);
                CoreUtils.SafeRelease(lightData);
                CoreUtils.SafeRelease(envLightData);
                CoreUtils.SafeRelease(decalData);
            }
        }

        class TileAndClusterData
        {
            public ComputeBuffer lightVolumeDataBuffer;
            public ComputeBuffer convexBoundsBuffer;
            public ComputeBuffer AABBBoundsBuffer;
            public ComputeBuffer lightList;
            public ComputeBuffer tileList;
            public ComputeBuffer tileFeatureFlags;
            public ComputeBuffer dispatchIndirectBuffer;
            public ComputeBuffer bigTileLightList;        // used for pre-pass coarse culling on 64x64 tiles
            public ComputeBuffer perVoxelLightLists;
            public ComputeBuffer perVoxelOffset;
            public ComputeBuffer perTileLogBaseTweak;
            public ComputeBuffer globalLightListAtomic;

            public void Initialize()
            {
                globalLightListAtomic = new ComputeBuffer(1, sizeof(uint));
            }

            public void AllocateResolutionDependentBuffers(HDCamera hdCamera, int viewCount, int maxLightOnScreen)
            {
                int width = (int)hdCamera.screenSize.x;
                int height = (int)hdCamera.screenSize.y;

                var nrTilesX = (width + LightDefinitions.s_TileSizeFptl - 1) / LightDefinitions.s_TileSizeFptl;
                var nrTilesY = (height + LightDefinitions.s_TileSizeFptl - 1) / LightDefinitions.s_TileSizeFptl;
                var nrTiles = nrTilesX * nrTilesY * viewCount;
                const int capacityUShortsPerTile = 32;
                const int dwordsPerTile = (capacityUShortsPerTile + 1) >> 1;        // room for 31 lights and a nrLights value.

                lightList = new ComputeBuffer((int)LightCategory.Count * dwordsPerTile * nrTiles, sizeof(uint));       // enough list memory for a 4k x 4k display
                tileList = new ComputeBuffer((int)LightDefinitions.s_NumFeatureVariants * nrTiles, sizeof(uint));
                tileFeatureFlags = new ComputeBuffer(nrTiles, sizeof(uint));

                // Cluster
                {
                    var nrClustersX = (width + LightDefinitions.s_TileSizeClustered - 1) / LightDefinitions.s_TileSizeClustered;
                    var nrClustersY = (height + LightDefinitions.s_TileSizeClustered - 1) / LightDefinitions.s_TileSizeClustered;
                    var nrClusterTiles = nrClustersX * nrClustersY * viewCount;

                    perVoxelOffset = new ComputeBuffer((int)LightCategory.Count * (1 << k_Log2NumClusters) * nrClusterTiles, sizeof(uint));
                    perVoxelLightLists = new ComputeBuffer(NumLightIndicesPerClusteredTile() * nrClusterTiles, sizeof(uint));

                    if (k_UseDepthBuffer)
                    {
                        perTileLogBaseTweak = new ComputeBuffer(nrClusterTiles, sizeof(float));
                    }
                }

                if (hdCamera.frameSettings.IsEnabled(FrameSettingsField.BigTilePrepass))
                {
                    var nrBigTilesX = (width + 63) / 64;
                    var nrBigTilesY = (height + 63) / 64;
                    var nrBigTiles = nrBigTilesX * nrBigTilesY * viewCount;
                    bigTileLightList = new ComputeBuffer(LightDefinitions.s_MaxNrBigTileLightsPlusOne * nrBigTiles, sizeof(uint));
                }

                // The bounds and light volumes are view-dependent, and AABB is additionally projection dependent.
                // TODO: I don't think k_MaxLightsOnScreen corresponds to the actual correct light count for cullable light types (punctual, area, env, decal)
                AABBBoundsBuffer = new ComputeBuffer(viewCount * 2 * maxLightOnScreen, 4 * sizeof(float));
                convexBoundsBuffer = new ComputeBuffer(viewCount * maxLightOnScreen, System.Runtime.InteropServices.Marshal.SizeOf(typeof(SFiniteLightBound)));
                lightVolumeDataBuffer = new ComputeBuffer(viewCount * maxLightOnScreen, System.Runtime.InteropServices.Marshal.SizeOf(typeof(LightVolumeData)));

                // Need 3 ints for DispatchIndirect, but need 4 ints for DrawInstancedIndirect.
                dispatchIndirectBuffer = new ComputeBuffer(viewCount * LightDefinitions.s_NumFeatureVariants * 4, sizeof(uint), ComputeBufferType.IndirectArguments);
            }

            public void ReleaseResolutionDependentBuffers()
            {
                CoreUtils.SafeRelease(lightList);
                CoreUtils.SafeRelease(tileList);
                CoreUtils.SafeRelease(tileFeatureFlags);

                // enableClustered
                CoreUtils.SafeRelease(perVoxelLightLists);
                CoreUtils.SafeRelease(perVoxelOffset);
                CoreUtils.SafeRelease(perTileLogBaseTweak);

                // enableBigTilePrepass
                CoreUtils.SafeRelease(bigTileLightList);

                // LightList building
                CoreUtils.SafeRelease(AABBBoundsBuffer);
                CoreUtils.SafeRelease(convexBoundsBuffer);
                CoreUtils.SafeRelease(lightVolumeDataBuffer);
                CoreUtils.SafeRelease(dispatchIndirectBuffer);
            }

            public void Cleanup()
            {
                CoreUtils.SafeRelease(globalLightListAtomic);

                ReleaseResolutionDependentBuffers();
            }
        }

        // TODO: Remove the internal
        internal LightLoopTextureCaches m_TextureCaches = new LightLoopTextureCaches();
        // TODO: Remove the internal
        internal LightLoopLightData m_LightLoopLightData = new LightLoopLightData();
        TileAndClusterData m_TileAndClusterData = new TileAndClusterData();

        // For now we don't use shadow cascade borders.
        static public readonly bool s_UseCascadeBorders = true;

        // Keep sorting array around to avoid garbage
        uint[] m_SortKeys = null;

        void UpdateSortKeysArray(int count)
        {
            if (m_SortKeys == null ||count > m_SortKeys.Length)
            {
                m_SortKeys = new uint[count];
            }
        }

        public static readonly Matrix4x4 s_FlipMatrixLHSRHS = Matrix4x4.Scale(new Vector3(1, 1, -1));

        // Keep track of the maximum number of XR instanced views
        int m_MaxViewCount = 1;

        // Matrix used for LightList building, keep them around to avoid GC
        Matrix4x4[] m_LightListProjMatrices;
        Matrix4x4[] m_LightListProjscrMatrices;
        Matrix4x4[] m_LightListInvProjscrMatrices;
        Matrix4x4[] m_LightListProjHMatrices;
        Matrix4x4[] m_LightListInvProjHMatrices;

        public class LightList
        {
            public List<DirectionalLightData> directionalLights;
            public List<LightData> lights;
            public List<EnvLightData> envLights;
            public int punctualLightCount;
            public int areaLightCount;

            public List<SFiniteLightBound> bounds;
            public List<LightVolumeData> lightVolumes;
            public List<SFiniteLightBound> rightEyeBounds;
            public List<LightVolumeData> rightEyeLightVolumes;

            public void Clear()
            {
                directionalLights.Clear();
                lights.Clear();
                envLights.Clear();
                punctualLightCount = 0;
                areaLightCount = 0;

                bounds.Clear();
                lightVolumes.Clear();
                rightEyeBounds.Clear();
                rightEyeLightVolumes.Clear();
            }

            public void Allocate()
            {
                directionalLights = new List<DirectionalLightData>();
                lights = new List<LightData>();
                envLights = new List<EnvLightData>();

                bounds = new List<SFiniteLightBound>();
                lightVolumes = new List<LightVolumeData>();

                rightEyeBounds = new List<SFiniteLightBound>();
                rightEyeLightVolumes = new List<LightVolumeData>();
            }
        }

        internal LightList m_lightList;
        int m_TotalLightCount = 0;
        int m_densityVolumeCount = 0;
        bool m_enableBakeShadowMask = false; // Track if any light require shadow mask. In this case we will need to enable the keyword shadow mask
        bool m_hasRunLightListPrevFrame = false;

        ComputeShader buildScreenAABBShader { get { return asset.renderPipelineResources.shaders.buildScreenAABBCS; } }
        ComputeShader buildPerTileLightListShader { get { return asset.renderPipelineResources.shaders.buildPerTileLightListCS; } }
        ComputeShader buildPerBigTileLightListShader { get { return asset.renderPipelineResources.shaders.buildPerBigTileLightListCS; } }
        ComputeShader buildPerVoxelLightListShader { get { return asset.renderPipelineResources.shaders.buildPerVoxelLightListCS; } }

        ComputeShader buildMaterialFlagsShader { get { return asset.renderPipelineResources.shaders.buildMaterialFlagsCS; } }
        ComputeShader buildDispatchIndirectShader { get { return asset.renderPipelineResources.shaders.buildDispatchIndirectCS; } }
        ComputeShader clearDispatchIndirectShader { get { return asset.renderPipelineResources.shaders.clearDispatchIndirectCS; } }
        ComputeShader deferredComputeShader { get { return asset.renderPipelineResources.shaders.deferredCS; } }
        ComputeShader contactShadowComputeShader { get { return asset.renderPipelineResources.shaders.contactShadowCS; } }
        ComputeShader vxShadowComputeShader { get { return asset.renderPipelineResources.shaders.vxShadowCS; } } //seongdae;vxsm
        Shader screenSpaceShadowsShader { get { return asset.renderPipelineResources.shaders.screenSpaceShadowPS; } }

        Shader deferredTilePixelShader { get { return asset.renderPipelineResources.shaders.deferredTilePS; } }


        static int s_GenAABBKernel;
        static int s_GenAABBKernel_Oblique;
        static int s_GenListPerTileKernel;
        static int s_GenListPerTileKernel_Oblique;
        static int s_GenListPerVoxelKernel;
        static int s_GenListPerVoxelKernelOblique;
        static int s_ClearVoxelAtomicKernel;
        static int s_ClearDispatchIndirectKernel;
        static int s_BuildDispatchIndirectKernel;
        static int s_ClearDrawInstancedIndirectKernel;
        static int s_BuildDrawInstancedIndirectKernel;
        static int s_BuildMaterialFlagsWriteKernel;
        static int s_BuildMaterialFlagsOrKernel;

        static int s_shadeOpaqueDirectFptlKernel;
        static int s_shadeOpaqueDirectFptlDebugDisplayKernel;
        static int s_shadeOpaqueDirectShadowMaskFptlKernel;
        static int s_shadeOpaqueDirectShadowMaskFptlDebugDisplayKernel;

        static int[] s_shadeOpaqueIndirectFptlKernels = new int[LightDefinitions.s_NumFeatureVariants];
        static int[] s_shadeOpaqueIndirectShadowMaskFptlKernels = new int[LightDefinitions.s_NumFeatureVariants];

        static int s_deferredContactShadowKernel;
        static int s_deferredContactShadowKernelMSAA;

<<<<<<< HEAD
        static int s_deferredVxShadowNearestKernel; //seongdae;vxsm
        static int s_deferredVxShadowBilinearKernel; //seongdae;vxsm
        static int s_deferredVxShadowTrilinearKernel; //seongdae;vxsm
        static int s_deferredVxShadowNearestKernelMSAA; //seongdae;vxsm
        static int s_deferredVxShadowBilinearKernelMSAA; //seongdae;vxsm
        static int s_deferredVxShadowTrilinearKernelMSAA; //seongdae;vxsm

        ComputeBuffer s_LightVolumeDataBuffer = null;
        ComputeBuffer s_ConvexBoundsBuffer = null;
        ComputeBuffer s_AABBBoundsBuffer = null;
        ComputeBuffer s_LightList = null;
        ComputeBuffer s_TileList = null;
        ComputeBuffer s_TileFeatureFlags = null;
        ComputeBuffer s_DispatchIndirectBuffer = null;

        static ComputeBuffer s_BigTileLightList = null;        // used for pre-pass coarse culling on 64x64 tiles
=======
>>>>>>> c1355eb3
        static int s_GenListPerBigTileKernel;

        const bool k_UseDepthBuffer = true;      // only has an impact when EnableClustered is true (requires a depth-prepass)

#if !UNITY_EDITOR && UNITY_SWITCH
        const int k_Log2NumClusters = 5;     // accepted range is from 0 to 5 (NR_THREADS is set to 32 on Switch). NumClusters is 1<<g_iLog2NumClusters
#else
        const int k_Log2NumClusters = 6;     // accepted range is from 0 to 6 (NR_THREADS is set to 64 on other platforms). NumClusters is 1<<g_iLog2NumClusters
#endif
        const float k_ClustLogBase = 1.02f;     // each slice 2% bigger than the previous
        float m_ClusterScale;

        static DebugLightVolumes s_lightVolumes = null;


        static Material s_DeferredTileRegularLightingMat;   // stencil-test set to touch regular pixels only
        static Material s_DeferredTileSplitLightingMat;     // stencil-test set to touch split-lighting pixels only
        static Material s_DeferredTileMat;                  // fallback when regular and split-lighting pixels must be touch
        static String[] s_variantNames = new String[LightDefinitions.s_NumFeatureVariants];

        public enum ClusterPrepassSource : int
        {
            None = 0,
            BigTile = 1,
            Count = 2,
        }

        public enum ClusterDepthSource : int
        {
            NoDepth = 0,
            Depth = 1,
            MSAA_Depth = 2,
            Count = 3,
        }

        static string[,] s_ClusterKernelNames = new string[(int)ClusterPrepassSource.Count, (int)ClusterDepthSource.Count]
        {
            { "TileLightListGen_NoDepthRT", "TileLightListGen_DepthRT", "TileLightListGen_DepthRT_MSAA" },
            { "TileLightListGen_NoDepthRT_SrcBigTile", "TileLightListGen_DepthRT_SrcBigTile", "TileLightListGen_DepthRT_MSAA_SrcBigTile" }
        };
        static string[,] s_ClusterObliqueKernelNames = new string[(int)ClusterPrepassSource.Count, (int)ClusterDepthSource.Count]
        {
            { "TileLightListGen_NoDepthRT", "TileLightListGen_DepthRT_Oblique", "TileLightListGen_DepthRT_MSAA_Oblique" },
            { "TileLightListGen_NoDepthRT_SrcBigTile", "TileLightListGen_DepthRT_SrcBigTile_Oblique", "TileLightListGen_DepthRT_MSAA_SrcBigTile_Oblique" }
        };
        // clustered light list specific buffers and data end

        static int[] s_TempScreenDimArray = new int[2]; // Used to avoid GC stress when calling SetComputeIntParams

        ContactShadows m_ContactShadows = null;
        bool m_EnableContactShadow = false;
        bool m_EnableVxShadows = false; //seongdae;vxsm

        IndirectLightingController m_indirectLightingController = null;

        // Following is an array of material of size eight for all combination of keyword: OUTPUT_SPLIT_LIGHTING - LIGHTLOOP_DISABLE_TILE_AND_CLUSTER - SHADOWS_SHADOWMASK - USE_FPTL_LIGHTLIST/USE_CLUSTERED_LIGHTLIST - DEBUG_DISPLAY
        Material[] m_deferredLightingMaterial;
        Material m_DebugViewTilesMaterial;
        Material m_DebugHDShadowMapMaterial;

        Light m_CurrentSunLight;
        HDAdditionalLightData m_CurrentSunLightAdditionalLightData;
        DirectionalLightData m_CurrentSunLightDirectionalLightData;
        int m_CurrentShadowSortedSunLightIndex = -1;
        int m_ScreenSpaceShadowIndex = 0;
        // Contact shadow index reseted at the beginning of each frame, used to generate the contact shadow mask
        int m_ContactShadowIndex;

        public Light GetCurrentSunLight() { return m_CurrentSunLight; }

        // shadow related stuff
        HDShadowManager                     m_ShadowManager;
        HDShadowInitParameters              m_ShadowInitParameters;

#if ENABLE_RAYTRACING
        HDAdditionalLightData[]             m_CurrentRayTracedShadows;
        public HDAdditionalLightData GetCurrentRayTracedShadow(int rayTracedShadowIndex) { return m_CurrentRayTracedShadows[rayTracedShadowIndex]; }
#endif

        Material m_CopyStencil;
        // We need a copy for SSR because setting render states through uniform constants does not work with MaterialPropertyBlocks so it would override values set for the regular copy
        Material m_CopyStencilForSSR;

        // Used to shadow shadow maps with use selection enabled in the debug menu
        int m_DebugSelectedLightShadowIndex;
        int m_DebugSelectedLightShadowCount;

        public bool HasLightToCull()
        {
            return m_TotalLightCount > 0;
        }

        static int GetNumTileBigTileX(HDCamera hdCamera)
        {
            return HDUtils.DivRoundUp((int)hdCamera.screenSize.x, LightDefinitions.s_TileSizeBigTile);
        }

        static int GetNumTileBigTileY(HDCamera hdCamera)
        {
            return HDUtils.DivRoundUp((int)hdCamera.screenSize.y, LightDefinitions.s_TileSizeBigTile);
        }

        static int GetNumTileFtplX(HDCamera hdCamera)
        {
            return HDUtils.DivRoundUp((int)hdCamera.screenSize.x, LightDefinitions.s_TileSizeFptl);
        }

        static int GetNumTileFtplY(HDCamera hdCamera)
        {
            return HDUtils.DivRoundUp((int)hdCamera.screenSize.y, LightDefinitions.s_TileSizeFptl);
        }

        static int GetNumTileClusteredX(HDCamera hdCamera)
        {
            return HDUtils.DivRoundUp((int)hdCamera.screenSize.x, LightDefinitions.s_TileSizeClustered);
        }

        static int GetNumTileClusteredY(HDCamera hdCamera)
        {
            return HDUtils.DivRoundUp((int)hdCamera.screenSize.y, LightDefinitions.s_TileSizeClustered);
        }

        void InitShadowSystem(HDRenderPipelineAsset hdAsset)
        {
            m_ShadowInitParameters = hdAsset.currentPlatformRenderPipelineSettings.hdShadowInitParams;
            m_ShadowManager = new HDShadowManager(
                hdAsset.renderPipelineResources,
                m_ShadowInitParameters.directionalShadowsDepthBits,
                m_ShadowInitParameters.punctualLightShadowAtlas,
                m_ShadowInitParameters.areaLightShadowAtlas,
                m_ShadowInitParameters.maxShadowRequests,
                hdAsset.renderPipelineResources.shaders.shadowClearPS
            );
        }

        void DeinitShadowSystem()
        {
            if(m_ShadowManager != null)
            {
                m_ShadowManager.Dispose();
                m_ShadowManager = null;
            }
        }

        static bool GetFeatureVariantsEnabled(FrameSettings frameSettings) =>
            frameSettings.litShaderMode == LitShaderMode.Deferred
            && frameSettings.IsEnabled(FrameSettingsField.DeferredTile)
            && (frameSettings.IsEnabled(FrameSettingsField.ComputeLightVariants) || frameSettings.IsEnabled(FrameSettingsField.ComputeMaterialVariants));

        int GetDeferredLightingMaterialIndex(int outputSplitLighting, int shadowMask, int debugDisplay)
        {
            return (outputSplitLighting) | (shadowMask << 1) | (debugDisplay << 2);
        }

        Material GetDeferredLightingMaterial(bool outputSplitLighting, bool shadowMask, bool debugDisplayEnabled)
        {
            int index = GetDeferredLightingMaterialIndex(outputSplitLighting ? 1 : 0,
                shadowMask ? 1 : 0,
                debugDisplayEnabled ? 1 : 0);

            return m_deferredLightingMaterial[index];
        }

        public void InitializeLightLoop(IBLFilterBSDF[] iBLFilterBSDFArray)
        {
            var lightLoopSettings = asset.currentPlatformRenderPipelineSettings.lightLoopSettings;

            m_lightList = new LightList();
            m_lightList.Allocate();

            m_DebugViewTilesMaterial = CoreUtils.CreateEngineMaterial(asset.renderPipelineResources.shaders.debugViewTilesPS);
            m_DebugHDShadowMapMaterial = CoreUtils.CreateEngineMaterial(asset.renderPipelineResources.shaders.debugHDShadowMapPS);

            m_MaxDirectionalLightsOnScreen = lightLoopSettings.maxDirectionalLightsOnScreen;
            m_MaxPunctualLightsOnScreen = lightLoopSettings.maxPunctualLightsOnScreen;
            m_MaxAreaLightsOnScreen = lightLoopSettings.maxAreaLightsOnScreen;
            m_MaxDecalsOnScreen = lightLoopSettings.maxDecalsOnScreen;
            m_MaxEnvLightsOnScreen = lightLoopSettings.maxEnvLightsOnScreen;
            m_MaxLightsOnScreen = m_MaxDirectionalLightsOnScreen + m_MaxPunctualLightsOnScreen + m_MaxAreaLightsOnScreen + m_MaxEnvLightsOnScreen;

            s_GenAABBKernel = buildScreenAABBShader.FindKernel("ScreenBoundsAABB");
            s_GenAABBKernel_Oblique = buildScreenAABBShader.FindKernel("ScreenBoundsAABB_Oblique");

            // Cluster
            {
                s_ClearVoxelAtomicKernel = buildPerVoxelLightListShader.FindKernel("ClearAtomic");
            }

            s_GenListPerBigTileKernel = buildPerBigTileLightListShader.FindKernel("BigTileLightListGen");

            s_BuildDispatchIndirectKernel = buildDispatchIndirectShader.FindKernel("BuildDispatchIndirect");
            s_ClearDispatchIndirectKernel = clearDispatchIndirectShader.FindKernel("ClearDispatchIndirect");

            s_BuildDrawInstancedIndirectKernel = buildDispatchIndirectShader.FindKernel("BuildDrawInstancedIndirect");
            s_ClearDrawInstancedIndirectKernel = clearDispatchIndirectShader.FindKernel("ClearDrawInstancedIndirect");

            s_BuildMaterialFlagsOrKernel = buildMaterialFlagsShader.FindKernel("MaterialFlagsGen_Or");
            s_BuildMaterialFlagsWriteKernel = buildMaterialFlagsShader.FindKernel("MaterialFlagsGen_Write");

            s_shadeOpaqueDirectFptlKernel = deferredComputeShader.FindKernel("Deferred_Direct_Fptl");
            s_shadeOpaqueDirectFptlDebugDisplayKernel = deferredComputeShader.FindKernel("Deferred_Direct_Fptl_DebugDisplay");

            s_shadeOpaqueDirectShadowMaskFptlKernel = deferredComputeShader.FindKernel("Deferred_Direct_ShadowMask_Fptl");
            s_shadeOpaqueDirectShadowMaskFptlDebugDisplayKernel = deferredComputeShader.FindKernel("Deferred_Direct_ShadowMask_Fptl_DebugDisplay");

            s_deferredContactShadowKernel = contactShadowComputeShader.FindKernel("DeferredContactShadow");
            s_deferredContactShadowKernelMSAA = contactShadowComputeShader.FindKernel("DeferredContactShadowMSAA");

            s_deferredVxShadowNearestKernel = vxShadowComputeShader.FindKernel("DeferredVxShadowNearest"); //seongdae;vxsm
            s_deferredVxShadowBilinearKernel = vxShadowComputeShader.FindKernel("DeferredVxShadowBilinear"); //seongdae;vxsm
            s_deferredVxShadowTrilinearKernel = vxShadowComputeShader.FindKernel("DeferredVxShadowTrilinear"); //seongdae;vxsm
            s_deferredVxShadowNearestKernelMSAA = vxShadowComputeShader.FindKernel("DeferredVxShadowNearestMSAA"); //seongdae;vxsm
            s_deferredVxShadowBilinearKernelMSAA = vxShadowComputeShader.FindKernel("DeferredVxShadowBilinearMSAA"); //seongdae;vxsm
            s_deferredVxShadowTrilinearKernelMSAA = vxShadowComputeShader.FindKernel("DeferredVxShadowTrilinearMSAA"); //seongdae;vxsm

            for (int variant = 0; variant < LightDefinitions.s_NumFeatureVariants; variant++)
            {
                s_shadeOpaqueIndirectFptlKernels[variant] = deferredComputeShader.FindKernel("Deferred_Indirect_Fptl_Variant" + variant);
                s_shadeOpaqueIndirectShadowMaskFptlKernels[variant] = deferredComputeShader.FindKernel("Deferred_Indirect_ShadowMask_Fptl_Variant" + variant);
            }

            m_TextureCaches.Initialize(asset, iBLFilterBSDFArray);
            // All the allocation of the compute buffers need to happened after the kernel finding in order to avoid the leak loop when a shader does not compile or is not available
            m_LightLoopLightData.Initialize(m_MaxDirectionalLightsOnScreen, m_MaxPunctualLightsOnScreen, m_MaxAreaLightsOnScreen, m_MaxEnvLightsOnScreen, m_MaxDecalsOnScreen);
            m_TileAndClusterData.Initialize();

            // OUTPUT_SPLIT_LIGHTING - SHADOWS_SHADOWMASK - DEBUG_DISPLAY
            m_deferredLightingMaterial = new Material[8];

            for (int outputSplitLighting = 0; outputSplitLighting < 2; ++outputSplitLighting)
            {
                for (int shadowMask = 0; shadowMask < 2; ++shadowMask)
                {
                    for (int debugDisplay = 0; debugDisplay < 2; ++debugDisplay)
                    {
                        int index = GetDeferredLightingMaterialIndex(outputSplitLighting, shadowMask, debugDisplay);

                        m_deferredLightingMaterial[index] = CoreUtils.CreateEngineMaterial(asset.renderPipelineResources.shaders.deferredPS);
                        m_deferredLightingMaterial[index].name = string.Format("{0}_{1}", asset.renderPipelineResources.shaders.deferredPS.name, index);
                        CoreUtils.SetKeyword(m_deferredLightingMaterial[index], "OUTPUT_SPLIT_LIGHTING", outputSplitLighting == 1);
                        CoreUtils.SetKeyword(m_deferredLightingMaterial[index], "SHADOWS_SHADOWMASK", shadowMask == 1);
                        CoreUtils.SetKeyword(m_deferredLightingMaterial[index], "DEBUG_DISPLAY", debugDisplay == 1);

                        m_deferredLightingMaterial[index].SetInt(HDShaderIDs._StencilMask, (int)HDRenderPipeline.StencilBitMask.LightingMask);
                        m_deferredLightingMaterial[index].SetInt(HDShaderIDs._StencilRef, outputSplitLighting == 1 ? (int)StencilLightingUsage.SplitLighting : (int)StencilLightingUsage.RegularLighting);
                        m_deferredLightingMaterial[index].SetInt(HDShaderIDs._StencilCmp, (int)CompareFunction.Equal);
                    }
                }
            }

            // Stencil set to only touch "regular lighting" pixels.
            s_DeferredTileRegularLightingMat = CoreUtils.CreateEngineMaterial(deferredTilePixelShader);
            s_DeferredTileRegularLightingMat.SetInt(HDShaderIDs._StencilRef, (int)StencilLightingUsage.RegularLighting);
            s_DeferredTileRegularLightingMat.SetInt(HDShaderIDs._StencilCmp, (int)CompareFunction.Equal);

            // Stencil set to only touch "split-lighting" pixels.
            s_DeferredTileSplitLightingMat = CoreUtils.CreateEngineMaterial(deferredTilePixelShader);
            s_DeferredTileSplitLightingMat.SetInt(HDShaderIDs._StencilRef, (int)StencilLightingUsage.SplitLighting);
            s_DeferredTileSplitLightingMat.SetInt(HDShaderIDs._StencilCmp, (int)CompareFunction.Equal);

            // Stencil set to touch all pixels excepted background/sky.
            s_DeferredTileMat = CoreUtils.CreateEngineMaterial(deferredTilePixelShader);
            s_DeferredTileMat.SetInt(HDShaderIDs._StencilRef, (int)StencilLightingUsage.NoLighting);
            s_DeferredTileMat.SetInt(HDShaderIDs._StencilCmp, (int)CompareFunction.NotEqual);

            for (int i = 0; i < LightDefinitions.s_NumFeatureVariants; ++i)
                s_variantNames[i] = "VARIANT" + i;

            m_DefaultTexture2DArray = new Texture2DArray(1, 1, 1, TextureFormat.ARGB32, false);
            m_DefaultTexture2DArray.hideFlags = HideFlags.HideAndDontSave;
            m_DefaultTexture2DArray.name = CoreUtils.GetTextureAutoName(1, 1, TextureFormat.ARGB32, depth: 1, dim: TextureDimension.Tex2DArray, name: "LightLoopDefault");
            m_DefaultTexture2DArray.SetPixels32(new Color32[1] { new Color32(128, 128, 128, 128) }, 0);
            m_DefaultTexture2DArray.Apply();

            m_DefaultTextureCube = new Cubemap(16, TextureFormat.ARGB32, false);
            m_DefaultTextureCube.Apply();

            // Setup shadow algorithms
            var shadowParams = asset.currentPlatformRenderPipelineSettings.hdShadowInitParams;
            var shadowKeywords = new[]{"SHADOW_LOW", "SHADOW_MEDIUM", "SHADOW_HIGH", "SHADOW_VERY_HIGH"};
            foreach (var p in shadowKeywords)
                Shader.DisableKeyword(p);
            Shader.EnableKeyword(shadowKeywords[(int)shadowParams.shadowQuality]);

            InitShadowSystem(asset);

            s_lightVolumes = new DebugLightVolumes();
            s_lightVolumes.InitData(asset.renderPipelineResources);

#if ENABLE_RAYTRACING
            int numMaxShadows = Math.Max(m_Asset.currentPlatformRenderPipelineSettings.hdShadowInitParams.maxScreenSpaceShadows, 1);
            m_CurrentRayTracedShadows = new HDAdditionalLightData[numMaxShadows];
#endif

            m_CopyStencil = CoreUtils.CreateEngineMaterial(asset.renderPipelineResources.shaders.copyStencilBufferPS);
            m_CopyStencilForSSR = CoreUtils.CreateEngineMaterial(asset.renderPipelineResources.shaders.copyStencilBufferPS);
        }

        public void CleanupLightLoop()
        {
            s_lightVolumes.ReleaseData();

            DeinitShadowSystem();

            CoreUtils.Destroy(m_DefaultTexture2DArray);
            CoreUtils.Destroy(m_DefaultTextureCube);

            m_TextureCaches.Cleanup();
            m_LightLoopLightData.Cleanup();
            m_TileAndClusterData.Cleanup();

            LightLoopReleaseResolutionDependentBuffers();

            for (int outputSplitLighting = 0; outputSplitLighting < 2; ++outputSplitLighting)
            {
                for (int shadowMask = 0; shadowMask < 2; ++shadowMask)
                {
                    for (int debugDisplay = 0; debugDisplay < 2; ++debugDisplay)
                    {
                        int index = GetDeferredLightingMaterialIndex(outputSplitLighting, shadowMask, debugDisplay);
                        CoreUtils.Destroy(m_deferredLightingMaterial[index]);
                    }
                }
            }

            CoreUtils.Destroy(s_DeferredTileRegularLightingMat);
            CoreUtils.Destroy(s_DeferredTileSplitLightingMat);
            CoreUtils.Destroy(s_DeferredTileMat);

            CoreUtils.Destroy(m_DebugViewTilesMaterial);
            CoreUtils.Destroy(m_DebugHDShadowMapMaterial);

            CoreUtils.Destroy(m_CopyStencil);
            CoreUtils.Destroy(m_CopyStencilForSSR);
        }

        public void LightLoopNewFrame(FrameSettings frameSettings)
        {
            m_ContactShadows = VolumeManager.instance.stack.GetComponent<ContactShadows>();
<<<<<<< HEAD
            m_EnableContactShadow = m_FrameSettings.IsEnabled(FrameSettingsField.ContactShadows) && m_ContactShadows.enable.value && m_ContactShadows.length.value > 0;
            m_EnableVxShadows = m_FrameSettings.IsEnabled(FrameSettingsField.Shadow) && m_FrameSettings.IsEnabled(FrameSettingsField.VxShadows) && VxShadowMapsManager.Instance.ValidVxShadowMaps; //seongdae;vxsm
=======
            m_EnableContactShadow = frameSettings.IsEnabled(FrameSettingsField.ContactShadows) && m_ContactShadows.enable.value && m_ContactShadows.length.value > 0;
>>>>>>> c1355eb3
            m_indirectLightingController = VolumeManager.instance.stack.GetComponent<IndirectLightingController>();

            m_ContactShadowIndex = 0;

            // Cluster
            {
                var clustPrepassSourceIdx = frameSettings.IsEnabled(FrameSettingsField.BigTilePrepass) ? ClusterPrepassSource.BigTile : ClusterPrepassSource.None;
                var clustDepthSourceIdx = ClusterDepthSource.NoDepth;
                if (k_UseDepthBuffer)
                {
                    if (frameSettings.IsEnabled(FrameSettingsField.MSAA))
                        clustDepthSourceIdx = ClusterDepthSource.MSAA_Depth;
                    else
                        clustDepthSourceIdx = ClusterDepthSource.Depth;
                }
                var kernelName = s_ClusterKernelNames[(int)clustPrepassSourceIdx, (int)clustDepthSourceIdx];
                var kernelObliqueName = s_ClusterObliqueKernelNames[(int)clustPrepassSourceIdx, (int)clustDepthSourceIdx];

                s_GenListPerVoxelKernel = buildPerVoxelLightListShader.FindKernel(kernelName);
                s_GenListPerVoxelKernelOblique = buildPerVoxelLightListShader.FindKernel(kernelObliqueName);
            }

            if (GetFeatureVariantsEnabled(frameSettings))
            {
                s_GenListPerTileKernel = buildPerTileLightListShader.FindKernel(frameSettings.IsEnabled(FrameSettingsField.BigTilePrepass) ? "TileLightListGen_SrcBigTile_FeatureFlags" : "TileLightListGen_FeatureFlags");
                s_GenListPerTileKernel_Oblique = buildPerTileLightListShader.FindKernel(frameSettings.IsEnabled(FrameSettingsField.BigTilePrepass) ? "TileLightListGen_SrcBigTile_FeatureFlags_Oblique" : "TileLightListGen_FeatureFlags_Oblique");

            }
            else
            {
                s_GenListPerTileKernel = buildPerTileLightListShader.FindKernel(frameSettings.IsEnabled(FrameSettingsField.BigTilePrepass) ? "TileLightListGen_SrcBigTile" : "TileLightListGen");
                s_GenListPerTileKernel_Oblique = buildPerTileLightListShader.FindKernel(frameSettings.IsEnabled(FrameSettingsField.BigTilePrepass) ? "TileLightListGen_SrcBigTile_Oblique" : "TileLightListGen_Oblique");
            }

            m_TextureCaches.NewFrame();
        }

        bool LightLoopNeedResize(HDCamera hdCamera, TileAndClusterData tileAndClusterData)
        {
            return tileAndClusterData.lightList == null || tileAndClusterData.tileList == null || tileAndClusterData.tileFeatureFlags == null ||
                tileAndClusterData.AABBBoundsBuffer == null || tileAndClusterData.convexBoundsBuffer == null || tileAndClusterData.lightVolumeDataBuffer == null ||
                (tileAndClusterData.bigTileLightList == null && hdCamera.frameSettings.IsEnabled(FrameSettingsField.BigTilePrepass)) ||
                (tileAndClusterData.dispatchIndirectBuffer == null && hdCamera.frameSettings.IsEnabled(FrameSettingsField.DeferredTile)) ||
                (tileAndClusterData.perVoxelLightLists == null) || (hdCamera.viewCount > m_MaxViewCount);
        }

        public void LightLoopReleaseResolutionDependentBuffers()
        {
            m_MaxViewCount = 1;
            m_TileAndClusterData.ReleaseResolutionDependentBuffers();
        }

        static int NumLightIndicesPerClusteredTile()
        {
            return 32 * (1 << k_Log2NumClusters);       // total footprint for all layers of the tile (measured in light index entries)
        }

        public void LightLoopAllocResolutionDependentBuffers(HDCamera hdCamera)
        {
            m_MaxViewCount = Math.Max(hdCamera.viewCount, m_MaxViewCount);

            m_TileAndClusterData.AllocateResolutionDependentBuffers(hdCamera, m_MaxViewCount, m_MaxLightsOnScreen);

            // Allocate matrix arrays used for LightList building
            {
                m_LightListProjMatrices = new Matrix4x4[m_MaxViewCount];
                m_LightListProjscrMatrices = new Matrix4x4[m_MaxViewCount];
                m_LightListInvProjscrMatrices = new Matrix4x4[m_MaxViewCount];
                m_LightListProjHMatrices = new Matrix4x4[m_MaxViewCount];
                m_LightListInvProjHMatrices = new Matrix4x4[m_MaxViewCount];
            }
        }

        public static Matrix4x4 WorldToCamera(Camera camera)
        {
            // camera.worldToCameraMatrix is RHS and Unity's transforms are LHS
            // We need to flip it to work with transforms
            return s_FlipMatrixLHSRHS * camera.worldToCameraMatrix;
        }

        // For light culling system, we need non oblique projection matrices
        static Matrix4x4 CameraProjectionNonObliqueLHS(HDCamera camera)
        {
            // camera.projectionMatrix expect RHS data and Unity's transforms are LHS
            // We need to flip it to work with transforms
            return camera.nonObliqueProjMatrix * s_FlipMatrixLHSRHS;
        }

        public Vector3 GetLightColor(VisibleLight light)
        {
            return new Vector3(light.finalColor.r, light.finalColor.g, light.finalColor.b);
        }

<<<<<<< HEAD
        //seongdae;vxsm
        bool CanRenderVxShadows(Light lightComponent, out VxShadowMap vxsm)
        {
            if (m_FrameSettings.IsEnabled(FrameSettingsField.VxShadows) == false)
            {
                vxsm = null;
                return false;
            }

            vxsm = lightComponent.GetComponent<VxShadowMap>();
            bool vxsmEnabled = vxsm != null && vxsm.IsValid();

            return vxsmEnabled;
        }
        //seongdae;vxsm

        public bool GetDirectionalLightData(CommandBuffer cmd, GPULightType gpuLightType, VisibleLight light, Light lightComponent, HDAdditionalLightData additionalLightData, AdditionalShadowData additionalShadowData, int lightIndex, int shadowIndex, DebugDisplaySettings debugDisplaySettings, int sortedIndex)
=======
        public bool GetDirectionalLightData(CommandBuffer cmd, HDCamera hdCamera, GPULightType gpuLightType, VisibleLight light, Light lightComponent, HDAdditionalLightData additionalLightData, AdditionalShadowData additionalShadowData, int lightIndex, int shadowIndex, DebugDisplaySettings debugDisplaySettings, int sortedIndex, ref int screenSpaceShadowIndex)
>>>>>>> c1355eb3
        {
            // Clamp light list to the maximum allowed lights on screen to avoid ComputeBuffer overflow
            if (m_lightList.directionalLights.Count >= m_MaxDirectionalLightsOnScreen)
                return false;

            bool contributesToLighting = ((additionalLightData.lightDimmer > 0) && (additionalLightData.affectDiffuse || additionalLightData.affectSpecular)) || (additionalLightData.volumetricDimmer > 0);

            if (!contributesToLighting)
                return false;

            // Discard light if disabled in debug display settings
            if (!debugDisplaySettings.data.lightingDebugSettings.showDirectionalLight)
                return false;

            var lightData = new DirectionalLightData();

            lightData.lightLayers = additionalLightData.GetLightLayers();

            // Light direction for directional is opposite to the forward direction
            lightData.forward = light.GetForward();
            // Rescale for cookies and windowing.
            lightData.right      = light.GetRight() * 2 / Mathf.Max(additionalLightData.shapeWidth, 0.001f);
            lightData.up         = light.GetUp() * 2 / Mathf.Max(additionalLightData.shapeHeight, 0.001f);
            lightData.positionRWS = light.GetPosition();
            lightData.color = GetLightColor(light);

            // Caution: This is bad but if additionalData == HDUtils.s_DefaultHDAdditionalLightData it mean we are trying to promote legacy lights, which is the case for the preview for example, so we need to multiply by PI as legacy Unity do implicit divide by PI for direct intensity.
            // So we expect that all light with additionalData == HDUtils.s_DefaultHDAdditionalLightData are currently the one from the preview, light in scene MUST have additionalData
            lightData.color *= (HDUtils.s_DefaultHDAdditionalLightData == additionalLightData) ? Mathf.PI : 1.0f;

            lightData.lightDimmer           = additionalLightData.lightDimmer;
            lightData.diffuseDimmer         = additionalLightData.affectDiffuse  ? additionalLightData.lightDimmer : 0;
            lightData.specularDimmer        = additionalLightData.affectSpecular ? additionalLightData.lightDimmer * hdCamera.frameSettings.specularGlobalDimmer : 0;
            lightData.volumetricLightDimmer = additionalLightData.volumetricDimmer;

            lightData.shadowIndex = lightData.cookieIndex = -1;
            lightData.screenSpaceShadowIndex = -1;


            if (lightComponent != null && lightComponent.cookie != null)
            {
                lightData.tileCookie = lightComponent.cookie.wrapMode == TextureWrapMode.Repeat ? 1 : 0;
                lightData.cookieIndex = m_TextureCaches.cookieTexArray.FetchSlice(cmd, lightComponent.cookie);
            }

            if (additionalShadowData)
            {
                lightData.shadowDimmer           = additionalShadowData.shadowDimmer;
                lightData.volumetricShadowDimmer = additionalShadowData.volumetricShadowDimmer;
                lightData.contactShadowMask      = GetContactShadowMask(additionalShadowData.contactShadows);
                lightData.shadowTint             = new Vector3(additionalShadowData.shadowTint.r, additionalShadowData.shadowTint.g, additionalShadowData.shadowTint.b);
            }
            else
            {
                lightData.shadowDimmer           = 1.0f;
                lightData.volumetricShadowDimmer = 1.0f;
                lightData.contactShadowMask      = 0;
                lightData.shadowTint             = new Vector3(0.0f, 0.0f, 0.0f);
            }

            //seongdae;vxsm;origin
            //// fix up shadow information
            //lightData.shadowIndex = shadowIndex;
            //if (shadowIndex != -1)
            //{
            //    m_CurrentSunLight = lightComponent;
            //    m_CurrentShadowSortedSunLightIndex = sortedIndex;
            //}
            //seongdae;vxsm;origin
            //seongdae;vxsm
            bool canRenderVxShadows = CanRenderVxShadows(lightComponent, out VxShadowMap vxsm);

            // fix up shadow information
            lightData.shadowIndex = shadowIndex;
            if (shadowIndex != -1 || canRenderVxShadows)
            {
                if (additionalLightData.WillRenderScreenSpaceShadow())
                {
                    lightData.screenSpaceShadowIndex = screenSpaceShadowIndex;
                    screenSpaceShadowIndex++;
                }
                m_CurrentSunLight = lightComponent;
                m_CurrentSunLightAdditionalLightData = additionalLightData;
                m_CurrentSunLightDirectionalLightData = lightData;
                m_CurrentShadowSortedSunLightIndex = sortedIndex;

            }
            if (canRenderVxShadows)
            {
                lightData.vxShadowsBitset = vxsm.bitset;
            }
            else
            {
                lightData.vxShadowsBitset = 0;
            }
            //seongdae;vxsm

            // Value of max smoothness is from artists point of view, need to convert from perceptual smoothness to roughness
            lightData.minRoughness = Mathf.Max((1.0f - additionalLightData.maxSmoothness) * (1.0f - additionalLightData.maxSmoothness));

            lightData.shadowMaskSelector = Vector4.zero;

            if (IsBakedShadowMaskLight(lightComponent))
            {
                lightData.shadowMaskSelector[lightComponent.bakingOutput.occlusionMaskChannel] = 1.0f;
                lightData.nonLightMappedOnly = lightComponent.lightShadowCasterMode == LightShadowCasterMode.NonLightmappedOnly ? 1 : 0;
            }
            else
            {
                // use -1 to say that we don't use shadow mask
                lightData.shadowMaskSelector.x = -1.0f;
                lightData.nonLightMappedOnly = 0;
            }

            // Fallback to the first non shadow casting directional light.
            m_CurrentSunLight = m_CurrentSunLight == null ? lightComponent : m_CurrentSunLight;

            m_lightList.directionalLights.Add(lightData);

            return true;
        }

        public bool GetLightData(CommandBuffer cmd, HDCamera hdCamera, HDShadowSettings shadowSettings, GPULightType gpuLightType,
            VisibleLight light, Light lightComponent, HDAdditionalLightData additionalLightData, AdditionalShadowData additionalShadowData,
            int lightIndex, int shadowIndex, ref Vector3 lightDimensions, DebugDisplaySettings debugDisplaySettings, ref int screenSpaceShadowIndex)
        {
            // Clamp light list to the maximum allowed lights on screen to avoid ComputeBuffer overflow
            if (m_lightList.lights.Count >= m_MaxPunctualLightsOnScreen + m_MaxAreaLightsOnScreen)
                return false;

            // Both of these positions are non-camera-relative.
            float distanceToCamera  = (light.GetPosition() - hdCamera.camera.transform.position).magnitude;
            float lightDistanceFade = HDUtils.ComputeLinearDistanceFade(distanceToCamera, additionalLightData.fadeDistance);

            bool contributesToLighting = ((additionalLightData.lightDimmer > 0) && (additionalLightData.affectDiffuse || additionalLightData.affectSpecular)) || (additionalLightData.volumetricDimmer > 0);
                 contributesToLighting = contributesToLighting && (lightDistanceFade > 0);

            if (!contributesToLighting)
                return false;

            var lightData = new LightData();

            lightData.lightLayers = additionalLightData.GetLightLayers();

            lightData.lightType = gpuLightType;

            lightData.positionRWS = light.GetPosition();

            bool applyRangeAttenuation = additionalLightData.applyRangeAttenuation && (gpuLightType != GPULightType.ProjectorBox);

            // Discard light if disabled in debug display settings
            if (lightData.lightType.IsAreaLight())
            {
                if (!debugDisplaySettings.data.lightingDebugSettings.showAreaLight)
                    return false;
            }
            else
            {
                if (!debugDisplaySettings.data.lightingDebugSettings.showPunctualLight)
                    return false;
            }

            lightData.range = light.range;

            if (applyRangeAttenuation)
            {
                lightData.rangeAttenuationScale = 1.0f / (light.range * light.range);
                lightData.rangeAttenuationBias  = 1.0f;

                if (lightData.lightType == GPULightType.Rectangle)
                {
                    // Rect lights are currently a special case because they use the normalized
                    // [0, 1] attenuation range rather than the regular [0, r] one.
                    lightData.rangeAttenuationScale = 1.0f;
                }
            }
            else // Don't apply any attenuation but do a 'step' at range
            {
                // Solve f(x) = b - (a * x)^2 where x = (d/r)^2.
                // f(0) = huge -> b = huge.
                // f(1) = 0    -> huge - a^2 = 0 -> a = sqrt(huge).
                const float hugeValue = 16777216.0f;
                const float sqrtHuge  = 4096.0f;
                lightData.rangeAttenuationScale = sqrtHuge / (light.range * light.range);
                lightData.rangeAttenuationBias  = hugeValue;

                if (lightData.lightType == GPULightType.Rectangle)
                {
                    // Rect lights are currently a special case because they use the normalized
                    // [0, 1] attenuation range rather than the regular [0, r] one.
                    lightData.rangeAttenuationScale = sqrtHuge;
                }
            }

            lightData.color = GetLightColor(light);

            lightData.forward = light.GetForward();
            lightData.up = light.GetUp();
            lightData.right = light.GetRight();

            lightDimensions.x = additionalLightData.shapeWidth;
            lightDimensions.y = additionalLightData.shapeHeight;
            lightDimensions.z = light.range;

            if (lightData.lightType == GPULightType.ProjectorBox)
            {
                // Rescale for cookies and windowing.
                lightData.right *= 2.0f / Mathf.Max(additionalLightData.shapeWidth, 0.001f);
                lightData.up    *= 2.0f / Mathf.Max(additionalLightData.shapeHeight, 0.001f);
            }
            else if (lightData.lightType == GPULightType.ProjectorPyramid)
            {
                // Get width and height for the current frustum
                var spotAngle = light.spotAngle;

                float frustumWidth, frustumHeight;

                if (additionalLightData.aspectRatio >= 1.0f)
                {
                    frustumHeight = 2.0f * Mathf.Tan(spotAngle * 0.5f * Mathf.Deg2Rad);
                    frustumWidth = frustumHeight * additionalLightData.aspectRatio;
                }
                else
                {
                    frustumWidth = 2.0f * Mathf.Tan(spotAngle * 0.5f * Mathf.Deg2Rad);
                    frustumHeight = frustumWidth / additionalLightData.aspectRatio;
                }

                // Adjust based on the new parametrization.
                lightDimensions.x = frustumWidth;
                lightDimensions.y = frustumHeight;

                // Rescale for cookies and windowing.
                lightData.right *= 2.0f / frustumWidth;
                lightData.up *= 2.0f / frustumHeight;
            }

            if (lightData.lightType == GPULightType.Spot)
            {
                var spotAngle = light.spotAngle;

                var innerConePercent = additionalLightData.GetInnerSpotPercent01();
                var cosSpotOuterHalfAngle = Mathf.Clamp(Mathf.Cos(spotAngle * 0.5f * Mathf.Deg2Rad), 0.0f, 1.0f);
                var sinSpotOuterHalfAngle = Mathf.Sqrt(1.0f - cosSpotOuterHalfAngle * cosSpotOuterHalfAngle);
                var cosSpotInnerHalfAngle = Mathf.Clamp(Mathf.Cos(spotAngle * 0.5f * innerConePercent * Mathf.Deg2Rad), 0.0f, 1.0f); // inner cone

                var val = Mathf.Max(0.0001f, (cosSpotInnerHalfAngle - cosSpotOuterHalfAngle));
                lightData.angleScale = 1.0f / val;
                lightData.angleOffset = -cosSpotOuterHalfAngle * lightData.angleScale;

                // Rescale for cookies and windowing.
                float cotOuterHalfAngle = cosSpotOuterHalfAngle / sinSpotOuterHalfAngle;
                lightData.up    *= cotOuterHalfAngle;
                lightData.right *= cotOuterHalfAngle;
            }
            else
            {
                // These are the neutral values allowing GetAngleAnttenuation in shader code to return 1.0
                lightData.angleScale = 0.0f;
                lightData.angleOffset = 1.0f;
            }

            if (lightData.lightType != GPULightType.Directional && lightData.lightType != GPULightType.ProjectorBox)
            {
                // Store the squared radius of the light to simulate a fill light.
                lightData.size = new Vector2(additionalLightData.shapeRadius * additionalLightData.shapeRadius, 0);
            }

            if (lightData.lightType == GPULightType.Rectangle || lightData.lightType == GPULightType.Tube)
            {
                lightData.size = new Vector2(additionalLightData.shapeWidth, additionalLightData.shapeHeight);
            }

            lightData.lightDimmer           = lightDistanceFade * (additionalLightData.lightDimmer);
            lightData.diffuseDimmer         = lightDistanceFade * (additionalLightData.affectDiffuse  ? additionalLightData.lightDimmer : 0);
            lightData.specularDimmer        = lightDistanceFade * (additionalLightData.affectSpecular ? additionalLightData.lightDimmer * hdCamera.frameSettings.specularGlobalDimmer : 0);
            lightData.volumetricLightDimmer = lightDistanceFade * (additionalLightData.volumetricDimmer);

            lightData.cookieIndex = -1;
            lightData.shadowIndex = -1;
            lightData.screenSpaceShadowIndex = -1;

            if (lightComponent != null && lightComponent.cookie != null)
            {
                // TODO: add texture atlas support for cookie textures.
                switch (light.lightType)
                {
                    case LightType.Spot:
                        lightData.cookieIndex = m_TextureCaches.cookieTexArray.FetchSlice(cmd, lightComponent.cookie);
                        break;
                    case LightType.Point:
                        lightData.cookieIndex = m_TextureCaches.cubeCookieTexArray.FetchSlice(cmd, lightComponent.cookie);
                        break;
                }
            }
            else if (light.lightType == LightType.Spot && additionalLightData.spotLightShape != SpotLightShape.Cone)
            {
                // Projectors lights must always have a cookie texture.
                // As long as the cache is a texture array and not an atlas, the 4x4 white texture will be rescaled to 128
                lightData.cookieIndex = m_TextureCaches.cookieTexArray.FetchSlice(cmd, Texture2D.whiteTexture);
            }
            else if (lightData.lightType == GPULightType.Rectangle && additionalLightData.areaLightCookie != null)
            {
                lightData.cookieIndex = m_TextureCaches.areaLightCookieManager.FetchSlice(cmd, additionalLightData.areaLightCookie);
            }

            if (additionalShadowData)
            {
                float shadowDistanceFade         = HDUtils.ComputeLinearDistanceFade(distanceToCamera, Mathf.Min(shadowSettings.maxShadowDistance.value, additionalShadowData.shadowFadeDistance));
                lightData.shadowDimmer           = shadowDistanceFade * additionalShadowData.shadowDimmer;
                lightData.volumetricShadowDimmer = shadowDistanceFade * additionalShadowData.volumetricShadowDimmer;
                lightData.contactShadowMask      = GetContactShadowMask(additionalShadowData.contactShadows);
                lightData.shadowTint             = new Vector3(additionalShadowData.shadowTint.r, additionalShadowData.shadowTint.g, additionalShadowData.shadowTint.b);
            }
            else
            {
                lightData.shadowDimmer           = 1.0f;
                lightData.volumetricShadowDimmer = 1.0f;
                lightData.contactShadowMask      = 0;
                lightData.shadowTint = new Vector3(0.0f, 0.0f, 0.0f);
             }

#if ENABLE_RAYTRACING
            // If there is still a free slot in the screen space shadow array and this needs to render a screen space shadow
            if(screenSpaceShadowIndex < m_Asset.currentPlatformRenderPipelineSettings.hdShadowInitParams.maxScreenSpaceShadows && additionalLightData.WillRenderScreenSpaceShadow())
            {
                lightData.screenSpaceShadowIndex = screenSpaceShadowIndex;
                additionalLightData.shadowIndex = -1;
                m_CurrentRayTracedShadows[screenSpaceShadowIndex] = additionalLightData;
                screenSpaceShadowIndex++;
            }
            else
            {
                // fix up shadow information
                lightData.shadowIndex = shadowIndex;
                additionalLightData.shadowIndex = shadowIndex;
            }
#else
            // fix up shadow information
            lightData.shadowIndex = shadowIndex;
#endif
            // Value of max smoothness is from artists point of view, need to convert from perceptual smoothness to roughness
            lightData.minRoughness = (1.0f - additionalLightData.maxSmoothness) * (1.0f - additionalLightData.maxSmoothness);

            lightData.shadowMaskSelector = Vector4.zero;

            if (IsBakedShadowMaskLight(lightComponent))
            {
                lightData.shadowMaskSelector[lightComponent.bakingOutput.occlusionMaskChannel] = 1.0f;
                lightData.nonLightMappedOnly = lightComponent.lightShadowCasterMode == LightShadowCasterMode.NonLightmappedOnly ? 1 : 0;
            }
            else
            {
                // use -1 to say that we don't use shadow mask
                lightData.shadowMaskSelector.x = -1.0f;
                lightData.nonLightMappedOnly = 0;
            }

            m_lightList.lights.Add(lightData);

            return true;
        }

        // TODO: we should be able to do this calculation only with LightData without VisibleLight light, but for now pass both
        public void GetLightVolumeDataAndBound(LightCategory lightCategory, GPULightType gpuLightType, LightVolumeType lightVolumeType,
            VisibleLight light, LightData lightData, Vector3 lightDimensions, Matrix4x4 worldToView,
            Camera.StereoscopicEye eyeIndex = Camera.StereoscopicEye.Left)
        {
            // Then Culling side
            var range = lightDimensions.z;
            var lightToWorld = light.localToWorldMatrix;
            Vector3 positionWS = lightData.positionRWS;
            Vector3 positionVS = worldToView.MultiplyPoint(positionWS);

            Matrix4x4 lightToView = worldToView * lightToWorld;
            Vector3   xAxisVS     = lightToView.GetColumn(0);
            Vector3   yAxisVS     = lightToView.GetColumn(1);
            Vector3   zAxisVS     = lightToView.GetColumn(2);

            // Fill bounds
            var bound = new SFiniteLightBound();
            var lightVolumeData = new LightVolumeData();

            lightVolumeData.lightCategory = (uint)lightCategory;
            lightVolumeData.lightVolume = (uint)lightVolumeType;

            if (gpuLightType == GPULightType.Spot || gpuLightType == GPULightType.ProjectorPyramid)
            {
                Vector3 lightDir = lightToWorld.GetColumn(2);

                // represents a left hand coordinate system in world space since det(worldToView)<0
                Vector3 vx = xAxisVS;
                Vector3 vy = yAxisVS;
                Vector3 vz = zAxisVS;

                const float pi = 3.1415926535897932384626433832795f;
                const float degToRad = (float)(pi / 180.0);

                var sa = light.spotAngle;
                var cs = Mathf.Cos(0.5f * sa * degToRad);
                var si = Mathf.Sin(0.5f * sa * degToRad);

                if (gpuLightType == GPULightType.ProjectorPyramid)
                {
                    Vector3 lightPosToProjWindowCorner = (0.5f * lightDimensions.x) * vx + (0.5f * lightDimensions.y) * vy + 1.0f * vz;
                    cs = Vector3.Dot(vz, Vector3.Normalize(lightPosToProjWindowCorner));
                    si = Mathf.Sqrt(1.0f - cs * cs);
                }

                const float FltMax = 3.402823466e+38F;
                var ta = cs > 0.0f ? (si / cs) : FltMax;
                var cota = si > 0.0f ? (cs / si) : FltMax;

                //const float cotasa = l.GetCotanHalfSpotAngle();

                // apply nonuniform scale to OBB of spot light
                var squeeze = true;//sa < 0.7f * 90.0f;      // arb heuristic
                var fS = squeeze ? ta : si;
                bound.center = worldToView.MultiplyPoint(positionWS + ((0.5f * range) * lightDir));    // use mid point of the spot as the center of the bounding volume for building screen-space AABB for tiled lighting.

                // scale axis to match box or base of pyramid
                bound.boxAxisX = (fS * range) * vx;
                bound.boxAxisY = (fS * range) * vy;
                bound.boxAxisZ = (0.5f * range) * vz;

                // generate bounding sphere radius
                var fAltDx = si;
                var fAltDy = cs;
                fAltDy = fAltDy - 0.5f;
                //if(fAltDy<0) fAltDy=-fAltDy;

                fAltDx *= range; fAltDy *= range;

                // Handle case of pyramid with this select (currently unused)
                var altDist = Mathf.Sqrt(fAltDy * fAltDy + (true ? 1.0f : 2.0f) * fAltDx * fAltDx);
                bound.radius = altDist > (0.5f * range) ? altDist : (0.5f * range);       // will always pick fAltDist
                bound.scaleXY = squeeze ? new Vector2(0.01f, 0.01f) : new Vector2(1.0f, 1.0f);

                lightVolumeData.lightAxisX = vx;
                lightVolumeData.lightAxisY = vy;
                lightVolumeData.lightAxisZ = vz;
                lightVolumeData.lightPos = positionVS;
                lightVolumeData.radiusSq = range * range;
                lightVolumeData.cotan = cota;
                lightVolumeData.featureFlags = (uint)LightFeatureFlags.Punctual;
            }
            else if (gpuLightType == GPULightType.Point)
            {
                Vector3 vx = xAxisVS;
                Vector3 vy = yAxisVS;
                Vector3 vz = zAxisVS;

                bound.center   = positionVS;
                bound.boxAxisX = vx * range;
                bound.boxAxisY = vy * range;
                bound.boxAxisZ = vz * range;
                bound.scaleXY.Set(1.0f, 1.0f);
                bound.radius = range;

                // fill up ldata
                lightVolumeData.lightAxisX = vx;
                lightVolumeData.lightAxisY = vy;
                lightVolumeData.lightAxisZ = vz;
                lightVolumeData.lightPos = bound.center;
                lightVolumeData.radiusSq = range * range;
                lightVolumeData.featureFlags = (uint)LightFeatureFlags.Punctual;
            }
            else if (gpuLightType == GPULightType.Tube)
            {
                Vector3 dimensions = new Vector3(lightDimensions.x + 2 * range, 2 * range, 2 * range); // Omni-directional
                Vector3 extents = 0.5f * dimensions;

                bound.center = positionVS;
                bound.boxAxisX = extents.x * xAxisVS;
                bound.boxAxisY = extents.y * yAxisVS;
                bound.boxAxisZ = extents.z * zAxisVS;
                bound.scaleXY.Set(1.0f, 1.0f);
                bound.radius = extents.magnitude;

                lightVolumeData.lightPos = positionVS;
                lightVolumeData.lightAxisX = xAxisVS;
                lightVolumeData.lightAxisY = yAxisVS;
                lightVolumeData.lightAxisZ = zAxisVS;
                lightVolumeData.boxInnerDist = new Vector3(lightDimensions.x, 0, 0);
                lightVolumeData.boxInvRange.Set(1.0f / range, 1.0f / range, 1.0f / range);
                lightVolumeData.featureFlags = (uint)LightFeatureFlags.Area;
            }
            else if (gpuLightType == GPULightType.Rectangle)
            {
                Vector3 dimensions = new Vector3(lightDimensions.x + 2 * range, lightDimensions.y + 2 * range, range); // One-sided
                Vector3 extents = 0.5f * dimensions;
                Vector3 centerVS = positionVS + extents.z * zAxisVS;

                bound.center = centerVS;
                bound.boxAxisX = extents.x * xAxisVS;
                bound.boxAxisY = extents.y * yAxisVS;
                bound.boxAxisZ = extents.z * zAxisVS;
                bound.scaleXY.Set(1.0f, 1.0f);
                bound.radius = extents.magnitude;

                lightVolumeData.lightPos     = centerVS;
                lightVolumeData.lightAxisX   = xAxisVS;
                lightVolumeData.lightAxisY   = yAxisVS;
                lightVolumeData.lightAxisZ   = zAxisVS;
                lightVolumeData.boxInnerDist = extents;
                lightVolumeData.boxInvRange.Set(Mathf.Infinity, Mathf.Infinity, Mathf.Infinity);
                lightVolumeData.featureFlags = (uint)LightFeatureFlags.Area;
            }
            else if (gpuLightType == GPULightType.ProjectorBox)
            {
                Vector3 dimensions  = new Vector3(lightDimensions.x, lightDimensions.y, range);  // One-sided
                Vector3 extents = 0.5f * dimensions;
                Vector3 centerVS = positionVS + extents.z * zAxisVS;

                bound.center   = centerVS;
                bound.boxAxisX = extents.x * xAxisVS;
                bound.boxAxisY = extents.y * yAxisVS;
                bound.boxAxisZ = extents.z * zAxisVS;
                bound.radius   = extents.magnitude;
                bound.scaleXY.Set(1.0f, 1.0f);

                lightVolumeData.lightPos     = centerVS;
                lightVolumeData.lightAxisX   = xAxisVS;
                lightVolumeData.lightAxisY   = yAxisVS;
                lightVolumeData.lightAxisZ   = zAxisVS;
                lightVolumeData.boxInnerDist = extents;
                lightVolumeData.boxInvRange.Set(Mathf.Infinity, Mathf.Infinity, Mathf.Infinity);
                lightVolumeData.featureFlags = (uint)LightFeatureFlags.Punctual;
            }
            else
            {
                Debug.Assert(false, "TODO: encountered an unknown GPULightType.");
            }

            if (eyeIndex == Camera.StereoscopicEye.Left)
            {
                m_lightList.bounds.Add(bound);
                m_lightList.lightVolumes.Add(lightVolumeData);
            }
            else
            {
                m_lightList.rightEyeBounds.Add(bound);
                m_lightList.rightEyeLightVolumes.Add(lightVolumeData);
            }
        }

        public bool GetEnvLightData(CommandBuffer cmd, HDCamera hdCamera, HDProbe probe, DebugDisplaySettings debugDisplaySettings)
        {
            Camera camera = hdCamera.camera;

            // For now we won't display real time probe when rendering one.
            // TODO: We may want to display last frame result but in this case we need to be careful not to update the atlas before all realtime probes are rendered (for frame coherency).
            // Unfortunately we don't have this information at the moment.
            if (probe.mode == ProbeSettings.Mode.Realtime && camera.cameraType == CameraType.Reflection)
                return false;

            // Discard probe if disabled in debug menu
            if (!debugDisplaySettings.data.lightingDebugSettings.showReflectionProbe)
                return false;

            var capturePosition = Vector3.zero;
            var influenceToWorld = probe.influenceToWorld;

            // 31 bits index, 1 bit cache type
            var envIndex = int.MinValue;
            switch (probe)
            {
                case PlanarReflectionProbe planarProbe:
                    {
                        if (probe.mode == ProbeSettings.Mode.Realtime
                            && !hdCamera.frameSettings.IsEnabled(FrameSettingsField.RealtimePlanarReflection))
                            break;

                        var fetchIndex = m_TextureCaches.reflectionPlanarProbeCache.FetchSlice(cmd, probe.texture);
                        // Indices start at 1, because -0 == 0, we can know from the bit sign which cache to use
                        envIndex = fetchIndex == -1 ? int.MinValue : -(fetchIndex + 1);

                        var renderData = planarProbe.renderData;
                        var worldToCameraRHSMatrix = renderData.worldToCameraRHS;
                        var projectionMatrix = renderData.projectionMatrix;

                        // We don't need to provide the capture position
                        // It is already encoded in the 'worldToCameraRHSMatrix'
                        capturePosition = Vector3.zero;

                        // get the device dependent projection matrix
                        var gpuProj = GL.GetGPUProjectionMatrix(projectionMatrix, true);
                        var gpuView = worldToCameraRHSMatrix;
                        var vp = gpuProj * gpuView;
                        m_TextureCaches.env2DCaptureVP[fetchIndex] = vp;

                        var capturedForwardWS = renderData.captureRotation * Vector3.forward;
                        //capturedForwardWS.z *= -1; // Transform to RHS standard
                        m_TextureCaches.env2DCaptureForward[fetchIndex * 3 + 0] = capturedForwardWS.x;
                        m_TextureCaches.env2DCaptureForward[fetchIndex * 3 + 1] = capturedForwardWS.y;
                        m_TextureCaches.env2DCaptureForward[fetchIndex * 3 + 2] = capturedForwardWS.z;
                        break;
                    }
                case HDAdditionalReflectionData _:
                    {
                        envIndex = m_TextureCaches.reflectionProbeCache.FetchSlice(cmd, probe.texture);
                        // Indices start at 1, because -0 == 0, we can know from the bit sign which cache to use
                        envIndex = envIndex == -1 ? int.MinValue : (envIndex + 1);

                        // Calculate settings to use for the probe
                        var probePositionSettings = ProbeCapturePositionSettings.ComputeFrom(probe, camera.transform);
                        HDRenderUtilities.ComputeCameraSettingsFromProbeSettings(
                            probe.settings, probePositionSettings,
                            out _, out var cameraPositionSettings
                        );
                        capturePosition = cameraPositionSettings.position;

                        break;
                    }
            }
            // int.MinValue means that the texture is not ready yet (ie not convolved/compressed yet)
            if (envIndex == int.MinValue)
                return false;

            // Build light data
            var envLightData = new EnvLightData();

            InfluenceVolume influence = probe.influenceVolume;
            envLightData.lightLayers = probe.lightLayersAsUInt;
            envLightData.influenceShapeType = influence.envShape;
            envLightData.weight = probe.weight;
            envLightData.multiplier = probe.multiplier * m_indirectLightingController.indirectSpecularIntensity.value;
            envLightData.influenceExtents = influence.extents;
            switch (influence.envShape)
            {
                case EnvShapeType.Box:
                    envLightData.blendNormalDistancePositive = influence.boxBlendNormalDistancePositive;
                    envLightData.blendNormalDistanceNegative = influence.boxBlendNormalDistanceNegative;
                    envLightData.blendDistancePositive = influence.boxBlendDistancePositive;
                    envLightData.blendDistanceNegative = influence.boxBlendDistanceNegative;
                    envLightData.boxSideFadePositive = influence.boxSideFadePositive;
                    envLightData.boxSideFadeNegative = influence.boxSideFadeNegative;
                    break;
                case EnvShapeType.Sphere:
                    envLightData.blendNormalDistancePositive.x = influence.sphereBlendNormalDistance;
                    envLightData.blendDistancePositive.x = influence.sphereBlendDistance;
                    break;
                default:
                    throw new ArgumentOutOfRangeException("Unknown EnvShapeType");
            }

            envLightData.influenceRight = influenceToWorld.GetColumn(0).normalized;
            envLightData.influenceUp = influenceToWorld.GetColumn(1).normalized;
            envLightData.influenceForward = influenceToWorld.GetColumn(2).normalized;
            envLightData.capturePositionRWS = capturePosition;
            envLightData.influencePositionRWS = influenceToWorld.GetColumn(3);

            envLightData.envIndex = envIndex;

            // Proxy data
            var proxyToWorld = probe.proxyToWorld;
            envLightData.proxyExtents = probe.proxyExtents;
            envLightData.minProjectionDistance = probe.isProjectionInfinite ? 65504f : 0;
            envLightData.proxyRight = proxyToWorld.GetColumn(0).normalized;
            envLightData.proxyUp = proxyToWorld.GetColumn(1).normalized;
            envLightData.proxyForward = proxyToWorld.GetColumn(2).normalized;
            envLightData.proxyPositionRWS = proxyToWorld.GetColumn(3);

            m_lightList.envLights.Add(envLightData);
            return true;
        }

        public void GetEnvLightVolumeDataAndBound(HDProbe probe, LightVolumeType lightVolumeType, Matrix4x4 worldToView, Camera.StereoscopicEye eyeIndex = Camera.StereoscopicEye.Left)
        {
            var bound = new SFiniteLightBound();
            var lightVolumeData = new LightVolumeData();

            // C is reflection volume center in world space (NOT same as cube map capture point)
            var influenceExtents = probe.influenceExtents;       // 0.5f * Vector3.Max(-boxSizes[p], boxSizes[p]);

            var influenceToWorld = probe.influenceToWorld;

            // transform to camera space (becomes a left hand coordinate frame in Unity since Determinant(worldToView)<0)
            var influenceRightVS = worldToView.MultiplyVector(influenceToWorld.GetColumn(0).normalized);
            var influenceUpVS = worldToView.MultiplyVector(influenceToWorld.GetColumn(1).normalized);
            var influenceForwardVS = worldToView.MultiplyVector(influenceToWorld.GetColumn(2).normalized);
            var influencePositionVS = worldToView.MultiplyPoint(influenceToWorld.GetColumn(3));

            lightVolumeData.lightCategory = (uint)LightCategory.Env;
            lightVolumeData.lightVolume = (uint)lightVolumeType;
            lightVolumeData.featureFlags = (uint)LightFeatureFlags.Env;

            switch (lightVolumeType)
            {
                case LightVolumeType.Sphere:
                {
                    lightVolumeData.lightPos = influencePositionVS;
                    lightVolumeData.radiusSq = influenceExtents.x * influenceExtents.x;
                    lightVolumeData.lightAxisX = influenceRightVS;
                    lightVolumeData.lightAxisY = influenceUpVS;
                    lightVolumeData.lightAxisZ = influenceForwardVS;

                    bound.center = influencePositionVS;
                    bound.boxAxisX = influenceRightVS * influenceExtents.x;
                    bound.boxAxisY = influenceUpVS * influenceExtents.x;
                    bound.boxAxisZ = influenceForwardVS * influenceExtents.x;
                    bound.scaleXY.Set(1.0f, 1.0f);
                    bound.radius = influenceExtents.x;
                    break;
                }
                case LightVolumeType.Box:
                {
                    bound.center = influencePositionVS;
                    bound.boxAxisX = influenceExtents.x * influenceRightVS;
                    bound.boxAxisY = influenceExtents.y * influenceUpVS;
                    bound.boxAxisZ = influenceExtents.z * influenceForwardVS;
                    bound.scaleXY.Set(1.0f, 1.0f);
                    bound.radius = influenceExtents.magnitude;

                    // The culling system culls pixels that are further
                    //   than a threshold to the box influence extents.
                    // So we use an arbitrary threshold here (k_BoxCullingExtentOffset)
                    lightVolumeData.lightPos = influencePositionVS;
                    lightVolumeData.lightAxisX = influenceRightVS;
                    lightVolumeData.lightAxisY = influenceUpVS;
                    lightVolumeData.lightAxisZ = influenceForwardVS;
                    lightVolumeData.boxInnerDist = influenceExtents - k_BoxCullingExtentThreshold;
                    lightVolumeData.boxInvRange.Set(1.0f / k_BoxCullingExtentThreshold.x, 1.0f / k_BoxCullingExtentThreshold.y, 1.0f / k_BoxCullingExtentThreshold.z);
                    break;
                }
            }

            if (eyeIndex == Camera.StereoscopicEye.Left)
            {
                m_lightList.bounds.Add(bound);
                m_lightList.lightVolumes.Add(lightVolumeData);
            }
            else
            {
                m_lightList.rightEyeBounds.Add(bound);
                m_lightList.rightEyeLightVolumes.Add(lightVolumeData);
            }
        }

        public void AddBoxVolumeDataAndBound(OrientedBBox obb, LightCategory category, LightFeatureFlags featureFlags, Matrix4x4 worldToView, bool xrInstancingEnabled)
        {
            var bound      = new SFiniteLightBound();
            var volumeData = new LightVolumeData();

            // transform to camera space (becomes a left hand coordinate frame in Unity since Determinant(worldToView)<0)
            var positionVS = worldToView.MultiplyPoint(obb.center);
            var rightVS    = worldToView.MultiplyVector(obb.right);
            var upVS       = worldToView.MultiplyVector(obb.up);
            var forwardVS  = Vector3.Cross(upVS, rightVS);
            var extents    = new Vector3(obb.extentX, obb.extentY, obb.extentZ);

            volumeData.lightVolume   = (uint)LightVolumeType.Box;
            volumeData.lightCategory = (uint)category;
            volumeData.featureFlags  = (uint)featureFlags;

            bound.center   = positionVS;
            bound.boxAxisX = obb.extentX * rightVS;
            bound.boxAxisY = obb.extentY * upVS;
            bound.boxAxisZ = obb.extentZ * forwardVS;
            bound.radius   = extents.magnitude;
            bound.scaleXY.Set(1.0f, 1.0f);

            // The culling system culls pixels that are further
            //   than a threshold to the box influence extents.
            // So we use an arbitrary threshold here (k_BoxCullingExtentOffset)
            volumeData.lightPos     = positionVS;
            volumeData.lightAxisX   = rightVS;
            volumeData.lightAxisY   = upVS;
            volumeData.lightAxisZ   = forwardVS;
            volumeData.boxInnerDist = extents - k_BoxCullingExtentThreshold; // We have no blend range, but the culling code needs a small EPS value for some reason???
            volumeData.boxInvRange.Set(1.0f / k_BoxCullingExtentThreshold.x, 1.0f / k_BoxCullingExtentThreshold.y, 1.0f / k_BoxCullingExtentThreshold.z);

            m_lightList.bounds.Add(bound);
            m_lightList.lightVolumes.Add(volumeData);

            // XRTODO: use rightEyeWorldToView here too?
            if (xrInstancingEnabled)
            {
                m_lightList.rightEyeBounds.Add(bound);
                m_lightList.rightEyeLightVolumes.Add(volumeData);
            }
        }

        public int GetCurrentShadowCount()
        {
            return m_ShadowManager.GetShadowRequestCount();
        }

        public void LightLoopUpdateCullingParameters(ref ScriptableCullingParameters cullingParams)
        {
            m_ShadowManager.UpdateCullingParameters(ref cullingParams);

            // In HDRP we don't need per object light/probe info so we disable the native code that handles it.
            cullingParams.cullingOptions |= CullingOptions.DisablePerObjectCulling;
        }

        public bool IsBakedShadowMaskLight(Light light)
        {
            // This can happen for particle lights.
            if (light == null)
                return false;

            return light.bakingOutput.lightmapBakeType == LightmapBakeType.Mixed &&
                light.bakingOutput.mixedLightingMode == MixedLightingMode.Shadowmask &&
                light.bakingOutput.occlusionMaskChannel != -1;     // We need to have an occlusion mask channel assign, else we have no shadow mask
        }

        HDProbe SelectProbe(VisibleReflectionProbe probe, PlanarReflectionProbe planarProbe)
        {
            if (probe.reflectionProbe != null)
            {
                var add = probe.reflectionProbe.GetComponent<HDAdditionalReflectionData>();
                if (add == null)
                {
                    add = HDUtils.s_DefaultHDAdditionalReflectionData;
                    Vector3 distance = Vector3.one * probe.blendDistance;
                    add.influenceVolume.boxBlendDistancePositive = distance;
                    add.influenceVolume.boxBlendDistanceNegative = distance;
                    add.influenceVolume.shape = InfluenceShape.Box;
                }
                return add;
            }
            if (planarProbe != null)
                return planarProbe;

            throw new ArgumentException();
        }

        // Return true if BakedShadowMask are enabled
        public bool PrepareLightsForGPU(CommandBuffer cmd, HDCamera hdCamera, CullingResults cullResults,
            HDProbeCullingResults hdProbeCullingResults, DensityVolumeList densityVolumes, DebugDisplaySettings debugDisplaySettings, AOVRequestData aovRequest)
        {
#if ENABLE_RAYTRACING
            HDRaytracingEnvironment raytracingEnv = m_RayTracingManager.CurrentEnvironment();
#endif

            var debugLightFilter = debugDisplaySettings.GetDebugLightFilterMode();
            var hasDebugLightFilter = debugLightFilter != DebugLightFilterMode.None;

            using (new ProfilingSample(cmd, "Prepare Lights For GPU"))
            {
                Camera camera = hdCamera.camera;

                // If any light require it, we need to enabled bake shadow mask feature
                m_enableBakeShadowMask = false;

                m_lightList.Clear();

                // We need to properly reset this here otherwise if we go from 1 light to no visible light we would keep the old reference active.
                m_CurrentSunLight = null;
                m_CurrentShadowSortedSunLightIndex = -1;
                m_DebugSelectedLightShadowIndex = -1;

                int decalDatasCount = Math.Min(DecalSystem.m_DecalDatasCount, m_MaxDecalsOnScreen);

                var hdShadowSettings = VolumeManager.instance.stack.GetComponent<HDShadowSettings>();

                var viewMatrix = (hdCamera.xr.enabled ? hdCamera.xr.GetViewMatrix(0) : camera.worldToCameraMatrix);
                Vector3 camPosWS = hdCamera.mainViewConstants.worldSpaceCameraPos;

                // camera.worldToCameraMatrix is RHS and Unity's transforms are LHS, we need to flip it to work with transforms
                var worldToView = s_FlipMatrixLHSRHS * viewMatrix;
                var rightEyeWorldToView = Matrix4x4.identity;

                if (hdCamera.xr.instancingEnabled)
                {
                    if (hdCamera.xr.viewCount == 2)
                        rightEyeWorldToView = s_FlipMatrixLHSRHS * hdCamera.xr.GetViewMatrix(1);
                    else
                        throw new NotImplementedException();
                }

                // We must clear the shadow requests before checking if they are any visible light because we would have requests from the last frame executed in the case where we don't see any lights
                m_ShadowManager.Clear();

                // Note: Light with null intensity/Color are culled by the C++, no need to test it here
                if (cullResults.visibleLights.Length != 0 || cullResults.visibleReflectionProbes.Length != 0)
                {
                    // 1. Count the number of lights and sort all lights by category, type and volume - This is required for the fptl/cluster shader code
                    // If we reach maximum of lights available on screen, then we discard the light.
                    // Lights are processed in order, so we don't discards light based on their importance but based on their ordering in visible lights list.
                    int directionalLightcount = 0;
                    int punctualLightcount = 0;
                    int areaLightCount = 0;

                    int lightCount = Math.Min(cullResults.visibleLights.Length, m_MaxLightsOnScreen);
                    UpdateSortKeysArray(lightCount);
                    int sortCount = 0;
                    for (int lightIndex = 0, numLights = cullResults.visibleLights.Length; (lightIndex < numLights) && (sortCount < lightCount); ++lightIndex)
                    {
                        var light = cullResults.visibleLights[lightIndex];
                        if (!aovRequest.IsLightEnabled(light.light.gameObject))
                            continue;

                        var lightComponent = light.light;

                        // Light should always have additional data, however preview light right don't have, so we must handle the case by assigning HDUtils.s_DefaultHDAdditionalLightData
                        var additionalData = GetHDAdditionalLightData(lightComponent);

                        // First we should evaluate the shadow information for this frame
                        additionalData.EvaluateShadowState(hdCamera, cullResults, hdCamera.frameSettings, lightIndex);


                        // Reserve shadow map resolutions and check if light needs to render shadows
                        if(additionalData.WillRenderShadowMap())
                        {
                            additionalData.ReserveShadowMap(camera, m_ShadowManager, m_ShadowInitParameters);
                        }

                        LightCategory lightCategory = LightCategory.Count;
                        GPULightType gpuLightType = GPULightType.Point;
                        LightVolumeType lightVolumeType = LightVolumeType.Count;

                        if (additionalData.lightTypeExtent == LightTypeExtent.Punctual)
                        {
                            lightCategory = LightCategory.Punctual;

                            switch (light.lightType)
                            {
                                case LightType.Spot:
                                    if (punctualLightcount >= m_MaxPunctualLightsOnScreen)
                                        continue;
                                    switch (additionalData.spotLightShape)
                                    {
                                        case SpotLightShape.Cone:
                                            gpuLightType = GPULightType.Spot;
                                            lightVolumeType = LightVolumeType.Cone;
                                            break;
                                        case SpotLightShape.Pyramid:
                                            gpuLightType = GPULightType.ProjectorPyramid;
                                            lightVolumeType = LightVolumeType.Cone;
                                            break;
                                        case SpotLightShape.Box:
                                            gpuLightType = GPULightType.ProjectorBox;
                                            lightVolumeType = LightVolumeType.Box;
                                            break;
                                        default:
                                            Debug.Assert(false, "Encountered an unknown SpotLightShape.");
                                            break;
                                    }
                                    break;

                                case LightType.Directional:
                                    if (directionalLightcount >= m_MaxDirectionalLightsOnScreen)
                                        continue;
                                    gpuLightType = GPULightType.Directional;
                                    // No need to add volume, always visible
                                    lightVolumeType = LightVolumeType.Count; // Count is none
                                    break;

                                case LightType.Point:
                                    if (punctualLightcount >= m_MaxPunctualLightsOnScreen)
                                        continue;
                                    gpuLightType = GPULightType.Point;
                                    lightVolumeType = LightVolumeType.Sphere;
                                    break;

                                default:
                                    Debug.Assert(false, "Encountered an unknown LightType.");
                                    break;
                            }
                        }
                        else
                        {
                            lightCategory = LightCategory.Area;

                            switch (additionalData.lightTypeExtent)
                            {
                                case LightTypeExtent.Rectangle:
                                    if (areaLightCount >= m_MaxAreaLightsOnScreen)
                                        continue;
                                    gpuLightType = GPULightType.Rectangle;
                                    lightVolumeType = LightVolumeType.Box;
                                    break;

                                case LightTypeExtent.Tube:
                                    if (areaLightCount >= m_MaxAreaLightsOnScreen)
                                        continue;
                                    gpuLightType = GPULightType.Tube;
                                    lightVolumeType = LightVolumeType.Box;
                                    break;

                                default:
                                    Debug.Assert(false, "Encountered an unknown LightType.");
                                    break;
                            }
                        }

                        if (hasDebugLightFilter
                            && !debugLightFilter.IsEnabledFor(gpuLightType, additionalData.spotLightShape))
                            continue;

                        // 5 bit (0x1F) light category, 5 bit (0x1F) GPULightType, 5 bit (0x1F) lightVolume, 1 bit for shadow casting, 16 bit index
                        m_SortKeys[sortCount++] = (uint)lightCategory << 27 | (uint)gpuLightType << 22 | (uint)lightVolumeType << 17 | (uint)lightIndex;
                    }

                    CoreUnsafeUtils.QuickSort(m_SortKeys, 0, sortCount - 1); // Call our own quicksort instead of Array.Sort(sortKeys, 0, sortCount) so we don't allocate memory (note the SortCount-1 that is different from original call).

                    // Now that all the lights have requested a shadow resolution, we can layout them in the atlas
                    // And if needed rescale the whole atlas
                    m_ShadowManager.LayoutShadowMaps(debugDisplaySettings.data.lightingDebugSettings);

                    // TODO: Refactor shadow management
                    // The good way of managing shadow:
                    // Here we sort everyone and we decide which light is important or not (this is the responsibility of the lightloop)
                    // we allocate shadow slot based on maximum shadow allowed on screen and attribute slot by bigger solid angle
                    // THEN we ask to the ShadowRender to render the shadow, not the reverse as it is today (i.e render shadow than expect they
                    // will be use...)
                    // The lightLoop is in charge, not the shadow pass.
                    // For now we will still apply the maximum of shadow here but we don't apply the sorting by priority + slot allocation yet

                    // 2. Go through all lights, convert them to GPU format.
                    // Simultaneously create data for culling (LightVolumeData and SFiniteLightBound)

                    m_ScreenSpaceShadowIndex = 0;

                    for (int sortIndex = 0; sortIndex < sortCount; ++sortIndex)
                    {
                        // In 1. we have already classify and sorted the light, we need to use this sorted order here
                        uint sortKey = m_SortKeys[sortIndex];
                        LightCategory lightCategory = (LightCategory)((sortKey >> 27) & 0x1F);
                        GPULightType gpuLightType = (GPULightType)((sortKey >> 22) & 0x1F);
                        LightVolumeType lightVolumeType = (LightVolumeType)((sortKey >> 17) & 0x1F);
                        int lightIndex = (int)(sortKey & 0xFFFF);

                        var light = cullResults.visibleLights[lightIndex];
                        var lightComponent = light.light;

                        m_enableBakeShadowMask = m_enableBakeShadowMask || IsBakedShadowMaskLight(lightComponent);

                        // Light should always have additional data, however preview light right don't have, so we must handle the case by assigning HDUtils.s_DefaultHDAdditionalLightData
                        var additionalLightData = GetHDAdditionalLightData(lightComponent);
                        var additionalShadowData = lightComponent != null ? lightComponent.GetComponent<AdditionalShadowData>() : null; // Can be null

                        int shadowIndex = -1;

                        // Manage shadow requests
                        if (additionalLightData.WillRenderShadowMap())
                        {
                            int shadowRequestCount;
                            shadowIndex = additionalLightData.UpdateShadowRequest(hdCamera, m_ShadowManager, light, cullResults, lightIndex, out shadowRequestCount);

#if UNITY_EDITOR
                            if ((debugDisplaySettings.data.lightingDebugSettings.shadowDebugUseSelection
                                    || debugDisplaySettings.data.lightingDebugSettings.shadowDebugMode == ShadowMapDebugMode.SingleShadow)
                                && UnityEditor.Selection.activeGameObject == lightComponent.gameObject)
                            {
                                m_DebugSelectedLightShadowIndex = shadowIndex;
                                m_DebugSelectedLightShadowCount = shadowRequestCount;
                            }
#endif
                        }

                        // Directional rendering side, it is separated as it is always visible so no volume to handle here
                        if (gpuLightType == GPULightType.Directional)
                        {
                            if (GetDirectionalLightData(cmd, hdCamera, gpuLightType, light, lightComponent, additionalLightData, additionalShadowData, lightIndex, shadowIndex, debugDisplaySettings, directionalLightcount, ref m_ScreenSpaceShadowIndex))
                            {
                                directionalLightcount++;

                                // We make the light position camera-relative as late as possible in order
                                // to allow the preceding code to work with the absolute world space coordinates.
                                if (ShaderConfig.s_CameraRelativeRendering != 0)
                                {
                                    // Caution: 'DirectionalLightData.positionWS' is camera-relative after this point.
                                    int last = m_lightList.directionalLights.Count - 1;
                                    DirectionalLightData lightData = m_lightList.directionalLights[last];
                                    lightData.positionRWS -= camPosWS;
                                    m_lightList.directionalLights[last] = lightData;
                                }
                            }
                            continue;
                        }

                        Vector3 lightDimensions = new Vector3(); // X = length or width, Y = height, Z = range (depth)

                        // Punctual, area, projector lights - the rendering side.
                        if (GetLightData(cmd, hdCamera, hdShadowSettings, gpuLightType, light, lightComponent, additionalLightData, additionalShadowData, lightIndex, shadowIndex, ref lightDimensions, debugDisplaySettings, ref m_ScreenSpaceShadowIndex))
                        {
                            switch (lightCategory)
                            {
                                case LightCategory.Punctual:
                                    punctualLightcount++;
                                    break;
                                case LightCategory.Area:
                                    areaLightCount++;
                                    break;
                                default:
                                    Debug.Assert(false, "TODO: encountered an unknown LightCategory.");
                                    break;
                            }

                            // Then culling side. Must be call in this order as we pass the created Light data to the function
                            GetLightVolumeDataAndBound(lightCategory, gpuLightType, lightVolumeType, light, m_lightList.lights[m_lightList.lights.Count - 1], lightDimensions, worldToView);
                            if (hdCamera.xr.instancingEnabled)
                                GetLightVolumeDataAndBound(lightCategory, gpuLightType, lightVolumeType, light, m_lightList.lights[m_lightList.lights.Count - 1], lightDimensions, rightEyeWorldToView, Camera.StereoscopicEye.Right);

                            // We make the light position camera-relative as late as possible in order
                            // to allow the preceding code to work with the absolute world space coordinates.
                            if (ShaderConfig.s_CameraRelativeRendering != 0)
                            {
                                // Caution: 'LightData.positionWS' is camera-relative after this point.
                                int last = m_lightList.lights.Count - 1;
                                LightData lightData = m_lightList.lights[last];
                                lightData.positionRWS -= camPosWS;
                                m_lightList.lights[last] = lightData;
                            }
                        }
                    }

                    // Update the compute buffer with the shadow request datas
                    m_ShadowManager.PrepareGPUShadowDatas(cullResults, camera);

                    // Sanity check
                    Debug.Assert(m_lightList.directionalLights.Count == directionalLightcount);
                    Debug.Assert(m_lightList.lights.Count == areaLightCount + punctualLightcount);

                    m_lightList.punctualLightCount = punctualLightcount;
                    m_lightList.areaLightCount = areaLightCount;

                    // Redo everything but this time with envLights
                    Debug.Assert(m_MaxEnvLightsOnScreen <= 256); //for key construction
                    int envLightCount = 0;

                    var totalProbes = cullResults.visibleReflectionProbes.Length + hdProbeCullingResults.visibleProbes.Count;
                    int probeCount = Math.Min(totalProbes, m_MaxEnvLightsOnScreen);
                    UpdateSortKeysArray(probeCount);
                    sortCount = 0;

                    var enableReflectionProbes = !hasDebugLightFilter ||
                                                 debugLightFilter.IsEnabledFor(ProbeSettings.ProbeType.ReflectionProbe);
                    var enablePlanarProbes = !hasDebugLightFilter ||
                                                 debugLightFilter.IsEnabledFor(ProbeSettings.ProbeType.PlanarProbe);
                    for (int probeIndex = 0, numProbes = totalProbes; (probeIndex < numProbes) && (sortCount < probeCount); probeIndex++)
                    {
                        if (probeIndex < cullResults.visibleReflectionProbes.Length)
                        {
                            if (!enableReflectionProbes)
                            {
                                // Skip directly to planar probes
                                probeIndex = cullResults.visibleReflectionProbes.Length - 1;
                                continue;
                            }

                            var probe = cullResults.visibleReflectionProbes[probeIndex];
                            if (probe.reflectionProbe == null
                                || probe.reflectionProbe.Equals(null) || !probe.reflectionProbe.isActiveAndEnabled
                                || !aovRequest.IsLightEnabled(probe.reflectionProbe.gameObject))
                                continue;

                            // Exclude env lights based on hdCamera.probeLayerMask
                            if ((hdCamera.probeLayerMask.value & (1 << probe.reflectionProbe.gameObject.layer)) == 0)
                                continue;

                            var additional = probe.reflectionProbe.GetComponent<HDAdditionalReflectionData>();

                            // probe.texture can be null when we are adding a reflection probe in the editor
                            if (additional.texture == null || envLightCount >= m_MaxEnvLightsOnScreen)
                                continue;

                            // Work around the data issues.
                            if (probe.localToWorldMatrix.determinant == 0)
                            {
                                Debug.LogError("Reflection probe " + probe.reflectionProbe.name + " has an invalid local frame and needs to be fixed.");
                                continue;
                            }

                            LightVolumeType lightVolumeType = LightVolumeType.Box;
                            if (additional != null && additional.influenceVolume.shape == InfluenceShape.Sphere)
                                lightVolumeType = LightVolumeType.Sphere;
                            ++envLightCount;

                            var logVolume = CalculateProbeLogVolume(probe.bounds);

                            m_SortKeys[sortCount++] = PackProbeKey(logVolume, lightVolumeType, 0u, probeIndex); // Sort by volume
                        }
                        else
                        {
                            if (!enablePlanarProbes)
                                // skip planar probes
                                break;

                            var planarProbeIndex = probeIndex - cullResults.visibleReflectionProbes.Length;
                            var probe = hdProbeCullingResults.visibleProbes[planarProbeIndex];
                            if (!aovRequest.IsLightEnabled(probe.gameObject))
                                continue;

                            // probe.texture can be null when we are adding a reflection probe in the editor
                            if (probe.texture == null || envLightCount >= k_MaxEnvLightsOnScreen)
                                continue;

                            // Exclude env lights based on hdCamera.probeLayerMask
                            if ((hdCamera.probeLayerMask.value & (1 << probe.gameObject.layer)) == 0)
                                continue;

                            var lightVolumeType = LightVolumeType.Box;
                            if (probe.influenceVolume.shape == InfluenceShape.Sphere)
                                lightVolumeType = LightVolumeType.Sphere;
                            ++envLightCount;

                            var logVolume = CalculateProbeLogVolume(probe.bounds);

                            m_SortKeys[sortCount++] = PackProbeKey(logVolume, lightVolumeType, 1u, planarProbeIndex); // Sort by volume
                        }
                    }

                    // Not necessary yet but call it for future modification with sphere influence volume
                    CoreUnsafeUtils.QuickSort(m_SortKeys, 0, sortCount - 1); // Call our own quicksort instead of Array.Sort(sortKeys, 0, sortCount) so we don't allocate memory (note the SortCount-1 that is different from original call).

                    for (int sortIndex = 0; sortIndex < sortCount; ++sortIndex)
                    {
                        // In 1. we have already classify and sorted the light, we need to use this sorted order here
                        uint sortKey = m_SortKeys[sortIndex];
                        LightVolumeType lightVolumeType;
                        int probeIndex;
                        int listType;
                        UnpackProbeSortKey(sortKey, out lightVolumeType, out probeIndex, out listType);

                        PlanarReflectionProbe planarProbe = null;
                        VisibleReflectionProbe probe = default(VisibleReflectionProbe);
                        if (listType == 0)
                            probe = cullResults.visibleReflectionProbes[probeIndex];
                        else
                            planarProbe = (PlanarReflectionProbe)hdProbeCullingResults.visibleProbes[probeIndex];

                        var probeWrapper = SelectProbe(probe, planarProbe);

                        if (GetEnvLightData(cmd, hdCamera, probeWrapper, debugDisplaySettings))
                        {
                            GetEnvLightVolumeDataAndBound(probeWrapper, lightVolumeType, worldToView);
                            if (hdCamera.xr.instancingEnabled)
                                GetEnvLightVolumeDataAndBound(probeWrapper, lightVolumeType, rightEyeWorldToView, Camera.StereoscopicEye.Right);

                            // We make the light position camera-relative as late as possible in order
                            // to allow the preceding code to work with the absolute world space coordinates.
                            if (ShaderConfig.s_CameraRelativeRendering != 0)
                            {
                                // Caution: 'EnvLightData.positionRWS' is camera-relative after this point.
                                int last = m_lightList.envLights.Count - 1;
                                EnvLightData envLightData = m_lightList.envLights[last];
                                envLightData.capturePositionRWS -= camPosWS;
                                envLightData.influencePositionRWS -= camPosWS;
                                envLightData.proxyPositionRWS -= camPosWS;
                                m_lightList.envLights[last] = envLightData;
                            }
                        }
                    }
                }

                if (decalDatasCount > 0)
                {
                    for (int i = 0; i < decalDatasCount; i++)
                    {
                        m_lightList.bounds.Add(DecalSystem.m_Bounds[i]);
                        m_lightList.lightVolumes.Add(DecalSystem.m_LightVolumes[i]);

                        if (hdCamera.xr.instancingEnabled)
                        {
                            m_lightList.rightEyeBounds.Add(DecalSystem.m_Bounds[i]);
                            m_lightList.rightEyeLightVolumes.Add(DecalSystem.m_LightVolumes[i]);
                        }
                    }
                }

                // Inject density volumes into the clustered data structure for efficient look up.
                m_densityVolumeCount = densityVolumes.bounds != null ? densityVolumes.bounds.Count : 0;

                Matrix4x4 worldToViewCR = worldToView;

                if (ShaderConfig.s_CameraRelativeRendering != 0)
                {
                    // The OBBs are camera-relative, the matrix is not. Fix it.
                    worldToViewCR.SetColumn(3, new Vector4(0, 0, 0, 1));
                }

                for (int i = 0, n = m_densityVolumeCount; i < n; i++)
                {
                    // Density volumes are not lights and therefore should not affect light classification.
                    LightFeatureFlags featureFlags = 0;
                    AddBoxVolumeDataAndBound(densityVolumes.bounds[i], LightCategory.DensityVolume, featureFlags, worldToViewCR, hdCamera.xr.instancingEnabled);
                }

                m_TotalLightCount = m_lightList.lights.Count + m_lightList.envLights.Count + decalDatasCount + m_densityVolumeCount;
                Debug.Assert(m_TotalLightCount == m_lightList.bounds.Count);
                Debug.Assert(m_TotalLightCount == m_lightList.lightVolumes.Count);

                if (hdCamera.xr.instancingEnabled)
                {
                    // TODO: Proper decal + stereo cull management

                    Debug.Assert(m_lightList.rightEyeBounds.Count == m_TotalLightCount);
                    Debug.Assert(m_lightList.rightEyeLightVolumes.Count == m_TotalLightCount);

                    // TODO: GC considerations?
                    m_lightList.bounds.AddRange(m_lightList.rightEyeBounds);
                    m_lightList.lightVolumes.AddRange(m_lightList.rightEyeLightVolumes);
                }

                UpdateDataBuffers();

                cmd.SetGlobalInt(HDShaderIDs._EnvLightIndexShift, m_lightList.lights.Count);
                cmd.SetGlobalInt(HDShaderIDs._DecalIndexShift, m_lightList.lights.Count + m_lightList.envLights.Count);
                cmd.SetGlobalInt(HDShaderIDs._DensityVolumeIndexShift, m_lightList.lights.Count + m_lightList.envLights.Count + decalDatasCount);
            }

            m_enableBakeShadowMask = m_enableBakeShadowMask && hdCamera.frameSettings.IsEnabled(FrameSettingsField.ShadowMask);

            // We push this parameter here because we know that normal/deferred shadows are not yet rendered
            if (debugDisplaySettings.data.lightingDebugSettings.shadowDebugMode == ShadowMapDebugMode.SingleShadow)
            {
                int shadowIndex = (int)debugDisplaySettings.data.lightingDebugSettings.shadowMapIndex;

                if (debugDisplaySettings.data.lightingDebugSettings.shadowDebugUseSelection)
                    shadowIndex = m_DebugSelectedLightShadowIndex;
                cmd.SetGlobalInt(HDShaderIDs._DebugSingleShadowIndex, shadowIndex);
            }

            return m_enableBakeShadowMask;
        }

        static float CalculateProbeLogVolume(Bounds bounds)
        {
            //Notes:
            // - 1+ term is to prevent having negative values in the log result
            // - 1000* is too keep 3 digit after the dot while we truncate the result later
            // - 1048575 is 2^20-1 as we pack the result on 20bit later
            float boxVolume = 8f* bounds.extents.x * bounds.extents.y * bounds.extents.z;
            float logVolume = Mathf.Clamp(Mathf.Log(1 + boxVolume, 1.05f)*1000, 0, 1048575);
            return logVolume;
        }

        static void UnpackProbeSortKey(uint sortKey, out LightVolumeType lightVolumeType, out int probeIndex, out int listType)
        {
            lightVolumeType = (LightVolumeType)((sortKey >> 9) & 0x3);
            probeIndex = (int)(sortKey & 0xFF);
            listType = (int)((sortKey >> 8) & 1);
        }

        static uint PackProbeKey(float logVolume, LightVolumeType lightVolumeType, uint listType, int probeIndex)
        {
            // 20 bit volume, 3 bit LightVolumeType, 1 bit list type, 8 bit index
            return (uint)logVolume << 12 | (uint)lightVolumeType << 9 | listType << 8 | ((uint)probeIndex & 0xFF);
        }

        struct BuildGPULightListParameters
        {
            // Common
            public int totalLightCount; // Regular + Env + Decal + Density Volumes
            public bool isOrthographic;
            public int viewCount;
            public bool runLightList;
            public bool enableFeatureVariants;
            public bool computeMaterialVariants;
            public bool computeLightVariants;
            public bool skyEnabled;
            public LightList lightList;
            public Matrix4x4[] lightListProjscrMatrices;
            public Matrix4x4[] lightListInvProjscrMatrices;
            public float nearClipPlane, farClipPlane;
            public Vector4 screenSize;
            public int msaaSamples;

            // Screen Space AABBs
            public ComputeShader screenSpaceAABBShader;
            public int screenSpaceAABBKernel;
            public Matrix4x4[] lightListProjHMatrices;
            public Matrix4x4[] lightListInvProjHMatrices;

            // Big Tile
            public ComputeShader bigTilePrepassShader;
            public int bigTilePrepassKernel;
            public bool runBigTilePrepass;
            public int numBigTilesX, numBigTilesY;

            // FPTL
            public ComputeShader buildPerTileLightListShader;
            public int buildPerTileLightListKernel;
            public bool runFPTL;
            public int numTilesFPTLX;
            public int numTilesFPTLY;
            public int numTilesFPTL;

            // Cluster
            public ComputeShader buildPerVoxelLightListShader;
            public int buildPerVoxelLightListKernel;
            public int numTilesClusterX;
            public int numTilesClusterY;
            public float clusterScale;

            // Build dispatch indirect
            public ComputeShader buildMaterialFlagsShader;
            public ComputeShader clearDispatchIndirectShader;
            public ComputeShader buildDispatchIndirectShader;
            public bool useComputeAsPixel;
        }

        struct BuildGPULightListResources
        {
            public TileAndClusterData   tileAndClusterData;
            public RTHandle depthBuffer;
            public RTHandle stencilTexture;
        }

        BuildGPULightListResources PrepareBuildGPULightListResources(TileAndClusterData tileAndClusterData, RTHandle depthBuffer, RTHandle stencilTexture)
        {
            var resources = new BuildGPULightListResources();

            resources.tileAndClusterData = tileAndClusterData;
            resources.depthBuffer = depthBuffer;
            resources.stencilTexture = stencilTexture;

            return resources;
        }

        // generate screen-space AABBs (used for both fptl and clustered).
        static void GenerateLightsScreenSpaceAABBs(in BuildGPULightListParameters parameters, in BuildGPULightListResources resources, CommandBuffer cmd)
        {
            if (parameters.totalLightCount != 0)
            {
                var tileAndCluster = resources.tileAndClusterData;

                cmd.SetComputeIntParam(parameters.screenSpaceAABBShader, HDShaderIDs.g_isOrthographic, parameters.isOrthographic ? 1 : 0);

                // In the stereo case, we have two sets of light bounds to iterate over (bounds are in per-eye view space)
                cmd.SetComputeIntParam(parameters.screenSpaceAABBShader, HDShaderIDs.g_iNrVisibLights, parameters.totalLightCount);
                cmd.SetComputeBufferParam(parameters.screenSpaceAABBShader, parameters.screenSpaceAABBKernel, HDShaderIDs.g_data, tileAndCluster.convexBoundsBuffer);

                cmd.SetComputeMatrixArrayParam(parameters.screenSpaceAABBShader, HDShaderIDs.g_mProjectionArr, parameters.lightListProjHMatrices);
                cmd.SetComputeMatrixArrayParam(parameters.screenSpaceAABBShader, HDShaderIDs.g_mInvProjectionArr, parameters.lightListInvProjHMatrices);

                // In stereo, we output two sets of AABB bounds
                cmd.SetComputeBufferParam(parameters.screenSpaceAABBShader, parameters.screenSpaceAABBKernel, HDShaderIDs.g_vBoundsBuffer, tileAndCluster.AABBBoundsBuffer);

                cmd.DispatchCompute(parameters.screenSpaceAABBShader, parameters.screenSpaceAABBKernel, (parameters.totalLightCount + 7) / 8, parameters.viewCount, 1);
            }
        }

        // enable coarse 2D pass on 64x64 tiles (used for both fptl and clustered).
        static void BigTilePrepass(in BuildGPULightListParameters parameters, in BuildGPULightListResources resources, CommandBuffer cmd)
        {
            if (parameters.runLightList && parameters.runBigTilePrepass)
            {
                var tileAndCluster = resources.tileAndClusterData;

                cmd.SetComputeIntParam(parameters.bigTilePrepassShader, HDShaderIDs.g_iNrVisibLights, parameters.totalLightCount);
                cmd.SetComputeIntParam(parameters.bigTilePrepassShader, HDShaderIDs.g_isOrthographic, parameters.isOrthographic ? 1 : 0);
                cmd.SetComputeIntParams(parameters.bigTilePrepassShader, HDShaderIDs.g_viDimensions, s_TempScreenDimArray);

                // TODO: These two aren't actually used...
                cmd.SetComputeIntParam(parameters.bigTilePrepassShader, HDShaderIDs._EnvLightIndexShift, parameters.lightList.lights.Count);
                cmd.SetComputeIntParam(parameters.bigTilePrepassShader, HDShaderIDs._DecalIndexShift, parameters.lightList.lights.Count + parameters.lightList.envLights.Count);

                cmd.SetComputeMatrixArrayParam(parameters.bigTilePrepassShader, HDShaderIDs.g_mScrProjectionArr, parameters.lightListProjscrMatrices);
                cmd.SetComputeMatrixArrayParam(parameters.bigTilePrepassShader, HDShaderIDs.g_mInvScrProjectionArr, parameters.lightListInvProjscrMatrices);

                cmd.SetComputeFloatParam(parameters.bigTilePrepassShader, HDShaderIDs.g_fNearPlane, parameters.nearClipPlane);
                cmd.SetComputeFloatParam(parameters.bigTilePrepassShader, HDShaderIDs.g_fFarPlane, parameters.farClipPlane);
                cmd.SetComputeBufferParam(parameters.bigTilePrepassShader, parameters.bigTilePrepassKernel, HDShaderIDs.g_vLightList, tileAndCluster.bigTileLightList);
                cmd.SetComputeBufferParam(parameters.bigTilePrepassShader, parameters.bigTilePrepassKernel, HDShaderIDs.g_vBoundsBuffer, tileAndCluster.AABBBoundsBuffer);
                cmd.SetComputeBufferParam(parameters.bigTilePrepassShader, parameters.bigTilePrepassKernel, HDShaderIDs._LightVolumeData, tileAndCluster.lightVolumeDataBuffer);
                cmd.SetComputeBufferParam(parameters.bigTilePrepassShader, parameters.bigTilePrepassKernel, HDShaderIDs.g_data, tileAndCluster.convexBoundsBuffer);

                cmd.DispatchCompute(parameters.bigTilePrepassShader, parameters.bigTilePrepassKernel, parameters.numBigTilesX, parameters.numBigTilesY, parameters.viewCount);
            }
        }

        static void BuildPerTileLightList(in BuildGPULightListParameters parameters, in BuildGPULightListResources resources, ref bool tileFlagsWritten, CommandBuffer cmd)
        {
            // optimized for opaques only
            if (parameters.runLightList && parameters.runFPTL)
            {
                var tileAndCluster = resources.tileAndClusterData;

                cmd.SetComputeIntParam(parameters.buildPerTileLightListShader, HDShaderIDs.g_isOrthographic, parameters.isOrthographic ? 1 : 0);
                cmd.SetComputeIntParams(parameters.buildPerTileLightListShader, HDShaderIDs.g_viDimensions, s_TempScreenDimArray);
                cmd.SetComputeIntParam(parameters.buildPerTileLightListShader, HDShaderIDs._EnvLightIndexShift, parameters.lightList.lights.Count);
                cmd.SetComputeIntParam(parameters.buildPerTileLightListShader, HDShaderIDs._DecalIndexShift, parameters.lightList.lights.Count + parameters.lightList.envLights.Count);
                cmd.SetComputeIntParam(parameters.buildPerTileLightListShader, HDShaderIDs.g_iNrVisibLights, parameters.totalLightCount);

                cmd.SetComputeBufferParam(parameters.buildPerTileLightListShader, parameters.buildPerTileLightListKernel, HDShaderIDs.g_vBoundsBuffer, tileAndCluster.AABBBoundsBuffer);
                cmd.SetComputeBufferParam(parameters.buildPerTileLightListShader, parameters.buildPerTileLightListKernel, HDShaderIDs._LightVolumeData, tileAndCluster.lightVolumeDataBuffer);
                cmd.SetComputeBufferParam(parameters.buildPerTileLightListShader, parameters.buildPerTileLightListKernel, HDShaderIDs.g_data, tileAndCluster.convexBoundsBuffer);

                cmd.SetComputeMatrixArrayParam(parameters.buildPerTileLightListShader, HDShaderIDs.g_mScrProjectionArr, parameters.lightListProjscrMatrices);
                cmd.SetComputeMatrixArrayParam(parameters.buildPerTileLightListShader, HDShaderIDs.g_mInvScrProjectionArr, parameters.lightListInvProjscrMatrices);

                cmd.SetComputeTextureParam(parameters.buildPerTileLightListShader, parameters.buildPerTileLightListKernel, HDShaderIDs.g_depth_tex, resources.depthBuffer);
                cmd.SetComputeBufferParam(parameters.buildPerTileLightListShader, parameters.buildPerTileLightListKernel, HDShaderIDs.g_vLightList, tileAndCluster.lightList);
                if (parameters.runBigTilePrepass)
                    cmd.SetComputeBufferParam(parameters.buildPerTileLightListShader, parameters.buildPerTileLightListKernel, HDShaderIDs.g_vBigTileLightList, tileAndCluster.bigTileLightList);

                if (parameters.enableFeatureVariants)
                {
                    uint baseFeatureFlags = 0;
                    if (parameters.lightList.directionalLights.Count > 0)
                    {
                        baseFeatureFlags |= (uint)LightFeatureFlags.Directional;
                    }
                    if (parameters.skyEnabled)
                    {
                        baseFeatureFlags |= (uint)LightFeatureFlags.Sky;
                    }
                    if (!parameters.computeMaterialVariants)
                    {
                        baseFeatureFlags |= LightDefinitions.s_MaterialFeatureMaskFlags;
                    }
                    cmd.SetComputeIntParam(parameters.buildPerTileLightListShader, HDShaderIDs.g_BaseFeatureFlags, (int)baseFeatureFlags);
                    cmd.SetComputeBufferParam(parameters.buildPerTileLightListShader, parameters.buildPerTileLightListKernel, HDShaderIDs.g_TileFeatureFlags, tileAndCluster.tileFeatureFlags);
                    tileFlagsWritten = true;
                }

                cmd.DispatchCompute(parameters.buildPerTileLightListShader, parameters.buildPerTileLightListKernel, parameters.numTilesFPTLX, parameters.numTilesFPTLY, parameters.viewCount);
            }
        }
        static void VoxelLightListGeneration(in BuildGPULightListParameters parameters, in BuildGPULightListResources resources, CommandBuffer cmd)
        {
            if (parameters.runLightList)
            {
                var tileAndCluster = resources.tileAndClusterData;

                // clear atomic offset index
                cmd.SetComputeBufferParam(parameters.buildPerVoxelLightListShader, s_ClearVoxelAtomicKernel, HDShaderIDs.g_LayeredSingleIdxBuffer, tileAndCluster.globalLightListAtomic);
                cmd.DispatchCompute(parameters.buildPerVoxelLightListShader, s_ClearVoxelAtomicKernel, 1, 1, 1);

                cmd.SetComputeIntParam(parameters.buildPerVoxelLightListShader, HDShaderIDs.g_isOrthographic, parameters.isOrthographic ? 1 : 0);
                cmd.SetComputeIntParam(parameters.buildPerVoxelLightListShader, HDShaderIDs.g_iNrVisibLights, parameters.totalLightCount);
                cmd.SetComputeMatrixArrayParam(parameters.buildPerVoxelLightListShader, HDShaderIDs.g_mScrProjectionArr, parameters.lightListProjscrMatrices);
                cmd.SetComputeMatrixArrayParam(parameters.buildPerVoxelLightListShader, HDShaderIDs.g_mInvScrProjectionArr, parameters.lightListInvProjscrMatrices);

                cmd.SetComputeIntParam(parameters.buildPerVoxelLightListShader, HDShaderIDs.g_iLog2NumClusters, k_Log2NumClusters);

                cmd.SetComputeVectorParam(parameters.buildPerVoxelLightListShader, HDShaderIDs.g_screenSize, parameters.screenSize);
                cmd.SetComputeIntParam(parameters.buildPerVoxelLightListShader, HDShaderIDs.g_iNumSamplesMSAA, parameters.msaaSamples);

                cmd.SetComputeFloatParam(parameters.buildPerVoxelLightListShader, HDShaderIDs.g_fNearPlane, parameters.nearClipPlane);
                cmd.SetComputeFloatParam(parameters.buildPerVoxelLightListShader, HDShaderIDs.g_fFarPlane, parameters.farClipPlane);

                cmd.SetComputeFloatParam(parameters.buildPerVoxelLightListShader, HDShaderIDs.g_fClustScale, parameters.clusterScale);
                cmd.SetComputeFloatParam(parameters.buildPerVoxelLightListShader, HDShaderIDs.g_fClustBase, k_ClustLogBase);

                cmd.SetComputeTextureParam(parameters.buildPerVoxelLightListShader, parameters.buildPerVoxelLightListKernel, HDShaderIDs.g_depth_tex, resources.depthBuffer);
                cmd.SetComputeBufferParam(parameters.buildPerVoxelLightListShader, parameters.buildPerVoxelLightListKernel, HDShaderIDs.g_vLayeredLightList, tileAndCluster.perVoxelLightLists);
                cmd.SetComputeBufferParam(parameters.buildPerVoxelLightListShader, parameters.buildPerVoxelLightListKernel, HDShaderIDs.g_LayeredOffset, tileAndCluster.perVoxelOffset);
                cmd.SetComputeBufferParam(parameters.buildPerVoxelLightListShader, parameters.buildPerVoxelLightListKernel, HDShaderIDs.g_LayeredSingleIdxBuffer, tileAndCluster.globalLightListAtomic);
                if (parameters.runBigTilePrepass)
                    cmd.SetComputeBufferParam(parameters.buildPerVoxelLightListShader, parameters.buildPerVoxelLightListKernel, HDShaderIDs.g_vBigTileLightList, tileAndCluster.bigTileLightList);

                if (k_UseDepthBuffer)
                {
                    cmd.SetComputeBufferParam(parameters.buildPerVoxelLightListShader, parameters.buildPerVoxelLightListKernel, HDShaderIDs.g_logBaseBuffer, tileAndCluster.perTileLogBaseTweak);
                }

                cmd.SetComputeBufferParam(parameters.buildPerVoxelLightListShader, parameters.buildPerVoxelLightListKernel, HDShaderIDs.g_vBoundsBuffer, tileAndCluster.AABBBoundsBuffer);
                cmd.SetComputeBufferParam(parameters.buildPerVoxelLightListShader, parameters.buildPerVoxelLightListKernel, HDShaderIDs._LightVolumeData, tileAndCluster.lightVolumeDataBuffer);
                cmd.SetComputeBufferParam(parameters.buildPerVoxelLightListShader, parameters.buildPerVoxelLightListKernel, HDShaderIDs.g_data, tileAndCluster.convexBoundsBuffer);

                cmd.DispatchCompute(parameters.buildPerVoxelLightListShader, parameters.buildPerVoxelLightListKernel, parameters.numTilesClusterX, parameters.numTilesClusterY, parameters.viewCount);
            }
        }

        static void BuildDispatchIndirectArguments(in BuildGPULightListParameters parameters, in BuildGPULightListResources resources, bool tileFlagsWritten, CommandBuffer cmd)
        {
            if (parameters.enableFeatureVariants)
            {
                var tileAndCluster = resources.tileAndClusterData;

                // We need to touch up the tile flags if we need material classification or, if disabled, to patch up for missing flags during the skipped light tile gen
                bool needModifyingTileFeatures = !tileFlagsWritten || parameters.computeMaterialVariants;
                if (needModifyingTileFeatures)
                {
                    int buildMaterialFlagsKernel = (!tileFlagsWritten || !parameters.computeLightVariants) ? s_BuildMaterialFlagsWriteKernel : s_BuildMaterialFlagsOrKernel;

                    uint baseFeatureFlags = 0;
                    if (!parameters.computeLightVariants)
                    {
                        baseFeatureFlags |= LightDefinitions.s_LightFeatureMaskFlags;
                    }

                    // If we haven't run the light list building, we are missing some basic lighting flags.
                    if (!tileFlagsWritten)
                    {
                        if (parameters.lightList.directionalLights.Count > 0)
                        {
                            baseFeatureFlags |= (uint)LightFeatureFlags.Directional;
                        }
                        if (parameters.skyEnabled)
                        {
                            baseFeatureFlags |= (uint)LightFeatureFlags.Sky;
                        }
                        if (!parameters.computeMaterialVariants)
                        {
                            baseFeatureFlags |= LightDefinitions.s_MaterialFeatureMaskFlags;
                        }
                    }

                    cmd.SetComputeIntParam(parameters.buildMaterialFlagsShader, HDShaderIDs.g_BaseFeatureFlags, (int)baseFeatureFlags);
                    cmd.SetComputeIntParams(parameters.buildMaterialFlagsShader, HDShaderIDs.g_viDimensions, s_TempScreenDimArray);
                    cmd.SetComputeBufferParam(parameters.buildMaterialFlagsShader, buildMaterialFlagsKernel, HDShaderIDs.g_TileFeatureFlags, tileAndCluster.tileFeatureFlags);

                    cmd.SetComputeTextureParam(parameters.buildMaterialFlagsShader, buildMaterialFlagsKernel, HDShaderIDs._StencilTexture, resources.stencilTexture);

                    cmd.DispatchCompute(parameters.buildMaterialFlagsShader, buildMaterialFlagsKernel, parameters.numTilesFPTLX, parameters.numTilesFPTLY, parameters.viewCount);
                }

                // clear dispatch indirect buffer
                if (parameters.useComputeAsPixel)
                {
                    cmd.SetComputeBufferParam(parameters.clearDispatchIndirectShader, s_ClearDrawInstancedIndirectKernel, HDShaderIDs.g_DispatchIndirectBuffer, tileAndCluster.dispatchIndirectBuffer);
                    cmd.SetComputeIntParam(parameters.clearDispatchIndirectShader, HDShaderIDs.g_NumTiles, parameters.numTilesFPTL);
                    cmd.SetComputeIntParam(parameters.clearDispatchIndirectShader, HDShaderIDs.g_VertexPerTile, k_HasNativeQuadSupport ? 4 : 6);
                    cmd.DispatchCompute(parameters.clearDispatchIndirectShader, s_ClearDrawInstancedIndirectKernel, 1, 1, 1);

                    // add tiles to indirect buffer
                    cmd.SetComputeBufferParam(parameters.buildDispatchIndirectShader, s_BuildDrawInstancedIndirectKernel, HDShaderIDs.g_DispatchIndirectBuffer, tileAndCluster.dispatchIndirectBuffer);
                    cmd.SetComputeBufferParam(parameters.buildDispatchIndirectShader, s_BuildDrawInstancedIndirectKernel, HDShaderIDs.g_TileList, tileAndCluster.tileList);
                    cmd.SetComputeBufferParam(parameters.buildDispatchIndirectShader, s_BuildDrawInstancedIndirectKernel, HDShaderIDs.g_TileFeatureFlags, tileAndCluster.tileFeatureFlags);
                    cmd.SetComputeIntParam(parameters.buildDispatchIndirectShader, HDShaderIDs.g_NumTiles, parameters.numTilesFPTL);
                    cmd.SetComputeIntParam(parameters.buildDispatchIndirectShader, HDShaderIDs.g_NumTilesX, parameters.numTilesFPTLX);
                    cmd.DispatchCompute(parameters.buildDispatchIndirectShader, s_BuildDrawInstancedIndirectKernel, (parameters.numTilesFPTL + k_ThreadGroupOptimalSize - 1) / k_ThreadGroupOptimalSize, 1, parameters.viewCount);
                }
                else
                {
                    cmd.SetComputeBufferParam(parameters.clearDispatchIndirectShader, s_ClearDispatchIndirectKernel, HDShaderIDs.g_DispatchIndirectBuffer, tileAndCluster.dispatchIndirectBuffer);
                    cmd.DispatchCompute(parameters.clearDispatchIndirectShader, s_ClearDispatchIndirectKernel, 1, 1, 1);

                    // add tiles to indirect buffer
                    cmd.SetComputeBufferParam(parameters.buildDispatchIndirectShader, s_BuildDispatchIndirectKernel, HDShaderIDs.g_DispatchIndirectBuffer, tileAndCluster.dispatchIndirectBuffer);
                    cmd.SetComputeBufferParam(parameters.buildDispatchIndirectShader, s_BuildDispatchIndirectKernel, HDShaderIDs.g_TileList, tileAndCluster.tileList);
                    cmd.SetComputeBufferParam(parameters.buildDispatchIndirectShader, s_BuildDispatchIndirectKernel, HDShaderIDs.g_TileFeatureFlags, tileAndCluster.tileFeatureFlags);
                    cmd.SetComputeIntParam(parameters.buildDispatchIndirectShader, HDShaderIDs.g_NumTiles, parameters.numTilesFPTL);
                    cmd.SetComputeIntParam(parameters.buildDispatchIndirectShader, HDShaderIDs.g_NumTilesX, parameters.numTilesFPTLX);
                    cmd.DispatchCompute(parameters.buildDispatchIndirectShader, s_BuildDispatchIndirectKernel, (parameters.numTilesFPTL + k_ThreadGroupOptimalSize - 1) / k_ThreadGroupOptimalSize, 1, parameters.viewCount);
                }
            }
        }

        static bool DeferredUseComputeAsPixel(FrameSettings frameSettings)
        {
            return frameSettings.IsEnabled(FrameSettingsField.DeferredTile) && (!frameSettings.IsEnabled(FrameSettingsField.ComputeLightEvaluation) || k_PreferFragment);
        }

        BuildGPULightListParameters PrepareBuildGPULightListParameters(HDCamera hdCamera)
        {
            BuildGPULightListParameters parameters = new BuildGPULightListParameters();

            var camera = hdCamera.camera;

            var w = (int)hdCamera.screenSize.x;
            var h = (int)hdCamera.screenSize.y;

            s_TempScreenDimArray[0] = w;
            s_TempScreenDimArray[1] = h;

            parameters.runLightList = m_TotalLightCount > 0;

            // If we don't need to run the light list, we still run it for the first frame that is not needed in order to keep the lists in a clean state.
            if (!parameters.runLightList && m_hasRunLightListPrevFrame)
            {
                m_hasRunLightListPrevFrame = false;
                parameters.runLightList = true;
            }
            else
            {
                m_hasRunLightListPrevFrame = parameters.runLightList;
            }

            // Always build the light list in XR mode to avoid issues with multi-pass
            if (hdCamera.xr.enabled)
                parameters.runLightList = true;

            var temp = new Matrix4x4();
            temp.SetRow(0, new Vector4(0.5f * w, 0.0f, 0.0f, 0.5f * w));
            temp.SetRow(1, new Vector4(0.0f, 0.5f * h, 0.0f, 0.5f * h));
            temp.SetRow(2, new Vector4(0.0f, 0.0f, 0.5f, 0.5f));
            temp.SetRow(3, new Vector4(0.0f, 0.0f, 0.0f, 1.0f));

            parameters.lightListProjscrMatrices = m_LightListProjscrMatrices;
            parameters.lightListInvProjscrMatrices = m_LightListInvProjscrMatrices;
            parameters.lightListProjHMatrices = m_LightListProjHMatrices;
            parameters.lightListInvProjHMatrices = m_LightListInvProjHMatrices;

            // camera to screen matrix (and it's inverse)
            for (int viewIndex = 0; viewIndex < hdCamera.viewCount; ++viewIndex)
            {
                var proj = camera.projectionMatrix;

                // XRTODO: If possible, we could generate a non-oblique stereo projection
                // matrix.  It's ok if it's not the exact same matrix, as long as it encompasses
                // the same FOV as the original projection matrix (which would mean padding each half
                // of the frustum with the max half-angle). We don't need the light information in
                // real projection space.  We just use screen space to figure out what is proximal
                // to a cluster or tile.
                // Once we generate this non-oblique projection matrix, it can be shared across both eyes (un-array)
                if (hdCamera.xr.enabled)
                    proj = hdCamera.xr.GetProjMatrix(viewIndex);

                m_LightListProjMatrices[viewIndex] = proj * s_FlipMatrixLHSRHS;
                parameters.lightListProjscrMatrices[viewIndex] = temp * m_LightListProjMatrices[viewIndex];
                parameters.lightListInvProjscrMatrices[viewIndex] = parameters.lightListProjscrMatrices[viewIndex].inverse;
            }

            parameters.totalLightCount = m_TotalLightCount;
            parameters.isOrthographic = camera.orthographic;
            parameters.viewCount = hdCamera.viewCount;
            parameters.enableFeatureVariants = GetFeatureVariantsEnabled(hdCamera.frameSettings);
            parameters.computeMaterialVariants = hdCamera.frameSettings.IsEnabled(FrameSettingsField.ComputeMaterialVariants);
            parameters.computeLightVariants = hdCamera.frameSettings.IsEnabled(FrameSettingsField.ComputeLightVariants);
            parameters.nearClipPlane = camera.nearClipPlane;
            parameters.farClipPlane = camera.farClipPlane;
            parameters.lightList = m_lightList;
            parameters.skyEnabled = m_SkyManager.IsLightingSkyValid();
            parameters.screenSize = hdCamera.screenSize;
            parameters.msaaSamples = (int)hdCamera.msaaSamples;
            parameters.useComputeAsPixel = DeferredUseComputeAsPixel(hdCamera.frameSettings);

            bool isProjectionOblique = GeometryUtils.IsProjectionMatrixOblique(m_LightListProjMatrices[0]);

            // Screen space AABB
            parameters.screenSpaceAABBShader = buildScreenAABBShader;
            parameters.screenSpaceAABBKernel = isProjectionOblique ? s_GenAABBKernel_Oblique : s_GenAABBKernel;
            // camera to screen matrix (and it's inverse)
            for (int viewIndex = 0; viewIndex < hdCamera.viewCount; ++viewIndex)
            {
                temp.SetRow(0, new Vector4(1.0f, 0.0f, 0.0f, 0.0f));
                temp.SetRow(1, new Vector4(0.0f, 1.0f, 0.0f, 0.0f));
                temp.SetRow(2, new Vector4(0.0f, 0.0f, 0.5f, 0.5f));
                temp.SetRow(3, new Vector4(0.0f, 0.0f, 0.0f, 1.0f));

                parameters.lightListProjHMatrices[viewIndex] = temp * m_LightListProjMatrices[viewIndex];
                parameters.lightListInvProjHMatrices[viewIndex] = parameters.lightListProjHMatrices[viewIndex].inverse;
            }

            // Big tile prepass
            parameters.runBigTilePrepass = hdCamera.frameSettings.IsEnabled(FrameSettingsField.BigTilePrepass);
            parameters.bigTilePrepassShader = buildPerBigTileLightListShader;
            parameters.bigTilePrepassKernel = s_GenListPerBigTileKernel;
            parameters.numBigTilesX = (w + 63) / 64;
            parameters.numBigTilesY = (h + 63) / 64;

            // Fptl
            parameters.runFPTL = hdCamera.frameSettings.fptl;
            parameters.buildPerTileLightListShader = buildPerTileLightListShader;
            parameters.buildPerTileLightListKernel = isProjectionOblique ? s_GenListPerTileKernel_Oblique : s_GenListPerTileKernel;
            parameters.numTilesFPTLX = GetNumTileFtplX(hdCamera);
            parameters.numTilesFPTLY = GetNumTileFtplY(hdCamera);
            parameters.numTilesFPTL = parameters.numTilesFPTLX * parameters.numTilesFPTLY;

            // Cluster
            parameters.buildPerVoxelLightListShader = buildPerVoxelLightListShader;
            parameters.buildPerVoxelLightListKernel = isProjectionOblique ? s_GenListPerVoxelKernelOblique : s_GenListPerVoxelKernel;
            parameters.numTilesClusterX = GetNumTileClusteredX(hdCamera);
            parameters.numTilesClusterY = GetNumTileClusteredY(hdCamera);

            const float C = (float)(1 << k_Log2NumClusters);
            var geomSeries = (1.0 - Mathf.Pow(k_ClustLogBase, C)) / (1 - k_ClustLogBase); // geometric series: sum_k=0^{C-1} base^k
            // TODO: This is computed here and then passed later on as a global shader parameters.
            // This will be dangerous when running RenderGraph as execution will be delayed and this can change before it's executed
            m_ClusterScale = (float)(geomSeries / (parameters.farClipPlane - parameters.nearClipPlane));

            parameters.clusterScale = m_ClusterScale;

            // Build dispatch indirect
            parameters.buildMaterialFlagsShader = buildMaterialFlagsShader;
            parameters.clearDispatchIndirectShader = clearDispatchIndirectShader;
            parameters.buildDispatchIndirectShader = buildDispatchIndirectShader;

            return parameters;
        }

        void BuildGPULightListsCommon(HDCamera hdCamera, CommandBuffer cmd, RTHandle cameraDepthBufferRT, RTHandle stencilTextureRT)
        {
            using (new ProfilingSample(cmd, "Build Light List"))
            {
                var parameters = PrepareBuildGPULightListParameters(hdCamera);
                var resources = PrepareBuildGPULightListResources(m_TileAndClusterData, cameraDepthBufferRT, stencilTextureRT);

                bool tileFlagsWritten = false;

                GenerateLightsScreenSpaceAABBs(parameters, resources, cmd);
                BigTilePrepass(parameters, resources, cmd);
                BuildPerTileLightList(parameters, resources, ref tileFlagsWritten, cmd);
                VoxelLightListGeneration(parameters, resources, cmd);

                BuildDispatchIndirectArguments(parameters, resources, tileFlagsWritten, cmd);
            }
        }

        public void BuildGPULightLists(HDCamera hdCamera, CommandBuffer cmd, RTHandle cameraDepthBufferRT, RTHandle stencilTextureRT)
        {
            cmd.SetRenderTarget(BuiltinRenderTextureType.None);

            BuildGPULightListsCommon(hdCamera, cmd, cameraDepthBufferRT, stencilTextureRT);

            var globalParams = PrepareLightLoopGlobalParameters(hdCamera);
            PushLightLoopGlobalParams(globalParams, cmd);
        }

        void UpdateDataBuffers()
        {
            m_LightLoopLightData.directionalLightData.SetData(m_lightList.directionalLights);
            m_LightLoopLightData.lightData.SetData(m_lightList.lights);
            m_LightLoopLightData.envLightData.SetData(m_lightList.envLights);
            m_LightLoopLightData.decalData.SetData(DecalSystem.m_DecalDatas, 0, 0, Math.Min(DecalSystem.m_DecalDatasCount, m_MaxDecalsOnScreen)); // don't add more than the size of the buffer

            // These two buffers have been set in Rebuild()
            m_TileAndClusterData.convexBoundsBuffer.SetData(m_lightList.bounds);
            m_TileAndClusterData.lightVolumeDataBuffer.SetData(m_lightList.lightVolumes);
        }

        HDAdditionalLightData GetHDAdditionalLightData(Light light)
        {
            // Light reference can be null for particle lights.
            var add = light != null ? light.GetComponent<HDAdditionalLightData>() : null;
            if (add == null)
            {
                add = HDUtils.s_DefaultHDAdditionalLightData;
            }
            return add;
        }

        struct LightLoopGlobalParameters
        {
            public HDCamera                 hdCamera;
            public HDShadowManager          shadowManager;
            public LightList                lightList;
            public LightLoopTextureCaches   textureCaches;
            public LightLoopLightData       lightData;
            public TileAndClusterData       tileAndClusterData;
            public float                    clusterScale;
            public int                      sunLightIndex;
            public int                      maxScreenSpaceShadows;
        }

        LightLoopGlobalParameters PrepareLightLoopGlobalParameters(HDCamera hdCamera)
        {
            LightLoopGlobalParameters parameters = new LightLoopGlobalParameters();
            parameters.hdCamera = hdCamera;
            parameters.shadowManager = m_ShadowManager;
            parameters.lightList = m_lightList;
            parameters.textureCaches = m_TextureCaches;
            parameters.lightData = m_LightLoopLightData;
            parameters.tileAndClusterData = m_TileAndClusterData;
            parameters.clusterScale = m_ClusterScale;
            parameters.maxScreenSpaceShadows = m_Asset.currentPlatformRenderPipelineSettings.hdShadowInitParams.maxScreenSpaceShadows;

            AdditionalShadowData sunShadowData = m_CurrentSunLight != null ? m_CurrentSunLight.GetComponent<AdditionalShadowData>() : null;
            bool sunLightShadow = sunShadowData != null && m_CurrentShadowSortedSunLightIndex >= 0;
            parameters.sunLightIndex = sunLightShadow ? m_CurrentShadowSortedSunLightIndex : -1;

            return parameters;
        }

        static void PushLightLoopGlobalParams(in LightLoopGlobalParameters param, CommandBuffer cmd)
        {
            using (new ProfilingSample(cmd, "Push Global Parameters", CustomSamplerId.TPPushGlobalParameters.GetSampler()))
            {
                Camera camera = param.hdCamera.camera;

                // Shadows
                param.shadowManager.SyncData();
                param.shadowManager.BindResources(cmd);

                cmd.SetGlobalTexture(HDShaderIDs._CookieTextures, param.textureCaches.cookieTexArray.GetTexCache());
                cmd.SetGlobalTexture(HDShaderIDs._AreaCookieTextures, param.textureCaches.areaLightCookieManager.GetTexCache());
                cmd.SetGlobalTexture(HDShaderIDs._CookieCubeTextures, param.textureCaches.cubeCookieTexArray.GetTexCache());
                cmd.SetGlobalTexture(HDShaderIDs._EnvCubemapTextures, param.textureCaches.reflectionProbeCache.GetTexCache());
                cmd.SetGlobalInt(HDShaderIDs._EnvSliceSize, param.textureCaches.reflectionProbeCache.GetEnvSliceSize());
                // Compute the power of 2 size of the texture
                int pot = Mathf.RoundToInt( 1.4426950408889634073599246810019f * Mathf.Log(param.textureCaches.cookieTexArray.GetTexCache().width ) );
                cmd.SetGlobalInt(HDShaderIDs._CookieSizePOT, pot);
                cmd.SetGlobalTexture(HDShaderIDs._Env2DTextures, param.textureCaches.reflectionPlanarProbeCache.GetTexCache());
                cmd.SetGlobalMatrixArray(HDShaderIDs._Env2DCaptureVP, param.textureCaches.env2DCaptureVP);
                cmd.SetGlobalFloatArray(HDShaderIDs._Env2DCaptureForward, param.textureCaches.env2DCaptureForward);

                cmd.SetGlobalBuffer(HDShaderIDs._DirectionalLightDatas, param.lightData.directionalLightData);
                cmd.SetGlobalInt(HDShaderIDs._DirectionalLightCount, param.lightList.directionalLights.Count);
                cmd.SetGlobalBuffer(HDShaderIDs._LightDatas, param.lightData.lightData);
                cmd.SetGlobalInt(HDShaderIDs._PunctualLightCount, param.lightList.punctualLightCount);
                cmd.SetGlobalInt(HDShaderIDs._AreaLightCount, param.lightList.areaLightCount);
                cmd.SetGlobalBuffer(HDShaderIDs._EnvLightDatas, param.lightData.envLightData);
                cmd.SetGlobalInt(HDShaderIDs._EnvLightCount, param.lightList.envLights.Count);
                cmd.SetGlobalBuffer(HDShaderIDs._DecalDatas, param.lightData.decalData);
                cmd.SetGlobalInt(HDShaderIDs._DecalCount, DecalSystem.m_DecalDatasCount);

                cmd.SetGlobalInt(HDShaderIDs._NumTileBigTileX, GetNumTileBigTileX(param.hdCamera));
                cmd.SetGlobalInt(HDShaderIDs._NumTileBigTileY, GetNumTileBigTileY(param.hdCamera));
                cmd.SetGlobalInt(HDShaderIDs._ScreenSpaceShadowArraySize, param.maxScreenSpaceShadows);

                cmd.SetGlobalInt(HDShaderIDs._NumTileFtplX, GetNumTileFtplX(param.hdCamera));
                cmd.SetGlobalInt(HDShaderIDs._NumTileFtplY, GetNumTileFtplY(param.hdCamera));

                cmd.SetGlobalInt(HDShaderIDs._NumTileClusteredX, GetNumTileClusteredX(param.hdCamera));
                cmd.SetGlobalInt(HDShaderIDs._NumTileClusteredY, GetNumTileClusteredY(param.hdCamera));

                cmd.SetGlobalInt(HDShaderIDs._EnableSSRefraction, param.hdCamera.frameSettings.IsEnabled(FrameSettingsField.RoughRefraction) ? 1 : 0);

                if (param.hdCamera.frameSettings.IsEnabled(FrameSettingsField.BigTilePrepass))
                    cmd.SetGlobalBuffer(HDShaderIDs.g_vBigTileLightList, param.tileAndClusterData.bigTileLightList);

                // Cluster
                {
                    cmd.SetGlobalFloat(HDShaderIDs.g_fClustScale, param.clusterScale);
                    cmd.SetGlobalFloat(HDShaderIDs.g_fClustBase, k_ClustLogBase);
                    cmd.SetGlobalFloat(HDShaderIDs.g_fNearPlane, camera.nearClipPlane);
                    cmd.SetGlobalFloat(HDShaderIDs.g_fFarPlane, camera.farClipPlane);
                    cmd.SetGlobalInt(HDShaderIDs.g_iLog2NumClusters, k_Log2NumClusters);

                    cmd.SetGlobalInt(HDShaderIDs.g_isLogBaseBufferEnabled, k_UseDepthBuffer ? 1 : 0);

                    cmd.SetGlobalBuffer(HDShaderIDs.g_vLayeredOffsetsBuffer, param.tileAndClusterData.perVoxelOffset);
                    if (k_UseDepthBuffer)
                    {
                        cmd.SetGlobalBuffer(HDShaderIDs.g_logBaseBuffer, param.tileAndClusterData.perTileLogBaseTweak);
                    }

                    // Set up clustered lighting for volumetrics.
                    cmd.SetGlobalBuffer(HDShaderIDs.g_vLightListGlobal, param.tileAndClusterData.perVoxelLightLists);
                }

                cmd.SetGlobalInt(HDShaderIDs._DirectionalShadowIndex, param.sunLightIndex);
            }
        }

        public void RenderShadowMaps(ScriptableRenderContext renderContext, CommandBuffer cmd, CullingResults cullResults, HDCamera hdCamera)
        {
            // kick off the shadow jobs here
            m_ShadowManager.RenderShadows(renderContext, cmd, cullResults, hdCamera);
        }

        public bool WillRenderContactShadow()
        {
            // When contact shadow index is 0, then there is no light casting contact shadow in the view
            return m_EnableContactShadow && m_ContactShadowIndex != 0;
        }

        //seongdae;vxsm
        public bool WillRenderVxShadows()
        {
            return m_EnableVxShadows;
        }
        //seongdae;vxsm

        public bool WillRenderScreenSpaceShadows()
        {
            // For now this is only for DXR.
#if ENABLE_RAYTRACING
            return true;
#else
            return false;
#endif
        }

        public void SetContactShadowsTexture(HDCamera hdCamera, RTHandle contactShadowsRT, CommandBuffer cmd)
        {
            if (!WillRenderContactShadow())
            {
                cmd.SetGlobalTexture(HDShaderIDs._ContactShadowTexture, TextureXR.GetBlackUIntTexture());
                return;
            }
            cmd.SetGlobalTexture(HDShaderIDs._ContactShadowTexture, contactShadowsRT);
        }
        //seongdae;vxsm
        public void SetVxShadowsTexture(HDCamera hdCamera, RTHandleSystem.RTHandle deferredShadowRT, CommandBuffer cmd)
        {
            if (!WillRenderVxShadows())
            {
                cmd.SetGlobalTexture(HDShaderIDs._VxShadowTexture, TextureXR.GetBlackTexture());
                return;
            }
            cmd.SetGlobalTexture(HDShaderIDs._VxShadowTexture, deferredShadowRT);
        }
        //seongdae;vxsm

        // The first rendered 24 lights that have contact shadow enabled have a mask used to select the bit that contains
        // the contact shadow shadowed information (occluded or not). Otherwise -1 is written
        public int GetContactShadowMask(bool contactShadowEnabled)
        {
            if (!contactShadowEnabled)
                return 0;

            // We have 24 max contact shadow light per frame
            if (m_ContactShadowIndex >= LightDefinitions.s_LightListMaxPrunedEntries)
                return 0;

            return 1 << m_ContactShadowIndex++;
        }

        protected void RenderContactShadows(HDCamera hdCamera, RTHandle contactShadowRT, RenderTargetIdentifier depthTexture, int firstMipOffsetY, CommandBuffer cmd)
        {
            // if there is no need to compute contact shadows, we just quit
            if (!WillRenderContactShadow())
                return;

            using (new ProfilingSample(cmd, "Contact Shadows", CustomSamplerId.TPScreenSpaceShadows.GetSampler()))
            {
                // Pick the adequate kenel
                int kernel = hdCamera.frameSettings.IsEnabled(FrameSettingsField.MSAA) ? s_deferredContactShadowKernelMSAA : s_deferredContactShadowKernel;

                m_ShadowManager.BindResources(cmd);

                float contactShadowRange = Mathf.Clamp(m_ContactShadows.fadeDistance.value, 0.0f, m_ContactShadows.maxDistance.value);
                float contactShadowFadeEnd = m_ContactShadows.maxDistance.value;
                float contactShadowOneOverFadeRange = 1.0f / Math.Max(1e-6f, contactShadowRange);
                Vector4 contactShadowParams = new Vector4(m_ContactShadows.length.value, m_ContactShadows.distanceScaleFactor.value, contactShadowFadeEnd, contactShadowOneOverFadeRange);
                Vector4 contactShadowParams2 = new Vector4(m_ContactShadows.opacity.value, firstMipOffsetY, 0.0f, 0.0f);
                cmd.SetComputeVectorParam(contactShadowComputeShader, HDShaderIDs._ContactShadowParamsParameters, contactShadowParams);
                cmd.SetComputeVectorParam(contactShadowComputeShader, HDShaderIDs._ContactShadowParamsParameters2, contactShadowParams2);
                cmd.SetComputeIntParam(contactShadowComputeShader, HDShaderIDs._DirectionalContactShadowSampleCount, m_ContactShadows.sampleCount.value);
                cmd.SetComputeBufferParam(contactShadowComputeShader, kernel, HDShaderIDs._DirectionalLightDatas, m_LightLoopLightData.directionalLightData);

                // Send light list to the compute
                cmd.SetComputeBufferParam(contactShadowComputeShader, kernel, HDShaderIDs._LightDatas, m_LightLoopLightData.lightData);
                cmd.SetComputeBufferParam(contactShadowComputeShader, kernel, HDShaderIDs.g_vLightListGlobal, m_TileAndClusterData.lightList);

                // Inject the texture in the adequate slot
                cmd.SetComputeTextureParam(contactShadowComputeShader, kernel, hdCamera.frameSettings.IsEnabled(FrameSettingsField.MSAA) ? HDShaderIDs._CameraDepthValuesTexture : HDShaderIDs._CameraDepthTexture, depthTexture);

                cmd.SetComputeTextureParam(contactShadowComputeShader, kernel, HDShaderIDs._ContactShadowTextureUAV, contactShadowRT);

                int deferredShadowTileSize = 16; // Must match DeferreDirectionalShadow.compute
                int numTilesX = (hdCamera.actualWidth  + (deferredShadowTileSize - 1)) / deferredShadowTileSize;
                int numTilesY = (hdCamera.actualHeight + (deferredShadowTileSize - 1)) / deferredShadowTileSize;

                cmd.DispatchCompute(contactShadowComputeShader, kernel, numTilesX, numTilesY, hdCamera.viewCount);
            }
        }
        //seongdae;vxsm
        public void RenderVxShadows(HDCamera hdCamera, RTHandle vxShadowRT, RenderTargetIdentifier depthTexture, CommandBuffer cmd)
        {
            // if there is no need to compute vx shadows, we just quit
            if (!WillRenderVxShadows())
                return;

            using (new ProfilingSample(cmd, "Vx Shadows", CustomSamplerId.TPScreenSpaceShadows.GetSampler()))
            {
                bool msaaEnabled = hdCamera.frameSettings.IsEnabled(FrameSettingsField.MSAA);
                int kernel = -1;

                kernel = msaaEnabled ? s_deferredVxShadowBilinearKernelMSAA : s_deferredVxShadowBilinearKernel;

                m_ShadowManager.BindResources(cmd);

                cmd.SetComputeBufferParam(vxShadowComputeShader, kernel, HDShaderIDs._VxShadowMapsBuffer, VxShadowMapsManager.Instance.VxShadowMapsBuffer);
                cmd.SetComputeBufferParam(vxShadowComputeShader, kernel, HDShaderIDs._DirectionalLightDatas, m_DirectionalLightDatas);

                // Inject the texture in the adequate slot
                cmd.SetComputeTextureParam(vxShadowComputeShader, kernel, hdCamera.frameSettings.IsEnabled(FrameSettingsField.MSAA) ? HDShaderIDs._CameraDepthValuesTexture : HDShaderIDs._CameraDepthTexture, depthTexture);

                cmd.SetComputeTextureParam(vxShadowComputeShader, kernel, HDShaderIDs._VxShadowTextureUAV, vxShadowRT);

                int deferredShadowTileSize = 16; // Must match VxShadows.compute
                int numTilesX = (hdCamera.actualWidth  + (deferredShadowTileSize - 1)) / deferredShadowTileSize;
                int numTilesY = (hdCamera.actualHeight + (deferredShadowTileSize - 1)) / deferredShadowTileSize;

                cmd.DispatchCompute(vxShadowComputeShader, kernel, numTilesX, numTilesY, hdCamera.viewCount);
            }
        }
        //seongdae;vxsm

        struct DeferredLightingParameters
        {
            public int                  numTilesX;
            public int                  numTilesY;
            public int                  numTiles;
            public bool                 enableTile;
            public bool                 outputSplitLighting;
            public bool                 useComputeLightingEvaluation;
            public bool                 enableFeatureVariants;
            public bool                 enableShadowMasks;
            public int                  numVariants;
            public DebugDisplaySettings debugDisplaySettings;

            // Compute Lighting
            public ComputeShader        deferredComputeShader;
            public int                  viewCount;

            // Full Screen Pixel (debug)
            public Material             splitLightingMat;
            public Material             regularLightingMat;
        }

        DeferredLightingParameters PrepareDeferredLightingParameters(HDCamera hdCamera, DebugDisplaySettings debugDisplaySettings)
        {
            var parameters = new DeferredLightingParameters();

            int w = hdCamera.actualWidth;
            int h = hdCamera.actualHeight;
            parameters.numTilesX = (w + 15) / 16;
            parameters.numTilesY = (h + 15) / 16;
            parameters.numTiles = parameters.numTilesX * parameters.numTilesY;
            parameters.enableTile = hdCamera.frameSettings.IsEnabled(FrameSettingsField.DeferredTile);
            parameters.outputSplitLighting = hdCamera.frameSettings.IsEnabled(FrameSettingsField.SubsurfaceScattering);
            parameters.useComputeLightingEvaluation = hdCamera.frameSettings.IsEnabled(FrameSettingsField.ComputeLightEvaluation);
            parameters.enableFeatureVariants = GetFeatureVariantsEnabled(hdCamera.frameSettings) && !debugDisplaySettings.IsDebugDisplayEnabled();
            parameters.enableShadowMasks = m_enableBakeShadowMask;
            parameters.numVariants = LightDefinitions.s_NumFeatureVariants;
            parameters.debugDisplaySettings = debugDisplaySettings;

            // Compute Lighting
            parameters.deferredComputeShader = deferredComputeShader;
            parameters.viewCount = hdCamera.viewCount;

            // Full Screen Pixel (debug)
            parameters.splitLightingMat = GetDeferredLightingMaterial(true /*split lighting*/, parameters.enableShadowMasks, parameters.debugDisplaySettings.IsDebugDisplayEnabled());
            parameters.regularLightingMat = GetDeferredLightingMaterial(false /*split lighting*/, parameters.enableShadowMasks, parameters.debugDisplaySettings.IsDebugDisplayEnabled());

            return parameters;
        }

        struct DeferredLightingResources
        {
            public RenderTargetIdentifier[] colorBuffers;
            public RTHandle depthStencilBuffer;
            public RTHandle depthTexture;
            public ComputeBuffer lightListBuffer;
            public ComputeBuffer tileFeatureFlagsBuffer;
            public ComputeBuffer tileListBuffer;
            public ComputeBuffer dispatchIndirectBuffer;
        }

        DeferredLightingResources PrepareDeferredLightingResources()
        {
            var resources = new DeferredLightingResources();

            resources.colorBuffers = m_MRTCache2;
            resources.colorBuffers[0] = m_CameraColorBuffer;
            resources.colorBuffers[1] = m_CameraSssDiffuseLightingBuffer;
            resources.depthStencilBuffer = m_SharedRTManager.GetDepthStencilBuffer();
            resources.depthTexture = m_SharedRTManager.GetDepthTexture();
            resources.lightListBuffer = m_TileAndClusterData.lightList;
            resources.tileFeatureFlagsBuffer = m_TileAndClusterData.tileFeatureFlags;
            resources.tileListBuffer = m_TileAndClusterData.tileList;
            resources.dispatchIndirectBuffer = m_TileAndClusterData.dispatchIndirectBuffer;

            return resources;
        }

        void RenderDeferredLighting(HDCamera hdCamera, CommandBuffer cmd)
        {
            if (hdCamera.frameSettings.litShaderMode != LitShaderMode.Deferred)
                return;

            var parameters = PrepareDeferredLightingParameters(hdCamera, debugDisplaySettings);
            var resources = PrepareDeferredLightingResources();

            if (parameters.enableTile)
            {
                bool useCompute = parameters.useComputeLightingEvaluation && !k_PreferFragment;
                if (useCompute)
                    RenderComputeDeferredLighting(parameters, resources, cmd);
                else
                    RenderComputeAsPixelDeferredLighting(parameters, resources, cmd);
            }
            else
            {
                RenderPixelDeferredLighting(parameters, resources, cmd);
            }
        }

        static void RenderComputeDeferredLighting(in DeferredLightingParameters parameters, in DeferredLightingResources resources, CommandBuffer cmd)
        {
            using (new ProfilingSample(cmd, "TilePass - Compute Deferred Lighting Pass", CustomSamplerId.TPRenderDeferredLighting.GetSampler()))
            {
                cmd.SetGlobalBuffer(HDShaderIDs.g_vLightListGlobal, resources.lightListBuffer);

                for (int variant = 0; variant < parameters.numVariants; variant++)
                {
                    int kernel;

                    if (parameters.enableFeatureVariants)
                    {
                        kernel = parameters.enableShadowMasks ? s_shadeOpaqueIndirectShadowMaskFptlKernels[variant] : s_shadeOpaqueIndirectFptlKernels[variant];
                    }
                    else
                    {
                        if (parameters.enableShadowMasks)
                        {
                            kernel = parameters.debugDisplaySettings.IsDebugDisplayEnabled() ? s_shadeOpaqueDirectShadowMaskFptlDebugDisplayKernel : s_shadeOpaqueDirectShadowMaskFptlKernel;
                        }
                        else
                        {
                            kernel = parameters.debugDisplaySettings.IsDebugDisplayEnabled() ? s_shadeOpaqueDirectFptlDebugDisplayKernel : s_shadeOpaqueDirectFptlKernel;
                        }
                    }

                    cmd.SetComputeTextureParam(parameters.deferredComputeShader, kernel, HDShaderIDs._CameraDepthTexture, resources.depthTexture);

                    // TODO: Is it possible to setup this outside the loop ? Can figure out how, get this: Property (specularLightingUAV) at kernel index (21) is not set
                    cmd.SetComputeTextureParam(parameters.deferredComputeShader, kernel, HDShaderIDs.specularLightingUAV, resources.colorBuffers[0]);
                    cmd.SetComputeTextureParam(parameters.deferredComputeShader, kernel, HDShaderIDs.diffuseLightingUAV, resources.colorBuffers[1]);

                    // always do deferred lighting in blocks of 16x16 (not same as tiled light size)
                    if (parameters.enableFeatureVariants)
                    {
                        cmd.SetComputeBufferParam(parameters.deferredComputeShader, kernel, HDShaderIDs.g_TileFeatureFlags, resources.tileFeatureFlagsBuffer);
                        cmd.SetComputeIntParam(parameters.deferredComputeShader, HDShaderIDs.g_TileListOffset, variant * parameters.numTiles);
                        cmd.SetComputeBufferParam(parameters.deferredComputeShader, kernel, HDShaderIDs.g_TileList, resources.tileListBuffer);
                        cmd.DispatchCompute(parameters.deferredComputeShader, kernel, resources.dispatchIndirectBuffer, (uint)variant * 3 * sizeof(uint));
                    }
                    else
                    {
                        // 4x 8x8 groups per a 16x16 tile.
                        cmd.DispatchCompute(parameters.deferredComputeShader, kernel, parameters.numTilesX * 2, parameters.numTilesY * 2, parameters.viewCount);
                    }
                }
            }
        }

        static void RenderComputeAsPixelDeferredLighting(in DeferredLightingParameters parameters, in DeferredLightingResources resources, Material deferredMat, bool outputSplitLighting, CommandBuffer cmd)
        {
            CoreUtils.SetKeyword(cmd, "OUTPUT_SPLIT_LIGHTING", outputSplitLighting);
            CoreUtils.SetKeyword(cmd, "SHADOWS_SHADOWMASK", parameters.enableShadowMasks);

            if (parameters.enableFeatureVariants)
            {
                if (outputSplitLighting)
                    cmd.SetRenderTarget(resources.colorBuffers, resources.depthStencilBuffer);
                else
                    cmd.SetRenderTarget(resources.colorBuffers[0], resources.depthStencilBuffer);

                for (int variant = 0; variant < parameters.numVariants; variant++)
                {
                    cmd.SetGlobalInt(HDShaderIDs.g_TileListOffset, variant * parameters.numTiles);

                    cmd.EnableShaderKeyword(s_variantNames[variant]);

                    MeshTopology topology = k_HasNativeQuadSupport ? MeshTopology.Quads : MeshTopology.Triangles;
                    cmd.DrawProceduralIndirect(Matrix4x4.identity, deferredMat, 0, topology, resources.dispatchIndirectBuffer, variant * 4 * sizeof(uint), null);

                    // Must disable variant keyword because it will not get overridden.
                    cmd.DisableShaderKeyword(s_variantNames[variant]);
                }
            }
            else
            {
                CoreUtils.SetKeyword(cmd, "DEBUG_DISPLAY", parameters.debugDisplaySettings.IsDebugDisplayEnabled());

                if (outputSplitLighting)
                    CoreUtils.DrawFullScreen(cmd, deferredMat, resources.colorBuffers, resources.depthStencilBuffer, null, 1);
                else
                    CoreUtils.DrawFullScreen(cmd, deferredMat, resources.colorBuffers[0], resources.depthStencilBuffer, null, 1);
            }
        }

        static void RenderComputeAsPixelDeferredLighting(in DeferredLightingParameters parameters, in DeferredLightingResources resources, CommandBuffer cmd)
        {
            using (new ProfilingSample(cmd, "TilePass - Compute as Pixel Deferred Lighting Pass", CustomSamplerId.TPRenderDeferredLighting.GetSampler()))
            {
                cmd.SetGlobalBuffer(HDShaderIDs.g_vLightListGlobal, resources.lightListBuffer);

                cmd.SetGlobalTexture(HDShaderIDs._CameraDepthTexture, resources.depthTexture);
                cmd.SetGlobalBuffer(HDShaderIDs.g_TileFeatureFlags, resources.tileFeatureFlagsBuffer);
                cmd.SetGlobalBuffer(HDShaderIDs.g_TileList, resources.tileListBuffer);

                // If SSS is disabled, do lighting for both split lighting and no split lighting
                // Must set stencil parameters through Material.
                if (parameters.outputSplitLighting)
                {
                    RenderComputeAsPixelDeferredLighting(parameters, resources, s_DeferredTileSplitLightingMat, true, cmd);
                    RenderComputeAsPixelDeferredLighting(parameters, resources, s_DeferredTileRegularLightingMat, false, cmd);
                }
                else
                {
                    RenderComputeAsPixelDeferredLighting(parameters, resources, s_DeferredTileMat, false, cmd);
                }
            }
        }

        static void RenderPixelDeferredLighting(in DeferredLightingParameters parameters, in DeferredLightingResources resources, CommandBuffer cmd)
        {
            cmd.SetGlobalBuffer(HDShaderIDs.g_vLightListGlobal, resources.lightListBuffer);

            // First, render split lighting.
            if (parameters.outputSplitLighting)
            {
                using (new ProfilingSample(cmd, "SinglePass - Deferred Lighting Pass MRT", CustomSamplerId.TPRenderDeferredLighting.GetSampler()))
                {
                    CoreUtils.DrawFullScreen(cmd, parameters.splitLightingMat, resources.colorBuffers, resources.depthStencilBuffer);
                }
            }

            using (new ProfilingSample(cmd, "SinglePass - Deferred Lighting Pass", CustomSamplerId.TPRenderDeferredLighting.GetSampler()))
            {
                var currentLightingMaterial = parameters.regularLightingMat;
                // If SSS is disable, do lighting for both split lighting and no split lighting
                // This is for debug purpose, so fine to use immediate material mode here to modify render state
                if (!parameters.outputSplitLighting)
                {
                    currentLightingMaterial.SetInt(HDShaderIDs._StencilRef, (int)StencilLightingUsage.NoLighting);
                    currentLightingMaterial.SetInt(HDShaderIDs._StencilCmp, (int)CompareFunction.NotEqual);
                }
                else
                {
                    currentLightingMaterial.SetInt(HDShaderIDs._StencilRef, (int)StencilLightingUsage.RegularLighting);
                    currentLightingMaterial.SetInt(HDShaderIDs._StencilCmp, (int)CompareFunction.Equal);
                }

                CoreUtils.DrawFullScreen(cmd, currentLightingMaterial, resources.colorBuffers[0], resources.depthStencilBuffer);
            }
        }

        static void CopyStencilBufferForMaterialClassification(CommandBuffer cmd, RTHandle depthStencilBuffer, RTHandle stencilCopyBuffer, Material copyStencilMaterial)
        {
#if (UNITY_SWITCH || UNITY_IPHONE)
            // Faster on Switch.
            HDUtils.SetRenderTarget(cmd, stencilCopyBuffer, depthStencilBuffer, ClearFlag.Color, Color.clear);

            copyStencilMaterial.SetInt(HDShaderIDs._StencilRef, (int)StencilLightingUsage.NoLighting);
            copyStencilMaterial.SetInt(HDShaderIDs._StencilMask, (int)HDRenderPipeline.StencilBitMask.LightingMask);

            // Use ShaderPassID 1 => "Pass 1 - Write 1 if value different from stencilRef to output"
            CoreUtils.DrawFullScreen(cmd, copyStencilMaterial, null, 1);
#else
            HDUtils.SetRenderTarget(cmd, stencilCopyBuffer, ClearFlag.Color, Color.clear);
            HDUtils.SetRenderTarget(cmd, depthStencilBuffer);
            cmd.SetRandomWriteTarget(1, stencilCopyBuffer);

            copyStencilMaterial.SetInt(HDShaderIDs._StencilRef, (int)StencilLightingUsage.NoLighting);
            copyStencilMaterial.SetInt(HDShaderIDs._StencilMask, (int)HDRenderPipeline.StencilBitMask.LightingMask);

            // Use ShaderPassID 3 => "Pass 3 - Initialize Stencil UAV copy with 1 if value different from stencilRef to output"
            CoreUtils.DrawFullScreen(cmd, copyStencilMaterial, null, 3);
            cmd.ClearRandomWriteTargets();
#endif
        }

        static void UpdateStencilBufferForSSRExclusion(CommandBuffer cmd, RTHandle depthStencilBuffer, RTHandle stencilCopyBuffer, Material copyStencilMaterial)
        {
            HDUtils.SetRenderTarget(cmd, depthStencilBuffer);
            cmd.SetRandomWriteTarget(1, stencilCopyBuffer);

            copyStencilMaterial.SetInt(HDShaderIDs._StencilRef, (int)HDRenderPipeline.StencilBitMask.DoesntReceiveSSR);
            copyStencilMaterial.SetInt(HDShaderIDs._StencilMask, (int)HDRenderPipeline.StencilBitMask.DoesntReceiveSSR);

            // Pass 4 performs an OR between the already present content of the copy and the stencil ref, if stencil test passes.
            CoreUtils.DrawFullScreen(cmd, copyStencilMaterial, null, 4);
            cmd.ClearRandomWriteTargets();
        }

        static void CopyStencilBufferIfNeeded(CommandBuffer cmd, HDCamera hdCamera, RTHandle depthStencilBuffer, RTHandle stencilBufferCopy, Material copyStencil, Material copyStencilForSSR)
        {
            // Clear and copy the stencil texture needs to be moved to before we invoke the async light list build,
            // otherwise the async compute queue can end up using that texture before the graphics queue is done with it.
            // For the SSR we need the lighting flags to be copied into the stencil texture (it is use to discard object that have no lighting)
            if (GetFeatureVariantsEnabled(hdCamera.frameSettings) || hdCamera.frameSettings.IsEnabled(FrameSettingsField.SSR))
            {
                // For material classification we use compute shader and so can't read into the stencil, so prepare it.
                using (new ProfilingSample(cmd, "Clear and copy stencil texture for material classification", CustomSamplerId.ClearAndCopyStencilTexture.GetSampler()))
                {
                    CopyStencilBufferForMaterialClassification(cmd, depthStencilBuffer, stencilBufferCopy, copyStencil);
                }

                if (hdCamera.frameSettings.IsEnabled(FrameSettingsField.SSR))
                {
                    using (new ProfilingSample(cmd, "Update stencil copy for SSR Exclusion", CustomSamplerId.UpdateStencilCopyForSSRExclusion.GetSampler()))
                    {
                        UpdateStencilBufferForSSRExclusion(cmd, depthStencilBuffer, stencilBufferCopy, copyStencilForSSR);
                    }
                }
            }
        }

        public void RenderLightLoopDebugOverlay(HDCamera hdCamera, CommandBuffer cmd, DebugDisplaySettings debugDisplaySettings, ref float x, ref float y, float overlaySize, float width, CullingResults cullResults, RTHandle depthTexture, RTHandle finalRT)
        {
            LightingDebugSettings lightingDebug = debugDisplaySettings.data.lightingDebugSettings;

            if (lightingDebug.tileClusterDebug != TileClusterDebug.None)
            {
                using (new ProfilingSample(cmd, "Tiled/cluster Lighting Debug", CustomSamplerId.TPTiledLightingDebug.GetSampler()))
                {
                    int w = hdCamera.actualWidth;
                    int h = hdCamera.actualHeight;
                    int numTilesX = (w + 15) / 16;
                    int numTilesY = (h + 15) / 16;
                    int numTiles = numTilesX * numTilesY;

                    // Debug tiles
                    if (lightingDebug.tileClusterDebug == TileClusterDebug.MaterialFeatureVariants)
                    {
                        if (GetFeatureVariantsEnabled(hdCamera.frameSettings))
                        {
                            // featureVariants
                            m_DebugViewTilesMaterial.SetInt(HDShaderIDs._NumTiles, numTiles);
                            m_DebugViewTilesMaterial.SetInt(HDShaderIDs._ViewTilesFlags, (int)lightingDebug.tileClusterDebugByCategory);
                            m_DebugViewTilesMaterial.SetVector(HDShaderIDs._MousePixelCoord, HDUtils.GetMouseCoordinates(hdCamera));
                            m_DebugViewTilesMaterial.SetVector(HDShaderIDs._MouseClickPixelCoord, HDUtils.GetMouseClickCoordinates(hdCamera));
                            m_DebugViewTilesMaterial.SetBuffer(HDShaderIDs.g_TileList, m_TileAndClusterData.tileList);
                            m_DebugViewTilesMaterial.SetBuffer(HDShaderIDs.g_DispatchIndirectBuffer, m_TileAndClusterData.dispatchIndirectBuffer);
                            m_DebugViewTilesMaterial.EnableKeyword("USE_FPTL_LIGHTLIST");
                            m_DebugViewTilesMaterial.DisableKeyword("USE_CLUSTERED_LIGHTLIST");
                            m_DebugViewTilesMaterial.DisableKeyword("SHOW_LIGHT_CATEGORIES");
                            m_DebugViewTilesMaterial.EnableKeyword("SHOW_FEATURE_VARIANTS");
                            if (DeferredUseComputeAsPixel(hdCamera.frameSettings))
                                m_DebugViewTilesMaterial.EnableKeyword("IS_DRAWINSTANCEDINDIRECT");
                            else
                                m_DebugViewTilesMaterial.DisableKeyword("IS_DRAWINSTANCEDINDIRECT");
                            cmd.DrawProcedural(Matrix4x4.identity, m_DebugViewTilesMaterial, 0, MeshTopology.Triangles, numTiles * 6);
                        }
                    }
                    else // tile or cluster
                    {
                        bool bUseClustered = lightingDebug.tileClusterDebug == TileClusterDebug.Cluster;

                        // lightCategories
                        m_DebugViewTilesMaterial.SetInt(HDShaderIDs._ViewTilesFlags, (int)lightingDebug.tileClusterDebugByCategory);
                        m_DebugViewTilesMaterial.SetVector(HDShaderIDs._MousePixelCoord, HDUtils.GetMouseCoordinates(hdCamera));
                        m_DebugViewTilesMaterial.SetVector(HDShaderIDs._MouseClickPixelCoord, HDUtils.GetMouseClickCoordinates(hdCamera));
                        m_DebugViewTilesMaterial.SetBuffer(HDShaderIDs.g_vLightListGlobal, bUseClustered ? m_TileAndClusterData.perVoxelLightLists : m_TileAndClusterData.lightList);
                        m_DebugViewTilesMaterial.SetTexture(HDShaderIDs._CameraDepthTexture, depthTexture);
                        m_DebugViewTilesMaterial.EnableKeyword(bUseClustered ? "USE_CLUSTERED_LIGHTLIST" : "USE_FPTL_LIGHTLIST");
                        m_DebugViewTilesMaterial.DisableKeyword(!bUseClustered ? "USE_CLUSTERED_LIGHTLIST" : "USE_FPTL_LIGHTLIST");
                        m_DebugViewTilesMaterial.EnableKeyword("SHOW_LIGHT_CATEGORIES");
                        m_DebugViewTilesMaterial.DisableKeyword("SHOW_FEATURE_VARIANTS");

                        CoreUtils.DrawFullScreen(cmd, m_DebugViewTilesMaterial, 0);
                    }
                }
            }

            if (lightingDebug.shadowDebugMode != ShadowMapDebugMode.None)
            {
                using (new ProfilingSample(cmd, "Display Shadows", CustomSamplerId.TPDisplayShadows.GetSampler()))
                {
                    switch (lightingDebug.shadowDebugMode)
                    {
                        case ShadowMapDebugMode.VisualizeShadowMap:
                            int startShadowIndex = (int)lightingDebug.shadowMapIndex;
                            int shadowRequestCount = 1;

#if UNITY_EDITOR
                            if (lightingDebug.shadowDebugUseSelection && m_DebugSelectedLightShadowIndex != -1)
                            {
                                startShadowIndex = m_DebugSelectedLightShadowIndex;
                                shadowRequestCount = m_DebugSelectedLightShadowCount;
                            }
#endif

                            for (int shadowIndex = startShadowIndex; shadowIndex < startShadowIndex + shadowRequestCount; shadowIndex++)
                            {
                                m_ShadowManager.DisplayShadowMap(shadowIndex, cmd, m_DebugHDShadowMapMaterial, x, y, overlaySize, overlaySize, lightingDebug.shadowMinValue, lightingDebug.shadowMaxValue);
                                HDUtils.NextOverlayCoord(ref x, ref y, overlaySize, overlaySize, hdCamera);
                            }
                            break;
                        case ShadowMapDebugMode.VisualizePunctualLightAtlas:
                            m_ShadowManager.DisplayShadowAtlas(cmd, m_DebugHDShadowMapMaterial, x, y, overlaySize, overlaySize, lightingDebug.shadowMinValue, lightingDebug.shadowMaxValue);
                            HDUtils.NextOverlayCoord(ref x, ref y, overlaySize, overlaySize, hdCamera);
                            break;
                        case ShadowMapDebugMode.VisualizeDirectionalLightAtlas:
                            m_ShadowManager.DisplayShadowCascadeAtlas(cmd, m_DebugHDShadowMapMaterial, x, y, overlaySize, overlaySize, lightingDebug.shadowMinValue, lightingDebug.shadowMaxValue);
                            HDUtils.NextOverlayCoord(ref x, ref y, overlaySize, overlaySize, hdCamera);
                            break;
                        case ShadowMapDebugMode.VisualizeAreaLightAtlas:
                            m_ShadowManager.DisplayAreaLightShadowAtlas(cmd, m_DebugHDShadowMapMaterial, x, y, overlaySize, overlaySize, lightingDebug.shadowMinValue, lightingDebug.shadowMaxValue);
                            HDUtils.NextOverlayCoord(ref x, ref y, overlaySize, overlaySize, hdCamera);
                            break;
                        default:
                            break;
                    }
                }
            }

            if (lightingDebug.displayLightVolumes)
            {
                s_lightVolumes.RenderLightVolumes(cmd, hdCamera, cullResults, lightingDebug, finalRT);
            }
        }

        void AOTExplicitCompilation()
        {
            var g = new CoreUnsafeUtils.DefaultKeyGetter<uint>();
            var v = 0u;
            g.Get(ref v);

            throw new Exception("Only for AOT compilation, don't call in runtime.");
        }
    }
}<|MERGE_RESOLUTION|>--- conflicted
+++ resolved
@@ -521,7 +521,6 @@
         static int s_deferredContactShadowKernel;
         static int s_deferredContactShadowKernelMSAA;
 
-<<<<<<< HEAD
         static int s_deferredVxShadowNearestKernel; //seongdae;vxsm
         static int s_deferredVxShadowBilinearKernel; //seongdae;vxsm
         static int s_deferredVxShadowTrilinearKernel; //seongdae;vxsm
@@ -529,17 +528,6 @@
         static int s_deferredVxShadowBilinearKernelMSAA; //seongdae;vxsm
         static int s_deferredVxShadowTrilinearKernelMSAA; //seongdae;vxsm
 
-        ComputeBuffer s_LightVolumeDataBuffer = null;
-        ComputeBuffer s_ConvexBoundsBuffer = null;
-        ComputeBuffer s_AABBBoundsBuffer = null;
-        ComputeBuffer s_LightList = null;
-        ComputeBuffer s_TileList = null;
-        ComputeBuffer s_TileFeatureFlags = null;
-        ComputeBuffer s_DispatchIndirectBuffer = null;
-
-        static ComputeBuffer s_BigTileLightList = null;        // used for pre-pass coarse culling on 64x64 tiles
-=======
->>>>>>> c1355eb3
         static int s_GenListPerBigTileKernel;
 
         const bool k_UseDepthBuffer = true;      // only has an impact when EnableClustered is true (requires a depth-prepass)
@@ -879,12 +867,8 @@
         public void LightLoopNewFrame(FrameSettings frameSettings)
         {
             m_ContactShadows = VolumeManager.instance.stack.GetComponent<ContactShadows>();
-<<<<<<< HEAD
-            m_EnableContactShadow = m_FrameSettings.IsEnabled(FrameSettingsField.ContactShadows) && m_ContactShadows.enable.value && m_ContactShadows.length.value > 0;
-            m_EnableVxShadows = m_FrameSettings.IsEnabled(FrameSettingsField.Shadow) && m_FrameSettings.IsEnabled(FrameSettingsField.VxShadows) && VxShadowMapsManager.Instance.ValidVxShadowMaps; //seongdae;vxsm
-=======
             m_EnableContactShadow = frameSettings.IsEnabled(FrameSettingsField.ContactShadows) && m_ContactShadows.enable.value && m_ContactShadows.length.value > 0;
->>>>>>> c1355eb3
+            m_EnableVxShadows = frameSettings.IsEnabled(FrameSettingsField.Shadow) && frameSettings.IsEnabled(FrameSettingsField.VxShadows) && VxShadowMapsManager.Instance.ValidVxShadowMaps; //seongdae;vxsm
             m_indirectLightingController = VolumeManager.instance.stack.GetComponent<IndirectLightingController>();
 
             m_ContactShadowIndex = 0;
@@ -978,7 +962,6 @@
             return new Vector3(light.finalColor.r, light.finalColor.g, light.finalColor.b);
         }
 
-<<<<<<< HEAD
         //seongdae;vxsm
         bool CanRenderVxShadows(Light lightComponent, out VxShadowMap vxsm)
         {
@@ -995,10 +978,7 @@
         }
         //seongdae;vxsm
 
-        public bool GetDirectionalLightData(CommandBuffer cmd, GPULightType gpuLightType, VisibleLight light, Light lightComponent, HDAdditionalLightData additionalLightData, AdditionalShadowData additionalShadowData, int lightIndex, int shadowIndex, DebugDisplaySettings debugDisplaySettings, int sortedIndex)
-=======
         public bool GetDirectionalLightData(CommandBuffer cmd, HDCamera hdCamera, GPULightType gpuLightType, VisibleLight light, Light lightComponent, HDAdditionalLightData additionalLightData, AdditionalShadowData additionalShadowData, int lightIndex, int shadowIndex, DebugDisplaySettings debugDisplaySettings, int sortedIndex, ref int screenSpaceShadowIndex)
->>>>>>> c1355eb3
         {
             // Clamp light list to the maximum allowed lights on screen to avoid ComputeBuffer overflow
             if (m_lightList.directionalLights.Count >= m_MaxDirectionalLightsOnScreen)
