--- conflicted
+++ resolved
@@ -125,16 +125,12 @@
 #define SAMPLER_NORMALMAP_IDX sampler_NormalMapOS
 #endif
 
-<<<<<<< HEAD
 #ifdef _NORMALMAP_TANGENT_SPACE
 #define SAMPLER_BENTNORMALMAP_IDX sampler_BentNormalMap
 #else
 #define SAMPLER_BENTNORMALMAP_IDX sampler_BentNormalMapOS
 #endif
 
-#define SAMPLER_DETAILMASK_IDX sampler_DetailMask
-=======
->>>>>>> 3ce58045
 #define SAMPLER_DETAILMAP_IDX sampler_DetailMap
 #define SAMPLER_MASKMAP_IDX sampler_MaskMap
 #define SAMPLER_HEIGHTMAP_IDX sampler_HeightMap
@@ -1205,7 +1201,7 @@
         outWeights[i] = 0.0f;
     }
 
-    
+
 #if defined(_DENSITY_MODE)
     // Note: blendMasks.argb because a is main layer
     float4 opacityAsDensity = saturate((inputAlphaMask - (float4(1.0, 1.0, 1.0, 1.0) - blendMasks.argb)) * 20.0); // 20.0 is the number of steps in inputAlphaMask (Density mask. We decided 20 empirically)
