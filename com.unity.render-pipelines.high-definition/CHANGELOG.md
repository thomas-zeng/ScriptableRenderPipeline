# Changelog
All notable changes to this package will be documented in this file.

The format is based on [Keep a Changelog](http://keepachangelog.com/en/1.0.0/)
and this project adheres to [Semantic Versioning](http://semver.org/spec/v2.0.0.html).

## [3.4.0-preview]

### Added
- Added a new TerrainLit shader that supports rendering of Unity terrains.
- Added controls for linear fade at the boundary of density volumes
- Added new API to control decals without monobehaviour object
- Improve Decal Gizmo
- Implement Screen Space Reflections (SSR) (alpha version, highly experimental)

### Changed
- Changed the way depth & color pyramids are built to be faster and better quality, thus improving the look of distortion and refraction.

### Fixed
- Fixed an issue where sometimes the deferred shadow texture would not be valid, causing wrong rendering.
- Stencil test during decals normal buffer update is now properly applied
- Decals corectly update normal buffer in forward
- Fixed a normalization problem in reflection probe face fading causing artefacts in some cases
- Fix multi-selection behavior of Density Volumes overwriting the albedo value

## [3.3.0-preview]

### Added
- Added an error message to say to use Metal or Vulkan when trying to use OpenGL API
- Added a new Fabric shader model that supports Silk and Cotton/Wool
- Added a new HDRP Lighting Debug mode to visualize Light Volumes for Point, Spot, Line, Rectangular and Reflection Probes
- Add support for reflection probe light layers
- Improve quality of anisotropic on IBL

### Fixed
- Fix an issue where the screen where darken when rendering camera preview
- Fix display correct target platform when showing message to inform user that a platform is not supported
- Remove workaround for metal and vulkan in normal buffer encoding/decoding
- Fixed an issue with color picker not working in forward
- Fixed an issue where reseting HDLight do not reset all of its parameters
- Fixed shader compile warning in DebugLightVolumes.shader

### Changed
- Changed default reflection probe to be 256x256x6 and array size to be 64
- Removed dependence on the NdotL for thickness evaluation for translucency (based on artist's input)
- Increased the precision when comparing Planar or HD reflection probe volumes
- Remove various GC alloc in C#. Slightly better performance

## [3.2.0-preview]

### Added
- Added a luminance meter in the debug menu
- Added support of Light, reflection probe, emissive material, volume settings related to lighting to Lighting explorer
- Added support for 16bit shadows

### Fixed
- Fix issue with package upgrading (HDRP resources asset is now versionned to worarkound package manager limitation)
- Fix HDReflectionProbe offset displayed in gizmo different than what is affected.
- Fix decals getting into a state where they could not be removed or disabled.
- Fix lux meter mode - The lux meter isn't affected by the sky anymore
- Fix area light size reset when multi-selected
- Fix filter pass number in HDUtils.BlitQuad
- Fix Lux meter mode that was applying SSS
- Fix planar reflections that were not working with tile/cluster (olbique matrix)
- Fix debug menu at runtime not working after nested prefab PR come to trunk
- Fix scrolling issue in density volume

### Changed
- Shader code refactor: Split MaterialUtilities file in two parts BuiltinUtilities (independent of FragInputs) and MaterialUtilities (Dependent of FragInputs)
- Change screen space shadow rendertarget format from ARGB32 to RG16

## [3.1.0-preview]

### Added
- Decal now support per channel selection mask. There is now two mode. One with BaseColor, Normal and Smoothness and another one more expensive with BaseColor, Normal, Smoothness, Metal and AO. Control is on HDRP Asset. This may require to launch an update script for old scene: 'Edit/Render Pipeline/Single step upgrade script/Upgrade all DecalMaterial MaskBlendMode'.
- Decal now supports depth bias for decal mesh, to prevent z-fighting
- Decal material now supports draw order for decal projectors 
- Added LightLayers support (Base on mask from renderers name RenderingLayers and mask from light name LightLayers - if they match, the light apply) - cost an extra GBuffer in deferred (more bandwidth)
- When LightLayers is enabled, the AmbientOclusion is store in the GBuffer in deferred path allowing to avoid double occlusion with SSAO. In forward the double occlusion is now always avoided.
- Added the possibility to add an override transform on the camera for volume interpolation
- Added desired lux intensity and auto multiplier for HDRI sky
- Added an option to disable light by type in the debug menu
- Added gradient sky
- Split EmissiveColor and bakeDiffuseLighting in forward avoiding the emissiveColor to be affect by SSAO
- Added a volume to control indirect light intensity
- Added EV 100 intensity unit for area lights
- Added support for RendererPriority on Renderer. This allow to control order of transparent rendering manually. HDRP have now two stage of sorting for transparent in addition to bact to front. Material have a priority then Renderer have a priority.
- Add Coupling of (HD)Camera and HDAdditionalCameraData for reset and remove in inspector contextual menu of Camera
- Add Coupling of (HD)ReflectionProbe and HDAdditionalReflectionData for reset and remove in inspector contextual menu of ReflectoinProbe
- Add macro to forbid unity_ObjectToWorld/unity_WorldToObject to be use as it doesn't handle camera relative rendering
- Add opacity control on contact shadow

### Fixed
- Fixed an issue with PreIntegratedFGD texture being sometimes destroyed and not regenerated causing rendering to break
- PostProcess input buffers are not copied anymore on PC if the viewport size matches the final render target size
- Fixed an issue when manipulating a lot of decals, it was displaying a lot of errors in the inspector
- Fixed capture material with reflection probe
- Refactored Constant Buffers to avoid hitting the maximum number of bound CBs in some cases.
- Fixed the light range affecting the transform scale when changed.
- Snap to grid now works for Decal projector resizing.
- Added a warning for 128x128 cookie texture without mipmaps
- Replace the sampler used for density volumes for correct wrap mode handling

### Changed
- Move Render Pipeline Debug "Windows from Windows->General-> Render Pipeline debug windows" to "Windows from Windows->Analysis-> Render Pipeline debug windows"
- Update detail map formula for smoothness and albedo, goal it to bright and dark perceptually and scale factor is use to control gradient speed
- Refactor the Upgrade material system. Now a material can be update from older version at any time. Call Edit/Render Pipeline/Upgrade all Materials to newer version
- Change name EnableDBuffer to EnableDecals at several place (shader, hdrp asset...), this require a call to Edit/Render Pipeline/Upgrade all Materials to newer version to have up to date material.
- Refactor shader code: BakeLightingData structure have been replace by BuiltinData. Lot of shader code have been remove/change.
- Refactor shader code: All GBuffer are now handled by the deferred material. Mean ShadowMask and LightLayers are control by lit material in lit.hlsl and not outside anymore. Lot of shader code have been remove/change.
- Refactor shader code: Rename GetBakedDiffuseLighting to ModifyBakedDiffuseLighting. This function now handle lighting model for transmission too. Lux meter debug mode is factor outisde.
- Refactor shader code: GetBakedDiffuseLighting is not call anymore in GBuffer or forward pass, including the ConvertSurfaceDataToBSDFData and GetPreLightData, this is done in ModifyBakedDiffuseLighting now
- Refactor shader code: Added a backBakeDiffuseLighting to BuiltinData to handle lighting for transmission
- Refactor shader code: Material must now call InitBuiltinData (Init all to zero + init bakeDiffuseLighting and backBakeDiffuseLighting ) and PostInitBuiltinData

## [3.0.0-preview]

### Fixed
- Fixed an issue with distortion that was using previous frame instead of current frame
- Fixed an issue where disabled light where not upgrade correctly to the new physical light unit system introduce in 2.0.5-preview

### Changed
- Update assembly definitions to output assemblies that match Unity naming convention (Unity.*).

## [2.0.5-preview]

### Added
- Add option supportDitheringCrossFade on HDRP Asset to allow to remove shader variant during player build if needed
- Add contact shadows for punctual lights (in additional shadow settings), only one light is allowed to cast contact shadows at the same time and so at each frame a dominant light is choosed among all light with contact shadows enabled.
- Add PCSS shadow filter support (from SRP Core)
- Exposed shadow budget parameters in HDRP asset
- Add an option to generate an emissive mesh for area lights (currently rectangle light only). The mesh fits the size, intensity and color of the light.
- Add an option to the HDRP asset to increase the resolution of volumetric lighting.
- Add additional ligth unit support for punctual light (Lumens, Candela) and area lights (Lumens, Luminance)
- Add dedicated Gizmo for the box Influence volume of HDReflectionProbe / PlanarReflectionProbe

### Changed
- Re-enable shadow mask mode in debug view
- SSS and Transmission code have been refactored to be able to share it between various material. Guidelines are in SubsurfaceScattering.hlsl
- Change code in area light with LTC for Lit shader. Magnitude is now take from FGD texture instead of a separate texture
- Improve camera relative rendering: We now apply camera translation on the model matrix, so before the TransformObjectToWorld(). Note: unity_WorldToObject and unity_ObjectToWorld must never be used directly.
- Rename positionWS to positionRWS (Camera relative world position) at a lot of places (mainly in interpolator and FragInputs). In case of custom shader user will be required to update their code.
- Rename positionWS, capturePositionWS, proxyPositionWS, influencePositionWS to positionRWS, capturePositionRWS, proxyPositionRWS, influencePositionRWS (Camera relative world position) in LightDefinition struct.
- Improve the quality of trilinear filtering of density volume textures.
<<<<<<< HEAD
- Stabilize the dithered LOD transition mask with respect to the camera rotation.
=======
- Improve UI for HDReflectionProbe / PlanarReflectionProbe
>>>>>>> bc910bb1

### Fixed
- Fixed a shader preprocessor issue when compiling DebugViewMaterialGBuffer.shader against Metal target
- Added a temporary workaround to Lit.hlsl to avoid broken lighting code with Metal/AMD
- Fixed issue when using more than one volume texture mask with density volumes.
- Fixed an error which prevented volumetric lighting from working if no density volumes with 3D textures were present.
- Fix contact shadows applied on transmission
- Fix issue with forward opaque lit shader variant being removed by the shader preprocessor
- Fixed compilation errors on Nintendo Switch (limited XRSetting support).
- Fixed apply range attenuation option on punctual light
- Fixed issue with color temperature not take correctly into account with static lighting
- Don't display fog when diffuse lighting, specular lighting, or lux meter debug mode are enabled.

## [2.0.4-preview]

### Fixed
- Fix issue when disabling rough refraction and building a player. Was causing a crash.

## [2.0.3-preview]

### Added
- Increased debug color picker limit up to 260k lux

## [2.0.2-preview]

### Added
- Add Light -> Planar Reflection Probe command
- Added a false color mode in rendering debug
- Add support for mesh decals
- Add flag to disable projector decals on transparent geometry to save performance and decal texture atlas space
- Add ability to use decal diffuse map as mask only
- Add visualize all shadow masks in lighting debug
- Add export of normal and roughness buffer for forwardOnly and when in supportOnlyForward mode for forward
- Provide a define in lit.hlsl (FORWARD_MATERIAL_READ_FROM_WRITTEN_NORMAL_BUFFER) when output buffer normal is used to read the normal and roughness instead of caclulating it (can save performance, but lower quality due to compression)
- Add color swatch to decal material

### Changed
- Change Render -> Planar Reflection creation to 3D Object -> Mirror
- Change "Enable Reflector" name on SpotLight to "Angle Affect Intensity"
- Change prototype of BSDFData ConvertSurfaceDataToBSDFData(SurfaceData surfaceData) to BSDFData ConvertSurfaceDataToBSDFData(uint2 positionSS, SurfaceData surfaceData)

### Fixed
- Fix issue with StackLit in deferred mode with deferredDirectionalShadow due to GBuffer not being cleared. Gbuffer is still not clear and issue was fix with the new Output of normal buffer.
- Fixed an issue where interpolation volumes were not updated correctly for reflection captures.
- Fixed an exception in Light Loop settings UI

## [2.0.1-preview]

### Added
- Add stripper of shader variant when building a player. Save shader compile time.
- Disable per-object culling that was executed in C++ in HD whereas it was not used (Optimization)
- Enable texture streaming debugging (was not working before 2018.2)
- Added Screen Space Reflection with Proxy Projection Model
- Support correctly scene selection for alpha tested object
- Add per light shadow mask mode control (i.e shadow mask distance and shadow mask). It use the option NonLightmappedOnly
- Add geometric filtering to Lit shader (allow to reduce specular aliasing)
- Add shortcut to create DensityVolume and PlanarReflection in hierarchy
- Add a DefaultHDMirrorMaterial material for PlanarReflection
- Added a script to be able to upgrade material to newer version of HDRP
- Removed useless duplication of ForwardError passes.
- Add option to not compile any DEBUG_DISPLAY shader in the player (Faster build) call Support Runtime Debug display

### Changed
- Changed SupportForwardOnly to SupportOnlyForward in render pipeline settings
- Changed versioning variable name in HDAdditionalXXXData from m_version to version
- Create unique name when creating a game object in the rendering menu (i.e Density Volume(2))
- Re-organize various files and folder location to clean the repository
- Change Debug windows name and location. Now located at:  Windows -> General -> Render Pipeline Debug

### Removed
- Removed GlobalLightLoopSettings.maxPlanarReflectionProbes and instead use value of GlobalLightLoopSettings.planarReflectionProbeCacheSize
- Remove EmissiveIntensity parameter and change EmissiveColor to be HDR (Matching Builtin Unity behavior) - Data need to be updated - Launch Edit -> Single Step Upgrade Script -> Upgrade all Materials emissionColor

### Fixed
- Fix issue with LOD transition and instancing
- Fix discrepency between object motion vector and camera motion vector
- Fix issue with spot and dir light gizmo axis not highlighted correctly
- Fix potential crash while register debug windows inputs at startup
- Fix warning when creating Planar reflection
- Fix specular lighting debug mode (was rendering black)
- Allow projector decal with null material to allow to configure decal when HDRP is not set
- Decal atlas texture offset/scale is updated after allocations (used to be before so it was using date from previous frame)

## [2018.1 experimental]

### Added
- Configure the VolumetricLightingSystem code path to be on by default
- Trigger a build exception when trying to build an unsupported platform
- Introduce the VolumetricLightingController component, which can (and should) be placed on the camera, and allows one to control the near and the far plane of the V-Buffer (volumetric "froxel" buffer) along with the depth distribution (from logarithmic to linear)
- Add 3D texture support for DensityVolumes
- Add a better mapping of roughness to mipmap for planar reflection
- The VolumetricLightingSystem now uses RTHandles, which allows to save memory by sharing buffers between different cameras (history buffers are not shared), and reduce reallocation frequency by reallocating buffers only if the rendering resolution increases (and suballocating within existing buffers if the rendering resolution decreases)
- Add a Volumetric Dimmer slider to lights to control the intensity of the scattered volumetric lighting
- Add UV tiling and offset support for decals.
- Add mipmapping support for volume 3D mask textures

### Changed
- Default number of planar reflection change from 4 to 2
- Rename _MainDepthTexture to _CameraDepthTexture
- The VolumetricLightingController has been moved to the Interpolation Volume framework and now functions similarly to the VolumetricFog settings
- Update of UI of cookie, CubeCookie, Reflection probe and planar reflection probe to combo box
- Allow enabling/disabling shadows for area lights when they are set to baked.
- Hide applyRangeAttenuation and FadeDistance for directional shadow as they are not used

### Removed
- Remove Resource folder of PreIntegratedFGD and add the resource to RenderPipeline Asset

### Fixed
- Fix ConvertPhysicalLightIntensityToLightIntensity() function used when creating light from script to match HDLightEditor behavior
- Fix numerical issues with the default value of mean free path of volumetric fog 
- Fix the bug preventing decals from coexisting with density volumes
- Fix issue with alpha tested geometry using planar/triplanar mapping not render correctly or flickering (due to being wrongly alpha tested in depth prepass)
- Fix meta pass with triplanar (was not handling correctly the normal)
- Fix preview when a planar reflection is present
- Fix Camera preview, it is now a Preview cameraType (was a SceneView)
- Fix handling unknown GPUShadowTypes in the shadow manager.
- Fix area light shapes sent as point lights to the baking backends when they are set to baked.
- Fix unnecessary division by PI for baked area lights.
- Fix line lights sent to the lightmappers. The backends don't support this light type.
- Fix issue with shadow mask framesettings not correctly taken into account when shadow mask is enabled for lighting.
- Fix directional light and shadow mask transition, they are now matching making smooth transition
- Fix banding issues caused by high intensity volumetric lighting
- Fix the debug window being emptied on SRP asset reload
- Fix issue with debug mode not correctly clearing the GBuffer in editor after a resize
- Fix issue with ResetMaterialKeyword not resetting correctly ToggleOff/Roggle Keyword
- Fix issue with motion vector not render correctly if there is no depth prepass in deferred

## [2018.1.0f2]

### Added
- Screen Space Refraction projection model (Proxy raycasting, HiZ raymarching)
- Screen Space Refraction settings as volume component
- Added buffered frame history per camera
- Port Global Density Volumes to the Interpolation Volume System.
- Optimize ImportanceSampleLambert() to not require the tangent frame.
- Generalize SampleVBuffer() to handle different sampling and reconstruction methods.
- Improve the quality of volumetric lighting reprojection.
- Optimize Morton Order code in the Subsurface Scattering pass.
- Planar Reflection Probe support roughness (gaussian convolution of captured probe)
- Use an atlas instead of a texture array for cluster transparent decals
- Add a debug view to visualize the decal atlas
- Only store decal textures to atlas if decal is visible, debounce out of memory decal atlas warning.
- Add manipulator gizmo on decal to improve authoring workflow
- Add a minimal StackLit material (work in progress, this version can be used as template to add new material)

### Changed
- EnableShadowMask in FrameSettings (But shadowMaskSupport still disable by default)
- Forced Planar Probe update modes to (Realtime, Every Update, Mirror Camera)
- Screen Space Refraction proxy model uses the proxy of the first environment light (Reflection probe/Planar probe) or the sky
- Moved RTHandle static methods to RTHandles
- Renamed RTHandle to RTHandleSystem.RTHandle
- Move code for PreIntegratedFDG (Lit.shader) into its dedicated folder to be share with other material
- Move code for LTCArea (Lit.shader) into its dedicated folder to be share with other material
 
### Removed
- Removed Planar Probe mirror plane position and normal fields in inspector, always display mirror plane and normal gizmos

### Fixed
- Fix fog flags in scene view is now taken into account
- Fix sky in preview windows that were disappearing after a load of a new level
- Fix numerical issues in IntersectRayAABB().
- Fix alpha blending of volumetric lighting with transparent objects.
- Fix the near plane of the V-Buffer causing out-of-bounds look-ups in the clustered data structure.
- Depth and color pyramid are properly computed and sampled when the camera renders inside a viewport of a RTHandle.
- Fix decal atlas debug view to work correctly when shadow atlas view is also enabled

## [2018.1.0b13]

...<|MERGE_RESOLUTION|>--- conflicted
+++ resolved
@@ -15,6 +15,7 @@
 
 ### Changed
 - Changed the way depth & color pyramids are built to be faster and better quality, thus improving the look of distortion and refraction.
+- Stabilize the dithered LOD transition mask with respect to the camera rotation.
 
 ### Fixed
 - Fixed an issue where sometimes the deferred shadow texture would not be valid, causing wrong rendering.
@@ -142,11 +143,7 @@
 - Rename positionWS to positionRWS (Camera relative world position) at a lot of places (mainly in interpolator and FragInputs). In case of custom shader user will be required to update their code.
 - Rename positionWS, capturePositionWS, proxyPositionWS, influencePositionWS to positionRWS, capturePositionRWS, proxyPositionRWS, influencePositionRWS (Camera relative world position) in LightDefinition struct.
 - Improve the quality of trilinear filtering of density volume textures.
-<<<<<<< HEAD
-- Stabilize the dithered LOD transition mask with respect to the camera rotation.
-=======
 - Improve UI for HDReflectionProbe / PlanarReflectionProbe
->>>>>>> bc910bb1
 
 ### Fixed
 - Fixed a shader preprocessor issue when compiling DebugViewMaterialGBuffer.shader against Metal target
