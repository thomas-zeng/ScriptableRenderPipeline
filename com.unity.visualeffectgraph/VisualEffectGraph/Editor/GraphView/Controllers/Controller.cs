using System;
using System.Linq;
using System.Collections.Generic;
using UnityEditor.Experimental.UIElements.GraphView;
using UnityEngine;
using UnityEngine.Experimental.UIElements;

namespace UnityEditor.VFX.UI
{
    public abstract class Controller
    {
        public virtual void OnDisable()
        {
            foreach (var element in allChildren)
            {
                element.OnDisable();
            }
        }

        public void RegisterHandler(IEventHandler handler)
        {
            if (m_EventHandlers.Contains(handler))
                Debug.LogError("Handler registered twice");
            else
            {
                m_EventHandlers.Add(handler);

                NotifyEventHandler(handler, AnyThing);
            }
        }

        public void UnregisterHandler(IEventHandler handler)
        {
            m_EventHandlers.Remove(handler);
        }

        public const int AnyThing = -1;

        protected void NotifyChange(int eventID)
        {
            var eventHandlers = m_EventHandlers.ToArray(); // Some notification may trigger Register/Unregister so duplicate the collection.

            foreach (var eventHandler in eventHandlers)
            {
                NotifyEventHandler(eventHandler, eventID);
            }
        }

        void NotifyEventHandler(IEventHandler eventHandler, int eventID)
        {
            using (var e = ControllerChangedEvent.GetPooled())
            {
                e.controller = this;
                e.change = eventID;
                e.target = eventHandler;
                UIElementsUtility.eventDispatcher.DispatchEvent(e, (eventHandler as VisualElement).panel);
            }
        }

        public void SendEvent(EventBase e)
        {
            var eventHandlers = m_EventHandlers.ToArray(); // Some notification may trigger Register/Unregister so duplicate the collection.

            foreach (var eventHandler in eventHandlers)
            {
                e.target = eventHandler;
                UIElementsUtility.eventDispatcher.DispatchEvent(e, (eventHandler as VisualElement).panel);
            }
        }

        public abstract void ApplyChanges();

        public virtual  IEnumerable<Controller> allChildren
        {
            get { return Enumerable.Empty<Controller>(); }
        }

        List<IEventHandler> m_EventHandlers = new List<IEventHandler>();
    }

    abstract class Controller<T> : Controller where T : UnityEngine.Object
    {
        T m_Model;


        public Controller(T model)
        {
            m_Model = model;
<<<<<<< HEAD
            if( m_Model != null)
            m_Handle = DataWatchService.sharedInstance.AddWatch(m_Model, OnModelChanged);
        }

        public override void OnDisable()
        {
            if (m_Handle != null)
            {
            try
            {
                if( m_Handle != null)
                {
                DataWatchService.sharedInstance.RemoveWatch(m_Handle);
                m_Handle = null;
            }
            }
            catch (ArgumentException e)
            {
                Debug.LogError("handle on Controller" + GetType().Name + " was probably removed twice");
            }
            }
            base.OnDisable();
        }

        void OnModelChanged(UnityEngine.Object obj)
        {
            if (m_Handle != null)
                ModelChanged(obj);
=======
>>>>>>> 28f90971
        }

        protected abstract void ModelChanged(UnityEngine.Object obj);


        public override void ApplyChanges()
        {
            ModelChanged(model);

            foreach (var controller in allChildren)
            {
                controller.ApplyChanges();
            }
        }

        public T model { get { return m_Model; } }
    }

    abstract class VFXController<T> : Controller<T> where T : VFXModel
    {
        VFXViewController m_ViewController;
        public VFXController(VFXViewController viewController, T model) : base(model)
        {
            m_ViewController = viewController;
            m_ViewController.RegisterNotification(model,OnModelChanged);
        }


        public VFXViewController viewController{get{return m_ViewController;}}

        public override void OnDisable()
        {
            m_ViewController.UnRegisterNotification(model,OnModelChanged);
            base.OnDisable();
        }

        void OnModelChanged()
        {
            ModelChanged(model);
        }
        

        public virtual string name
        {
            get
            {
                return model.name;
            }
        }
    }

    public class ControllerChangedEvent : EventBase<ControllerChangedEvent>, IPropagatableEvent
    {
        public Controller controller;

        public int change;
        protected override void Init()
        {
            base.Init();
            flags = EventFlags.Bubbles | EventFlags.Capturable;
            controller = null;
            change = 0;
        }
    }
}<|MERGE_RESOLUTION|>--- conflicted
+++ resolved
@@ -86,37 +86,6 @@
         public Controller(T model)
         {
             m_Model = model;
-<<<<<<< HEAD
-            if( m_Model != null)
-            m_Handle = DataWatchService.sharedInstance.AddWatch(m_Model, OnModelChanged);
-        }
-
-        public override void OnDisable()
-        {
-            if (m_Handle != null)
-            {
-            try
-            {
-                if( m_Handle != null)
-                {
-                DataWatchService.sharedInstance.RemoveWatch(m_Handle);
-                m_Handle = null;
-            }
-            }
-            catch (ArgumentException e)
-            {
-                Debug.LogError("handle on Controller" + GetType().Name + " was probably removed twice");
-            }
-            }
-            base.OnDisable();
-        }
-
-        void OnModelChanged(UnityEngine.Object obj)
-        {
-            if (m_Handle != null)
-                ModelChanged(obj);
-=======
->>>>>>> 28f90971
         }
 
         protected abstract void ModelChanged(UnityEngine.Object obj);
