using System.Collections.Generic;
using UnityEditor.ShaderGraph.Drawing.Controls;
using UnityEngine;
using UnityEditor.Graphing;

namespace UnityEditor.ShaderGraph
{
    [Title("Input", "Basic", "Vector 4")]
    class Vector4Node : AbstractMaterialNode, IGeneratesBodyCode, IPropertyFromNode
    {
        [SerializeField]
        private Vector4 m_Value = Vector4.zero;

        const string kInputSlotXName = "X";
        const string kInputSlotYName = "Y";
        const string kInputSlotZName = "Z";
        const string kInputSlotWName = "W";
        const string kOutputSlotName = "Out";

        public const int OutputSlotId = 0;
        public const int InputSlotXId = 1;
        public const int InputSlotYId = 2;
        public const int InputSlotZId = 3;
        public const int InputSlotWId = 4;


        public Vector4Node()
        {
            name = "Vector 4";
            UpdateNodeAfterDeserialization();
        }


        public sealed override void UpdateNodeAfterDeserialization()
        {
            AddSlot(new Vector1MaterialSlot(InputSlotXId, kInputSlotXName, kInputSlotXName, SlotType.Input, m_Value.x));
            AddSlot(new Vector1MaterialSlot(InputSlotYId, kInputSlotYName, kInputSlotYName, SlotType.Input, m_Value.y, label1: "Y"));
            AddSlot(new Vector1MaterialSlot(InputSlotZId, kInputSlotZName, kInputSlotZName, SlotType.Input, m_Value.z, label1: "Z"));
            AddSlot(new Vector1MaterialSlot(InputSlotWId, kInputSlotWName, kInputSlotWName, SlotType.Input, m_Value.w, label1: "W"));
            AddSlot(new Vector4MaterialSlot(OutputSlotId, kOutputSlotName, kOutputSlotName, SlotType.Output, Vector4.zero));
            RemoveSlotsNameNotMatching(new[] { OutputSlotId, InputSlotXId, InputSlotYId, InputSlotZId, InputSlotWId });
        }

        public void GenerateNodeCode(ShaderSnippetRegistry registry, GraphContext graphContext, GenerationMode generationMode)
        {
            var inputXValue = GetSlotValue(InputSlotXId, generationMode);
            var inputYValue = GetSlotValue(InputSlotYId, generationMode);
            var inputZValue = GetSlotValue(InputSlotZId, generationMode);
            var inputWValue = GetSlotValue(InputSlotWId, generationMode);
            var outputName = GetVariableNameForSlot(outputSlotId);

<<<<<<< HEAD
            var s = string.Format("$precision4 {0} = $precision4({1}, {2}, {3}, {4});",
=======
            using(registry.ProvideSnippet(GetVariableNameForNode(), guid, out var s))
            {
                s.AppendLine("{0}4 {1} = {0}4({2},{3},{4},{5});",
                    precision,
>>>>>>> b23b4ef7
                    outputName,
                    inputXValue,
                    inputYValue,
                    inputZValue,
                    inputWValue);
            }
        }

        public AbstractShaderProperty AsShaderProperty()
        {
            var slotX = FindInputSlot<Vector1MaterialSlot>(InputSlotXId);
            var slotY = FindInputSlot<Vector1MaterialSlot>(InputSlotYId);
            var slotZ = FindInputSlot<Vector1MaterialSlot>(InputSlotZId);
            var slotW = FindInputSlot<Vector1MaterialSlot>(InputSlotWId);
            return new Vector4ShaderProperty { value = new Vector4(slotX.value, slotY.value, slotZ.value, slotW.value) };
        }

        public int outputSlotId { get { return OutputSlotId; } }
    }
}<|MERGE_RESOLUTION|>--- conflicted
+++ resolved
@@ -49,14 +49,9 @@
             var inputWValue = GetSlotValue(InputSlotWId, generationMode);
             var outputName = GetVariableNameForSlot(outputSlotId);
 
-<<<<<<< HEAD
-            var s = string.Format("$precision4 {0} = $precision4({1}, {2}, {3}, {4});",
-=======
             using(registry.ProvideSnippet(GetVariableNameForNode(), guid, out var s))
             {
-                s.AppendLine("{0}4 {1} = {0}4({2},{3},{4},{5});",
-                    precision,
->>>>>>> b23b4ef7
+                s.AppendLine("$precision4 {0} = $precision4({1}, {2}, {3}, {4});",
                     outputName,
                     inputXValue,
                     inputYValue,
