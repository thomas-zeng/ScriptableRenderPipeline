--- conflicted
+++ resolved
@@ -50,14 +50,10 @@
 
         public void GenerateNodeCode(ShaderSnippetRegistry registry, GraphContext graphContext, GenerationMode generationMode)
         {
-<<<<<<< HEAD
-            visitor.AddShaderChunk(string.Format("$precision4 {0} = {1};", GetVariableNameForSlot(kOutputSlotId), m_ScreenSpaceType.ToValueAsVariable()), true);
-=======
             using(registry.ProvideSnippet(GetVariableNameForNode(), guid, out var s))
             {
-                s.AppendLine("{0}4 {1} = {2};", precision, GetVariableNameForSlot(kOutputSlotId), m_ScreenSpaceType.ToValueAsVariable());
+                s.AppendLine("$precision4 {0} = {1};", GetVariableNameForSlot(kOutputSlotId), m_ScreenSpaceType.ToValueAsVariable());
             }
->>>>>>> b23b4ef7
         }
 
         public bool RequiresScreenPosition(ShaderStageCapability stageCapability)
