<UXML xmlns:ui="UnityEngine.Experimental.UIElements" xmlns:vfx="UnityEditor.VFX.UI">
  <vfx:VFXContextBorder name="node-border" pickingMode="Ignore" >
    <ui:VisualElement name="inside" pickingMode="Ignore" >
        <ui:VisualElement name="title" pickingMode="Ignore" class="extremity">
          <ui:Image name="icon" text=""/>
          <ui:Label name="title-label" text="" />
          <ui:Image name="header-space" text=""/>
        </ui:VisualElement>
<<<<<<< HEAD
        <ui:VisualElement name="user-title" pickingMode="Ignore">
            <ui:Label name="user-label" text="Coucou" />
            <ui:TextField name="user-title-textfield" multiline="true"/>
        </ui:VisualElement>
=======

>>>>>>> 7c91256f
        <ui:VisualElement name="contents" pickingMode="Ignore">
          <ui:VisualElement name="settings"/>
          <ui:VisualElement name="divider" class="horizontal"/>
          <ui:VisualElement name="top" pickingMode="Ignore">
            <ui:VisualElement name="input" pickingMode="Ignore" />
            <ui:VisualElement name="divider" class="vertical"/>
            <ui:VisualElement name="output" pickingMode="Ignore" />
          </ui:VisualElement>
          <ui:VisualElement name="collapsible-area" pickingMode="Ignore">
            <ui:VisualElement name="divider" class="horizontal"/>
            <ui:VisualElement name="extension" pickingMode="Ignore" />
          </ui:VisualElement>
        </ui:VisualElement>

        <ui:VisualElement name="block-container" pickingMode="Ignore">
          <ui:Label name="no-blocks" text="Press space to add blocks" pickingMode="Ignore" />
        </ui:VisualElement>

        <ui:VisualElement name="footer" pickingMode="Ignore"  class="extremity">
          <ui:Image name="icon" text=""/>
          <ui:Label name="title-label" text="" />
        </ui:VisualElement>
      </ui:VisualElement>
    </vfx:VFXContextBorder>

  <ui:VisualElement name="selection-border" pickingMode="Ignore" />
  <ui:VisualElement name="flow-inputs" pickingMode="Ignore" class="flow-container input" />
  <ui:VisualElement name="flow-outputs" pickingMode="Ignore" class="flow-container output" />
</UXML><|MERGE_RESOLUTION|>--- conflicted
+++ resolved
@@ -6,14 +6,10 @@
           <ui:Label name="title-label" text="" />
           <ui:Image name="header-space" text=""/>
         </ui:VisualElement>
-<<<<<<< HEAD
         <ui:VisualElement name="user-title" pickingMode="Ignore">
             <ui:Label name="user-label" text="Coucou" />
             <ui:TextField name="user-title-textfield" multiline="true"/>
         </ui:VisualElement>
-=======
-
->>>>>>> 7c91256f
         <ui:VisualElement name="contents" pickingMode="Ignore">
           <ui:VisualElement name="settings"/>
           <ui:VisualElement name="divider" class="horizontal"/>
