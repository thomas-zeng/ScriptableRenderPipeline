using System.Collections.Generic;
using System.Globalization;
using UnityEditor.ShaderGraph.Drawing.Controls;
using UnityEngine;
using UnityEditor.Graphing;

namespace UnityEditor.ShaderGraph
{
    enum ConstantType
    {
        PI,
        TAU,
        PHI,
        E,
        SQRT2
    };

    [Title("Input", "Basic", "Constant")]
    class ConstantNode : AbstractMaterialNode, IGeneratesBodyCode
    {
        static Dictionary<ConstantType, float> m_constantList = new Dictionary<ConstantType, float>
        {
            {ConstantType.PI, 3.1415926f },
            {ConstantType.TAU, 6.28318530f},
            {ConstantType.PHI, 1.618034f},
            {ConstantType.E, 2.718282f},
            {ConstantType.SQRT2, 1.414214f},
        };

        [SerializeField]
        private ConstantType m_constant = ConstantType.PI;

        private const int kOutputSlotId = 0;
        private const string kOutputSlotName = "Out";

        [EnumControl("")]
        public ConstantType constant
        {
            get { return m_constant; }
            set
            {
                if (m_constant == value)
                    return;

                m_constant = value;
                Dirty(ModificationScope.Graph);
            }
        }

        public ConstantNode()
        {
            name = "Constant";
            UpdateNodeAfterDeserialization();
        }

        public sealed override void UpdateNodeAfterDeserialization()
        {
            AddSlot(new Vector1MaterialSlot(kOutputSlotId, kOutputSlotName, kOutputSlotName, SlotType.Output, 0));
            RemoveSlotsNameNotMatching(new[] { kOutputSlotId });
        }

        public void GenerateNodeCode(ShaderSnippetRegistry registry, GraphContext graphContext, GenerationMode generationMode)
        {
<<<<<<< HEAD
            visitor.AddShaderChunk("$precision " + GetVariableNameForNode() + " = " + m_constantList[constant].ToString(CultureInfo.InvariantCulture) + ";", true);
=======
            using(registry.ProvideSnippet(GetVariableNameForNode(), guid, out var s))
            {
                s.AppendLine("{0} {1} = {2};", precision, GetVariableNameForNode(), m_constantList[constant].ToString(CultureInfo.InvariantCulture));
            }
>>>>>>> b23b4ef7
        }

        public override string GetVariableNameForSlot(int slotId)
        {
            return GetVariableNameForNode();
        }
    }
}<|MERGE_RESOLUTION|>--- conflicted
+++ resolved
@@ -61,14 +61,10 @@
 
         public void GenerateNodeCode(ShaderSnippetRegistry registry, GraphContext graphContext, GenerationMode generationMode)
         {
-<<<<<<< HEAD
-            visitor.AddShaderChunk("$precision " + GetVariableNameForNode() + " = " + m_constantList[constant].ToString(CultureInfo.InvariantCulture) + ";", true);
-=======
             using(registry.ProvideSnippet(GetVariableNameForNode(), guid, out var s))
             {
-                s.AppendLine("{0} {1} = {2};", precision, GetVariableNameForNode(), m_constantList[constant].ToString(CultureInfo.InvariantCulture));
+                s.AppendLine("$precision {0} = {1};", GetVariableNameForNode(), m_constantList[constant].ToString(CultureInfo.InvariantCulture));
             }
->>>>>>> b23b4ef7
         }
 
         public override string GetVariableNameForSlot(int slotId)
