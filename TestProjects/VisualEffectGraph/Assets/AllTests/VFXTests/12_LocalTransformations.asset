%YAML 1.1
%TAG !u! tag:unity3d.com,2011:
--- !u!114 &114018465216496394
MonoBehaviour:
  m_ObjectHideFlags: 1
  m_PrefabParentObject: {fileID: 0}
  m_PrefabInternal: {fileID: 0}
  m_GameObject: {fileID: 0}
  m_Enabled: 1
  m_EditorHideFlags: 0
  m_Script: {fileID: 11500000, guid: ac39bd03fca81b849929b9c966f1836a, type: 3}
  m_Name: VFXSlotFloat3
  m_EditorClassIdentifier: 
  m_Parent: {fileID: 114608594444419100}
  m_Children:
  - {fileID: 114735142616569410}
  - {fileID: 114175424815493918}
  - {fileID: 114744218432489440}
  m_UIPosition: {x: 0, y: 0}
  m_UICollapsed: 1
  m_UISuperCollapsed: 0
  m_MasterSlot: {fileID: 114608594444419100}
  m_MasterData:
    m_Owner: {fileID: 0}
    m_Value:
      m_Type:
        m_SerializableType: 
      m_SerializableObject: 
  m_Property:
    name: position
    m_serializedType:
      m_SerializableType: UnityEngine.Vector3, UnityEngine.CoreModule, Version=0.0.0.0,
        Culture=neutral, PublicKeyToken=null
    attributes:
    - m_Type: 3
      m_Min: -Infinity
      m_Max: Infinity
      m_Tooltip: The position.
  m_Direction: 0
  m_LinkedSlots: []
--- !u!114 &114026087539417350
MonoBehaviour:
  m_ObjectHideFlags: 1
  m_PrefabParentObject: {fileID: 0}
  m_PrefabInternal: {fileID: 0}
  m_GameObject: {fileID: 0}
  m_Enabled: 1
  m_EditorHideFlags: 0
  m_Script: {fileID: 11500000, guid: f780aa281814f9842a7c076d436932e7, type: 3}
  m_Name: VFXSlotFloat
  m_EditorClassIdentifier: 
  m_Parent: {fileID: 114694524856108614}
  m_Children: []
  m_UIPosition: {x: 0, y: 0}
  m_UICollapsed: 1
  m_UISuperCollapsed: 0
  m_MasterSlot: {fileID: 114694524856108614}
  m_MasterData:
    m_Owner: {fileID: 0}
    m_Value:
      m_Type:
        m_SerializableType: 
      m_SerializableObject: 
  m_Property:
    name: z
    m_serializedType:
      m_SerializableType: System.Single, mscorlib, Version=2.0.0.0, Culture=neutral,
        PublicKeyToken=b77a5c561934e089
    attributes: []
  m_Direction: 0
  m_LinkedSlots: []
--- !u!114 &114035107686816486
MonoBehaviour:
  m_ObjectHideFlags: 1
  m_PrefabParentObject: {fileID: 0}
  m_PrefabInternal: {fileID: 0}
  m_GameObject: {fileID: 0}
  m_Enabled: 1
  m_EditorHideFlags: 0
  m_Script: {fileID: 11500000, guid: a971fa2e110a0ac42ac1d8dae408704b, type: 3}
  m_Name: SetAttribute
  m_EditorClassIdentifier: 
  m_Parent: {fileID: 114828977464085218}
  m_Children: []
  m_UIPosition: {x: 0, y: 0}
  m_UICollapsed: 1
  m_UISuperCollapsed: 0
  m_InputSlots:
  - {fileID: 114549471002919732}
  m_OutputSlots: []
  m_Disabled: 0
  attribute: angleX
  Composition: 1
  Random: 0
--- !u!114 &114039282653483644
MonoBehaviour:
  m_ObjectHideFlags: 1
  m_PrefabParentObject: {fileID: 0}
  m_PrefabInternal: {fileID: 0}
  m_GameObject: {fileID: 0}
  m_Enabled: 1
  m_EditorHideFlags: 0
  m_Script: {fileID: 11500000, guid: 7d33fb94df928ef4c986f97607706b82, type: 3}
  m_Name: VFXBuiltInParameter
  m_EditorClassIdentifier: 
  m_Parent: {fileID: 114200456888616874}
  m_Children: []
  m_UIPosition: {x: 2527.701, y: 1960.729}
  m_UICollapsed: 0
  m_UISuperCollapsed: 0
  m_InputSlots: []
  m_OutputSlots:
  - {fileID: 114950841702986880}
  m_expressionOp: 14
--- !u!114 &114045363306678572
MonoBehaviour:
  m_ObjectHideFlags: 1
  m_PrefabParentObject: {fileID: 0}
  m_PrefabInternal: {fileID: 0}
  m_GameObject: {fileID: 0}
  m_Enabled: 1
  m_EditorHideFlags: 0
  m_Script: {fileID: 11500000, guid: 87c154e0feeee864da39ba7591cf27e7, type: 3}
  m_Name: VFXSlotFloatN
  m_EditorClassIdentifier: 
  m_Parent: {fileID: 0}
  m_Children: []
  m_UIPosition: {x: 0, y: 0}
  m_UICollapsed: 1
  m_UISuperCollapsed: 0
  m_MasterSlot: {fileID: 114045363306678572}
  m_MasterData:
    m_Owner: {fileID: 114131957630941232}
    m_Value:
      m_Type:
        m_SerializableType: UnityEditor.VFX.FloatN, Assembly-CSharp-Editor-testable,
          Version=0.0.0.0, Culture=neutral, PublicKeyToken=null
      m_SerializableObject: '{"m_Components":[1.0]}'
  m_Property:
    name: a
    m_serializedType:
      m_SerializableType: UnityEditor.VFX.FloatN, Assembly-CSharp-Editor-testable,
        Version=0.0.0.0, Culture=neutral, PublicKeyToken=null
    attributes: []
  m_Direction: 0
  m_LinkedSlots:
  - {fileID: 114950841702986880}
--- !u!114 &114048015916724814
MonoBehaviour:
  m_ObjectHideFlags: 1
  m_PrefabParentObject: {fileID: 0}
  m_PrefabInternal: {fileID: 0}
  m_GameObject: {fileID: 0}
  m_Enabled: 1
  m_EditorHideFlags: 0
  m_Script: {fileID: 11500000, guid: e11cc5d75a2f7ad44bf3be8842ccab7f, type: 3}
  m_Name: VFXLineOutput
  m_EditorClassIdentifier: 
  m_Parent: {fileID: 114200456888616874}
  m_Children:
  - {fileID: 114113460591427688}
  - {fileID: 114868765467815560}
  - {fileID: 114945662358260460}
  m_UIPosition: {x: 3944.6519, y: 2980.358}
  m_UICollapsed: 0
  m_UISuperCollapsed: 0
  m_InputSlots:
  - {fileID: 114784414404649514}
  - {fileID: 114276705608501266}
  m_OutputSlots: []
  m_Data: {fileID: 114282520515415856}
  m_InputFlowSlot:
  - link:
    - context: {fileID: 114828977464085218}
      slotIndex: 0
  m_OutputFlowSlot:
  - link: []
  blendMode: 2
  flipbookMode: 0
  useSoftParticle: 0
  sortPriority: 0
  indirectDraw: 0
  preRefraction: 0
  targetFromAttributes: 1
--- !u!114 &114064158827839248
MonoBehaviour:
  m_ObjectHideFlags: 1
  m_PrefabParentObject: {fileID: 0}
  m_PrefabInternal: {fileID: 0}
  m_GameObject: {fileID: 0}
  m_Enabled: 1
  m_EditorHideFlags: 0
  m_Script: {fileID: 11500000, guid: e11cc5d75a2f7ad44bf3be8842ccab7f, type: 3}
  m_Name: VFXLineOutput
  m_EditorClassIdentifier: 
  m_Parent: {fileID: 114200456888616874}
  m_Children:
  - {fileID: 114572247497199252}
  - {fileID: 114210458703361284}
  - {fileID: 114235893112925782}
  m_UIPosition: {x: 4740.652, y: 2981.358}
  m_UICollapsed: 0
  m_UISuperCollapsed: 0
  m_InputSlots:
  - {fileID: 114644232621941124}
  - {fileID: 114865044312176798}
  m_OutputSlots: []
  m_Data: {fileID: 114282520515415856}
  m_InputFlowSlot:
  - link:
    - context: {fileID: 114828977464085218}
      slotIndex: 0
  m_OutputFlowSlot:
  - link: []
  blendMode: 2
  flipbookMode: 0
  useSoftParticle: 0
  sortPriority: 0
  indirectDraw: 0
  preRefraction: 0
  targetFromAttributes: 1
--- !u!114 &114069829755871234
MonoBehaviour:
  m_ObjectHideFlags: 1
  m_PrefabParentObject: {fileID: 0}
  m_PrefabInternal: {fileID: 0}
  m_GameObject: {fileID: 0}
  m_Enabled: 1
  m_EditorHideFlags: 0
  m_Script: {fileID: 11500000, guid: b47b8679b468b7347a00cdd50589bc9f, type: 3}
  m_Name: VFXSlotMesh
  m_EditorClassIdentifier: 
  m_Parent: {fileID: 0}
  m_Children: []
  m_UIPosition: {x: 0, y: 0}
  m_UICollapsed: 1
  m_UISuperCollapsed: 0
  m_MasterSlot: {fileID: 114069829755871234}
  m_MasterData:
    m_Owner: {fileID: 114680159770969686}
    m_Value:
      m_Type:
        m_SerializableType: UnityEngine.Mesh, UnityEngine.CoreModule, Version=0.0.0.0,
          Culture=neutral, PublicKeyToken=null
      m_SerializableObject: '{"obj":{"fileID":10202,"guid":"0000000000000000e000000000000000","type":0}}'
  m_Property:
    name: mesh
    m_serializedType:
      m_SerializableType: UnityEngine.Mesh, UnityEngine.CoreModule, Version=0.0.0.0,
        Culture=neutral, PublicKeyToken=null
    attributes:
    - m_Type: 3
      m_Min: -Infinity
      m_Max: Infinity
      m_Tooltip: Mesh to be used for particle rendering.
  m_Direction: 0
  m_LinkedSlots: []
--- !u!114 &114070202346853930
MonoBehaviour:
  m_ObjectHideFlags: 1
  m_PrefabParentObject: {fileID: 0}
  m_PrefabInternal: {fileID: 0}
  m_GameObject: {fileID: 0}
  m_Enabled: 1
  m_EditorHideFlags: 0
  m_Script: {fileID: 11500000, guid: 87c154e0feeee864da39ba7591cf27e7, type: 3}
  m_Name: VFXSlotFloatN
  m_EditorClassIdentifier: 
  m_Parent: {fileID: 0}
  m_Children: []
  m_UIPosition: {x: 0, y: 0}
  m_UICollapsed: 1
  m_UISuperCollapsed: 0
  m_MasterSlot: {fileID: 114070202346853930}
  m_MasterData:
    m_Owner: {fileID: 114154120009596150}
    m_Value:
      m_Type:
        m_SerializableType: UnityEditor.VFX.FloatN, Assembly-CSharp-Editor-testable,
          Version=0.0.0.0, Culture=neutral, PublicKeyToken=null
      m_SerializableObject: '{"m_Components":[330.0]}'
  m_Property:
    name: b
    m_serializedType:
      m_SerializableType: UnityEditor.VFX.FloatN, Assembly-CSharp-Editor-testable,
        Version=0.0.0.0, Culture=neutral, PublicKeyToken=null
    attributes: []
  m_Direction: 0
  m_LinkedSlots: []
--- !u!114 &114077051982172570
MonoBehaviour:
  m_ObjectHideFlags: 1
  m_PrefabParentObject: {fileID: 0}
  m_PrefabInternal: {fileID: 0}
  m_GameObject: {fileID: 0}
  m_Enabled: 1
  m_EditorHideFlags: 0
  m_Script: {fileID: 11500000, guid: a971fa2e110a0ac42ac1d8dae408704b, type: 3}
  m_Name: SetAttribute
  m_EditorClassIdentifier: 
  m_Parent: {fileID: 114828977464085218}
  m_Children: []
  m_UIPosition: {x: 0, y: 0}
  m_UICollapsed: 1
  m_UISuperCollapsed: 0
  m_InputSlots:
  - {fileID: 114299987821575238}
  m_OutputSlots: []
  m_Disabled: 0
  attribute: angleZ
  Composition: 1
  Random: 0
--- !u!114 &114088498791788788
MonoBehaviour:
  m_ObjectHideFlags: 1
  m_PrefabParentObject: {fileID: 0}
  m_PrefabInternal: {fileID: 0}
  m_GameObject: {fileID: 0}
  m_Enabled: 1
  m_EditorHideFlags: 0
  m_Script: {fileID: 11500000, guid: e11cc5d75a2f7ad44bf3be8842ccab7f, type: 3}
  m_Name: VFXLineOutput
  m_EditorClassIdentifier: 
  m_Parent: {fileID: 114200456888616874}
  m_Children:
  - {fileID: 114672735506798872}
  - {fileID: 114609580876095012}
  - {fileID: 114877948219038648}
  m_UIPosition: {x: 4345.652, y: 2985.358}
  m_UICollapsed: 0
  m_UISuperCollapsed: 0
  m_InputSlots:
  - {fileID: 114880319480420680}
  - {fileID: 114257811248445666}
  m_OutputSlots: []
  m_Data: {fileID: 114282520515415856}
  m_InputFlowSlot:
  - link:
    - context: {fileID: 114828977464085218}
      slotIndex: 0
  m_OutputFlowSlot:
  - link: []
  blendMode: 2
  flipbookMode: 0
  useSoftParticle: 0
  sortPriority: 0
  indirectDraw: 0
  preRefraction: 0
  targetFromAttributes: 1
--- !u!114 &114097502706988368
MonoBehaviour:
  m_ObjectHideFlags: 1
  m_PrefabParentObject: {fileID: 0}
  m_PrefabInternal: {fileID: 0}
  m_GameObject: {fileID: 0}
  m_Enabled: 1
  m_EditorHideFlags: 0
  m_Script: {fileID: 11500000, guid: f780aa281814f9842a7c076d436932e7, type: 3}
  m_Name: VFXSlotFloat
  m_EditorClassIdentifier: 
  m_Parent: {fileID: 0}
  m_Children: []
  m_UIPosition: {x: 0, y: 0}
  m_UICollapsed: 1
  m_UISuperCollapsed: 0
  m_MasterSlot: {fileID: 114097502706988368}
  m_MasterData:
    m_Owner: {fileID: 114177930399143018}
    m_Value:
      m_Type:
        m_SerializableType: System.Single, mscorlib, Version=2.0.0.0, Culture=neutral,
          PublicKeyToken=b77a5c561934e089
      m_SerializableObject: 0.5
  m_Property:
    name: alphaThreshold
    m_serializedType:
      m_SerializableType: System.Single, mscorlib, Version=2.0.0.0, Culture=neutral,
        PublicKeyToken=b77a5c561934e089
    attributes: []
  m_Direction: 0
  m_LinkedSlots: []
--- !u!114 &114108471101903152
MonoBehaviour:
  m_ObjectHideFlags: 1
  m_PrefabParentObject: {fileID: 0}
  m_PrefabInternal: {fileID: 0}
  m_GameObject: {fileID: 0}
  m_Enabled: 1
  m_EditorHideFlags: 0
  m_Script: {fileID: 11500000, guid: f780aa281814f9842a7c076d436932e7, type: 3}
  m_Name: VFXSlotFloat
  m_EditorClassIdentifier: 
  m_Parent: {fileID: 114158747318016780}
  m_Children: []
  m_UIPosition: {x: 0, y: 0}
  m_UICollapsed: 1
  m_UISuperCollapsed: 0
  m_MasterSlot: {fileID: 114131422187095784}
  m_MasterData:
    m_Owner: {fileID: 0}
    m_Value:
      m_Type:
        m_SerializableType: 
      m_SerializableObject: 
  m_Property:
    name: z
    m_serializedType:
      m_SerializableType: System.Single, mscorlib, Version=2.0.0.0, Culture=neutral,
        PublicKeyToken=b77a5c561934e089
    attributes: []
  m_Direction: 0
  m_LinkedSlots: []
--- !u!114 &114113460591427688
MonoBehaviour:
  m_ObjectHideFlags: 1
  m_PrefabParentObject: {fileID: 0}
  m_PrefabInternal: {fileID: 0}
  m_GameObject: {fileID: 0}
  m_Enabled: 1
  m_EditorHideFlags: 0
  m_Script: {fileID: 11500000, guid: a971fa2e110a0ac42ac1d8dae408704b, type: 3}
  m_Name: SetAttribute
  m_EditorClassIdentifier: 
  m_Parent: {fileID: 114048015916724814}
  m_Children: []
  m_UIPosition: {x: 0, y: 0}
  m_UICollapsed: 1
  m_UISuperCollapsed: 0
  m_InputSlots:
  - {fileID: 114939326453197506}
  m_OutputSlots: []
  m_Disabled: 0
  attribute: alpha
  Composition: 0
  Random: 0
--- !u!114 &114122053869630292
MonoBehaviour:
  m_ObjectHideFlags: 1
  m_PrefabParentObject: {fileID: 0}
  m_PrefabInternal: {fileID: 0}
  m_GameObject: {fileID: 0}
  m_Enabled: 1
  m_EditorHideFlags: 0
  m_Script: {fileID: 11500000, guid: f780aa281814f9842a7c076d436932e7, type: 3}
  m_Name: VFXSlotFloat
  m_EditorClassIdentifier: 
  m_Parent: {fileID: 114249540673093608}
  m_Children: []
  m_UIPosition: {x: 0, y: 0}
  m_UICollapsed: 1
  m_UISuperCollapsed: 0
  m_MasterSlot: {fileID: 114645634456454090}
  m_MasterData:
    m_Owner: {fileID: 0}
    m_Value:
      m_Type:
        m_SerializableType: 
      m_SerializableObject: 
  m_Property:
    name: x
    m_serializedType:
      m_SerializableType: System.Single, mscorlib, Version=2.0.0.0, Culture=neutral,
        PublicKeyToken=b77a5c561934e089
    attributes: []
  m_Direction: 0
  m_LinkedSlots: []
--- !u!114 &114131422187095784
MonoBehaviour:
  m_ObjectHideFlags: 1
  m_PrefabParentObject: {fileID: 0}
  m_PrefabInternal: {fileID: 0}
  m_GameObject: {fileID: 0}
  m_Enabled: 1
  m_EditorHideFlags: 0
  m_Script: {fileID: 11500000, guid: 1b605c022ee79394a8a776c0869b3f9a, type: 3}
  m_Name: VFXSlot
  m_EditorClassIdentifier: 
  m_Parent: {fileID: 0}
  m_Children:
  - {fileID: 114158747318016780}
  m_UIPosition: {x: 0, y: 0}
  m_UICollapsed: 1
  m_UISuperCollapsed: 0
  m_MasterSlot: {fileID: 114131422187095784}
  m_MasterData:
    m_Owner: {fileID: 114824210331950922}
    m_Value:
      m_Type:
        m_SerializableType: UnityEditor.VFX.Position, Assembly-CSharp-Editor-testable,
          Version=0.0.0.0, Culture=neutral, PublicKeyToken=null
      m_SerializableObject: 
  m_Property:
    name: Position
    m_serializedType:
      m_SerializableType: UnityEditor.VFX.Position, Assembly-CSharp-Editor-testable,
        Version=0.0.0.0, Culture=neutral, PublicKeyToken=null
    attributes: []
  m_Direction: 0
  m_LinkedSlots: []
--- !u!114 &114131957630941232
MonoBehaviour:
  m_ObjectHideFlags: 1
  m_PrefabParentObject: {fileID: 0}
  m_PrefabInternal: {fileID: 0}
  m_GameObject: {fileID: 0}
  m_Enabled: 1
  m_EditorHideFlags: 0
  m_Script: {fileID: 11500000, guid: 889be8bf1ed0c954a9ed096ce41655ea, type: 3}
  m_Name: VFXOperatorMultiply
  m_EditorClassIdentifier: 
  m_Parent: {fileID: 114200456888616874}
  m_Children: []
  m_UIPosition: {x: 2843.295, y: 1914.8391}
  m_UICollapsed: 0
  m_UISuperCollapsed: 0
  m_InputSlots:
  - {fileID: 114045363306678572}
  - {fileID: 114395709851238466}
  m_OutputSlots:
  - {fileID: 114562098239528472}
--- !u!114 &114137356790581338
MonoBehaviour:
  m_ObjectHideFlags: 1
  m_PrefabParentObject: {fileID: 0}
  m_PrefabInternal: {fileID: 0}
  m_GameObject: {fileID: 0}
  m_Enabled: 1
  m_EditorHideFlags: 0
  m_Script: {fileID: 11500000, guid: f780aa281814f9842a7c076d436932e7, type: 3}
  m_Name: VFXSlotFloat
  m_EditorClassIdentifier: 
  m_Parent: {fileID: 0}
  m_Children: []
  m_UIPosition: {x: 0, y: 0}
  m_UICollapsed: 1
  m_UISuperCollapsed: 0
  m_MasterSlot: {fileID: 114137356790581338}
  m_MasterData:
    m_Owner: {fileID: 114212506390583226}
    m_Value:
      m_Type:
        m_SerializableType: System.Single, mscorlib, Version=2.0.0.0, Culture=neutral,
          PublicKeyToken=b77a5c561934e089
      m_SerializableObject: 
  m_Property:
    name: o
    m_serializedType:
      m_SerializableType: System.Single, mscorlib, Version=2.0.0.0, Culture=neutral,
        PublicKeyToken=b77a5c561934e089
    attributes: []
  m_Direction: 1
  m_LinkedSlots:
  - {fileID: 114883480731355362}
--- !u!114 &114146409071264604
MonoBehaviour:
  m_ObjectHideFlags: 1
  m_PrefabParentObject: {fileID: 0}
  m_PrefabInternal: {fileID: 0}
  m_GameObject: {fileID: 0}
  m_Enabled: 1
  m_EditorHideFlags: 0
  m_Script: {fileID: 11500000, guid: 47b4ca114d6538548942a32238cf630d, type: 3}
  m_Name: PositionSphere
  m_EditorClassIdentifier: 
  m_Parent: {fileID: 114605905450444768}
  m_Children: []
  m_UIPosition: {x: 0, y: 0}
  m_UICollapsed: 1
  m_UISuperCollapsed: 0
  m_InputSlots:
  - {fileID: 114448881544980850}
  m_OutputSlots: []
  m_Disabled: 0
  positionMode: 0
  spawnMode: 0
--- !u!114 &114148338465497680
MonoBehaviour:
  m_ObjectHideFlags: 1
  m_PrefabParentObject: {fileID: 0}
  m_PrefabInternal: {fileID: 0}
  m_GameObject: {fileID: 0}
  m_Enabled: 1
  m_EditorHideFlags: 0
  m_Script: {fileID: 11500000, guid: f780aa281814f9842a7c076d436932e7, type: 3}
  m_Name: VFXSlotFloat
  m_EditorClassIdentifier: 
  m_Parent: {fileID: 114158747318016780}
  m_Children: []
  m_UIPosition: {x: 0, y: 0}
  m_UICollapsed: 1
  m_UISuperCollapsed: 0
  m_MasterSlot: {fileID: 114131422187095784}
  m_MasterData:
    m_Owner: {fileID: 0}
    m_Value:
      m_Type:
        m_SerializableType: 
      m_SerializableObject: 
  m_Property:
    name: x
    m_serializedType:
      m_SerializableType: System.Single, mscorlib, Version=2.0.0.0, Culture=neutral,
        PublicKeyToken=b77a5c561934e089
    attributes: []
  m_Direction: 0
  m_LinkedSlots: []
--- !u!114 &114153129811020258
MonoBehaviour:
  m_ObjectHideFlags: 1
  m_PrefabParentObject: {fileID: 0}
  m_PrefabInternal: {fileID: 0}
  m_GameObject: {fileID: 0}
  m_Enabled: 1
  m_EditorHideFlags: 0
  m_Script: {fileID: 11500000, guid: f780aa281814f9842a7c076d436932e7, type: 3}
  m_Name: VFXSlotFloat
  m_EditorClassIdentifier: 
  m_Parent: {fileID: 0}
  m_Children: []
  m_UIPosition: {x: 0, y: 0}
  m_UICollapsed: 1
  m_UISuperCollapsed: 0
  m_MasterSlot: {fileID: 114153129811020258}
  m_MasterData:
    m_Owner: {fileID: 114306604054736440}
    m_Value:
      m_Type:
        m_SerializableType: System.Single, mscorlib, Version=2.0.0.0, Culture=neutral,
          PublicKeyToken=b77a5c561934e089
      m_SerializableObject: 
  m_Property:
    name: o
    m_serializedType:
      m_SerializableType: System.Single, mscorlib, Version=2.0.0.0, Culture=neutral,
        PublicKeyToken=b77a5c561934e089
    attributes: []
  m_Direction: 1
  m_LinkedSlots:
  - {fileID: 114733244951243014}
--- !u!114 &114154120009596150
MonoBehaviour:
  m_ObjectHideFlags: 1
  m_PrefabParentObject: {fileID: 0}
  m_PrefabInternal: {fileID: 0}
  m_GameObject: {fileID: 0}
  m_Enabled: 1
  m_EditorHideFlags: 0
  m_Script: {fileID: 11500000, guid: 889be8bf1ed0c954a9ed096ce41655ea, type: 3}
  m_Name: VFXOperatorMultiply
  m_EditorClassIdentifier: 
  m_Parent: {fileID: 114200456888616874}
  m_Children: []
  m_UIPosition: {x: 3198.7163, y: 2408.0671}
  m_UICollapsed: 0
  m_UISuperCollapsed: 0
  m_InputSlots:
  - {fileID: 114522795565253118}
  - {fileID: 114070202346853930}
  m_OutputSlots:
  - {fileID: 114171396385864508}
--- !u!114 &114155299782519026
MonoBehaviour:
  m_ObjectHideFlags: 1
  m_PrefabParentObject: {fileID: 0}
  m_PrefabInternal: {fileID: 0}
  m_GameObject: {fileID: 0}
  m_Enabled: 1
  m_EditorHideFlags: 0
  m_Script: {fileID: 11500000, guid: f780aa281814f9842a7c076d436932e7, type: 3}
  m_Name: VFXSlotFloat
  m_EditorClassIdentifier: 
  m_Parent: {fileID: 0}
  m_Children: []
  m_UIPosition: {x: 0, y: 0}
  m_UICollapsed: 1
  m_UISuperCollapsed: 0
  m_MasterSlot: {fileID: 114155299782519026}
  m_MasterData:
    m_Owner: {fileID: 114303185547374634}
    m_Value:
      m_Type:
        m_SerializableType: System.Single, mscorlib, Version=2.0.0.0, Culture=neutral,
          PublicKeyToken=b77a5c561934e089
      m_SerializableObject: 0.075
  m_Property:
    name: SizeZ
    m_serializedType:
      m_SerializableType: System.Single, mscorlib, Version=2.0.0.0, Culture=neutral,
        PublicKeyToken=b77a5c561934e089
    attributes: []
  m_Direction: 0
  m_LinkedSlots: []
--- !u!114 &114158747318016780
MonoBehaviour:
  m_ObjectHideFlags: 1
  m_PrefabParentObject: {fileID: 0}
  m_PrefabInternal: {fileID: 0}
  m_GameObject: {fileID: 0}
  m_Enabled: 1
  m_EditorHideFlags: 0
  m_Script: {fileID: 11500000, guid: ac39bd03fca81b849929b9c966f1836a, type: 3}
  m_Name: VFXSlotFloat3
  m_EditorClassIdentifier: 
  m_Parent: {fileID: 114131422187095784}
  m_Children:
  - {fileID: 114148338465497680}
  - {fileID: 114796900006566920}
  - {fileID: 114108471101903152}
  m_UIPosition: {x: 0, y: 0}
  m_UICollapsed: 1
  m_UISuperCollapsed: 0
  m_MasterSlot: {fileID: 114131422187095784}
  m_MasterData:
    m_Owner: {fileID: 0}
    m_Value:
      m_Type:
        m_SerializableType: 
      m_SerializableObject: 
  m_Property:
    name: position
    m_serializedType:
      m_SerializableType: UnityEngine.Vector3, UnityEngine.CoreModule, Version=0.0.0.0,
        Culture=neutral, PublicKeyToken=null
    attributes:
    - m_Type: 3
      m_Min: -Infinity
      m_Max: Infinity
      m_Tooltip: The position.
  m_Direction: 0
  m_LinkedSlots: []
--- !u!114 &114160115316723184
MonoBehaviour:
  m_ObjectHideFlags: 1
  m_PrefabParentObject: {fileID: 0}
  m_PrefabInternal: {fileID: 0}
  m_GameObject: {fileID: 0}
  m_Enabled: 1
  m_EditorHideFlags: 0
  m_Script: {fileID: 11500000, guid: f780aa281814f9842a7c076d436932e7, type: 3}
  m_Name: VFXSlotFloat
  m_EditorClassIdentifier: 
  m_Parent: {fileID: 0}
  m_Children: []
  m_UIPosition: {x: 0, y: 0}
  m_UICollapsed: 1
  m_UISuperCollapsed: 0
  m_MasterSlot: {fileID: 114160115316723184}
  m_MasterData:
    m_Owner: {fileID: 114881672630147704}
    m_Value:
      m_Type:
        m_SerializableType: System.Single, mscorlib, Version=2.0.0.0, Culture=neutral,
          PublicKeyToken=b77a5c561934e089
      m_SerializableObject: 0
  m_Property:
    name: AngleY
    m_serializedType:
      m_SerializableType: System.Single, mscorlib, Version=2.0.0.0, Culture=neutral,
        PublicKeyToken=b77a5c561934e089
    attributes: []
  m_Direction: 0
  m_LinkedSlots:
  - {fileID: 114171396385864508}
--- !u!114 &114162162523411208
MonoBehaviour:
  m_ObjectHideFlags: 1
  m_PrefabParentObject: {fileID: 0}
  m_PrefabInternal: {fileID: 0}
  m_GameObject: {fileID: 0}
  m_Enabled: 1
  m_EditorHideFlags: 0
  m_Script: {fileID: 11500000, guid: f780aa281814f9842a7c076d436932e7, type: 3}
  m_Name: VFXSlotFloat
  m_EditorClassIdentifier: 
  m_Parent: {fileID: 114574775197311116}
  m_Children: []
  m_UIPosition: {x: 0, y: 0}
  m_UICollapsed: 1
  m_UISuperCollapsed: 0
  m_MasterSlot: {fileID: 114574775197311116}
  m_MasterData:
    m_Owner: {fileID: 0}
    m_Value:
      m_Type:
        m_SerializableType: 
      m_SerializableObject: 
  m_Property:
    name: y
    m_serializedType:
      m_SerializableType: System.Single, mscorlib, Version=2.0.0.0, Culture=neutral,
        PublicKeyToken=b77a5c561934e089
    attributes: []
  m_Direction: 0
  m_LinkedSlots: []
--- !u!114 &114163767341736536
MonoBehaviour:
  m_ObjectHideFlags: 1
  m_PrefabParentObject: {fileID: 0}
  m_PrefabInternal: {fileID: 0}
  m_GameObject: {fileID: 0}
  m_Enabled: 1
  m_EditorHideFlags: 0
  m_Script: {fileID: 11500000, guid: a971fa2e110a0ac42ac1d8dae408704b, type: 3}
  m_Name: SetAttribute
  m_EditorClassIdentifier: 
  m_Parent: {fileID: 114605905450444768}
  m_Children: []
  m_UIPosition: {x: 0, y: 0}
  m_UICollapsed: 0
  m_UISuperCollapsed: 0
  m_InputSlots:
  - {fileID: 114775855032888852}
  m_OutputSlots: []
  m_Disabled: 0
  attribute: sizeY
  Composition: 0
  Random: 0
--- !u!114 &114164791608531334
MonoBehaviour:
  m_ObjectHideFlags: 1
  m_PrefabParentObject: {fileID: 0}
  m_PrefabInternal: {fileID: 0}
  m_GameObject: {fileID: 0}
  m_Enabled: 1
  m_EditorHideFlags: 0
  m_Script: {fileID: 11500000, guid: ac39bd03fca81b849929b9c966f1836a, type: 3}
  m_Name: VFXSlotFloat3
  m_EditorClassIdentifier: 
  m_Parent: {fileID: 114376182072024986}
  m_Children:
  - {fileID: 114985276073251000}
  - {fileID: 114934414735285352}
  - {fileID: 114743603130244124}
  m_UIPosition: {x: 0, y: 0}
  m_UICollapsed: 1
  m_UISuperCollapsed: 0
  m_MasterSlot: {fileID: 114376182072024986}
  m_MasterData:
    m_Owner: {fileID: 0}
    m_Value:
      m_Type:
        m_SerializableType: 
      m_SerializableObject: 
  m_Property:
    name: center
    m_serializedType:
      m_SerializableType: UnityEngine.Vector3, UnityEngine.CoreModule, Version=0.0.0.0,
        Culture=neutral, PublicKeyToken=null
    attributes:
    - m_Type: 3
      m_Min: -Infinity
      m_Max: Infinity
      m_Tooltip: The centre of the box.
  m_Direction: 0
  m_LinkedSlots: []
--- !u!114 &114171396385864508
MonoBehaviour:
  m_ObjectHideFlags: 1
  m_PrefabParentObject: {fileID: 0}
  m_PrefabInternal: {fileID: 0}
  m_GameObject: {fileID: 0}
  m_Enabled: 1
  m_EditorHideFlags: 0
  m_Script: {fileID: 11500000, guid: f780aa281814f9842a7c076d436932e7, type: 3}
  m_Name: VFXSlotFloat
  m_EditorClassIdentifier: 
  m_Parent: {fileID: 0}
  m_Children: []
  m_UIPosition: {x: 0, y: 0}
  m_UICollapsed: 1
  m_UISuperCollapsed: 0
  m_MasterSlot: {fileID: 114171396385864508}
  m_MasterData:
    m_Owner: {fileID: 114154120009596150}
    m_Value:
      m_Type:
        m_SerializableType: System.Single, mscorlib, Version=2.0.0.0, Culture=neutral,
          PublicKeyToken=b77a5c561934e089
      m_SerializableObject: 
  m_Property:
    name: o
    m_serializedType:
      m_SerializableType: System.Single, mscorlib, Version=2.0.0.0, Culture=neutral,
        PublicKeyToken=b77a5c561934e089
    attributes: []
  m_Direction: 1
  m_LinkedSlots:
  - {fileID: 114160115316723184}
--- !u!114 &114173676737462638
MonoBehaviour:
  m_ObjectHideFlags: 1
  m_PrefabParentObject: {fileID: 0}
  m_PrefabInternal: {fileID: 0}
  m_GameObject: {fileID: 0}
  m_Enabled: 1
  m_EditorHideFlags: 0
  m_Script: {fileID: 11500000, guid: ac39bd03fca81b849929b9c966f1836a, type: 3}
  m_Name: VFXSlotFloat3
  m_EditorClassIdentifier: 
  m_Parent: {fileID: 0}
  m_Children:
  - {fileID: 114525222220761692}
  - {fileID: 114825364019295362}
  - {fileID: 114446972116570536}
  m_UIPosition: {x: 0, y: 0}
  m_UICollapsed: 1
  m_UISuperCollapsed: 0
  m_MasterSlot: {fileID: 114173676737462638}
  m_MasterData:
    m_Owner: {fileID: 114453434060119218}
    m_Value:
      m_Type:
        m_SerializableType: UnityEngine.Vector3, UnityEngine.CoreModule, Version=0.0.0.0,
          Culture=neutral, PublicKeyToken=null
      m_SerializableObject: '{"x":0.0,"y":0.0,"z":0.0}'
  m_Property:
    name: Pivot
    m_serializedType:
      m_SerializableType: UnityEngine.Vector3, UnityEngine.CoreModule, Version=0.0.0.0,
        Culture=neutral, PublicKeyToken=null
    attributes: []
  m_Direction: 0
  m_LinkedSlots: []
--- !u!114 &114175424815493918
MonoBehaviour:
  m_ObjectHideFlags: 1
  m_PrefabParentObject: {fileID: 0}
  m_PrefabInternal: {fileID: 0}
  m_GameObject: {fileID: 0}
  m_Enabled: 1
  m_EditorHideFlags: 0
  m_Script: {fileID: 11500000, guid: f780aa281814f9842a7c076d436932e7, type: 3}
  m_Name: VFXSlotFloat
  m_EditorClassIdentifier: 
  m_Parent: {fileID: 114018465216496394}
  m_Children: []
  m_UIPosition: {x: 0, y: 0}
  m_UICollapsed: 1
  m_UISuperCollapsed: 0
  m_MasterSlot: {fileID: 114608594444419100}
  m_MasterData:
    m_Owner: {fileID: 0}
    m_Value:
      m_Type:
        m_SerializableType: 
      m_SerializableObject: 
  m_Property:
    name: y
    m_serializedType:
      m_SerializableType: System.Single, mscorlib, Version=2.0.0.0, Culture=neutral,
        PublicKeyToken=b77a5c561934e089
    attributes: []
  m_Direction: 0
  m_LinkedSlots: []
--- !u!114 &114175949646189654
MonoBehaviour:
  m_ObjectHideFlags: 1
  m_PrefabParentObject: {fileID: 0}
  m_PrefabInternal: {fileID: 0}
  m_GameObject: {fileID: 0}
  m_Enabled: 1
  m_EditorHideFlags: 0
  m_Script: {fileID: 11500000, guid: 1b605c022ee79394a8a776c0869b3f9a, type: 3}
  m_Name: VFXSlot
  m_EditorClassIdentifier: 
  m_Parent: {fileID: 0}
  m_Children:
  - {fileID: 114592216859570666}
  m_UIPosition: {x: 0, y: 0}
  m_UICollapsed: 1
  m_UISuperCollapsed: 0
  m_MasterSlot: {fileID: 114175949646189654}
  m_MasterData:
    m_Owner: {fileID: 114235893112925782}
    m_Value:
      m_Type:
        m_SerializableType: UnityEditor.VFX.Position, Assembly-CSharp-Editor-testable,
          Version=0.0.0.0, Culture=neutral, PublicKeyToken=null
      m_SerializableObject: 
  m_Property:
    name: Position
    m_serializedType:
      m_SerializableType: UnityEditor.VFX.Position, Assembly-CSharp-Editor-testable,
        Version=0.0.0.0, Culture=neutral, PublicKeyToken=null
    attributes: []
  m_Direction: 0
  m_LinkedSlots: []
--- !u!114 &114177161212815488
MonoBehaviour:
  m_ObjectHideFlags: 1
  m_PrefabParentObject: {fileID: 0}
  m_PrefabInternal: {fileID: 0}
  m_GameObject: {fileID: 0}
  m_Enabled: 1
  m_EditorHideFlags: 0
  m_Script: {fileID: 11500000, guid: f780aa281814f9842a7c076d436932e7, type: 3}
  m_Name: VFXSlotFloat
  m_EditorClassIdentifier: 
  m_Parent: {fileID: 0}
  m_Children: []
  m_UIPosition: {x: 0, y: 0}
  m_UICollapsed: 1
  m_UISuperCollapsed: 0
  m_MasterSlot: {fileID: 114177161212815488}
  m_MasterData:
    m_Owner: {fileID: 114643049111802688}
    m_Value:
      m_Type:
        m_SerializableType: System.Single, mscorlib, Version=2.0.0.0, Culture=neutral,
          PublicKeyToken=b77a5c561934e089
      m_SerializableObject: 5
  m_Property:
    name: Lifetime
    m_serializedType:
      m_SerializableType: System.Single, mscorlib, Version=2.0.0.0, Culture=neutral,
        PublicKeyToken=b77a5c561934e089
    attributes: []
  m_Direction: 0
  m_LinkedSlots: []
--- !u!114 &114177930399143018
MonoBehaviour:
  m_ObjectHideFlags: 1
  m_PrefabParentObject: {fileID: 0}
  m_PrefabInternal: {fileID: 0}
  m_GameObject: {fileID: 0}
  m_Enabled: 1
  m_EditorHideFlags: 0
  m_Script: {fileID: 11500000, guid: a0b9e6b9139e58d4c957ec54595da7d3, type: 3}
  m_Name: VFXQuadOutput
  m_EditorClassIdentifier: 
  m_Parent: {fileID: 114200456888616874}
  m_Children:
  - {fileID: 114453434060119218}
  - {fileID: 114824210331950922}
  m_UIPosition: {x: 3297.0225, y: 2899.8015}
  m_UICollapsed: 0
  m_UISuperCollapsed: 0
  m_InputSlots:
  - {fileID: 114782329024613034}
  - {fileID: 114097502706988368}
  m_OutputSlots: []
  m_Data: {fileID: 114282520515415856}
  m_InputFlowSlot:
  - link:
    - context: {fileID: 114828977464085218}
      slotIndex: 0
  m_OutputFlowSlot:
  - link: []
  blendMode: 2
  flipbookMode: 0
  useSoftParticle: 0
  sortPriority: -1
  indirectDraw: 0
  preRefraction: 0
  useGeometryShader: 0
--- !u!114 &114178076996238554
MonoBehaviour:
  m_ObjectHideFlags: 1
  m_PrefabParentObject: {fileID: 0}
  m_PrefabInternal: {fileID: 0}
  m_GameObject: {fileID: 0}
  m_Enabled: 1
  m_EditorHideFlags: 0
  m_Script: {fileID: 11500000, guid: f780aa281814f9842a7c076d436932e7, type: 3}
  m_Name: VFXSlotFloat
  m_EditorClassIdentifier: 
  m_Parent: {fileID: 114672342661555610}
  m_Children: []
  m_UIPosition: {x: 0, y: 0}
  m_UICollapsed: 1
  m_UISuperCollapsed: 0
  m_MasterSlot: {fileID: 114376182072024986}
  m_MasterData:
    m_Owner: {fileID: 0}
    m_Value:
      m_Type:
        m_SerializableType: 
      m_SerializableObject: 
  m_Property:
    name: y
    m_serializedType:
      m_SerializableType: System.Single, mscorlib, Version=2.0.0.0, Culture=neutral,
        PublicKeyToken=b77a5c561934e089
    attributes: []
  m_Direction: 0
  m_LinkedSlots: []
<<<<<<< HEAD
--- !u!114 &114181110538292594
MonoBehaviour:
  m_ObjectHideFlags: 1
  m_PrefabParentObject: {fileID: 0}
  m_PrefabInternal: {fileID: 0}
  m_GameObject: {fileID: 0}
  m_Enabled: 1
  m_EditorHideFlags: 0
  m_Script: {fileID: 11500000, guid: a971fa2e110a0ac42ac1d8dae408704b, type: 3}
  m_Name: SetAttribute
  m_EditorClassIdentifier: 
  m_Parent: {fileID: 114680159770969686}
  m_Children: []
  m_UIPosition: {x: 0, y: 0}
  m_UICollapsed: 0
  m_UISuperCollapsed: 0
  m_InputSlots:
  - {fileID: 114241788316439510}
  m_OutputSlots: []
  m_Disabled: 0
  attribute: sizeY
  Composition: 0
  Random: 0
--- !u!114 &114186800031931440
=======
--- !u!114 &114180533410145770
>>>>>>> 4d9bcff4
MonoBehaviour:
  m_ObjectHideFlags: 1
  m_PrefabParentObject: {fileID: 0}
  m_PrefabInternal: {fileID: 0}
  m_GameObject: {fileID: 0}
  m_Enabled: 1
  m_EditorHideFlags: 0
  m_Script: {fileID: 11500000, guid: f780aa281814f9842a7c076d436932e7, type: 3}
  m_Name: VFXSlotFloat
  m_EditorClassIdentifier: 
  m_Parent: {fileID: 114433138297943234}
  m_Children: []
  m_UIPosition: {x: 0, y: 0}
  m_UICollapsed: 1
  m_UISuperCollapsed: 0
  m_MasterSlot: {fileID: 114448881544980850}
  m_MasterData:
    m_Owner: {fileID: 0}
    m_Value:
      m_Type:
        m_SerializableType: 
      m_SerializableObject: 
  m_Property:
    name: z
    m_serializedType:
      m_SerializableType: System.Single, mscorlib, Version=2.0.0.0, Culture=neutral,
        PublicKeyToken=b77a5c561934e089
    attributes: []
  m_Direction: 0
  m_LinkedSlots: []
--- !u!114 &114186800031931440
MonoBehaviour:
  m_ObjectHideFlags: 1
  m_PrefabParentObject: {fileID: 0}
  m_PrefabInternal: {fileID: 0}
  m_GameObject: {fileID: 0}
  m_Enabled: 1
  m_EditorHideFlags: 0
  m_Script: {fileID: 11500000, guid: f780aa281814f9842a7c076d436932e7, type: 3}
  m_Name: VFXSlotFloat
  m_EditorClassIdentifier: 
  m_Parent: {fileID: 114703958351425494}
  m_Children: []
  m_UIPosition: {x: 0, y: 0}
  m_UICollapsed: 1
  m_UISuperCollapsed: 0
  m_MasterSlot: {fileID: 114703958351425494}
  m_MasterData:
    m_Owner: {fileID: 0}
    m_Value:
      m_Type:
        m_SerializableType: 
      m_SerializableObject: 
  m_Property:
    name: z
    m_serializedType:
      m_SerializableType: System.Single, mscorlib, Version=2.0.0.0, Culture=neutral,
        PublicKeyToken=b77a5c561934e089
    attributes: []
  m_Direction: 0
  m_LinkedSlots: []
--- !u!114 &114191613421987044
MonoBehaviour:
  m_ObjectHideFlags: 1
  m_PrefabParentObject: {fileID: 0}
  m_PrefabInternal: {fileID: 0}
  m_GameObject: {fileID: 0}
  m_Enabled: 1
  m_EditorHideFlags: 0
  m_Script: {fileID: 11500000, guid: f780aa281814f9842a7c076d436932e7, type: 3}
  m_Name: VFXSlotFloat
  m_EditorClassIdentifier: 
  m_Parent: {fileID: 114644232621941124}
  m_Children: []
  m_UIPosition: {x: 0, y: 0}
  m_UICollapsed: 1
  m_UISuperCollapsed: 0
  m_MasterSlot: {fileID: 114644232621941124}
  m_MasterData:
    m_Owner: {fileID: 0}
    m_Value:
      m_Type:
        m_SerializableType: 
      m_SerializableObject: 
  m_Property:
    name: x
    m_serializedType:
      m_SerializableType: System.Single, mscorlib, Version=2.0.0.0, Culture=neutral,
        PublicKeyToken=b77a5c561934e089
    attributes: []
  m_Direction: 0
  m_LinkedSlots: []
--- !u!114 &114200081821074502
MonoBehaviour:
  m_ObjectHideFlags: 1
  m_PrefabParentObject: {fileID: 0}
  m_PrefabInternal: {fileID: 0}
  m_GameObject: {fileID: 0}
  m_Enabled: 1
  m_EditorHideFlags: 0
  m_Script: {fileID: 11500000, guid: f780aa281814f9842a7c076d436932e7, type: 3}
  m_Name: VFXSlotFloat
  m_EditorClassIdentifier: 
  m_Parent: {fileID: 114672342661555610}
  m_Children: []
  m_UIPosition: {x: 0, y: 0}
  m_UICollapsed: 1
  m_UISuperCollapsed: 0
  m_MasterSlot: {fileID: 114376182072024986}
  m_MasterData:
    m_Owner: {fileID: 0}
    m_Value:
      m_Type:
        m_SerializableType: 
      m_SerializableObject: 
  m_Property:
    name: x
    m_serializedType:
      m_SerializableType: System.Single, mscorlib, Version=2.0.0.0, Culture=neutral,
        PublicKeyToken=b77a5c561934e089
    attributes: []
  m_Direction: 0
  m_LinkedSlots: []
--- !u!114 &114200456888616874
MonoBehaviour:
  m_ObjectHideFlags: 1
  m_PrefabParentObject: {fileID: 0}
  m_PrefabInternal: {fileID: 0}
  m_GameObject: {fileID: 0}
  m_Enabled: 1
  m_EditorHideFlags: 0
  m_Script: {fileID: 11500000, guid: 7d4c867f6b72b714dbb5fd1780afe208, type: 3}
  m_Name: 
  m_EditorClassIdentifier: 
  m_Parent: {fileID: 0}
  m_Children:
  - {fileID: 114839271827221688}
  - {fileID: 114605905450444768}
  - {fileID: 114828977464085218}
  - {fileID: 114177930399143018}
  - {fileID: 114048015916724814}
  - {fileID: 114088498791788788}
  - {fileID: 114064158827839248}
  - {fileID: 114039282653483644}
  - {fileID: 114442787080827024}
  - {fileID: 114154120009596150}
  - {fileID: 114575455870432260}
  - {fileID: 114212506390583226}
  - {fileID: 114306604054736440}
  - {fileID: 114131957630941232}
  - {fileID: 114284239601355758}
  - {fileID: 114238564048577708}
  - {fileID: 114680159770969686}
  m_UIPosition: {x: 0, y: 0}
  m_UICollapsed: 1
  m_UISuperCollapsed: 0
  m_saved: 1
--- !u!114 &114210458703361284
MonoBehaviour:
  m_ObjectHideFlags: 1
  m_PrefabParentObject: {fileID: 0}
  m_PrefabInternal: {fileID: 0}
  m_GameObject: {fileID: 0}
  m_Enabled: 1
  m_EditorHideFlags: 0
  m_Script: {fileID: 11500000, guid: a971fa2e110a0ac42ac1d8dae408704b, type: 3}
  m_Name: SetAttribute
  m_EditorClassIdentifier: 
  m_Parent: {fileID: 114064158827839248}
  m_Children: []
  m_UIPosition: {x: 0, y: 0}
  m_UICollapsed: 0
  m_UISuperCollapsed: 0
  m_InputSlots:
  - {fileID: 114439582945562856}
  m_OutputSlots: []
  m_Disabled: 0
  attribute: color
  Composition: 0
  Random: 0
--- !u!114 &114211631615911642
MonoBehaviour:
  m_ObjectHideFlags: 1
  m_PrefabParentObject: {fileID: 0}
  m_PrefabInternal: {fileID: 0}
  m_GameObject: {fileID: 0}
  m_Enabled: 1
  m_EditorHideFlags: 0
  m_Script: {fileID: 11500000, guid: 1b605c022ee79394a8a776c0869b3f9a, type: 3}
  m_Name: VFXSlot
  m_EditorClassIdentifier: 
  m_Parent: {fileID: 114448881544980850}
  m_Children:
  - {fileID: 114433138297943234}
  - {fileID: 114307144281858806}
  m_UIPosition: {x: 0, y: 0}
  m_UICollapsed: 1
  m_UISuperCollapsed: 0
  m_MasterSlot: {fileID: 114448881544980850}
  m_MasterData:
    m_Owner: {fileID: 0}
    m_Value:
      m_Type:
        m_SerializableType: 
      m_SerializableObject: 
  m_Property:
    name: sphere
    m_serializedType:
      m_SerializableType: UnityEditor.VFX.Sphere, Assembly-CSharp-Editor-testable,
        Version=0.0.0.0, Culture=neutral, PublicKeyToken=null
    attributes: []
  m_Direction: 0
  m_LinkedSlots: []
--- !u!114 &114212506390583226
MonoBehaviour:
  m_ObjectHideFlags: 1
  m_PrefabParentObject: {fileID: 0}
  m_PrefabInternal: {fileID: 0}
  m_GameObject: {fileID: 0}
  m_Enabled: 1
  m_EditorHideFlags: 0
  m_Script: {fileID: 11500000, guid: ad25a54912d2a8f49be8b514e802c040, type: 3}
  m_Name: VFXOperatorSine
  m_EditorClassIdentifier: 
  m_Parent: {fileID: 114200456888616874}
  m_Children: []
  m_UIPosition: {x: 3141.0476, y: 2028.6724}
  m_UICollapsed: 0
  m_UISuperCollapsed: 1
  m_InputSlots:
  - {fileID: 114297743305116820}
  m_OutputSlots:
  - {fileID: 114137356790581338}
--- !u!114 &114235893112925782
MonoBehaviour:
  m_ObjectHideFlags: 1
  m_PrefabParentObject: {fileID: 0}
  m_PrefabInternal: {fileID: 0}
  m_GameObject: {fileID: 0}
  m_Enabled: 1
  m_EditorHideFlags: 0
  m_Script: {fileID: 11500000, guid: d16c6aeaef944094b9a1633041804207, type: 3}
  m_Name: Orient
  m_EditorClassIdentifier: 
  m_Parent: {fileID: 114064158827839248}
  m_Children: []
  m_UIPosition: {x: 0, y: 0}
  m_UICollapsed: 0
  m_UISuperCollapsed: 0
  m_InputSlots:
  - {fileID: 114175949646189654}
  m_OutputSlots: []
  m_Disabled: 0
  mode: 2
--- !u!114 &114238564048577708
MonoBehaviour:
  m_ObjectHideFlags: 1
  m_PrefabParentObject: {fileID: 0}
  m_PrefabInternal: {fileID: 0}
  m_GameObject: {fileID: 0}
  m_Enabled: 1
  m_EditorHideFlags: 0
  m_Script: {fileID: 11500000, guid: 889be8bf1ed0c954a9ed096ce41655ea, type: 3}
  m_Name: VFXOperatorMultiply
  m_EditorClassIdentifier: 
  m_Parent: {fileID: 114200456888616874}
  m_Children: []
  m_UIPosition: {x: 3425.0916, y: 2140.8193}
  m_UICollapsed: 0
  m_UISuperCollapsed: 1
  m_InputSlots:
  - {fileID: 114883480731355362}
  - {fileID: 114532355623468066}
  m_OutputSlots:
  - {fileID: 114976585386164944}
--- !u!114 &114241788316439510
MonoBehaviour:
  m_ObjectHideFlags: 1
  m_PrefabParentObject: {fileID: 0}
  m_PrefabInternal: {fileID: 0}
  m_GameObject: {fileID: 0}
  m_Enabled: 1
  m_EditorHideFlags: 0
  m_Script: {fileID: 11500000, guid: f780aa281814f9842a7c076d436932e7, type: 3}
  m_Name: VFXSlotFloat
  m_EditorClassIdentifier: 
  m_Parent: {fileID: 0}
  m_Children: []
  m_UIPosition: {x: 0, y: 0}
  m_UICollapsed: 1
  m_UISuperCollapsed: 0
  m_MasterSlot: {fileID: 114241788316439510}
  m_MasterData:
    m_Owner: {fileID: 114181110538292594}
    m_Value:
      m_Type:
        m_SerializableType: System.Single, mscorlib, Version=2.0.0.0, Culture=neutral,
          PublicKeyToken=b77a5c561934e089
      m_SerializableObject: 0.075
  m_Property:
    name: SizeY
    m_serializedType:
      m_SerializableType: System.Single, mscorlib, Version=2.0.0.0, Culture=neutral,
        PublicKeyToken=b77a5c561934e089
    attributes: []
  m_Direction: 0
  m_LinkedSlots: []
--- !u!114 &114249540673093608
MonoBehaviour:
  m_ObjectHideFlags: 1
  m_PrefabParentObject: {fileID: 0}
  m_PrefabInternal: {fileID: 0}
  m_GameObject: {fileID: 0}
  m_Enabled: 1
  m_EditorHideFlags: 0
  m_Script: {fileID: 11500000, guid: ac39bd03fca81b849929b9c966f1836a, type: 3}
  m_Name: VFXSlotFloat3
  m_EditorClassIdentifier: 
  m_Parent: {fileID: 114645634456454090}
  m_Children:
  - {fileID: 114122053869630292}
  - {fileID: 114819117061891630}
  - {fileID: 114557869059690594}
  m_UIPosition: {x: 0, y: 0}
  m_UICollapsed: 1
  m_UISuperCollapsed: 0
  m_MasterSlot: {fileID: 114645634456454090}
  m_MasterData:
    m_Owner: {fileID: 0}
    m_Value:
      m_Type:
        m_SerializableType: 
      m_SerializableObject: 
  m_Property:
    name: position
    m_serializedType:
      m_SerializableType: UnityEngine.Vector3, UnityEngine.CoreModule, Version=0.0.0.0,
        Culture=neutral, PublicKeyToken=null
    attributes:
    - m_Type: 3
      m_Min: -Infinity
      m_Max: Infinity
      m_Tooltip: The position.
  m_Direction: 0
  m_LinkedSlots: []
--- !u!114 &114257811248445666
MonoBehaviour:
  m_ObjectHideFlags: 1
  m_PrefabParentObject: {fileID: 0}
  m_PrefabInternal: {fileID: 0}
  m_GameObject: {fileID: 0}
  m_Enabled: 1
  m_EditorHideFlags: 0
  m_Script: {fileID: 11500000, guid: f780aa281814f9842a7c076d436932e7, type: 3}
  m_Name: VFXSlotFloat
  m_EditorClassIdentifier: 
  m_Parent: {fileID: 0}
  m_Children: []
  m_UIPosition: {x: 0, y: 0}
  m_UICollapsed: 1
  m_UISuperCollapsed: 0
  m_MasterSlot: {fileID: 114257811248445666}
  m_MasterData:
    m_Owner: {fileID: 114088498791788788}
    m_Value:
      m_Type:
        m_SerializableType: System.Single, mscorlib, Version=2.0.0.0, Culture=neutral,
          PublicKeyToken=b77a5c561934e089
      m_SerializableObject: 0.5
  m_Property:
    name: alphaThreshold
    m_serializedType:
      m_SerializableType: System.Single, mscorlib, Version=2.0.0.0, Culture=neutral,
        PublicKeyToken=b77a5c561934e089
    attributes: []
  m_Direction: 0
  m_LinkedSlots: []
--- !u!114 &114276705608501266
MonoBehaviour:
  m_ObjectHideFlags: 1
  m_PrefabParentObject: {fileID: 0}
  m_PrefabInternal: {fileID: 0}
  m_GameObject: {fileID: 0}
  m_Enabled: 1
  m_EditorHideFlags: 0
  m_Script: {fileID: 11500000, guid: f780aa281814f9842a7c076d436932e7, type: 3}
  m_Name: VFXSlotFloat
  m_EditorClassIdentifier: 
  m_Parent: {fileID: 0}
  m_Children: []
  m_UIPosition: {x: 0, y: 0}
  m_UICollapsed: 1
  m_UISuperCollapsed: 0
  m_MasterSlot: {fileID: 114276705608501266}
  m_MasterData:
    m_Owner: {fileID: 114048015916724814}
    m_Value:
      m_Type:
        m_SerializableType: System.Single, mscorlib, Version=2.0.0.0, Culture=neutral,
          PublicKeyToken=b77a5c561934e089
      m_SerializableObject: 0.5
  m_Property:
    name: alphaThreshold
    m_serializedType:
      m_SerializableType: System.Single, mscorlib, Version=2.0.0.0, Culture=neutral,
        PublicKeyToken=b77a5c561934e089
    attributes: []
  m_Direction: 0
  m_LinkedSlots: []
--- !u!114 &114282520515415856
MonoBehaviour:
  m_ObjectHideFlags: 1
  m_PrefabParentObject: {fileID: 0}
  m_PrefabInternal: {fileID: 0}
  m_GameObject: {fileID: 0}
  m_Enabled: 1
  m_EditorHideFlags: 0
  m_Script: {fileID: 11500000, guid: d78581a96eae8bf4398c282eb0b098bd, type: 3}
  m_Name: VFXDataParticle
  m_EditorClassIdentifier: 
  m_Parent: {fileID: 0}
  m_Children: []
  m_UIPosition: {x: 0, y: 0}
  m_UICollapsed: 1
  m_UISuperCollapsed: 0
  m_Owners:
  - {fileID: 114605905450444768}
  - {fileID: 114828977464085218}
  - {fileID: 114048015916724814}
  - {fileID: 114088498791788788}
  - {fileID: 114064158827839248}
  - {fileID: 114177930399143018}
  - {fileID: 114680159770969686}
  m_Capacity: 65536
  m_Space: 1
--- !u!114 &114284239601355758
MonoBehaviour:
  m_ObjectHideFlags: 1
  m_PrefabParentObject: {fileID: 0}
  m_PrefabInternal: {fileID: 0}
  m_GameObject: {fileID: 0}
  m_Enabled: 1
  m_EditorHideFlags: 0
  m_Script: {fileID: 11500000, guid: 7d33fb94df928ef4c986f97607706b82, type: 3}
  m_Name: VFXBuiltInParameter
  m_EditorClassIdentifier: 
  m_Parent: {fileID: 114200456888616874}
  m_Children: []
  m_UIPosition: {x: 2811.479, y: 2342.1946}
  m_UICollapsed: 0
  m_UISuperCollapsed: 0
  m_InputSlots: []
  m_OutputSlots:
  - {fileID: 114303854455946364}
  m_expressionOp: 13
--- !u!114 &114297743305116820
MonoBehaviour:
  m_ObjectHideFlags: 1
  m_PrefabParentObject: {fileID: 0}
  m_PrefabInternal: {fileID: 0}
  m_GameObject: {fileID: 0}
  m_Enabled: 1
  m_EditorHideFlags: 0
  m_Script: {fileID: 11500000, guid: 87c154e0feeee864da39ba7591cf27e7, type: 3}
  m_Name: VFXSlotFloatN
  m_EditorClassIdentifier: 
  m_Parent: {fileID: 0}
  m_Children: []
  m_UIPosition: {x: 0, y: 0}
  m_UICollapsed: 1
  m_UISuperCollapsed: 0
  m_MasterSlot: {fileID: 114297743305116820}
  m_MasterData:
    m_Owner: {fileID: 114212506390583226}
    m_Value:
      m_Type:
        m_SerializableType: UnityEditor.VFX.FloatN, Assembly-CSharp-Editor-testable,
          Version=0.0.0.0, Culture=neutral, PublicKeyToken=null
      m_SerializableObject: '{"m_Components":[0.0]}'
  m_Property:
    name: x
    m_serializedType:
      m_SerializableType: UnityEditor.VFX.FloatN, Assembly-CSharp-Editor-testable,
        Version=0.0.0.0, Culture=neutral, PublicKeyToken=null
    attributes:
    - m_Type: 3
      m_Min: -Infinity
      m_Max: Infinity
      m_Tooltip: The operand.
  m_Direction: 0
  m_LinkedSlots:
  - {fileID: 114562098239528472}
--- !u!114 &114299987821575238
MonoBehaviour:
  m_ObjectHideFlags: 1
  m_PrefabParentObject: {fileID: 0}
  m_PrefabInternal: {fileID: 0}
  m_GameObject: {fileID: 0}
  m_Enabled: 1
  m_EditorHideFlags: 0
  m_Script: {fileID: 11500000, guid: f780aa281814f9842a7c076d436932e7, type: 3}
  m_Name: VFXSlotFloat
  m_EditorClassIdentifier: 
  m_Parent: {fileID: 0}
  m_Children: []
  m_UIPosition: {x: 0, y: 0}
  m_UICollapsed: 1
  m_UISuperCollapsed: 0
  m_MasterSlot: {fileID: 114299987821575238}
  m_MasterData:
    m_Owner: {fileID: 114077051982172570}
    m_Value:
      m_Type:
        m_SerializableType: System.Single, mscorlib, Version=2.0.0.0, Culture=neutral,
          PublicKeyToken=b77a5c561934e089
      m_SerializableObject: 0
  m_Property:
    name: AngleZ
    m_serializedType:
      m_SerializableType: System.Single, mscorlib, Version=2.0.0.0, Culture=neutral,
        PublicKeyToken=b77a5c561934e089
    attributes: []
  m_Direction: 0
  m_LinkedSlots:
  - {fileID: 114996906165513182}
--- !u!114 &114303185547374634
MonoBehaviour:
  m_ObjectHideFlags: 1
  m_PrefabParentObject: {fileID: 0}
  m_PrefabInternal: {fileID: 0}
  m_GameObject: {fileID: 0}
  m_Enabled: 1
  m_EditorHideFlags: 0
  m_Script: {fileID: 11500000, guid: a971fa2e110a0ac42ac1d8dae408704b, type: 3}
  m_Name: SetAttribute
  m_EditorClassIdentifier: 
  m_Parent: {fileID: 114680159770969686}
  m_Children: []
  m_UIPosition: {x: 0, y: 0}
  m_UICollapsed: 0
  m_UISuperCollapsed: 0
  m_InputSlots:
  - {fileID: 114155299782519026}
  m_OutputSlots: []
  m_Disabled: 0
  attribute: sizeZ
  Composition: 0
  Random: 0
--- !u!114 &114303854455946364
MonoBehaviour:
  m_ObjectHideFlags: 1
  m_PrefabParentObject: {fileID: 0}
  m_PrefabInternal: {fileID: 0}
  m_GameObject: {fileID: 0}
  m_Enabled: 1
  m_EditorHideFlags: 0
  m_Script: {fileID: 11500000, guid: f780aa281814f9842a7c076d436932e7, type: 3}
  m_Name: VFXSlotFloat
  m_EditorClassIdentifier: 
  m_Parent: {fileID: 0}
  m_Children: []
  m_UIPosition: {x: 0, y: 0}
  m_UICollapsed: 1
  m_UISuperCollapsed: 0
  m_MasterSlot: {fileID: 114303854455946364}
  m_MasterData:
    m_Owner: {fileID: 114284239601355758}
    m_Value:
      m_Type:
        m_SerializableType: System.Single, mscorlib, Version=2.0.0.0, Culture=neutral,
          PublicKeyToken=b77a5c561934e089
      m_SerializableObject: 
  m_Property:
    name: kVFXDeltaTimeOp
    m_serializedType:
      m_SerializableType: System.Single, mscorlib, Version=2.0.0.0, Culture=neutral,
        PublicKeyToken=b77a5c561934e089
    attributes: []
  m_Direction: 1
  m_LinkedSlots:
  - {fileID: 114603518210589920}
  - {fileID: 114522795565253118}
  - {fileID: 114596887460168504}
--- !u!114 &114304094525003352
MonoBehaviour:
  m_ObjectHideFlags: 1
  m_PrefabParentObject: {fileID: 0}
  m_PrefabInternal: {fileID: 0}
  m_GameObject: {fileID: 0}
  m_Enabled: 1
  m_EditorHideFlags: 0
  m_Script: {fileID: 11500000, guid: f780aa281814f9842a7c076d436932e7, type: 3}
  m_Name: VFXSlotFloat
  m_EditorClassIdentifier: 
  m_Parent: {fileID: 114644232621941124}
  m_Children: []
  m_UIPosition: {x: 0, y: 0}
  m_UICollapsed: 1
  m_UISuperCollapsed: 0
  m_MasterSlot: {fileID: 114644232621941124}
  m_MasterData:
    m_Owner: {fileID: 0}
    m_Value:
      m_Type:
        m_SerializableType: 
      m_SerializableObject: 
  m_Property:
    name: z
    m_serializedType:
      m_SerializableType: System.Single, mscorlib, Version=2.0.0.0, Culture=neutral,
        PublicKeyToken=b77a5c561934e089
    attributes: []
  m_Direction: 0
  m_LinkedSlots: []
--- !u!114 &114305108744004920
MonoBehaviour:
  m_ObjectHideFlags: 1
  m_PrefabParentObject: {fileID: 0}
  m_PrefabInternal: {fileID: 0}
  m_GameObject: {fileID: 0}
  m_Enabled: 1
  m_EditorHideFlags: 0
  m_Script: {fileID: 11500000, guid: f780aa281814f9842a7c076d436932e7, type: 3}
  m_Name: VFXSlotFloat
  m_EditorClassIdentifier: 
  m_Parent: {fileID: 114694524856108614}
  m_Children: []
  m_UIPosition: {x: 0, y: 0}
  m_UICollapsed: 1
  m_UISuperCollapsed: 0
  m_MasterSlot: {fileID: 114694524856108614}
  m_MasterData:
    m_Owner: {fileID: 0}
    m_Value:
      m_Type:
        m_SerializableType: 
      m_SerializableObject: 
  m_Property:
    name: y
    m_serializedType:
      m_SerializableType: System.Single, mscorlib, Version=2.0.0.0, Culture=neutral,
        PublicKeyToken=b77a5c561934e089
    attributes: []
  m_Direction: 0
  m_LinkedSlots: []
--- !u!114 &114306604054736440
MonoBehaviour:
  m_ObjectHideFlags: 1
  m_PrefabParentObject: {fileID: 0}
  m_PrefabInternal: {fileID: 0}
  m_GameObject: {fileID: 0}
  m_Enabled: 1
  m_EditorHideFlags: 0
  m_Script: {fileID: 11500000, guid: d4ac1f07508084c48ac69b16a1764ee0, type: 3}
  m_Name: VFXOperatorCosine
  m_EditorClassIdentifier: 
  m_Parent: {fileID: 114200456888616874}
  m_Children: []
  m_UIPosition: {x: 3144.0894, y: 2107.9473}
  m_UICollapsed: 0
  m_UISuperCollapsed: 1
  m_InputSlots:
  - {fileID: 114718365415722526}
  m_OutputSlots:
  - {fileID: 114153129811020258}
--- !u!114 &114307144281858806
MonoBehaviour:
  m_ObjectHideFlags: 1
  m_PrefabParentObject: {fileID: 0}
  m_PrefabInternal: {fileID: 0}
  m_GameObject: {fileID: 0}
  m_Enabled: 1
  m_EditorHideFlags: 0
  m_Script: {fileID: 11500000, guid: f780aa281814f9842a7c076d436932e7, type: 3}
  m_Name: VFXSlotFloat
  m_EditorClassIdentifier: 
  m_Parent: {fileID: 114211631615911642}
  m_Children: []
  m_UIPosition: {x: 0, y: 0}
  m_UICollapsed: 1
  m_UISuperCollapsed: 0
  m_MasterSlot: {fileID: 114448881544980850}
  m_MasterData:
    m_Owner: {fileID: 0}
    m_Value:
      m_Type:
        m_SerializableType: 
      m_SerializableObject: 
  m_Property:
    name: radius
    m_serializedType:
      m_SerializableType: System.Single, mscorlib, Version=2.0.0.0, Culture=neutral,
        PublicKeyToken=b77a5c561934e089
    attributes:
    - m_Type: 3
      m_Min: -Infinity
      m_Max: Infinity
      m_Tooltip: The radius of the sphere.
  m_Direction: 0
  m_LinkedSlots: []
--- !u!114 &114313674313485584
MonoBehaviour:
  m_ObjectHideFlags: 1
  m_PrefabParentObject: {fileID: 0}
  m_PrefabInternal: {fileID: 0}
  m_GameObject: {fileID: 0}
  m_Enabled: 1
  m_EditorHideFlags: 0
  m_Script: {fileID: 11500000, guid: f780aa281814f9842a7c076d436932e7, type: 3}
  m_Name: VFXSlotFloat
  m_EditorClassIdentifier: 
  m_Parent: {fileID: 114703958351425494}
  m_Children: []
  m_UIPosition: {x: 0, y: 0}
  m_UICollapsed: 1
  m_UISuperCollapsed: 0
  m_MasterSlot: {fileID: 114703958351425494}
  m_MasterData:
    m_Owner: {fileID: 0}
    m_Value:
      m_Type:
        m_SerializableType: 
      m_SerializableObject: 
  m_Property:
    name: x
    m_serializedType:
      m_SerializableType: System.Single, mscorlib, Version=2.0.0.0, Culture=neutral,
        PublicKeyToken=b77a5c561934e089
    attributes: []
  m_Direction: 0
  m_LinkedSlots: []
--- !u!114 &114364830416490840
MonoBehaviour:
  m_ObjectHideFlags: 1
  m_PrefabParentObject: {fileID: 0}
  m_PrefabInternal: {fileID: 0}
  m_GameObject: {fileID: 0}
  m_Enabled: 1
  m_EditorHideFlags: 0
  m_Script: {fileID: 11500000, guid: f05c6884b705ce14d82ae720f0ec209f, type: 3}
  m_Name: VFXSpawnerConstantRate
  m_EditorClassIdentifier: 
  m_Parent: {fileID: 114839271827221688}
  m_Children: []
  m_UIPosition: {x: 0, y: 0}
  m_UICollapsed: 0
  m_UISuperCollapsed: 0
  m_InputSlots:
  - {fileID: 114433848237330512}
  m_OutputSlots: []
  m_Disabled: 0
--- !u!114 &114370927997761198
MonoBehaviour:
  m_ObjectHideFlags: 1
  m_PrefabParentObject: {fileID: 0}
  m_PrefabInternal: {fileID: 0}
  m_GameObject: {fileID: 0}
  m_Enabled: 1
  m_EditorHideFlags: 0
  m_Script: {fileID: 11500000, guid: f780aa281814f9842a7c076d436932e7, type: 3}
  m_Name: VFXSlotFloat
  m_EditorClassIdentifier: 
  m_Parent: {fileID: 0}
  m_Children: []
  m_UIPosition: {x: 0, y: 0}
  m_UICollapsed: 1
  m_UISuperCollapsed: 0
  m_MasterSlot: {fileID: 114370927997761198}
  m_MasterData:
    m_Owner: {fileID: 114572247497199252}
    m_Value:
      m_Type:
        m_SerializableType: System.Single, mscorlib, Version=2.0.0.0, Culture=neutral,
          PublicKeyToken=b77a5c561934e089
      m_SerializableObject: 1
  m_Property:
    name: Alpha
    m_serializedType:
      m_SerializableType: System.Single, mscorlib, Version=2.0.0.0, Culture=neutral,
        PublicKeyToken=b77a5c561934e089
    attributes: []
  m_Direction: 0
  m_LinkedSlots: []
--- !u!114 &114376182072024986
MonoBehaviour:
  m_ObjectHideFlags: 1
  m_PrefabParentObject: {fileID: 0}
  m_PrefabInternal: {fileID: 0}
  m_GameObject: {fileID: 0}
  m_Enabled: 1
  m_EditorHideFlags: 0
  m_Script: {fileID: 11500000, guid: 1b605c022ee79394a8a776c0869b3f9a, type: 3}
  m_Name: VFXSlot
  m_EditorClassIdentifier: 
  m_Parent: {fileID: 0}
  m_Children:
  - {fileID: 114164791608531334}
  - {fileID: 114672342661555610}
  m_UIPosition: {x: 0, y: 0}
  m_UICollapsed: 0
  m_UISuperCollapsed: 0
  m_MasterSlot: {fileID: 114376182072024986}
  m_MasterData:
    m_Owner: {fileID: 114605905450444768}
    m_Value:
      m_Type:
        m_SerializableType: UnityEditor.VFX.AABox, Assembly-CSharp-Editor-testable,
          Version=0.0.0.0, Culture=neutral, PublicKeyToken=null
      m_SerializableObject: '{"space":0,"center":{"x":0.02539682388305664,"y":0.022222280502319337,"z":0.03492140769958496},"size":{"x":2.396834373474121,"y":2.3523898124694826,"z":2.301595687866211}}'
  m_Property:
    name: bounds
    m_serializedType:
      m_SerializableType: UnityEditor.VFX.AABox, Assembly-CSharp-Editor-testable,
        Version=0.0.0.0, Culture=neutral, PublicKeyToken=null
    attributes: []
  m_Direction: 0
  m_LinkedSlots: []
--- !u!114 &114376232846736684
MonoBehaviour:
  m_ObjectHideFlags: 1
  m_PrefabParentObject: {fileID: 0}
  m_PrefabInternal: {fileID: 0}
  m_GameObject: {fileID: 0}
  m_Enabled: 1
  m_EditorHideFlags: 0
  m_Script: {fileID: 11500000, guid: ac39bd03fca81b849929b9c966f1836a, type: 3}
  m_Name: VFXSlotFloat3
  m_EditorClassIdentifier: 
  m_Parent: {fileID: 0}
  m_Children:
  - {fileID: 114742077906713596}
  - {fileID: 114733244951243014}
  - {fileID: 114905136463582108}
  m_UIPosition: {x: 0, y: 0}
  m_UICollapsed: 0
  m_UISuperCollapsed: 0
  m_MasterSlot: {fileID: 114376232846736684}
  m_MasterData:
    m_Owner: {fileID: 114913164736257490}
    m_Value:
      m_Type:
        m_SerializableType: UnityEngine.Vector3, UnityEngine.CoreModule, Version=0.0.0.0,
          Culture=neutral, PublicKeyToken=null
      m_SerializableObject: '{"x":1.0,"y":1.0,"z":0.0}'
  m_Property:
    name: Pivot
    m_serializedType:
      m_SerializableType: UnityEngine.Vector3, UnityEngine.CoreModule, Version=0.0.0.0,
        Culture=neutral, PublicKeyToken=null
    attributes: []
  m_Direction: 0
  m_LinkedSlots: []
--- !u!114 &114385632679414764
MonoBehaviour:
  m_ObjectHideFlags: 1
  m_PrefabParentObject: {fileID: 0}
  m_PrefabInternal: {fileID: 0}
  m_GameObject: {fileID: 0}
  m_Enabled: 1
  m_EditorHideFlags: 0
  m_Script: {fileID: 11500000, guid: f780aa281814f9842a7c076d436932e7, type: 3}
  m_Name: VFXSlotFloat
  m_EditorClassIdentifier: 
  m_Parent: {fileID: 114574775197311116}
  m_Children: []
  m_UIPosition: {x: 0, y: 0}
  m_UICollapsed: 1
  m_UISuperCollapsed: 0
  m_MasterSlot: {fileID: 114574775197311116}
  m_MasterData:
    m_Owner: {fileID: 0}
    m_Value:
      m_Type:
        m_SerializableType: 
      m_SerializableObject: 
  m_Property:
    name: z
    m_serializedType:
      m_SerializableType: System.Single, mscorlib, Version=2.0.0.0, Culture=neutral,
        PublicKeyToken=b77a5c561934e089
    attributes: []
  m_Direction: 0
  m_LinkedSlots: []
--- !u!114 &114391765472691410
MonoBehaviour:
  m_ObjectHideFlags: 1
  m_PrefabParentObject: {fileID: 0}
  m_PrefabInternal: {fileID: 0}
  m_GameObject: {fileID: 0}
  m_Enabled: 1
  m_EditorHideFlags: 0
  m_Script: {fileID: 11500000, guid: 1b605c022ee79394a8a776c0869b3f9a, type: 3}
  m_Name: VFXSlot
  m_EditorClassIdentifier: 
  m_Parent: {fileID: 0}
  m_Children:
  - {fileID: 114870189517490748}
  m_UIPosition: {x: 0, y: 0}
  m_UICollapsed: 1
  m_UISuperCollapsed: 0
  m_MasterSlot: {fileID: 114391765472691410}
  m_MasterData:
    m_Owner: {fileID: 114749855709817902}
    m_Value:
      m_Type:
        m_SerializableType: UnityEditor.VFX.Position, Assembly-CSharp-Editor-testable,
          Version=0.0.0.0, Culture=neutral, PublicKeyToken=null
      m_SerializableObject: 
  m_Property:
    name: Position
    m_serializedType:
      m_SerializableType: UnityEditor.VFX.Position, Assembly-CSharp-Editor-testable,
        Version=0.0.0.0, Culture=neutral, PublicKeyToken=null
    attributes: []
  m_Direction: 0
  m_LinkedSlots: []
--- !u!114 &114395709851238466
MonoBehaviour:
  m_ObjectHideFlags: 1
  m_PrefabParentObject: {fileID: 0}
  m_PrefabInternal: {fileID: 0}
  m_GameObject: {fileID: 0}
  m_Enabled: 1
  m_EditorHideFlags: 0
  m_Script: {fileID: 11500000, guid: 87c154e0feeee864da39ba7591cf27e7, type: 3}
  m_Name: VFXSlotFloatN
  m_EditorClassIdentifier: 
  m_Parent: {fileID: 0}
  m_Children: []
  m_UIPosition: {x: 0, y: 0}
  m_UICollapsed: 1
  m_UISuperCollapsed: 0
  m_MasterSlot: {fileID: 114395709851238466}
  m_MasterData:
    m_Owner: {fileID: 114131957630941232}
    m_Value:
      m_Type:
        m_SerializableType: UnityEditor.VFX.FloatN, Assembly-CSharp-Editor-testable,
          Version=0.0.0.0, Culture=neutral, PublicKeyToken=null
      m_SerializableObject: '{"m_Components":[9.0]}'
  m_Property:
    name: b
    m_serializedType:
      m_SerializableType: UnityEditor.VFX.FloatN, Assembly-CSharp-Editor-testable,
        Version=0.0.0.0, Culture=neutral, PublicKeyToken=null
    attributes: []
  m_Direction: 0
  m_LinkedSlots: []
--- !u!114 &114421539110512220
MonoBehaviour:
  m_ObjectHideFlags: 1
  m_PrefabParentObject: {fileID: 0}
  m_PrefabInternal: {fileID: 0}
  m_GameObject: {fileID: 0}
  m_Enabled: 1
  m_EditorHideFlags: 0
  m_Script: {fileID: 11500000, guid: f780aa281814f9842a7c076d436932e7, type: 3}
  m_Name: VFXSlotFloat
  m_EditorClassIdentifier: 
  m_Parent: {fileID: 0}
  m_Children: []
  m_UIPosition: {x: 0, y: 0}
  m_UICollapsed: 1
  m_UISuperCollapsed: 0
  m_MasterSlot: {fileID: 114421539110512220}
  m_MasterData:
    m_Owner: {fileID: 114720462160470014}
    m_Value:
      m_Type:
        m_SerializableType: System.Single, mscorlib, Version=2.0.0.0, Culture=neutral,
          PublicKeyToken=b77a5c561934e089
      m_SerializableObject: 0.075
  m_Property:
    name: SizeX
    m_serializedType:
      m_SerializableType: System.Single, mscorlib, Version=2.0.0.0, Culture=neutral,
        PublicKeyToken=b77a5c561934e089
    attributes: []
  m_Direction: 0
  m_LinkedSlots: []
--- !u!114 &114426675514071650
MonoBehaviour:
  m_ObjectHideFlags: 1
  m_PrefabParentObject: {fileID: 0}
  m_PrefabInternal: {fileID: 0}
  m_GameObject: {fileID: 0}
  m_Enabled: 1
  m_EditorHideFlags: 0
  m_Script: {fileID: 11500000, guid: f780aa281814f9842a7c076d436932e7, type: 3}
  m_Name: VFXSlotFloat
  m_EditorClassIdentifier: 
  m_Parent: {fileID: 0}
  m_Children: []
  m_UIPosition: {x: 0, y: 0}
  m_UICollapsed: 1
  m_UISuperCollapsed: 0
  m_MasterSlot: {fileID: 114426675514071650}
  m_MasterData:
    m_Owner: {fileID: 114672735506798872}
    m_Value:
      m_Type:
        m_SerializableType: System.Single, mscorlib, Version=2.0.0.0, Culture=neutral,
          PublicKeyToken=b77a5c561934e089
      m_SerializableObject: 1
  m_Property:
    name: Alpha
    m_serializedType:
      m_SerializableType: System.Single, mscorlib, Version=2.0.0.0, Culture=neutral,
        PublicKeyToken=b77a5c561934e089
    attributes: []
  m_Direction: 0
  m_LinkedSlots: []
--- !u!114 &114433138297943234
MonoBehaviour:
  m_ObjectHideFlags: 1
  m_PrefabParentObject: {fileID: 0}
  m_PrefabInternal: {fileID: 0}
  m_GameObject: {fileID: 0}
  m_Enabled: 1
  m_EditorHideFlags: 0
  m_Script: {fileID: 11500000, guid: ac39bd03fca81b849929b9c966f1836a, type: 3}
  m_Name: VFXSlotFloat3
  m_EditorClassIdentifier: 
  m_Parent: {fileID: 114211631615911642}
  m_Children:
  - {fileID: 114500737166872818}
  - {fileID: 114870327800594170}
  - {fileID: 114180533410145770}
  m_UIPosition: {x: 0, y: 0}
  m_UICollapsed: 1
  m_UISuperCollapsed: 0
  m_MasterSlot: {fileID: 114448881544980850}
  m_MasterData:
    m_Owner: {fileID: 0}
    m_Value:
      m_Type:
        m_SerializableType: 
      m_SerializableObject: 
  m_Property:
    name: center
    m_serializedType:
      m_SerializableType: UnityEngine.Vector3, UnityEngine.CoreModule, Version=0.0.0.0,
        Culture=neutral, PublicKeyToken=null
    attributes:
    - m_Type: 3
      m_Min: -Infinity
      m_Max: Infinity
      m_Tooltip: The centre of the sphere.
  m_Direction: 0
  m_LinkedSlots: []
--- !u!114 &114433848237330512
MonoBehaviour:
  m_ObjectHideFlags: 1
  m_PrefabParentObject: {fileID: 0}
  m_PrefabInternal: {fileID: 0}
  m_GameObject: {fileID: 0}
  m_Enabled: 1
  m_EditorHideFlags: 0
  m_Script: {fileID: 11500000, guid: f780aa281814f9842a7c076d436932e7, type: 3}
  m_Name: VFXSlotFloat
  m_EditorClassIdentifier: 
  m_Parent: {fileID: 0}
  m_Children: []
  m_UIPosition: {x: 0, y: 0}
  m_UICollapsed: 1
  m_UISuperCollapsed: 0
  m_MasterSlot: {fileID: 114433848237330512}
  m_MasterData:
    m_Owner: {fileID: 114364830416490840}
    m_Value:
      m_Type:
        m_SerializableType: System.Single, mscorlib, Version=2.0.0.0, Culture=neutral,
          PublicKeyToken=b77a5c561934e089
      m_SerializableObject: 50
  m_Property:
    name: Rate
    m_serializedType:
      m_SerializableType: System.Single, mscorlib, Version=2.0.0.0, Culture=neutral,
        PublicKeyToken=b77a5c561934e089
    attributes:
    - m_Type: 1
      m_Min: 0
      m_Max: Infinity
      m_Tooltip: 
  m_Direction: 0
  m_LinkedSlots: []
--- !u!114 &114439582945562856
MonoBehaviour:
  m_ObjectHideFlags: 1
  m_PrefabParentObject: {fileID: 0}
  m_PrefabInternal: {fileID: 0}
  m_GameObject: {fileID: 0}
  m_Enabled: 1
  m_EditorHideFlags: 0
  m_Script: {fileID: 11500000, guid: ac39bd03fca81b849929b9c966f1836a, type: 3}
  m_Name: VFXSlotFloat3
  m_EditorClassIdentifier: 
  m_Parent: {fileID: 0}
  m_Children:
  - {fileID: 114961953114652194}
  - {fileID: 114952545566363384}
  - {fileID: 114996638595768032}
  m_UIPosition: {x: 0, y: 0}
  m_UICollapsed: 1
  m_UISuperCollapsed: 0
  m_MasterSlot: {fileID: 114439582945562856}
  m_MasterData:
    m_Owner: {fileID: 114210458703361284}
    m_Value:
      m_Type:
        m_SerializableType: UnityEngine.Vector3, UnityEngine.CoreModule, Version=0.0.0.0,
          Culture=neutral, PublicKeyToken=null
      m_SerializableObject: '{"x":0.0,"y":0.0,"z":1.0}'
  m_Property:
    name: Color
    m_serializedType:
      m_SerializableType: UnityEngine.Vector3, UnityEngine.CoreModule, Version=0.0.0.0,
        Culture=neutral, PublicKeyToken=null
    attributes:
    - m_Type: 5
      m_Min: -Infinity
      m_Max: Infinity
      m_Tooltip: 
  m_Direction: 0
  m_LinkedSlots: []
--- !u!114 &114442787080827024
MonoBehaviour:
  m_ObjectHideFlags: 1
  m_PrefabParentObject: {fileID: 0}
  m_PrefabInternal: {fileID: 0}
  m_GameObject: {fileID: 0}
  m_Enabled: 1
  m_EditorHideFlags: 0
  m_Script: {fileID: 11500000, guid: 889be8bf1ed0c954a9ed096ce41655ea, type: 3}
  m_Name: VFXOperatorMultiply
  m_EditorClassIdentifier: 
  m_Parent: {fileID: 114200456888616874}
  m_Children: []
  m_UIPosition: {x: 3196.016, y: 2274.7817}
  m_UICollapsed: 0
  m_UISuperCollapsed: 0
  m_InputSlots:
  - {fileID: 114596887460168504}
  - {fileID: 114732839698010740}
  m_OutputSlots:
  - {fileID: 114805732725153984}
--- !u!114 &114446972116570536
MonoBehaviour:
  m_ObjectHideFlags: 1
  m_PrefabParentObject: {fileID: 0}
  m_PrefabInternal: {fileID: 0}
  m_GameObject: {fileID: 0}
  m_Enabled: 1
  m_EditorHideFlags: 0
  m_Script: {fileID: 11500000, guid: f780aa281814f9842a7c076d436932e7, type: 3}
  m_Name: VFXSlotFloat
  m_EditorClassIdentifier: 
  m_Parent: {fileID: 114173676737462638}
  m_Children: []
  m_UIPosition: {x: 0, y: 0}
  m_UICollapsed: 1
  m_UISuperCollapsed: 0
  m_MasterSlot: {fileID: 114173676737462638}
  m_MasterData:
    m_Owner: {fileID: 0}
    m_Value:
      m_Type:
        m_SerializableType: 
      m_SerializableObject: 
  m_Property:
    name: z
    m_serializedType:
      m_SerializableType: System.Single, mscorlib, Version=2.0.0.0, Culture=neutral,
        PublicKeyToken=b77a5c561934e089
    attributes: []
  m_Direction: 0
  m_LinkedSlots: []
--- !u!114 &114448881544980850
MonoBehaviour:
  m_ObjectHideFlags: 1
  m_PrefabParentObject: {fileID: 0}
  m_PrefabInternal: {fileID: 0}
  m_GameObject: {fileID: 0}
  m_Enabled: 1
  m_EditorHideFlags: 0
  m_Script: {fileID: 11500000, guid: 1b605c022ee79394a8a776c0869b3f9a, type: 3}
  m_Name: VFXSlot
  m_EditorClassIdentifier: 
  m_Parent: {fileID: 0}
  m_Children:
  - {fileID: 114211631615911642}
  - {fileID: 114592835992881226}
  m_UIPosition: {x: 0, y: 0}
  m_UICollapsed: 1
  m_UISuperCollapsed: 0
  m_MasterSlot: {fileID: 114448881544980850}
  m_MasterData:
    m_Owner: {fileID: 114146409071264604}
    m_Value:
      m_Type:
        m_SerializableType: UnityEditor.VFX.ArcSphere, Assembly-CSharp-Editor-testable,
          Version=0.0.0.0, Culture=neutral, PublicKeyToken=null
      m_SerializableObject: '{"sphere":{"space":0,"center":{"x":0.0,"y":0.0,"z":0.0},"radius":1.0},"arc":6.2831854820251469}'
  m_Property:
    name: ArcSphere
    m_serializedType:
      m_SerializableType: UnityEditor.VFX.ArcSphere, Assembly-CSharp-Editor-testable,
        Version=0.0.0.0, Culture=neutral, PublicKeyToken=null
    attributes:
    - m_Type: 3
      m_Min: -Infinity
      m_Max: Infinity
      m_Tooltip: The sphere used for positioning particles.
  m_Direction: 0
  m_LinkedSlots: []
--- !u!114 &114453434060119218
MonoBehaviour:
  m_ObjectHideFlags: 1
  m_PrefabParentObject: {fileID: 0}
  m_PrefabInternal: {fileID: 0}
  m_GameObject: {fileID: 0}
  m_Enabled: 1
  m_EditorHideFlags: 0
  m_Script: {fileID: 11500000, guid: a971fa2e110a0ac42ac1d8dae408704b, type: 3}
  m_Name: SetAttribute
  m_EditorClassIdentifier: 
  m_Parent: {fileID: 114177930399143018}
  m_Children: []
  m_UIPosition: {x: 0, y: 0}
  m_UICollapsed: 0
  m_UISuperCollapsed: 0
  m_InputSlots:
  - {fileID: 114173676737462638}
  m_OutputSlots: []
  m_Disabled: 0
  attribute: pivot
  Composition: 0
  Random: 0
--- !u!114 &114469326614582188
MonoBehaviour:
  m_ObjectHideFlags: 1
  m_PrefabParentObject: {fileID: 0}
  m_PrefabInternal: {fileID: 0}
  m_GameObject: {fileID: 0}
  m_Enabled: 1
  m_EditorHideFlags: 0
  m_Script: {fileID: 11500000, guid: f780aa281814f9842a7c076d436932e7, type: 3}
  m_Name: VFXSlotFloat
  m_EditorClassIdentifier: 
  m_Parent: {fileID: 114880319480420680}
  m_Children: []
  m_UIPosition: {x: 0, y: 0}
  m_UICollapsed: 1
  m_UISuperCollapsed: 0
  m_MasterSlot: {fileID: 114880319480420680}
  m_MasterData:
    m_Owner: {fileID: 0}
    m_Value:
      m_Type:
        m_SerializableType: 
      m_SerializableObject: 
  m_Property:
    name: y
    m_serializedType:
      m_SerializableType: System.Single, mscorlib, Version=2.0.0.0, Culture=neutral,
        PublicKeyToken=b77a5c561934e089
    attributes: []
  m_Direction: 0
  m_LinkedSlots: []
--- !u!114 &114471283832369302
MonoBehaviour:
  m_ObjectHideFlags: 1
  m_PrefabParentObject: {fileID: 0}
  m_PrefabInternal: {fileID: 0}
  m_GameObject: {fileID: 0}
  m_Enabled: 1
  m_EditorHideFlags: 0
  m_Script: {fileID: 11500000, guid: f780aa281814f9842a7c076d436932e7, type: 3}
  m_Name: VFXSlotFloat
  m_EditorClassIdentifier: 
  m_Parent: {fileID: 114592216859570666}
  m_Children: []
  m_UIPosition: {x: 0, y: 0}
  m_UICollapsed: 1
  m_UISuperCollapsed: 0
  m_MasterSlot: {fileID: 114175949646189654}
  m_MasterData:
    m_Owner: {fileID: 0}
    m_Value:
      m_Type:
        m_SerializableType: 
      m_SerializableObject: 
  m_Property:
    name: y
    m_serializedType:
      m_SerializableType: System.Single, mscorlib, Version=2.0.0.0, Culture=neutral,
        PublicKeyToken=b77a5c561934e089
    attributes: []
  m_Direction: 0
  m_LinkedSlots: []
--- !u!114 &114483038149180362
MonoBehaviour:
  m_ObjectHideFlags: 1
  m_PrefabParentObject: {fileID: 0}
  m_PrefabInternal: {fileID: 0}
  m_GameObject: {fileID: 0}
  m_Enabled: 1
  m_EditorHideFlags: 0
  m_Script: {fileID: 11500000, guid: a971fa2e110a0ac42ac1d8dae408704b, type: 3}
  m_Name: SetAttribute
  m_EditorClassIdentifier: 
  m_Parent: {fileID: 114605905450444768}
  m_Children: []
  m_UIPosition: {x: 0, y: 0}
  m_UICollapsed: 0
  m_UISuperCollapsed: 0
  m_InputSlots:
  - {fileID: 114532162094585516}
  m_OutputSlots: []
  m_Disabled: 0
  attribute: sizeX
  Composition: 0
  Random: 0
<<<<<<< HEAD
--- !u!114 &114493914565582984
=======
--- !u!114 &114500737166872818
>>>>>>> 4d9bcff4
MonoBehaviour:
  m_ObjectHideFlags: 1
  m_PrefabParentObject: {fileID: 0}
  m_PrefabInternal: {fileID: 0}
  m_GameObject: {fileID: 0}
  m_Enabled: 1
  m_EditorHideFlags: 0
  m_Script: {fileID: 11500000, guid: f780aa281814f9842a7c076d436932e7, type: 3}
  m_Name: VFXSlotFloat
  m_EditorClassIdentifier: 
<<<<<<< HEAD
  m_Parent: {fileID: 114574775197311116}
=======
  m_Parent: {fileID: 114433138297943234}
>>>>>>> 4d9bcff4
  m_Children: []
  m_UIPosition: {x: 0, y: 0}
  m_UICollapsed: 1
  m_UISuperCollapsed: 0
<<<<<<< HEAD
  m_MasterSlot: {fileID: 114574775197311116}
=======
  m_MasterSlot: {fileID: 114448881544980850}
>>>>>>> 4d9bcff4
  m_MasterData:
    m_Owner: {fileID: 0}
    m_Value:
      m_Type:
        m_SerializableType: 
      m_SerializableObject: 
  m_Property:
    name: x
    m_serializedType:
      m_SerializableType: System.Single, mscorlib, Version=2.0.0.0, Culture=neutral,
        PublicKeyToken=b77a5c561934e089
    attributes: []
  m_Direction: 0
  m_LinkedSlots: []
--- !u!114 &114522795565253118
MonoBehaviour:
  m_ObjectHideFlags: 1
  m_PrefabParentObject: {fileID: 0}
  m_PrefabInternal: {fileID: 0}
  m_GameObject: {fileID: 0}
  m_Enabled: 1
  m_EditorHideFlags: 0
  m_Script: {fileID: 11500000, guid: 87c154e0feeee864da39ba7591cf27e7, type: 3}
  m_Name: VFXSlotFloatN
  m_EditorClassIdentifier: 
  m_Parent: {fileID: 0}
  m_Children: []
  m_UIPosition: {x: 0, y: 0}
  m_UICollapsed: 1
  m_UISuperCollapsed: 0
  m_MasterSlot: {fileID: 114522795565253118}
  m_MasterData:
    m_Owner: {fileID: 114154120009596150}
    m_Value:
      m_Type:
        m_SerializableType: UnityEditor.VFX.FloatN, Assembly-CSharp-Editor-testable,
          Version=0.0.0.0, Culture=neutral, PublicKeyToken=null
      m_SerializableObject: '{"m_Components":[1.0]}'
  m_Property:
    name: a
    m_serializedType:
      m_SerializableType: UnityEditor.VFX.FloatN, Assembly-CSharp-Editor-testable,
        Version=0.0.0.0, Culture=neutral, PublicKeyToken=null
    attributes: []
  m_Direction: 0
  m_LinkedSlots:
  - {fileID: 114303854455946364}
--- !u!114 &114525222220761692
MonoBehaviour:
  m_ObjectHideFlags: 1
  m_PrefabParentObject: {fileID: 0}
  m_PrefabInternal: {fileID: 0}
  m_GameObject: {fileID: 0}
  m_Enabled: 1
  m_EditorHideFlags: 0
  m_Script: {fileID: 11500000, guid: f780aa281814f9842a7c076d436932e7, type: 3}
  m_Name: VFXSlotFloat
  m_EditorClassIdentifier: 
  m_Parent: {fileID: 114173676737462638}
  m_Children: []
  m_UIPosition: {x: 0, y: 0}
  m_UICollapsed: 1
  m_UISuperCollapsed: 0
  m_MasterSlot: {fileID: 114173676737462638}
  m_MasterData:
    m_Owner: {fileID: 0}
    m_Value:
      m_Type:
        m_SerializableType: 
      m_SerializableObject: 
  m_Property:
    name: x
    m_serializedType:
      m_SerializableType: System.Single, mscorlib, Version=2.0.0.0, Culture=neutral,
        PublicKeyToken=b77a5c561934e089
    attributes: []
  m_Direction: 0
  m_LinkedSlots: []
--- !u!114 &114532162094585516
MonoBehaviour:
  m_ObjectHideFlags: 1
  m_PrefabParentObject: {fileID: 0}
  m_PrefabInternal: {fileID: 0}
  m_GameObject: {fileID: 0}
  m_Enabled: 1
  m_EditorHideFlags: 0
  m_Script: {fileID: 11500000, guid: f780aa281814f9842a7c076d436932e7, type: 3}
  m_Name: VFXSlotFloat
  m_EditorClassIdentifier: 
  m_Parent: {fileID: 0}
  m_Children: []
  m_UIPosition: {x: 0, y: 0}
  m_UICollapsed: 1
  m_UISuperCollapsed: 0
  m_MasterSlot: {fileID: 114532162094585516}
  m_MasterData:
    m_Owner: {fileID: 114483038149180362}
    m_Value:
      m_Type:
        m_SerializableType: System.Single, mscorlib, Version=2.0.0.0, Culture=neutral,
          PublicKeyToken=b77a5c561934e089
      m_SerializableObject: 0.1
  m_Property:
    name: SizeX
    m_serializedType:
      m_SerializableType: System.Single, mscorlib, Version=2.0.0.0, Culture=neutral,
        PublicKeyToken=b77a5c561934e089
    attributes: []
  m_Direction: 0
  m_LinkedSlots: []
--- !u!114 &114532355623468066
MonoBehaviour:
  m_ObjectHideFlags: 1
  m_PrefabParentObject: {fileID: 0}
  m_PrefabInternal: {fileID: 0}
  m_GameObject: {fileID: 0}
  m_Enabled: 1
  m_EditorHideFlags: 0
  m_Script: {fileID: 11500000, guid: 87c154e0feeee864da39ba7591cf27e7, type: 3}
  m_Name: VFXSlotFloatN
  m_EditorClassIdentifier: 
  m_Parent: {fileID: 0}
  m_Children: []
  m_UIPosition: {x: 0, y: 0}
  m_UICollapsed: 1
  m_UISuperCollapsed: 0
  m_MasterSlot: {fileID: 114532355623468066}
  m_MasterData:
    m_Owner: {fileID: 114238564048577708}
    m_Value:
      m_Type:
        m_SerializableType: UnityEditor.VFX.FloatN, Assembly-CSharp-Editor-testable,
          Version=0.0.0.0, Culture=neutral, PublicKeyToken=null
      m_SerializableObject: '{"m_Components":[2.0]}'
  m_Property:
    name: b
    m_serializedType:
      m_SerializableType: UnityEditor.VFX.FloatN, Assembly-CSharp-Editor-testable,
        Version=0.0.0.0, Culture=neutral, PublicKeyToken=null
    attributes: []
  m_Direction: 0
  m_LinkedSlots: []
--- !u!114 &114544485154187462
MonoBehaviour:
  m_ObjectHideFlags: 1
  m_PrefabParentObject: {fileID: 0}
  m_PrefabInternal: {fileID: 0}
  m_GameObject: {fileID: 0}
  m_Enabled: 1
  m_EditorHideFlags: 0
  m_Script: {fileID: 11500000, guid: f780aa281814f9842a7c076d436932e7, type: 3}
  m_Name: VFXSlotFloat
  m_EditorClassIdentifier: 
  m_Parent: {fileID: 114870189517490748}
  m_Children: []
  m_UIPosition: {x: 0, y: 0}
  m_UICollapsed: 1
  m_UISuperCollapsed: 0
  m_MasterSlot: {fileID: 114391765472691410}
  m_MasterData:
    m_Owner: {fileID: 0}
    m_Value:
      m_Type:
        m_SerializableType: 
      m_SerializableObject: 
  m_Property:
    name: y
    m_serializedType:
      m_SerializableType: System.Single, mscorlib, Version=2.0.0.0, Culture=neutral,
        PublicKeyToken=b77a5c561934e089
    attributes: []
  m_Direction: 0
  m_LinkedSlots: []
--- !u!114 &114549471002919732
MonoBehaviour:
  m_ObjectHideFlags: 1
  m_PrefabParentObject: {fileID: 0}
  m_PrefabInternal: {fileID: 0}
  m_GameObject: {fileID: 0}
  m_Enabled: 1
  m_EditorHideFlags: 0
  m_Script: {fileID: 11500000, guid: f780aa281814f9842a7c076d436932e7, type: 3}
  m_Name: VFXSlotFloat
  m_EditorClassIdentifier: 
  m_Parent: {fileID: 0}
  m_Children: []
  m_UIPosition: {x: 0, y: 0}
  m_UICollapsed: 1
  m_UISuperCollapsed: 0
  m_MasterSlot: {fileID: 114549471002919732}
  m_MasterData:
    m_Owner: {fileID: 114035107686816486}
    m_Value:
      m_Type:
        m_SerializableType: System.Single, mscorlib, Version=2.0.0.0, Culture=neutral,
          PublicKeyToken=b77a5c561934e089
      m_SerializableObject: 0
  m_Property:
    name: AngleX
    m_serializedType:
      m_SerializableType: System.Single, mscorlib, Version=2.0.0.0, Culture=neutral,
        PublicKeyToken=b77a5c561934e089
    attributes: []
  m_Direction: 0
  m_LinkedSlots:
  - {fileID: 114805732725153984}
--- !u!114 &114557869059690594
MonoBehaviour:
  m_ObjectHideFlags: 1
  m_PrefabParentObject: {fileID: 0}
  m_PrefabInternal: {fileID: 0}
  m_GameObject: {fileID: 0}
  m_Enabled: 1
  m_EditorHideFlags: 0
  m_Script: {fileID: 11500000, guid: f780aa281814f9842a7c076d436932e7, type: 3}
  m_Name: VFXSlotFloat
  m_EditorClassIdentifier: 
  m_Parent: {fileID: 114249540673093608}
  m_Children: []
  m_UIPosition: {x: 0, y: 0}
  m_UICollapsed: 1
  m_UISuperCollapsed: 0
  m_MasterSlot: {fileID: 114645634456454090}
  m_MasterData:
    m_Owner: {fileID: 0}
    m_Value:
      m_Type:
        m_SerializableType: 
      m_SerializableObject: 
  m_Property:
    name: z
    m_serializedType:
      m_SerializableType: System.Single, mscorlib, Version=2.0.0.0, Culture=neutral,
        PublicKeyToken=b77a5c561934e089
    attributes: []
  m_Direction: 0
  m_LinkedSlots: []
--- !u!114 &114562098239528472
MonoBehaviour:
  m_ObjectHideFlags: 1
  m_PrefabParentObject: {fileID: 0}
  m_PrefabInternal: {fileID: 0}
  m_GameObject: {fileID: 0}
  m_Enabled: 1
  m_EditorHideFlags: 0
  m_Script: {fileID: 11500000, guid: f780aa281814f9842a7c076d436932e7, type: 3}
  m_Name: VFXSlotFloat
  m_EditorClassIdentifier: 
  m_Parent: {fileID: 0}
  m_Children: []
  m_UIPosition: {x: 0, y: 0}
  m_UICollapsed: 1
  m_UISuperCollapsed: 0
  m_MasterSlot: {fileID: 114562098239528472}
  m_MasterData:
    m_Owner: {fileID: 114131957630941232}
    m_Value:
      m_Type:
        m_SerializableType: System.Single, mscorlib, Version=2.0.0.0, Culture=neutral,
          PublicKeyToken=b77a5c561934e089
      m_SerializableObject: 
  m_Property:
    name: o
    m_serializedType:
      m_SerializableType: System.Single, mscorlib, Version=2.0.0.0, Culture=neutral,
        PublicKeyToken=b77a5c561934e089
    attributes: []
  m_Direction: 1
  m_LinkedSlots:
  - {fileID: 114297743305116820}
  - {fileID: 114718365415722526}
--- !u!114 &114572247497199252
MonoBehaviour:
  m_ObjectHideFlags: 1
  m_PrefabParentObject: {fileID: 0}
  m_PrefabInternal: {fileID: 0}
  m_GameObject: {fileID: 0}
  m_Enabled: 1
  m_EditorHideFlags: 0
  m_Script: {fileID: 11500000, guid: a971fa2e110a0ac42ac1d8dae408704b, type: 3}
  m_Name: SetAttribute
  m_EditorClassIdentifier: 
  m_Parent: {fileID: 114064158827839248}
  m_Children: []
  m_UIPosition: {x: 0, y: 0}
  m_UICollapsed: 1
  m_UISuperCollapsed: 0
  m_InputSlots:
  - {fileID: 114370927997761198}
  m_OutputSlots: []
  m_Disabled: 0
  attribute: alpha
  Composition: 0
  Random: 0
--- !u!114 &114574775197311116
MonoBehaviour:
  m_ObjectHideFlags: 1
  m_PrefabParentObject: {fileID: 0}
  m_PrefabInternal: {fileID: 0}
  m_GameObject: {fileID: 0}
  m_Enabled: 1
  m_EditorHideFlags: 0
  m_Script: {fileID: 11500000, guid: ac39bd03fca81b849929b9c966f1836a, type: 3}
  m_Name: VFXSlotFloat3
  m_EditorClassIdentifier: 
  m_Parent: {fileID: 0}
  m_Children:
  - {fileID: 114493914565582984}
  - {fileID: 114162162523411208}
  - {fileID: 114385632679414764}
  m_UIPosition: {x: 0, y: 0}
  m_UICollapsed: 1
  m_UISuperCollapsed: 0
  m_MasterSlot: {fileID: 114574775197311116}
  m_MasterData:
    m_Owner: {fileID: 114815576562162648}
    m_Value:
      m_Type:
        m_SerializableType: UnityEngine.Vector3, UnityEngine.CoreModule, Version=0.0.0.0,
          Culture=neutral, PublicKeyToken=null
      m_SerializableObject: '{"x":0.0,"y":0.0,"z":0.0}'
  m_Property:
    name: Pivot
    m_serializedType:
      m_SerializableType: UnityEngine.Vector3, UnityEngine.CoreModule, Version=0.0.0.0,
        Culture=neutral, PublicKeyToken=null
    attributes: []
  m_Direction: 0
  m_LinkedSlots: []
--- !u!114 &114575455870432260
MonoBehaviour:
  m_ObjectHideFlags: 1
  m_PrefabParentObject: {fileID: 0}
  m_PrefabInternal: {fileID: 0}
  m_GameObject: {fileID: 0}
  m_Enabled: 1
  m_EditorHideFlags: 0
  m_Script: {fileID: 11500000, guid: 889be8bf1ed0c954a9ed096ce41655ea, type: 3}
  m_Name: VFXOperatorMultiply
  m_EditorClassIdentifier: 
  m_Parent: {fileID: 114200456888616874}
  m_Children: []
  m_UIPosition: {x: 3200.0774, y: 2539.9766}
  m_UICollapsed: 0
  m_UISuperCollapsed: 0
  m_InputSlots:
  - {fileID: 114603518210589920}
  - {fileID: 114949942068115682}
  m_OutputSlots:
  - {fileID: 114996906165513182}
--- !u!114 &114592216859570666
MonoBehaviour:
  m_ObjectHideFlags: 1
  m_PrefabParentObject: {fileID: 0}
  m_PrefabInternal: {fileID: 0}
  m_GameObject: {fileID: 0}
  m_Enabled: 1
  m_EditorHideFlags: 0
  m_Script: {fileID: 11500000, guid: ac39bd03fca81b849929b9c966f1836a, type: 3}
  m_Name: VFXSlotFloat3
  m_EditorClassIdentifier: 
  m_Parent: {fileID: 114175949646189654}
  m_Children:
  - {fileID: 114715939776927726}
  - {fileID: 114471283832369302}
  - {fileID: 114907790517646998}
  m_UIPosition: {x: 0, y: 0}
  m_UICollapsed: 1
  m_UISuperCollapsed: 0
  m_MasterSlot: {fileID: 114175949646189654}
  m_MasterData:
    m_Owner: {fileID: 0}
    m_Value:
      m_Type:
        m_SerializableType: 
      m_SerializableObject: 
  m_Property:
    name: position
    m_serializedType:
      m_SerializableType: UnityEngine.Vector3, UnityEngine.CoreModule, Version=0.0.0.0,
        Culture=neutral, PublicKeyToken=null
    attributes:
    - m_Type: 3
      m_Min: -Infinity
      m_Max: Infinity
      m_Tooltip: The position.
  m_Direction: 0
  m_LinkedSlots: []
--- !u!114 &114592835992881226
MonoBehaviour:
  m_ObjectHideFlags: 1
  m_PrefabParentObject: {fileID: 0}
  m_PrefabInternal: {fileID: 0}
  m_GameObject: {fileID: 0}
  m_Enabled: 1
  m_EditorHideFlags: 0
  m_Script: {fileID: 11500000, guid: f780aa281814f9842a7c076d436932e7, type: 3}
  m_Name: VFXSlotFloat
  m_EditorClassIdentifier: 
  m_Parent: {fileID: 114448881544980850}
  m_Children: []
  m_UIPosition: {x: 0, y: 0}
  m_UICollapsed: 1
  m_UISuperCollapsed: 0
  m_MasterSlot: {fileID: 114448881544980850}
  m_MasterData:
    m_Owner: {fileID: 0}
    m_Value:
      m_Type:
        m_SerializableType: 
      m_SerializableObject: 
  m_Property:
    name: arc
    m_serializedType:
      m_SerializableType: System.Single, mscorlib, Version=2.0.0.0, Culture=neutral,
        PublicKeyToken=b77a5c561934e089
    attributes:
    - m_Type: 3
      m_Min: -Infinity
      m_Max: Infinity
      m_Tooltip: Controls how much of the sphere is used.
    - m_Type: 0
      m_Min: 0
      m_Max: 6.2831855
      m_Tooltip: 
    - m_Type: 4
      m_Min: -Infinity
      m_Max: Infinity
      m_Tooltip: 
  m_Direction: 0
  m_LinkedSlots: []
--- !u!114 &114596887460168504
MonoBehaviour:
  m_ObjectHideFlags: 1
  m_PrefabParentObject: {fileID: 0}
  m_PrefabInternal: {fileID: 0}
  m_GameObject: {fileID: 0}
  m_Enabled: 1
  m_EditorHideFlags: 0
  m_Script: {fileID: 11500000, guid: 87c154e0feeee864da39ba7591cf27e7, type: 3}
  m_Name: VFXSlotFloatN
  m_EditorClassIdentifier: 
  m_Parent: {fileID: 0}
  m_Children: []
  m_UIPosition: {x: 0, y: 0}
  m_UICollapsed: 1
  m_UISuperCollapsed: 0
  m_MasterSlot: {fileID: 114596887460168504}
  m_MasterData:
    m_Owner: {fileID: 114442787080827024}
    m_Value:
      m_Type:
        m_SerializableType: UnityEditor.VFX.FloatN, Assembly-CSharp-Editor-testable,
          Version=0.0.0.0, Culture=neutral, PublicKeyToken=null
      m_SerializableObject: '{"m_Components":[1.0]}'
  m_Property:
    name: a
    m_serializedType:
      m_SerializableType: UnityEditor.VFX.FloatN, Assembly-CSharp-Editor-testable,
        Version=0.0.0.0, Culture=neutral, PublicKeyToken=null
    attributes: []
  m_Direction: 0
  m_LinkedSlots:
  - {fileID: 114303854455946364}
--- !u!114 &114603518210589920
MonoBehaviour:
  m_ObjectHideFlags: 1
  m_PrefabParentObject: {fileID: 0}
  m_PrefabInternal: {fileID: 0}
  m_GameObject: {fileID: 0}
  m_Enabled: 1
  m_EditorHideFlags: 0
  m_Script: {fileID: 11500000, guid: 87c154e0feeee864da39ba7591cf27e7, type: 3}
  m_Name: VFXSlotFloatN
  m_EditorClassIdentifier: 
  m_Parent: {fileID: 0}
  m_Children: []
  m_UIPosition: {x: 0, y: 0}
  m_UICollapsed: 1
  m_UISuperCollapsed: 0
  m_MasterSlot: {fileID: 114603518210589920}
  m_MasterData:
    m_Owner: {fileID: 114575455870432260}
    m_Value:
      m_Type:
        m_SerializableType: UnityEditor.VFX.FloatN, Assembly-CSharp-Editor-testable,
          Version=0.0.0.0, Culture=neutral, PublicKeyToken=null
      m_SerializableObject: '{"m_Components":[1.0]}'
  m_Property:
    name: a
    m_serializedType:
      m_SerializableType: UnityEditor.VFX.FloatN, Assembly-CSharp-Editor-testable,
        Version=0.0.0.0, Culture=neutral, PublicKeyToken=null
    attributes: []
  m_Direction: 0
  m_LinkedSlots:
  - {fileID: 114303854455946364}
--- !u!114 &114605905450444768
MonoBehaviour:
  m_ObjectHideFlags: 1
  m_PrefabParentObject: {fileID: 0}
  m_PrefabInternal: {fileID: 0}
  m_GameObject: {fileID: 0}
  m_Enabled: 1
  m_EditorHideFlags: 0
  m_Script: {fileID: 11500000, guid: 9dfea48843f53fc438eabc12a3a30abc, type: 3}
  m_Name: VFXBasicInitialize
  m_EditorClassIdentifier: 
  m_Parent: {fileID: 114200456888616874}
  m_Children:
  - {fileID: 114643049111802688}
  - {fileID: 114483038149180362}
  - {fileID: 114163767341736536}
  - {fileID: 114146409071264604}
  m_UIPosition: {x: 3595.525, y: 1380.7261}
  m_UICollapsed: 0
  m_UISuperCollapsed: 0
  m_InputSlots:
  - {fileID: 114376182072024986}
  m_OutputSlots: []
  m_Data: {fileID: 114282520515415856}
  m_InputFlowSlot:
  - link:
    - context: {fileID: 114839271827221688}
      slotIndex: 0
  m_OutputFlowSlot:
  - link:
    - context: {fileID: 114828977464085218}
      slotIndex: 0
--- !u!114 &114608594444419100
MonoBehaviour:
  m_ObjectHideFlags: 1
  m_PrefabParentObject: {fileID: 0}
  m_PrefabInternal: {fileID: 0}
  m_GameObject: {fileID: 0}
  m_Enabled: 1
  m_EditorHideFlags: 0
  m_Script: {fileID: 11500000, guid: 1b605c022ee79394a8a776c0869b3f9a, type: 3}
  m_Name: VFXSlot
  m_EditorClassIdentifier: 
  m_Parent: {fileID: 0}
  m_Children:
  - {fileID: 114018465216496394}
  m_UIPosition: {x: 0, y: 0}
  m_UICollapsed: 1
  m_UISuperCollapsed: 0
  m_MasterSlot: {fileID: 114608594444419100}
  m_MasterData:
    m_Owner: {fileID: 114877948219038648}
    m_Value:
      m_Type:
        m_SerializableType: UnityEditor.VFX.Position, Assembly-CSharp-Editor-testable,
          Version=0.0.0.0, Culture=neutral, PublicKeyToken=null
      m_SerializableObject: 
  m_Property:
    name: Position
    m_serializedType:
      m_SerializableType: UnityEditor.VFX.Position, Assembly-CSharp-Editor-testable,
        Version=0.0.0.0, Culture=neutral, PublicKeyToken=null
    attributes: []
  m_Direction: 0
  m_LinkedSlots: []
--- !u!114 &114609580876095012
MonoBehaviour:
  m_ObjectHideFlags: 1
  m_PrefabParentObject: {fileID: 0}
  m_PrefabInternal: {fileID: 0}
  m_GameObject: {fileID: 0}
  m_Enabled: 1
  m_EditorHideFlags: 0
  m_Script: {fileID: 11500000, guid: a971fa2e110a0ac42ac1d8dae408704b, type: 3}
  m_Name: SetAttribute
  m_EditorClassIdentifier: 
  m_Parent: {fileID: 114088498791788788}
  m_Children: []
  m_UIPosition: {x: 0, y: 0}
  m_UICollapsed: 0
  m_UISuperCollapsed: 0
  m_InputSlots:
  - {fileID: 114694524856108614}
  m_OutputSlots: []
  m_Disabled: 0
  attribute: color
  Composition: 0
  Random: 0
--- !u!114 &114624238187845846
MonoBehaviour:
  m_ObjectHideFlags: 1
  m_PrefabParentObject: {fileID: 0}
  m_PrefabInternal: {fileID: 0}
  m_GameObject: {fileID: 0}
  m_Enabled: 1
  m_EditorHideFlags: 0
  m_Script: {fileID: 11500000, guid: f780aa281814f9842a7c076d436932e7, type: 3}
  m_Name: VFXSlotFloat
  m_EditorClassIdentifier: 
  m_Parent: {fileID: 114870189517490748}
  m_Children: []
  m_UIPosition: {x: 0, y: 0}
  m_UICollapsed: 1
  m_UISuperCollapsed: 0
  m_MasterSlot: {fileID: 114391765472691410}
  m_MasterData:
    m_Owner: {fileID: 0}
    m_Value:
      m_Type:
        m_SerializableType: 
      m_SerializableObject: 
  m_Property:
    name: z
    m_serializedType:
      m_SerializableType: System.Single, mscorlib, Version=2.0.0.0, Culture=neutral,
        PublicKeyToken=b77a5c561934e089
    attributes: []
  m_Direction: 0
  m_LinkedSlots: []
--- !u!114 &114641720432344164
MonoBehaviour:
  m_ObjectHideFlags: 1
  m_PrefabParentObject: {fileID: 0}
  m_PrefabInternal: {fileID: 0}
  m_GameObject: {fileID: 0}
  m_Enabled: 1
  m_EditorHideFlags: 0
  m_Script: {fileID: 11500000, guid: c52d920e7fff73b498050a6b3c4404ca, type: 3}
  m_Name: VFXSlotUint
  m_EditorClassIdentifier: 
  m_Parent: {fileID: 0}
  m_Children: []
  m_UIPosition: {x: 0, y: 0}
  m_UICollapsed: 1
  m_UISuperCollapsed: 0
  m_MasterSlot: {fileID: 114641720432344164}
  m_MasterData:
    m_Owner: {fileID: 114680159770969686}
    m_Value:
      m_Type:
        m_SerializableType: System.UInt32, mscorlib, Version=2.0.0.0, Culture=neutral,
          PublicKeyToken=b77a5c561934e089
      m_SerializableObject: 4294967295
  m_Property:
    name: subMeshMask
    m_serializedType:
      m_SerializableType: System.UInt32, mscorlib, Version=2.0.0.0, Culture=neutral,
        PublicKeyToken=b77a5c561934e089
    attributes:
    - m_Type: 3
      m_Min: -Infinity
      m_Max: Infinity
      m_Tooltip: Define a bitmask to control which submeshes are rendered.
  m_Direction: 0
  m_LinkedSlots: []
--- !u!114 &114643049111802688
MonoBehaviour:
  m_ObjectHideFlags: 1
  m_PrefabParentObject: {fileID: 0}
  m_PrefabInternal: {fileID: 0}
  m_GameObject: {fileID: 0}
  m_Enabled: 1
  m_EditorHideFlags: 0
  m_Script: {fileID: 11500000, guid: a971fa2e110a0ac42ac1d8dae408704b, type: 3}
  m_Name: SetAttribute
  m_EditorClassIdentifier: 
  m_Parent: {fileID: 114605905450444768}
  m_Children: []
  m_UIPosition: {x: 0, y: 0}
  m_UICollapsed: 0
  m_UISuperCollapsed: 0
  m_InputSlots:
  - {fileID: 114177161212815488}
  m_OutputSlots: []
  m_Disabled: 0
  attribute: lifetime
  Composition: 0
  Random: 0
--- !u!114 &114644232621941124
MonoBehaviour:
  m_ObjectHideFlags: 1
  m_PrefabParentObject: {fileID: 0}
  m_PrefabInternal: {fileID: 0}
  m_GameObject: {fileID: 0}
  m_Enabled: 1
  m_EditorHideFlags: 0
  m_Script: {fileID: 11500000, guid: ac39bd03fca81b849929b9c966f1836a, type: 3}
  m_Name: VFXSlotFloat3
  m_EditorClassIdentifier: 
  m_Parent: {fileID: 0}
  m_Children:
  - {fileID: 114191613421987044}
  - {fileID: 114912083655004806}
  - {fileID: 114304094525003352}
  m_UIPosition: {x: 0, y: 0}
  m_UICollapsed: 1
  m_UISuperCollapsed: 0
  m_MasterSlot: {fileID: 114644232621941124}
  m_MasterData:
    m_Owner: {fileID: 114064158827839248}
    m_Value:
      m_Type:
        m_SerializableType: UnityEngine.Vector3, UnityEngine.CoreModule, Version=0.0.0.0,
          Culture=neutral, PublicKeyToken=null
      m_SerializableObject: '{"x":0.0,"y":0.0,"z":1.0}'
  m_Property:
    name: targetOffset
    m_serializedType:
      m_SerializableType: UnityEngine.Vector3, UnityEngine.CoreModule, Version=0.0.0.0,
        Culture=neutral, PublicKeyToken=null
    attributes: []
  m_Direction: 0
  m_LinkedSlots: []
--- !u!114 &114645634456454090
MonoBehaviour:
  m_ObjectHideFlags: 1
  m_PrefabParentObject: {fileID: 0}
  m_PrefabInternal: {fileID: 0}
  m_GameObject: {fileID: 0}
  m_Enabled: 1
  m_EditorHideFlags: 0
  m_Script: {fileID: 11500000, guid: 1b605c022ee79394a8a776c0869b3f9a, type: 3}
  m_Name: VFXSlot
  m_EditorClassIdentifier: 
  m_Parent: {fileID: 0}
  m_Children:
  - {fileID: 114249540673093608}
  m_UIPosition: {x: 0, y: 0}
  m_UICollapsed: 1
  m_UISuperCollapsed: 0
  m_MasterSlot: {fileID: 114645634456454090}
  m_MasterData:
    m_Owner: {fileID: 114945662358260460}
    m_Value:
      m_Type:
        m_SerializableType: UnityEditor.VFX.Position, Assembly-CSharp-Editor-testable,
          Version=0.0.0.0, Culture=neutral, PublicKeyToken=null
      m_SerializableObject: 
  m_Property:
    name: Position
    m_serializedType:
      m_SerializableType: UnityEditor.VFX.Position, Assembly-CSharp-Editor-testable,
        Version=0.0.0.0, Culture=neutral, PublicKeyToken=null
    attributes: []
  m_Direction: 0
  m_LinkedSlots: []
--- !u!114 &114660276558220542
MonoBehaviour:
  m_ObjectHideFlags: 1
  m_PrefabParentObject: {fileID: 0}
  m_PrefabInternal: {fileID: 0}
  m_GameObject: {fileID: 0}
  m_Enabled: 1
  m_EditorHideFlags: 0
  m_Script: {fileID: 11500000, guid: f780aa281814f9842a7c076d436932e7, type: 3}
  m_Name: VFXSlotFloat
  m_EditorClassIdentifier: 
  m_Parent: {fileID: 114784414404649514}
  m_Children: []
  m_UIPosition: {x: 0, y: 0}
  m_UICollapsed: 1
  m_UISuperCollapsed: 0
  m_MasterSlot: {fileID: 114784414404649514}
  m_MasterData:
    m_Owner: {fileID: 0}
    m_Value:
      m_Type:
        m_SerializableType: 
      m_SerializableObject: 
  m_Property:
    name: x
    m_serializedType:
      m_SerializableType: System.Single, mscorlib, Version=2.0.0.0, Culture=neutral,
        PublicKeyToken=b77a5c561934e089
    attributes: []
  m_Direction: 0
  m_LinkedSlots: []
<<<<<<< HEAD
--- !u!114 &114665685447460600
MonoBehaviour:
  m_ObjectHideFlags: 1
  m_PrefabParentObject: {fileID: 0}
  m_PrefabInternal: {fileID: 0}
  m_GameObject: {fileID: 0}
  m_Enabled: 1
  m_EditorHideFlags: 0
  m_Script: {fileID: 11500000, guid: 70a331b1d86cc8d4aa106ccbe0da5852, type: 3}
  m_Name: VFXSlotTexture2D
  m_EditorClassIdentifier: 
  m_Parent: {fileID: 0}
  m_Children: []
  m_UIPosition: {x: 0, y: 0}
  m_UICollapsed: 1
  m_UISuperCollapsed: 0
  m_MasterSlot: {fileID: 114665685447460600}
  m_MasterData:
    m_Owner: {fileID: 114680159770969686}
    m_Value:
      m_Type:
        m_SerializableType: UnityEngine.Texture2D, UnityEngine.CoreModule, Version=0.0.0.0,
          Culture=neutral, PublicKeyToken=null
      m_SerializableObject: '{"obj":{"fileID":2800000,"guid":"039eecbca64d7d746baf0dd7d360fe32","type":3}}'
  m_Property:
    name: mainTexture
    m_serializedType:
      m_SerializableType: UnityEngine.Texture2D, UnityEngine.CoreModule, Version=0.0.0.0,
        Culture=neutral, PublicKeyToken=null
    attributes:
    - m_Type: 3
      m_Min: -Infinity
      m_Max: Infinity
      m_Tooltip: Texture to be applied to the mesh.
  m_Direction: 0
  m_LinkedSlots: []
--- !u!114 &114669260979215584
MonoBehaviour:
  m_ObjectHideFlags: 1
  m_PrefabParentObject: {fileID: 0}
  m_PrefabInternal: {fileID: 0}
  m_GameObject: {fileID: 0}
  m_Enabled: 1
  m_EditorHideFlags: 0
  m_Script: {fileID: 11500000, guid: f780aa281814f9842a7c076d436932e7, type: 3}
  m_Name: VFXSlotFloat
  m_EditorClassIdentifier: 
  m_Parent: {fileID: 114961542731652930}
  m_Children: []
  m_UIPosition: {x: 0, y: 0}
  m_UICollapsed: 1
  m_UISuperCollapsed: 0
  m_MasterSlot: {fileID: 114961542731652930}
  m_MasterData:
    m_Owner: {fileID: 0}
    m_Value:
      m_Type:
        m_SerializableType: 
      m_SerializableObject: 
  m_Property:
    name: arc
    m_serializedType:
      m_SerializableType: System.Single, mscorlib, Version=2.0.0.0, Culture=neutral,
        PublicKeyToken=b77a5c561934e089
    attributes:
    - m_Type: 3
      m_Min: -Infinity
      m_Max: Infinity
      m_Tooltip: Controls how much of the sphere is used.
    - m_Type: 0
      m_Min: 0
      m_Max: 6.2831855
      m_Tooltip: 
    - m_Type: 4
      m_Min: -Infinity
      m_Max: Infinity
      m_Tooltip: 
  m_Direction: 0
  m_LinkedSlots: []
=======
>>>>>>> 4d9bcff4
--- !u!114 &114672342661555610
MonoBehaviour:
  m_ObjectHideFlags: 1
  m_PrefabParentObject: {fileID: 0}
  m_PrefabInternal: {fileID: 0}
  m_GameObject: {fileID: 0}
  m_Enabled: 1
  m_EditorHideFlags: 0
  m_Script: {fileID: 11500000, guid: ac39bd03fca81b849929b9c966f1836a, type: 3}
  m_Name: VFXSlotFloat3
  m_EditorClassIdentifier: 
  m_Parent: {fileID: 114376182072024986}
  m_Children:
  - {fileID: 114200081821074502}
  - {fileID: 114178076996238554}
  - {fileID: 114929502529625052}
  m_UIPosition: {x: 0, y: 0}
  m_UICollapsed: 1
  m_UISuperCollapsed: 0
  m_MasterSlot: {fileID: 114376182072024986}
  m_MasterData:
    m_Owner: {fileID: 0}
    m_Value:
      m_Type:
        m_SerializableType: 
      m_SerializableObject: 
  m_Property:
    name: size
    m_serializedType:
      m_SerializableType: UnityEngine.Vector3, UnityEngine.CoreModule, Version=0.0.0.0,
        Culture=neutral, PublicKeyToken=null
    attributes:
    - m_Type: 3
      m_Min: -Infinity
      m_Max: Infinity
      m_Tooltip: The size of the box along each axis.
  m_Direction: 0
  m_LinkedSlots: []
--- !u!114 &114672735506798872
MonoBehaviour:
  m_ObjectHideFlags: 1
  m_PrefabParentObject: {fileID: 0}
  m_PrefabInternal: {fileID: 0}
  m_GameObject: {fileID: 0}
  m_Enabled: 1
  m_EditorHideFlags: 0
  m_Script: {fileID: 11500000, guid: a971fa2e110a0ac42ac1d8dae408704b, type: 3}
  m_Name: SetAttribute
  m_EditorClassIdentifier: 
  m_Parent: {fileID: 114088498791788788}
  m_Children: []
  m_UIPosition: {x: 0, y: 0}
  m_UICollapsed: 1
  m_UISuperCollapsed: 0
  m_InputSlots:
  - {fileID: 114426675514071650}
  m_OutputSlots: []
  m_Disabled: 0
  attribute: alpha
  Composition: 0
  Random: 0
--- !u!114 &114680159770969686
MonoBehaviour:
  m_ObjectHideFlags: 1
  m_PrefabParentObject: {fileID: 0}
  m_PrefabInternal: {fileID: 0}
  m_GameObject: {fileID: 0}
  m_Enabled: 1
  m_EditorHideFlags: 0
  m_Script: {fileID: 11500000, guid: e837ba02e1cb47d4394b6c186d164156, type: 3}
  m_Name: VFXMeshOutput
  m_EditorClassIdentifier: 
  m_Parent: {fileID: 114200456888616874}
  m_Children:
  - {fileID: 114815576562162648}
  - {fileID: 114749855709817902}
  - {fileID: 114181110538292594}
  - {fileID: 114720462160470014}
  - {fileID: 114303185547374634}
  m_UIPosition: {x: 2859.964, y: 2972.4434}
  m_UICollapsed: 0
  m_UISuperCollapsed: 0
  m_InputSlots:
  - {fileID: 114665685447460600}
  - {fileID: 114069829755871234}
  - {fileID: 114641720432344164}
  m_OutputSlots: []
  m_Data: {fileID: 114282520515415856}
  m_InputFlowSlot:
  - link:
    - context: {fileID: 114828977464085218}
      slotIndex: 0
  m_OutputFlowSlot:
  - link: []
  blendMode: 1
  flipbookMode: 0
  useSoftParticle: 0
  sortPriority: 0
  indirectDraw: 0
  preRefraction: 0
--- !u!114 &114681255171330824
MonoBehaviour:
  m_ObjectHideFlags: 1
  m_PrefabParentObject: {fileID: 0}
  m_PrefabInternal: {fileID: 0}
  m_GameObject: {fileID: 0}
  m_Enabled: 1
  m_EditorHideFlags: 0
  m_Script: {fileID: 11500000, guid: f780aa281814f9842a7c076d436932e7, type: 3}
  m_Name: VFXSlotFloat
  m_EditorClassIdentifier: 
  m_Parent: {fileID: 114703958351425494}
  m_Children: []
  m_UIPosition: {x: 0, y: 0}
  m_UICollapsed: 1
  m_UISuperCollapsed: 0
  m_MasterSlot: {fileID: 114703958351425494}
  m_MasterData:
    m_Owner: {fileID: 0}
    m_Value:
      m_Type:
        m_SerializableType: 
      m_SerializableObject: 
  m_Property:
    name: y
    m_serializedType:
      m_SerializableType: System.Single, mscorlib, Version=2.0.0.0, Culture=neutral,
        PublicKeyToken=b77a5c561934e089
    attributes: []
  m_Direction: 0
  m_LinkedSlots: []
--- !u!114 &114694524856108614
MonoBehaviour:
  m_ObjectHideFlags: 1
  m_PrefabParentObject: {fileID: 0}
  m_PrefabInternal: {fileID: 0}
  m_GameObject: {fileID: 0}
  m_Enabled: 1
  m_EditorHideFlags: 0
  m_Script: {fileID: 11500000, guid: ac39bd03fca81b849929b9c966f1836a, type: 3}
  m_Name: VFXSlotFloat3
  m_EditorClassIdentifier: 
  m_Parent: {fileID: 0}
  m_Children:
  - {fileID: 114773990859716240}
  - {fileID: 114305108744004920}
  - {fileID: 114026087539417350}
  m_UIPosition: {x: 0, y: 0}
  m_UICollapsed: 1
  m_UISuperCollapsed: 0
  m_MasterSlot: {fileID: 114694524856108614}
  m_MasterData:
    m_Owner: {fileID: 114609580876095012}
    m_Value:
      m_Type:
        m_SerializableType: UnityEngine.Vector3, UnityEngine.CoreModule, Version=0.0.0.0,
          Culture=neutral, PublicKeyToken=null
      m_SerializableObject: '{"x":0.0,"y":1.0,"z":0.0}'
  m_Property:
    name: Color
    m_serializedType:
      m_SerializableType: UnityEngine.Vector3, UnityEngine.CoreModule, Version=0.0.0.0,
        Culture=neutral, PublicKeyToken=null
    attributes:
    - m_Type: 5
      m_Min: -Infinity
      m_Max: Infinity
      m_Tooltip: 
  m_Direction: 0
  m_LinkedSlots: []
--- !u!114 &114703958351425494
MonoBehaviour:
  m_ObjectHideFlags: 1
  m_PrefabParentObject: {fileID: 0}
  m_PrefabInternal: {fileID: 0}
  m_GameObject: {fileID: 0}
  m_Enabled: 1
  m_EditorHideFlags: 0
  m_Script: {fileID: 11500000, guid: ac39bd03fca81b849929b9c966f1836a, type: 3}
  m_Name: VFXSlotFloat3
  m_EditorClassIdentifier: 
  m_Parent: {fileID: 0}
  m_Children:
  - {fileID: 114313674313485584}
  - {fileID: 114681255171330824}
  - {fileID: 114186800031931440}
  m_UIPosition: {x: 0, y: 0}
  m_UICollapsed: 1
  m_UISuperCollapsed: 0
  m_MasterSlot: {fileID: 114703958351425494}
  m_MasterData:
    m_Owner: {fileID: 114868765467815560}
    m_Value:
      m_Type:
        m_SerializableType: UnityEngine.Vector3, UnityEngine.CoreModule, Version=0.0.0.0,
          Culture=neutral, PublicKeyToken=null
      m_SerializableObject: '{"x":1.0,"y":0.0,"z":0.0}'
  m_Property:
    name: Color
    m_serializedType:
      m_SerializableType: UnityEngine.Vector3, UnityEngine.CoreModule, Version=0.0.0.0,
        Culture=neutral, PublicKeyToken=null
    attributes:
    - m_Type: 5
      m_Min: -Infinity
      m_Max: Infinity
      m_Tooltip: 
  m_Direction: 0
  m_LinkedSlots: []
--- !u!114 &114715939776927726
MonoBehaviour:
  m_ObjectHideFlags: 1
  m_PrefabParentObject: {fileID: 0}
  m_PrefabInternal: {fileID: 0}
  m_GameObject: {fileID: 0}
  m_Enabled: 1
  m_EditorHideFlags: 0
  m_Script: {fileID: 11500000, guid: f780aa281814f9842a7c076d436932e7, type: 3}
  m_Name: VFXSlotFloat
  m_EditorClassIdentifier: 
  m_Parent: {fileID: 114592216859570666}
  m_Children: []
  m_UIPosition: {x: 0, y: 0}
  m_UICollapsed: 1
  m_UISuperCollapsed: 0
  m_MasterSlot: {fileID: 114175949646189654}
  m_MasterData:
    m_Owner: {fileID: 0}
    m_Value:
      m_Type:
        m_SerializableType: 
      m_SerializableObject: 
  m_Property:
    name: x
    m_serializedType:
      m_SerializableType: System.Single, mscorlib, Version=2.0.0.0, Culture=neutral,
        PublicKeyToken=b77a5c561934e089
    attributes: []
  m_Direction: 0
  m_LinkedSlots: []
--- !u!114 &114718365415722526
MonoBehaviour:
  m_ObjectHideFlags: 1
  m_PrefabParentObject: {fileID: 0}
  m_PrefabInternal: {fileID: 0}
  m_GameObject: {fileID: 0}
  m_Enabled: 1
  m_EditorHideFlags: 0
  m_Script: {fileID: 11500000, guid: 87c154e0feeee864da39ba7591cf27e7, type: 3}
  m_Name: VFXSlotFloatN
  m_EditorClassIdentifier: 
  m_Parent: {fileID: 0}
  m_Children: []
  m_UIPosition: {x: 0, y: 0}
  m_UICollapsed: 1
  m_UISuperCollapsed: 0
  m_MasterSlot: {fileID: 114718365415722526}
  m_MasterData:
    m_Owner: {fileID: 114306604054736440}
    m_Value:
      m_Type:
        m_SerializableType: UnityEditor.VFX.FloatN, Assembly-CSharp-Editor-testable,
          Version=0.0.0.0, Culture=neutral, PublicKeyToken=null
      m_SerializableObject: '{"m_Components":[0.0]}'
  m_Property:
    name: x
    m_serializedType:
      m_SerializableType: UnityEditor.VFX.FloatN, Assembly-CSharp-Editor-testable,
        Version=0.0.0.0, Culture=neutral, PublicKeyToken=null
    attributes:
    - m_Type: 3
      m_Min: -Infinity
      m_Max: Infinity
      m_Tooltip: The operand.
  m_Direction: 0
  m_LinkedSlots:
  - {fileID: 114562098239528472}
--- !u!114 &114720462160470014
MonoBehaviour:
  m_ObjectHideFlags: 1
  m_PrefabParentObject: {fileID: 0}
  m_PrefabInternal: {fileID: 0}
  m_GameObject: {fileID: 0}
  m_Enabled: 1
  m_EditorHideFlags: 0
  m_Script: {fileID: 11500000, guid: a971fa2e110a0ac42ac1d8dae408704b, type: 3}
  m_Name: SetAttribute
  m_EditorClassIdentifier: 
  m_Parent: {fileID: 114680159770969686}
  m_Children: []
  m_UIPosition: {x: 0, y: 0}
  m_UICollapsed: 0
  m_UISuperCollapsed: 0
  m_InputSlots:
  - {fileID: 114421539110512220}
  m_OutputSlots: []
  m_Disabled: 0
  attribute: sizeX
  Composition: 0
  Random: 0
--- !u!114 &114732839698010740
MonoBehaviour:
  m_ObjectHideFlags: 1
  m_PrefabParentObject: {fileID: 0}
  m_PrefabInternal: {fileID: 0}
  m_GameObject: {fileID: 0}
  m_Enabled: 1
  m_EditorHideFlags: 0
  m_Script: {fileID: 11500000, guid: 87c154e0feeee864da39ba7591cf27e7, type: 3}
  m_Name: VFXSlotFloatN
  m_EditorClassIdentifier: 
  m_Parent: {fileID: 0}
  m_Children: []
  m_UIPosition: {x: 0, y: 0}
  m_UICollapsed: 1
  m_UISuperCollapsed: 0
  m_MasterSlot: {fileID: 114732839698010740}
  m_MasterData:
    m_Owner: {fileID: 114442787080827024}
    m_Value:
      m_Type:
        m_SerializableType: UnityEditor.VFX.FloatN, Assembly-CSharp-Editor-testable,
          Version=0.0.0.0, Culture=neutral, PublicKeyToken=null
      m_SerializableObject: '{"m_Components":[270.0]}'
  m_Property:
    name: b
    m_serializedType:
      m_SerializableType: UnityEditor.VFX.FloatN, Assembly-CSharp-Editor-testable,
        Version=0.0.0.0, Culture=neutral, PublicKeyToken=null
    attributes: []
  m_Direction: 0
  m_LinkedSlots: []
--- !u!114 &114733244951243014
MonoBehaviour:
  m_ObjectHideFlags: 1
  m_PrefabParentObject: {fileID: 0}
  m_PrefabInternal: {fileID: 0}
  m_GameObject: {fileID: 0}
  m_Enabled: 1
  m_EditorHideFlags: 0
  m_Script: {fileID: 11500000, guid: f780aa281814f9842a7c076d436932e7, type: 3}
  m_Name: VFXSlotFloat
  m_EditorClassIdentifier: 
  m_Parent: {fileID: 114376232846736684}
  m_Children: []
  m_UIPosition: {x: 0, y: 0}
  m_UICollapsed: 1
  m_UISuperCollapsed: 0
  m_MasterSlot: {fileID: 114376232846736684}
  m_MasterData:
    m_Owner: {fileID: 0}
    m_Value:
      m_Type:
        m_SerializableType: 
      m_SerializableObject: 
  m_Property:
    name: y
    m_serializedType:
      m_SerializableType: System.Single, mscorlib, Version=2.0.0.0, Culture=neutral,
        PublicKeyToken=b77a5c561934e089
    attributes: []
  m_Direction: 0
  m_LinkedSlots:
  - {fileID: 114153129811020258}
--- !u!114 &114735142616569410
MonoBehaviour:
  m_ObjectHideFlags: 1
  m_PrefabParentObject: {fileID: 0}
  m_PrefabInternal: {fileID: 0}
  m_GameObject: {fileID: 0}
  m_Enabled: 1
  m_EditorHideFlags: 0
  m_Script: {fileID: 11500000, guid: f780aa281814f9842a7c076d436932e7, type: 3}
  m_Name: VFXSlotFloat
  m_EditorClassIdentifier: 
  m_Parent: {fileID: 114018465216496394}
  m_Children: []
  m_UIPosition: {x: 0, y: 0}
  m_UICollapsed: 1
  m_UISuperCollapsed: 0
  m_MasterSlot: {fileID: 114608594444419100}
  m_MasterData:
    m_Owner: {fileID: 0}
    m_Value:
      m_Type:
        m_SerializableType: 
      m_SerializableObject: 
  m_Property:
    name: x
    m_serializedType:
      m_SerializableType: System.Single, mscorlib, Version=2.0.0.0, Culture=neutral,
        PublicKeyToken=b77a5c561934e089
    attributes: []
  m_Direction: 0
  m_LinkedSlots: []
--- !u!114 &114742077906713596
MonoBehaviour:
  m_ObjectHideFlags: 1
  m_PrefabParentObject: {fileID: 0}
  m_PrefabInternal: {fileID: 0}
  m_GameObject: {fileID: 0}
  m_Enabled: 1
  m_EditorHideFlags: 0
  m_Script: {fileID: 11500000, guid: f780aa281814f9842a7c076d436932e7, type: 3}
  m_Name: VFXSlotFloat
  m_EditorClassIdentifier: 
  m_Parent: {fileID: 114376232846736684}
  m_Children: []
  m_UIPosition: {x: 0, y: 0}
  m_UICollapsed: 1
  m_UISuperCollapsed: 0
  m_MasterSlot: {fileID: 114376232846736684}
  m_MasterData:
    m_Owner: {fileID: 0}
    m_Value:
      m_Type:
        m_SerializableType: 
      m_SerializableObject: 
  m_Property:
    name: x
    m_serializedType:
      m_SerializableType: System.Single, mscorlib, Version=2.0.0.0, Culture=neutral,
        PublicKeyToken=b77a5c561934e089
    attributes: []
  m_Direction: 0
  m_LinkedSlots:
  - {fileID: 114976585386164944}
--- !u!114 &114743603130244124
MonoBehaviour:
  m_ObjectHideFlags: 1
  m_PrefabParentObject: {fileID: 0}
  m_PrefabInternal: {fileID: 0}
  m_GameObject: {fileID: 0}
  m_Enabled: 1
  m_EditorHideFlags: 0
  m_Script: {fileID: 11500000, guid: f780aa281814f9842a7c076d436932e7, type: 3}
  m_Name: VFXSlotFloat
  m_EditorClassIdentifier: 
  m_Parent: {fileID: 114164791608531334}
  m_Children: []
  m_UIPosition: {x: 0, y: 0}
  m_UICollapsed: 1
  m_UISuperCollapsed: 0
  m_MasterSlot: {fileID: 114376182072024986}
  m_MasterData:
    m_Owner: {fileID: 0}
    m_Value:
      m_Type:
        m_SerializableType: 
      m_SerializableObject: 
  m_Property:
    name: z
    m_serializedType:
      m_SerializableType: System.Single, mscorlib, Version=2.0.0.0, Culture=neutral,
        PublicKeyToken=b77a5c561934e089
    attributes: []
  m_Direction: 0
  m_LinkedSlots: []
--- !u!114 &114744218432489440
MonoBehaviour:
  m_ObjectHideFlags: 1
  m_PrefabParentObject: {fileID: 0}
  m_PrefabInternal: {fileID: 0}
  m_GameObject: {fileID: 0}
  m_Enabled: 1
  m_EditorHideFlags: 0
  m_Script: {fileID: 11500000, guid: f780aa281814f9842a7c076d436932e7, type: 3}
  m_Name: VFXSlotFloat
  m_EditorClassIdentifier: 
  m_Parent: {fileID: 114018465216496394}
  m_Children: []
  m_UIPosition: {x: 0, y: 0}
  m_UICollapsed: 1
  m_UISuperCollapsed: 0
  m_MasterSlot: {fileID: 114608594444419100}
  m_MasterData:
    m_Owner: {fileID: 0}
    m_Value:
      m_Type:
        m_SerializableType: 
      m_SerializableObject: 
  m_Property:
    name: z
    m_serializedType:
      m_SerializableType: System.Single, mscorlib, Version=2.0.0.0, Culture=neutral,
        PublicKeyToken=b77a5c561934e089
    attributes: []
  m_Direction: 0
  m_LinkedSlots: []
--- !u!114 &114744327270358496
MonoBehaviour:
  m_ObjectHideFlags: 1
  m_PrefabParentObject: {fileID: 0}
  m_PrefabInternal: {fileID: 0}
  m_GameObject: {fileID: 0}
  m_Enabled: 1
  m_EditorHideFlags: 0
  m_Script: {fileID: 11500000, guid: f780aa281814f9842a7c076d436932e7, type: 3}
  m_Name: VFXSlotFloat
  m_EditorClassIdentifier: 
  m_Parent: {fileID: 114880319480420680}
  m_Children: []
  m_UIPosition: {x: 0, y: 0}
  m_UICollapsed: 1
  m_UISuperCollapsed: 0
  m_MasterSlot: {fileID: 114880319480420680}
  m_MasterData:
    m_Owner: {fileID: 0}
    m_Value:
      m_Type:
        m_SerializableType: 
      m_SerializableObject: 
  m_Property:
    name: x
    m_serializedType:
      m_SerializableType: System.Single, mscorlib, Version=2.0.0.0, Culture=neutral,
        PublicKeyToken=b77a5c561934e089
    attributes: []
  m_Direction: 0
  m_LinkedSlots: []
--- !u!114 &114749855709817902
MonoBehaviour:
  m_ObjectHideFlags: 1
  m_PrefabParentObject: {fileID: 0}
  m_PrefabInternal: {fileID: 0}
  m_GameObject: {fileID: 0}
  m_Enabled: 1
  m_EditorHideFlags: 0
  m_Script: {fileID: 11500000, guid: d16c6aeaef944094b9a1633041804207, type: 3}
  m_Name: Orient
  m_EditorClassIdentifier: 
  m_Parent: {fileID: 114680159770969686}
  m_Children: []
  m_UIPosition: {x: 0, y: 0}
  m_UICollapsed: 0
  m_UISuperCollapsed: 0
  m_InputSlots:
  - {fileID: 114391765472691410}
  m_OutputSlots: []
  m_Disabled: 0
  mode: 2
--- !u!114 &114773990859716240
MonoBehaviour:
  m_ObjectHideFlags: 1
  m_PrefabParentObject: {fileID: 0}
  m_PrefabInternal: {fileID: 0}
  m_GameObject: {fileID: 0}
  m_Enabled: 1
  m_EditorHideFlags: 0
  m_Script: {fileID: 11500000, guid: f780aa281814f9842a7c076d436932e7, type: 3}
  m_Name: VFXSlotFloat
  m_EditorClassIdentifier: 
  m_Parent: {fileID: 114694524856108614}
  m_Children: []
  m_UIPosition: {x: 0, y: 0}
  m_UICollapsed: 1
  m_UISuperCollapsed: 0
  m_MasterSlot: {fileID: 114694524856108614}
  m_MasterData:
    m_Owner: {fileID: 0}
    m_Value:
      m_Type:
        m_SerializableType: 
      m_SerializableObject: 
  m_Property:
    name: x
    m_serializedType:
      m_SerializableType: System.Single, mscorlib, Version=2.0.0.0, Culture=neutral,
        PublicKeyToken=b77a5c561934e089
    attributes: []
  m_Direction: 0
  m_LinkedSlots: []
--- !u!114 &114775855032888852
MonoBehaviour:
  m_ObjectHideFlags: 1
  m_PrefabParentObject: {fileID: 0}
  m_PrefabInternal: {fileID: 0}
  m_GameObject: {fileID: 0}
  m_Enabled: 1
  m_EditorHideFlags: 0
  m_Script: {fileID: 11500000, guid: f780aa281814f9842a7c076d436932e7, type: 3}
  m_Name: VFXSlotFloat
  m_EditorClassIdentifier: 
  m_Parent: {fileID: 0}
  m_Children: []
  m_UIPosition: {x: 0, y: 0}
  m_UICollapsed: 1
  m_UISuperCollapsed: 0
  m_MasterSlot: {fileID: 114775855032888852}
  m_MasterData:
    m_Owner: {fileID: 114163767341736536}
    m_Value:
      m_Type:
        m_SerializableType: System.Single, mscorlib, Version=2.0.0.0, Culture=neutral,
          PublicKeyToken=b77a5c561934e089
      m_SerializableObject: 0.2
  m_Property:
    name: SizeY
    m_serializedType:
      m_SerializableType: System.Single, mscorlib, Version=2.0.0.0, Culture=neutral,
        PublicKeyToken=b77a5c561934e089
    attributes: []
  m_Direction: 0
  m_LinkedSlots: []
--- !u!114 &114778804495138436
MonoBehaviour:
  m_ObjectHideFlags: 1
  m_PrefabParentObject: {fileID: 0}
  m_PrefabInternal: {fileID: 0}
  m_GameObject: {fileID: 0}
  m_Enabled: 1
  m_EditorHideFlags: 0
  m_Script: {fileID: 11500000, guid: f780aa281814f9842a7c076d436932e7, type: 3}
  m_Name: VFXSlotFloat
  m_EditorClassIdentifier: 
  m_Parent: {fileID: 114870189517490748}
  m_Children: []
  m_UIPosition: {x: 0, y: 0}
  m_UICollapsed: 1
  m_UISuperCollapsed: 0
  m_MasterSlot: {fileID: 114391765472691410}
  m_MasterData:
    m_Owner: {fileID: 0}
    m_Value:
      m_Type:
        m_SerializableType: 
      m_SerializableObject: 
  m_Property:
    name: x
    m_serializedType:
      m_SerializableType: System.Single, mscorlib, Version=2.0.0.0, Culture=neutral,
        PublicKeyToken=b77a5c561934e089
    attributes: []
  m_Direction: 0
  m_LinkedSlots: []
--- !u!114 &114782329024613034
MonoBehaviour:
  m_ObjectHideFlags: 1
  m_PrefabParentObject: {fileID: 0}
  m_PrefabInternal: {fileID: 0}
  m_GameObject: {fileID: 0}
  m_Enabled: 1
  m_EditorHideFlags: 0
  m_Script: {fileID: 11500000, guid: 70a331b1d86cc8d4aa106ccbe0da5852, type: 3}
  m_Name: VFXSlotTexture2D
  m_EditorClassIdentifier: 
  m_Parent: {fileID: 0}
  m_Children: []
  m_UIPosition: {x: 0, y: 0}
  m_UICollapsed: 1
  m_UISuperCollapsed: 0
  m_MasterSlot: {fileID: 114782329024613034}
  m_MasterData:
    m_Owner: {fileID: 114177930399143018}
    m_Value:
      m_Type:
        m_SerializableType: UnityEngine.Texture2D, UnityEngine.CoreModule, Version=0.0.0.0,
          Culture=neutral, PublicKeyToken=null
      m_SerializableObject: '{"obj":{"fileID":2800000,"guid":"276d9e395ae18fe40a9b4988549f2349","type":3}}'
  m_Property:
    name: mainTexture
    m_serializedType:
      m_SerializableType: UnityEngine.Texture2D, UnityEngine.CoreModule, Version=0.0.0.0,
        Culture=neutral, PublicKeyToken=null
    attributes: []
  m_Direction: 0
  m_LinkedSlots: []
--- !u!114 &114783181476713974
MonoBehaviour:
  m_ObjectHideFlags: 1
  m_PrefabParentObject: {fileID: 0}
  m_PrefabInternal: {fileID: 0}
  m_GameObject: {fileID: 0}
  m_Enabled: 1
  m_EditorHideFlags: 0
  m_Script: {fileID: 11500000, guid: f780aa281814f9842a7c076d436932e7, type: 3}
  m_Name: VFXSlotFloat
  m_EditorClassIdentifier: 
  m_Parent: {fileID: 114880319480420680}
  m_Children: []
  m_UIPosition: {x: 0, y: 0}
  m_UICollapsed: 1
  m_UISuperCollapsed: 0
  m_MasterSlot: {fileID: 114880319480420680}
  m_MasterData:
    m_Owner: {fileID: 0}
    m_Value:
      m_Type:
        m_SerializableType: 
      m_SerializableObject: 
  m_Property:
    name: z
    m_serializedType:
      m_SerializableType: System.Single, mscorlib, Version=2.0.0.0, Culture=neutral,
        PublicKeyToken=b77a5c561934e089
    attributes: []
  m_Direction: 0
  m_LinkedSlots: []
--- !u!114 &114784414404649514
MonoBehaviour:
  m_ObjectHideFlags: 1
  m_PrefabParentObject: {fileID: 0}
  m_PrefabInternal: {fileID: 0}
  m_GameObject: {fileID: 0}
  m_Enabled: 1
  m_EditorHideFlags: 0
  m_Script: {fileID: 11500000, guid: ac39bd03fca81b849929b9c966f1836a, type: 3}
  m_Name: VFXSlotFloat3
  m_EditorClassIdentifier: 
  m_Parent: {fileID: 0}
  m_Children:
  - {fileID: 114660276558220542}
  - {fileID: 114943536395333366}
  - {fileID: 114962087800639218}
  m_UIPosition: {x: 0, y: 0}
  m_UICollapsed: 1
  m_UISuperCollapsed: 0
  m_MasterSlot: {fileID: 114784414404649514}
  m_MasterData:
    m_Owner: {fileID: 114048015916724814}
    m_Value:
      m_Type:
        m_SerializableType: UnityEngine.Vector3, UnityEngine.CoreModule, Version=0.0.0.0,
          Culture=neutral, PublicKeyToken=null
      m_SerializableObject: '{"x":1.0,"y":0.0,"z":0.0}'
  m_Property:
    name: targetOffset
    m_serializedType:
      m_SerializableType: UnityEngine.Vector3, UnityEngine.CoreModule, Version=0.0.0.0,
        Culture=neutral, PublicKeyToken=null
    attributes: []
  m_Direction: 0
  m_LinkedSlots: []
--- !u!114 &114796900006566920
MonoBehaviour:
  m_ObjectHideFlags: 1
  m_PrefabParentObject: {fileID: 0}
  m_PrefabInternal: {fileID: 0}
  m_GameObject: {fileID: 0}
  m_Enabled: 1
  m_EditorHideFlags: 0
  m_Script: {fileID: 11500000, guid: f780aa281814f9842a7c076d436932e7, type: 3}
  m_Name: VFXSlotFloat
  m_EditorClassIdentifier: 
  m_Parent: {fileID: 114158747318016780}
  m_Children: []
  m_UIPosition: {x: 0, y: 0}
  m_UICollapsed: 1
  m_UISuperCollapsed: 0
  m_MasterSlot: {fileID: 114131422187095784}
  m_MasterData:
    m_Owner: {fileID: 0}
    m_Value:
      m_Type:
        m_SerializableType: 
      m_SerializableObject: 
  m_Property:
    name: y
    m_serializedType:
      m_SerializableType: System.Single, mscorlib, Version=2.0.0.0, Culture=neutral,
        PublicKeyToken=b77a5c561934e089
    attributes: []
  m_Direction: 0
  m_LinkedSlots: []
--- !u!114 &114805732725153984
MonoBehaviour:
  m_ObjectHideFlags: 1
  m_PrefabParentObject: {fileID: 0}
  m_PrefabInternal: {fileID: 0}
  m_GameObject: {fileID: 0}
  m_Enabled: 1
  m_EditorHideFlags: 0
  m_Script: {fileID: 11500000, guid: f780aa281814f9842a7c076d436932e7, type: 3}
  m_Name: VFXSlotFloat
  m_EditorClassIdentifier: 
  m_Parent: {fileID: 0}
  m_Children: []
  m_UIPosition: {x: 0, y: 0}
  m_UICollapsed: 1
  m_UISuperCollapsed: 0
  m_MasterSlot: {fileID: 114805732725153984}
  m_MasterData:
    m_Owner: {fileID: 114442787080827024}
    m_Value:
      m_Type:
        m_SerializableType: System.Single, mscorlib, Version=2.0.0.0, Culture=neutral,
          PublicKeyToken=b77a5c561934e089
      m_SerializableObject: 
  m_Property:
    name: o
    m_serializedType:
      m_SerializableType: System.Single, mscorlib, Version=2.0.0.0, Culture=neutral,
        PublicKeyToken=b77a5c561934e089
    attributes: []
  m_Direction: 1
  m_LinkedSlots:
  - {fileID: 114549471002919732}
--- !u!114 &114815576562162648
MonoBehaviour:
  m_ObjectHideFlags: 1
  m_PrefabParentObject: {fileID: 0}
  m_PrefabInternal: {fileID: 0}
  m_GameObject: {fileID: 0}
  m_Enabled: 1
  m_EditorHideFlags: 0
  m_Script: {fileID: 11500000, guid: a971fa2e110a0ac42ac1d8dae408704b, type: 3}
  m_Name: SetAttribute
  m_EditorClassIdentifier: 
  m_Parent: {fileID: 114680159770969686}
  m_Children: []
  m_UIPosition: {x: 0, y: 0}
  m_UICollapsed: 0
  m_UISuperCollapsed: 0
  m_InputSlots:
  - {fileID: 114574775197311116}
  m_OutputSlots: []
  m_Disabled: 0
  attribute: pivot
  Composition: 0
  Random: 0
--- !u!114 &114819117061891630
MonoBehaviour:
  m_ObjectHideFlags: 1
  m_PrefabParentObject: {fileID: 0}
  m_PrefabInternal: {fileID: 0}
  m_GameObject: {fileID: 0}
  m_Enabled: 1
  m_EditorHideFlags: 0
  m_Script: {fileID: 11500000, guid: f780aa281814f9842a7c076d436932e7, type: 3}
  m_Name: VFXSlotFloat
  m_EditorClassIdentifier: 
  m_Parent: {fileID: 114249540673093608}
  m_Children: []
  m_UIPosition: {x: 0, y: 0}
  m_UICollapsed: 1
  m_UISuperCollapsed: 0
  m_MasterSlot: {fileID: 114645634456454090}
  m_MasterData:
    m_Owner: {fileID: 0}
    m_Value:
      m_Type:
        m_SerializableType: 
      m_SerializableObject: 
  m_Property:
    name: y
    m_serializedType:
      m_SerializableType: System.Single, mscorlib, Version=2.0.0.0, Culture=neutral,
        PublicKeyToken=b77a5c561934e089
    attributes: []
  m_Direction: 0
  m_LinkedSlots: []
--- !u!114 &114824210331950922
MonoBehaviour:
  m_ObjectHideFlags: 1
  m_PrefabParentObject: {fileID: 0}
  m_PrefabInternal: {fileID: 0}
  m_GameObject: {fileID: 0}
  m_Enabled: 1
  m_EditorHideFlags: 0
  m_Script: {fileID: 11500000, guid: d16c6aeaef944094b9a1633041804207, type: 3}
  m_Name: Orient
  m_EditorClassIdentifier: 
  m_Parent: {fileID: 114177930399143018}
  m_Children: []
  m_UIPosition: {x: 0, y: 0}
  m_UICollapsed: 0
  m_UISuperCollapsed: 0
  m_InputSlots:
  - {fileID: 114131422187095784}
  m_OutputSlots: []
  m_Disabled: 0
  mode: 2
--- !u!114 &114825364019295362
MonoBehaviour:
  m_ObjectHideFlags: 1
  m_PrefabParentObject: {fileID: 0}
  m_PrefabInternal: {fileID: 0}
  m_GameObject: {fileID: 0}
  m_Enabled: 1
  m_EditorHideFlags: 0
  m_Script: {fileID: 11500000, guid: f780aa281814f9842a7c076d436932e7, type: 3}
  m_Name: VFXSlotFloat
  m_EditorClassIdentifier: 
  m_Parent: {fileID: 114173676737462638}
  m_Children: []
  m_UIPosition: {x: 0, y: 0}
  m_UICollapsed: 1
  m_UISuperCollapsed: 0
  m_MasterSlot: {fileID: 114173676737462638}
  m_MasterData:
    m_Owner: {fileID: 0}
    m_Value:
      m_Type:
        m_SerializableType: 
      m_SerializableObject: 
  m_Property:
    name: y
    m_serializedType:
      m_SerializableType: System.Single, mscorlib, Version=2.0.0.0, Culture=neutral,
        PublicKeyToken=b77a5c561934e089
    attributes: []
  m_Direction: 0
  m_LinkedSlots: []
--- !u!114 &114828977464085218
MonoBehaviour:
  m_ObjectHideFlags: 1
  m_PrefabParentObject: {fileID: 0}
  m_PrefabInternal: {fileID: 0}
  m_GameObject: {fileID: 0}
  m_Enabled: 1
  m_EditorHideFlags: 0
  m_Script: {fileID: 11500000, guid: 2dc095764ededfa4bb32fa602511ea4b, type: 3}
  m_Name: VFXBasicUpdate
  m_EditorClassIdentifier: 
  m_Parent: {fileID: 114200456888616874}
  m_Children:
  - {fileID: 114913164736257490}
  - {fileID: 114035107686816486}
  - {fileID: 114881672630147704}
  - {fileID: 114077051982172570}
  m_UIPosition: {x: 3844.559, y: 2209.959}
  m_UICollapsed: 0
  m_UISuperCollapsed: 0
  m_InputSlots: []
  m_OutputSlots: []
  m_Data: {fileID: 114282520515415856}
  m_InputFlowSlot:
  - link:
    - context: {fileID: 114605905450444768}
      slotIndex: 0
  m_OutputFlowSlot:
  - link:
    - context: {fileID: 114048015916724814}
      slotIndex: 0
    - context: {fileID: 114088498791788788}
      slotIndex: 0
    - context: {fileID: 114064158827839248}
      slotIndex: 0
    - context: {fileID: 114177930399143018}
      slotIndex: 0
    - context: {fileID: 114680159770969686}
      slotIndex: 0
  integration: 0
--- !u!114 &114839271827221688
MonoBehaviour:
  m_ObjectHideFlags: 1
  m_PrefabParentObject: {fileID: 0}
  m_PrefabInternal: {fileID: 0}
  m_GameObject: {fileID: 0}
  m_Enabled: 1
  m_EditorHideFlags: 0
  m_Script: {fileID: 11500000, guid: 73a13919d81fb7444849bae8b5c812a2, type: 3}
  m_Name: VFXBasicSpawner
  m_EditorClassIdentifier: 
  m_Parent: {fileID: 114200456888616874}
  m_Children:
  - {fileID: 114364830416490840}
  m_UIPosition: {x: 3725.857, y: 1120.7178}
  m_UICollapsed: 0
  m_UISuperCollapsed: 0
  m_InputSlots: []
  m_OutputSlots: []
  m_Data: {fileID: 0}
  m_InputFlowSlot:
  - link: []
  - link: []
  m_OutputFlowSlot:
  - link:
    - context: {fileID: 114605905450444768}
      slotIndex: 0
--- !u!114 &114865044312176798
MonoBehaviour:
  m_ObjectHideFlags: 1
  m_PrefabParentObject: {fileID: 0}
  m_PrefabInternal: {fileID: 0}
  m_GameObject: {fileID: 0}
  m_Enabled: 1
  m_EditorHideFlags: 0
  m_Script: {fileID: 11500000, guid: f780aa281814f9842a7c076d436932e7, type: 3}
  m_Name: VFXSlotFloat
  m_EditorClassIdentifier: 
  m_Parent: {fileID: 0}
  m_Children: []
  m_UIPosition: {x: 0, y: 0}
  m_UICollapsed: 1
  m_UISuperCollapsed: 0
  m_MasterSlot: {fileID: 114865044312176798}
  m_MasterData:
    m_Owner: {fileID: 114064158827839248}
    m_Value:
      m_Type:
        m_SerializableType: System.Single, mscorlib, Version=2.0.0.0, Culture=neutral,
          PublicKeyToken=b77a5c561934e089
      m_SerializableObject: 0.5
  m_Property:
    name: alphaThreshold
    m_serializedType:
      m_SerializableType: System.Single, mscorlib, Version=2.0.0.0, Culture=neutral,
        PublicKeyToken=b77a5c561934e089
    attributes: []
  m_Direction: 0
  m_LinkedSlots: []
--- !u!114 &114868765467815560
MonoBehaviour:
  m_ObjectHideFlags: 1
  m_PrefabParentObject: {fileID: 0}
  m_PrefabInternal: {fileID: 0}
  m_GameObject: {fileID: 0}
  m_Enabled: 1
  m_EditorHideFlags: 0
  m_Script: {fileID: 11500000, guid: a971fa2e110a0ac42ac1d8dae408704b, type: 3}
  m_Name: SetAttribute
  m_EditorClassIdentifier: 
  m_Parent: {fileID: 114048015916724814}
  m_Children: []
  m_UIPosition: {x: 0, y: 0}
  m_UICollapsed: 0
  m_UISuperCollapsed: 0
  m_InputSlots:
  - {fileID: 114703958351425494}
  m_OutputSlots: []
  m_Disabled: 0
  attribute: color
  Composition: 0
  Random: 0
<<<<<<< HEAD
--- !u!114 &114870189517490748
=======
--- !u!114 &114870327800594170
>>>>>>> 4d9bcff4
MonoBehaviour:
  m_ObjectHideFlags: 1
  m_PrefabParentObject: {fileID: 0}
  m_PrefabInternal: {fileID: 0}
  m_GameObject: {fileID: 0}
  m_Enabled: 1
  m_EditorHideFlags: 0
<<<<<<< HEAD
  m_Script: {fileID: 11500000, guid: ac39bd03fca81b849929b9c966f1836a, type: 3}
  m_Name: VFXSlotFloat3
  m_EditorClassIdentifier: 
  m_Parent: {fileID: 114391765472691410}
  m_Children:
  - {fileID: 114778804495138436}
  - {fileID: 114544485154187462}
  - {fileID: 114624238187845846}
  m_UIPosition: {x: 0, y: 0}
  m_UICollapsed: 1
  m_UISuperCollapsed: 0
  m_MasterSlot: {fileID: 114391765472691410}
=======
  m_Script: {fileID: 11500000, guid: f780aa281814f9842a7c076d436932e7, type: 3}
  m_Name: VFXSlotFloat
  m_EditorClassIdentifier: 
  m_Parent: {fileID: 114433138297943234}
  m_Children: []
  m_UIPosition: {x: 0, y: 0}
  m_UICollapsed: 1
  m_UISuperCollapsed: 0
  m_MasterSlot: {fileID: 114448881544980850}
>>>>>>> 4d9bcff4
  m_MasterData:
    m_Owner: {fileID: 0}
    m_Value:
      m_Type:
        m_SerializableType: 
      m_SerializableObject: 
  m_Property:
<<<<<<< HEAD
    name: position
    m_serializedType:
      m_SerializableType: UnityEngine.Vector3, UnityEngine.CoreModule, Version=0.0.0.0,
        Culture=neutral, PublicKeyToken=null
    attributes:
    - m_Type: 3
      m_Min: -Infinity
      m_Max: Infinity
      m_Tooltip: The position.
=======
    name: y
    m_serializedType:
      m_SerializableType: System.Single, mscorlib, Version=2.0.0.0, Culture=neutral,
        PublicKeyToken=b77a5c561934e089
    attributes: []
>>>>>>> 4d9bcff4
  m_Direction: 0
  m_LinkedSlots: []
--- !u!114 &114877948219038648
MonoBehaviour:
  m_ObjectHideFlags: 1
  m_PrefabParentObject: {fileID: 0}
  m_PrefabInternal: {fileID: 0}
  m_GameObject: {fileID: 0}
  m_Enabled: 1
  m_EditorHideFlags: 0
  m_Script: {fileID: 11500000, guid: d16c6aeaef944094b9a1633041804207, type: 3}
  m_Name: Orient
  m_EditorClassIdentifier: 
  m_Parent: {fileID: 114088498791788788}
  m_Children: []
  m_UIPosition: {x: 0, y: 0}
  m_UICollapsed: 0
  m_UISuperCollapsed: 0
  m_InputSlots:
  - {fileID: 114608594444419100}
  m_OutputSlots: []
  m_Disabled: 0
  mode: 2
--- !u!114 &114880319480420680
MonoBehaviour:
  m_ObjectHideFlags: 1
  m_PrefabParentObject: {fileID: 0}
  m_PrefabInternal: {fileID: 0}
  m_GameObject: {fileID: 0}
  m_Enabled: 1
  m_EditorHideFlags: 0
  m_Script: {fileID: 11500000, guid: ac39bd03fca81b849929b9c966f1836a, type: 3}
  m_Name: VFXSlotFloat3
  m_EditorClassIdentifier: 
  m_Parent: {fileID: 0}
  m_Children:
  - {fileID: 114744327270358496}
  - {fileID: 114469326614582188}
  - {fileID: 114783181476713974}
  m_UIPosition: {x: 0, y: 0}
  m_UICollapsed: 1
  m_UISuperCollapsed: 0
  m_MasterSlot: {fileID: 114880319480420680}
  m_MasterData:
    m_Owner: {fileID: 114088498791788788}
    m_Value:
      m_Type:
        m_SerializableType: UnityEngine.Vector3, UnityEngine.CoreModule, Version=0.0.0.0,
          Culture=neutral, PublicKeyToken=null
      m_SerializableObject: '{"x":0.0,"y":0.5,"z":0.0}'
  m_Property:
    name: targetOffset
    m_serializedType:
      m_SerializableType: UnityEngine.Vector3, UnityEngine.CoreModule, Version=0.0.0.0,
        Culture=neutral, PublicKeyToken=null
    attributes: []
  m_Direction: 0
  m_LinkedSlots: []
--- !u!114 &114881672630147704
MonoBehaviour:
  m_ObjectHideFlags: 1
  m_PrefabParentObject: {fileID: 0}
  m_PrefabInternal: {fileID: 0}
  m_GameObject: {fileID: 0}
  m_Enabled: 1
  m_EditorHideFlags: 0
  m_Script: {fileID: 11500000, guid: a971fa2e110a0ac42ac1d8dae408704b, type: 3}
  m_Name: SetAttribute
  m_EditorClassIdentifier: 
  m_Parent: {fileID: 114828977464085218}
  m_Children: []
  m_UIPosition: {x: 0, y: 0}
  m_UICollapsed: 1
  m_UISuperCollapsed: 0
  m_InputSlots:
  - {fileID: 114160115316723184}
  m_OutputSlots: []
  m_Disabled: 0
  attribute: angleY
  Composition: 1
  Random: 0
--- !u!114 &114883480731355362
MonoBehaviour:
  m_ObjectHideFlags: 1
  m_PrefabParentObject: {fileID: 0}
  m_PrefabInternal: {fileID: 0}
  m_GameObject: {fileID: 0}
  m_Enabled: 1
  m_EditorHideFlags: 0
  m_Script: {fileID: 11500000, guid: 87c154e0feeee864da39ba7591cf27e7, type: 3}
  m_Name: VFXSlotFloatN
  m_EditorClassIdentifier: 
  m_Parent: {fileID: 0}
  m_Children: []
  m_UIPosition: {x: 0, y: 0}
  m_UICollapsed: 1
  m_UISuperCollapsed: 0
  m_MasterSlot: {fileID: 114883480731355362}
  m_MasterData:
    m_Owner: {fileID: 114238564048577708}
    m_Value:
      m_Type:
        m_SerializableType: UnityEditor.VFX.FloatN, Assembly-CSharp-Editor-testable,
          Version=0.0.0.0, Culture=neutral, PublicKeyToken=null
      m_SerializableObject: '{"m_Components":[1.0]}'
  m_Property:
    name: a
    m_serializedType:
      m_SerializableType: UnityEditor.VFX.FloatN, Assembly-CSharp-Editor-testable,
        Version=0.0.0.0, Culture=neutral, PublicKeyToken=null
    attributes: []
  m_Direction: 0
  m_LinkedSlots:
  - {fileID: 114137356790581338}
--- !u!114 &114905136463582108
MonoBehaviour:
  m_ObjectHideFlags: 1
  m_PrefabParentObject: {fileID: 0}
  m_PrefabInternal: {fileID: 0}
  m_GameObject: {fileID: 0}
  m_Enabled: 1
  m_EditorHideFlags: 0
  m_Script: {fileID: 11500000, guid: f780aa281814f9842a7c076d436932e7, type: 3}
  m_Name: VFXSlotFloat
  m_EditorClassIdentifier: 
  m_Parent: {fileID: 114376232846736684}
  m_Children: []
  m_UIPosition: {x: 0, y: 0}
  m_UICollapsed: 1
  m_UISuperCollapsed: 0
  m_MasterSlot: {fileID: 114376232846736684}
  m_MasterData:
    m_Owner: {fileID: 0}
    m_Value:
      m_Type:
        m_SerializableType: 
      m_SerializableObject: 
  m_Property:
    name: z
    m_serializedType:
      m_SerializableType: System.Single, mscorlib, Version=2.0.0.0, Culture=neutral,
        PublicKeyToken=b77a5c561934e089
    attributes: []
  m_Direction: 0
  m_LinkedSlots: []
--- !u!114 &114907790517646998
MonoBehaviour:
  m_ObjectHideFlags: 1
  m_PrefabParentObject: {fileID: 0}
  m_PrefabInternal: {fileID: 0}
  m_GameObject: {fileID: 0}
  m_Enabled: 1
  m_EditorHideFlags: 0
  m_Script: {fileID: 11500000, guid: f780aa281814f9842a7c076d436932e7, type: 3}
  m_Name: VFXSlotFloat
  m_EditorClassIdentifier: 
  m_Parent: {fileID: 114592216859570666}
  m_Children: []
  m_UIPosition: {x: 0, y: 0}
  m_UICollapsed: 1
  m_UISuperCollapsed: 0
  m_MasterSlot: {fileID: 114175949646189654}
  m_MasterData:
    m_Owner: {fileID: 0}
    m_Value:
      m_Type:
        m_SerializableType: 
      m_SerializableObject: 
  m_Property:
    name: z
    m_serializedType:
      m_SerializableType: System.Single, mscorlib, Version=2.0.0.0, Culture=neutral,
        PublicKeyToken=b77a5c561934e089
    attributes: []
  m_Direction: 0
  m_LinkedSlots: []
--- !u!114 &114912083655004806
MonoBehaviour:
  m_ObjectHideFlags: 1
  m_PrefabParentObject: {fileID: 0}
  m_PrefabInternal: {fileID: 0}
  m_GameObject: {fileID: 0}
  m_Enabled: 1
  m_EditorHideFlags: 0
  m_Script: {fileID: 11500000, guid: f780aa281814f9842a7c076d436932e7, type: 3}
  m_Name: VFXSlotFloat
  m_EditorClassIdentifier: 
  m_Parent: {fileID: 114644232621941124}
  m_Children: []
  m_UIPosition: {x: 0, y: 0}
  m_UICollapsed: 1
  m_UISuperCollapsed: 0
  m_MasterSlot: {fileID: 114644232621941124}
  m_MasterData:
    m_Owner: {fileID: 0}
    m_Value:
      m_Type:
        m_SerializableType: 
      m_SerializableObject: 
  m_Property:
    name: y
    m_serializedType:
      m_SerializableType: System.Single, mscorlib, Version=2.0.0.0, Culture=neutral,
        PublicKeyToken=b77a5c561934e089
    attributes: []
  m_Direction: 0
  m_LinkedSlots: []
--- !u!114 &114913164736257490
MonoBehaviour:
  m_ObjectHideFlags: 1
  m_PrefabParentObject: {fileID: 0}
  m_PrefabInternal: {fileID: 0}
  m_GameObject: {fileID: 0}
  m_Enabled: 1
  m_EditorHideFlags: 0
  m_Script: {fileID: 11500000, guid: a971fa2e110a0ac42ac1d8dae408704b, type: 3}
  m_Name: SetAttribute
  m_EditorClassIdentifier: 
  m_Parent: {fileID: 114828977464085218}
  m_Children: []
  m_UIPosition: {x: 0, y: 0}
  m_UICollapsed: 0
  m_UISuperCollapsed: 0
  m_InputSlots:
  - {fileID: 114376232846736684}
  m_OutputSlots: []
  m_Disabled: 0
  attribute: pivot
  Composition: 0
  Random: 0
--- !u!114 &114929502529625052
MonoBehaviour:
  m_ObjectHideFlags: 1
  m_PrefabParentObject: {fileID: 0}
  m_PrefabInternal: {fileID: 0}
  m_GameObject: {fileID: 0}
  m_Enabled: 1
  m_EditorHideFlags: 0
  m_Script: {fileID: 11500000, guid: f780aa281814f9842a7c076d436932e7, type: 3}
  m_Name: VFXSlotFloat
  m_EditorClassIdentifier: 
  m_Parent: {fileID: 114672342661555610}
  m_Children: []
  m_UIPosition: {x: 0, y: 0}
  m_UICollapsed: 1
  m_UISuperCollapsed: 0
  m_MasterSlot: {fileID: 114376182072024986}
  m_MasterData:
    m_Owner: {fileID: 0}
    m_Value:
      m_Type:
        m_SerializableType: 
      m_SerializableObject: 
  m_Property:
    name: z
    m_serializedType:
      m_SerializableType: System.Single, mscorlib, Version=2.0.0.0, Culture=neutral,
        PublicKeyToken=b77a5c561934e089
    attributes: []
  m_Direction: 0
  m_LinkedSlots: []
--- !u!114 &114934414735285352
MonoBehaviour:
  m_ObjectHideFlags: 1
  m_PrefabParentObject: {fileID: 0}
  m_PrefabInternal: {fileID: 0}
  m_GameObject: {fileID: 0}
  m_Enabled: 1
  m_EditorHideFlags: 0
  m_Script: {fileID: 11500000, guid: f780aa281814f9842a7c076d436932e7, type: 3}
  m_Name: VFXSlotFloat
  m_EditorClassIdentifier: 
  m_Parent: {fileID: 114164791608531334}
  m_Children: []
  m_UIPosition: {x: 0, y: 0}
  m_UICollapsed: 1
  m_UISuperCollapsed: 0
  m_MasterSlot: {fileID: 114376182072024986}
  m_MasterData:
    m_Owner: {fileID: 0}
    m_Value:
      m_Type:
        m_SerializableType: 
      m_SerializableObject: 
  m_Property:
    name: y
    m_serializedType:
      m_SerializableType: System.Single, mscorlib, Version=2.0.0.0, Culture=neutral,
        PublicKeyToken=b77a5c561934e089
    attributes: []
  m_Direction: 0
  m_LinkedSlots: []
--- !u!114 &114939326453197506
MonoBehaviour:
  m_ObjectHideFlags: 1
  m_PrefabParentObject: {fileID: 0}
  m_PrefabInternal: {fileID: 0}
  m_GameObject: {fileID: 0}
  m_Enabled: 1
  m_EditorHideFlags: 0
  m_Script: {fileID: 11500000, guid: f780aa281814f9842a7c076d436932e7, type: 3}
  m_Name: VFXSlotFloat
  m_EditorClassIdentifier: 
  m_Parent: {fileID: 0}
  m_Children: []
  m_UIPosition: {x: 0, y: 0}
  m_UICollapsed: 1
  m_UISuperCollapsed: 0
  m_MasterSlot: {fileID: 114939326453197506}
  m_MasterData:
    m_Owner: {fileID: 114113460591427688}
    m_Value:
      m_Type:
        m_SerializableType: System.Single, mscorlib, Version=2.0.0.0, Culture=neutral,
          PublicKeyToken=b77a5c561934e089
      m_SerializableObject: 1
  m_Property:
    name: Alpha
    m_serializedType:
      m_SerializableType: System.Single, mscorlib, Version=2.0.0.0, Culture=neutral,
        PublicKeyToken=b77a5c561934e089
    attributes: []
  m_Direction: 0
  m_LinkedSlots: []
--- !u!114 &114943536395333366
MonoBehaviour:
  m_ObjectHideFlags: 1
  m_PrefabParentObject: {fileID: 0}
  m_PrefabInternal: {fileID: 0}
  m_GameObject: {fileID: 0}
  m_Enabled: 1
  m_EditorHideFlags: 0
  m_Script: {fileID: 11500000, guid: f780aa281814f9842a7c076d436932e7, type: 3}
  m_Name: VFXSlotFloat
  m_EditorClassIdentifier: 
  m_Parent: {fileID: 114784414404649514}
  m_Children: []
  m_UIPosition: {x: 0, y: 0}
  m_UICollapsed: 1
  m_UISuperCollapsed: 0
  m_MasterSlot: {fileID: 114784414404649514}
  m_MasterData:
    m_Owner: {fileID: 0}
    m_Value:
      m_Type:
        m_SerializableType: 
      m_SerializableObject: 
  m_Property:
    name: y
    m_serializedType:
      m_SerializableType: System.Single, mscorlib, Version=2.0.0.0, Culture=neutral,
        PublicKeyToken=b77a5c561934e089
    attributes: []
  m_Direction: 0
  m_LinkedSlots: []
--- !u!114 &114945662358260460
MonoBehaviour:
  m_ObjectHideFlags: 1
  m_PrefabParentObject: {fileID: 0}
  m_PrefabInternal: {fileID: 0}
  m_GameObject: {fileID: 0}
  m_Enabled: 1
  m_EditorHideFlags: 0
  m_Script: {fileID: 11500000, guid: d16c6aeaef944094b9a1633041804207, type: 3}
  m_Name: Orient
  m_EditorClassIdentifier: 
  m_Parent: {fileID: 114048015916724814}
  m_Children: []
  m_UIPosition: {x: 0, y: 0}
  m_UICollapsed: 0
  m_UISuperCollapsed: 0
  m_InputSlots:
  - {fileID: 114645634456454090}
  m_OutputSlots: []
  m_Disabled: 0
  mode: 2
--- !u!114 &114949942068115682
MonoBehaviour:
  m_ObjectHideFlags: 1
  m_PrefabParentObject: {fileID: 0}
  m_PrefabInternal: {fileID: 0}
  m_GameObject: {fileID: 0}
  m_Enabled: 1
  m_EditorHideFlags: 0
  m_Script: {fileID: 11500000, guid: 87c154e0feeee864da39ba7591cf27e7, type: 3}
  m_Name: VFXSlotFloatN
  m_EditorClassIdentifier: 
  m_Parent: {fileID: 0}
  m_Children: []
  m_UIPosition: {x: 0, y: 0}
  m_UICollapsed: 1
  m_UISuperCollapsed: 0
  m_MasterSlot: {fileID: 114949942068115682}
  m_MasterData:
    m_Owner: {fileID: 114575455870432260}
    m_Value:
      m_Type:
        m_SerializableType: UnityEditor.VFX.FloatN, Assembly-CSharp-Editor-testable,
          Version=0.0.0.0, Culture=neutral, PublicKeyToken=null
      m_SerializableObject: '{"m_Components":[300.0]}'
  m_Property:
    name: b
    m_serializedType:
      m_SerializableType: UnityEditor.VFX.FloatN, Assembly-CSharp-Editor-testable,
        Version=0.0.0.0, Culture=neutral, PublicKeyToken=null
    attributes: []
  m_Direction: 0
  m_LinkedSlots: []
--- !u!114 &114950841702986880
MonoBehaviour:
  m_ObjectHideFlags: 1
  m_PrefabParentObject: {fileID: 0}
  m_PrefabInternal: {fileID: 0}
  m_GameObject: {fileID: 0}
  m_Enabled: 1
  m_EditorHideFlags: 0
  m_Script: {fileID: 11500000, guid: f780aa281814f9842a7c076d436932e7, type: 3}
  m_Name: VFXSlotFloat
  m_EditorClassIdentifier: 
  m_Parent: {fileID: 0}
  m_Children: []
  m_UIPosition: {x: 0, y: 0}
  m_UICollapsed: 1
  m_UISuperCollapsed: 0
  m_MasterSlot: {fileID: 114950841702986880}
  m_MasterData:
    m_Owner: {fileID: 114039282653483644}
    m_Value:
      m_Type:
        m_SerializableType: System.Single, mscorlib, Version=2.0.0.0, Culture=neutral,
          PublicKeyToken=b77a5c561934e089
      m_SerializableObject: 
  m_Property:
    name: kVFXTotalTimeOp
    m_serializedType:
      m_SerializableType: System.Single, mscorlib, Version=2.0.0.0, Culture=neutral,
        PublicKeyToken=b77a5c561934e089
    attributes: []
  m_Direction: 1
  m_LinkedSlots:
  - {fileID: 114045363306678572}
--- !u!114 &114952545566363384
MonoBehaviour:
  m_ObjectHideFlags: 1
  m_PrefabParentObject: {fileID: 0}
  m_PrefabInternal: {fileID: 0}
  m_GameObject: {fileID: 0}
  m_Enabled: 1
  m_EditorHideFlags: 0
  m_Script: {fileID: 11500000, guid: f780aa281814f9842a7c076d436932e7, type: 3}
  m_Name: VFXSlotFloat
  m_EditorClassIdentifier: 
  m_Parent: {fileID: 114439582945562856}
  m_Children: []
  m_UIPosition: {x: 0, y: 0}
  m_UICollapsed: 1
  m_UISuperCollapsed: 0
  m_MasterSlot: {fileID: 114439582945562856}
  m_MasterData:
    m_Owner: {fileID: 0}
    m_Value:
      m_Type:
        m_SerializableType: 
      m_SerializableObject: 
  m_Property:
    name: y
    m_serializedType:
      m_SerializableType: System.Single, mscorlib, Version=2.0.0.0, Culture=neutral,
        PublicKeyToken=b77a5c561934e089
    attributes: []
  m_Direction: 0
  m_LinkedSlots: []
--- !u!114 &114961953114652194
MonoBehaviour:
  m_ObjectHideFlags: 1
  m_PrefabParentObject: {fileID: 0}
  m_PrefabInternal: {fileID: 0}
  m_GameObject: {fileID: 0}
  m_Enabled: 1
  m_EditorHideFlags: 0
  m_Script: {fileID: 11500000, guid: f780aa281814f9842a7c076d436932e7, type: 3}
  m_Name: VFXSlotFloat
  m_EditorClassIdentifier: 
  m_Parent: {fileID: 114439582945562856}
  m_Children: []
  m_UIPosition: {x: 0, y: 0}
  m_UICollapsed: 1
  m_UISuperCollapsed: 0
  m_MasterSlot: {fileID: 114439582945562856}
  m_MasterData:
    m_Owner: {fileID: 0}
    m_Value:
      m_Type:
        m_SerializableType: 
      m_SerializableObject: 
  m_Property:
    name: x
    m_serializedType:
      m_SerializableType: System.Single, mscorlib, Version=2.0.0.0, Culture=neutral,
        PublicKeyToken=b77a5c561934e089
    attributes: []
  m_Direction: 0
  m_LinkedSlots: []
--- !u!114 &114962087800639218
MonoBehaviour:
  m_ObjectHideFlags: 1
  m_PrefabParentObject: {fileID: 0}
  m_PrefabInternal: {fileID: 0}
  m_GameObject: {fileID: 0}
  m_Enabled: 1
  m_EditorHideFlags: 0
  m_Script: {fileID: 11500000, guid: f780aa281814f9842a7c076d436932e7, type: 3}
  m_Name: VFXSlotFloat
  m_EditorClassIdentifier: 
  m_Parent: {fileID: 114784414404649514}
  m_Children: []
  m_UIPosition: {x: 0, y: 0}
  m_UICollapsed: 1
  m_UISuperCollapsed: 0
  m_MasterSlot: {fileID: 114784414404649514}
  m_MasterData:
    m_Owner: {fileID: 0}
    m_Value:
      m_Type:
        m_SerializableType: 
      m_SerializableObject: 
  m_Property:
    name: z
    m_serializedType:
      m_SerializableType: System.Single, mscorlib, Version=2.0.0.0, Culture=neutral,
        PublicKeyToken=b77a5c561934e089
    attributes: []
  m_Direction: 0
  m_LinkedSlots: []
--- !u!114 &114976585386164944
MonoBehaviour:
  m_ObjectHideFlags: 1
  m_PrefabParentObject: {fileID: 0}
  m_PrefabInternal: {fileID: 0}
  m_GameObject: {fileID: 0}
  m_Enabled: 1
  m_EditorHideFlags: 0
  m_Script: {fileID: 11500000, guid: f780aa281814f9842a7c076d436932e7, type: 3}
  m_Name: VFXSlotFloat
  m_EditorClassIdentifier: 
  m_Parent: {fileID: 0}
  m_Children: []
  m_UIPosition: {x: 0, y: 0}
  m_UICollapsed: 1
  m_UISuperCollapsed: 0
  m_MasterSlot: {fileID: 114976585386164944}
  m_MasterData:
    m_Owner: {fileID: 114238564048577708}
    m_Value:
      m_Type:
        m_SerializableType: System.Single, mscorlib, Version=2.0.0.0, Culture=neutral,
          PublicKeyToken=b77a5c561934e089
      m_SerializableObject: 
  m_Property:
    name: o
    m_serializedType:
      m_SerializableType: System.Single, mscorlib, Version=2.0.0.0, Culture=neutral,
        PublicKeyToken=b77a5c561934e089
    attributes: []
  m_Direction: 1
  m_LinkedSlots:
  - {fileID: 114742077906713596}
--- !u!114 &114985276073251000
MonoBehaviour:
  m_ObjectHideFlags: 1
  m_PrefabParentObject: {fileID: 0}
  m_PrefabInternal: {fileID: 0}
  m_GameObject: {fileID: 0}
  m_Enabled: 1
  m_EditorHideFlags: 0
  m_Script: {fileID: 11500000, guid: f780aa281814f9842a7c076d436932e7, type: 3}
  m_Name: VFXSlotFloat
  m_EditorClassIdentifier: 
  m_Parent: {fileID: 114164791608531334}
  m_Children: []
  m_UIPosition: {x: 0, y: 0}
  m_UICollapsed: 1
  m_UISuperCollapsed: 0
  m_MasterSlot: {fileID: 114376182072024986}
  m_MasterData:
    m_Owner: {fileID: 0}
    m_Value:
      m_Type:
        m_SerializableType: 
      m_SerializableObject: 
  m_Property:
    name: x
    m_serializedType:
      m_SerializableType: System.Single, mscorlib, Version=2.0.0.0, Culture=neutral,
        PublicKeyToken=b77a5c561934e089
    attributes: []
  m_Direction: 0
  m_LinkedSlots: []
--- !u!114 &114996638595768032
MonoBehaviour:
  m_ObjectHideFlags: 1
  m_PrefabParentObject: {fileID: 0}
  m_PrefabInternal: {fileID: 0}
  m_GameObject: {fileID: 0}
  m_Enabled: 1
  m_EditorHideFlags: 0
  m_Script: {fileID: 11500000, guid: f780aa281814f9842a7c076d436932e7, type: 3}
  m_Name: VFXSlotFloat
  m_EditorClassIdentifier: 
  m_Parent: {fileID: 114439582945562856}
  m_Children: []
  m_UIPosition: {x: 0, y: 0}
  m_UICollapsed: 1
  m_UISuperCollapsed: 0
  m_MasterSlot: {fileID: 114439582945562856}
  m_MasterData:
    m_Owner: {fileID: 0}
    m_Value:
      m_Type:
        m_SerializableType: 
      m_SerializableObject: 
  m_Property:
    name: z
    m_serializedType:
      m_SerializableType: System.Single, mscorlib, Version=2.0.0.0, Culture=neutral,
        PublicKeyToken=b77a5c561934e089
    attributes: []
  m_Direction: 0
  m_LinkedSlots: []
--- !u!114 &114996906165513182
MonoBehaviour:
  m_ObjectHideFlags: 1
  m_PrefabParentObject: {fileID: 0}
  m_PrefabInternal: {fileID: 0}
  m_GameObject: {fileID: 0}
  m_Enabled: 1
  m_EditorHideFlags: 0
  m_Script: {fileID: 11500000, guid: f780aa281814f9842a7c076d436932e7, type: 3}
  m_Name: VFXSlotFloat
  m_EditorClassIdentifier: 
  m_Parent: {fileID: 0}
  m_Children: []
  m_UIPosition: {x: 0, y: 0}
  m_UICollapsed: 1
  m_UISuperCollapsed: 0
  m_MasterSlot: {fileID: 114996906165513182}
  m_MasterData:
    m_Owner: {fileID: 114575455870432260}
    m_Value:
      m_Type:
        m_SerializableType: System.Single, mscorlib, Version=2.0.0.0, Culture=neutral,
          PublicKeyToken=b77a5c561934e089
      m_SerializableObject: 
  m_Property:
    name: o
    m_serializedType:
      m_SerializableType: System.Single, mscorlib, Version=2.0.0.0, Culture=neutral,
        PublicKeyToken=b77a5c561934e089
    attributes: []
  m_Direction: 1
  m_LinkedSlots:
  - {fileID: 114299987821575238}
--- !u!2058629509 &8926484042661614526
VFXAsset:
  m_ObjectHideFlags: 0
  m_PrefabParentObject: {fileID: 0}
  m_PrefabInternal: {fileID: 0}
  m_Name: 12_LocalTransformations
  m_Graph: {fileID: 114200456888616874}
  m_Expressions:
    m_Expressions:
    - op: 0
      valueIndex: 0
      data[0]: -1
      data[1]: -1
      data[2]: -1
      data[3]: 1
    - op: 14
      valueIndex: 1
      data[0]: -1
      data[1]: -1
      data[2]: -1
      data[3]: -1
    - op: 27
      valueIndex: 2
      data[0]: 1
      data[1]: 0
      data[2]: -1
      data[3]: 1
    - op: 18
      valueIndex: 3
      data[0]: 2
      data[1]: -1
      data[2]: -1
      data[3]: 1
    - op: 0
      valueIndex: 4
      data[0]: -1
      data[1]: -1
      data[2]: -1
      data[3]: 1
    - op: 0
      valueIndex: 5
      data[0]: -1
      data[1]: -1
      data[2]: -1
      data[3]: 1
    - op: 0
      valueIndex: 6
      data[0]: -1
      data[1]: -1
      data[2]: -1
      data[3]: 1
    - op: 0
      valueIndex: 7
      data[0]: -1
      data[1]: -1
      data[2]: -1
      data[3]: 1
    - op: 0
      valueIndex: 8
      data[0]: -1
      data[1]: -1
      data[2]: -1
      data[3]: 1
    - op: 0
      valueIndex: 9
      data[0]: -1
      data[1]: -1
      data[2]: -1
      data[3]: 1
    - op: 0
      valueIndex: 10
      data[0]: -1
      data[1]: -1
      data[2]: -1
      data[3]: 1
    - op: 0
      valueIndex: 11
      data[0]: -1
      data[1]: -1
      data[2]: -1
      data[3]: 1
    - op: 0
      valueIndex: 12
      data[0]: -1
      data[1]: -1
      data[2]: -1
      data[3]: 1
    - op: 0
      valueIndex: 13
      data[0]: -1
      data[1]: -1
      data[2]: -1
      data[3]: 1
    - op: 0
      valueIndex: 14
      data[0]: -1
      data[1]: -1
      data[2]: -1
      data[3]: 1
    - op: 0
      valueIndex: 15
      data[0]: -1
      data[1]: -1
      data[2]: -1
      data[3]: 1
    - op: 0
      valueIndex: 16
      data[0]: -1
      data[1]: -1
      data[2]: -1
      data[3]: 1
    - op: 0
      valueIndex: 17
      data[0]: -1
      data[1]: -1
      data[2]: -1
      data[3]: 1
    - op: 0
      valueIndex: 18
      data[0]: -1
      data[1]: -1
      data[2]: -1
      data[3]: 1
    - op: 0
      valueIndex: 19
      data[0]: -1
      data[1]: -1
      data[2]: -1
      data[3]: 1
    - op: 0
      valueIndex: 20
      data[0]: -1
      data[1]: -1
      data[2]: -1
      data[3]: 1
    - op: 0
      valueIndex: 21
      data[0]: -1
      data[1]: -1
      data[2]: -1
      data[3]: 1
    - op: 0
      valueIndex: 22
      data[0]: -1
      data[1]: -1
      data[2]: -1
      data[3]: 1
    - op: 0
      valueIndex: 23
      data[0]: -1
      data[1]: -1
      data[2]: -1
      data[3]: 1
    - op: 0
      valueIndex: 24
      data[0]: -1
      data[1]: -1
      data[2]: -1
      data[3]: 1
    - op: 0
      valueIndex: 25
      data[0]: -1
      data[1]: -1
      data[2]: -1
      data[3]: 1
    - op: 0
      valueIndex: 26
      data[0]: -1
      data[1]: -1
      data[2]: -1
      data[3]: 1
    - op: 0
      valueIndex: 27
      data[0]: -1
      data[1]: -1
      data[2]: -1
      data[3]: 1
    - op: 0
      valueIndex: 28
      data[0]: -1
      data[1]: -1
      data[2]: -1
      data[3]: 1
    - op: 0
      valueIndex: 29
      data[0]: -1
      data[1]: -1
      data[2]: -1
      data[3]: 1
    - op: 0
      valueIndex: 30
      data[0]: -1
      data[1]: -1
      data[2]: -1
      data[3]: 1
    - op: 0
      valueIndex: 31
      data[0]: -1
      data[1]: -1
      data[2]: -1
      data[3]: 1
    - op: 0
      valueIndex: 32
      data[0]: -1
      data[1]: -1
      data[2]: -1
      data[3]: 1
    - op: 0
      valueIndex: 33
      data[0]: -1
      data[1]: -1
      data[2]: -1
      data[3]: 1
    - op: 0
      valueIndex: 34
      data[0]: -1
      data[1]: -1
      data[2]: -1
      data[3]: 1
    - op: 0
      valueIndex: 35
      data[0]: -1
      data[1]: -1
      data[2]: -1
      data[3]: 1
    - op: 0
      valueIndex: 36
      data[0]: -1
      data[1]: -1
      data[2]: -1
      data[3]: 1
    - op: 0
      valueIndex: 37
      data[0]: -1
      data[1]: -1
      data[2]: -1
      data[3]: 1
    - op: 0
      valueIndex: 38
      data[0]: -1
      data[1]: -1
      data[2]: -1
      data[3]: 1
    - op: 0
      valueIndex: 39
      data[0]: -1
      data[1]: -1
      data[2]: -1
      data[3]: 1
<<<<<<< HEAD
    - op: 0
      valueIndex: 40
      data[0]: -1
=======
    - op: 19
      valueIndex: 40
      data[0]: 2
>>>>>>> 4d9bcff4
      data[1]: -1
      data[2]: -1
      data[3]: 1
    - op: 27
      valueIndex: 41
      data[0]: 3
      data[1]: 6
      data[2]: -1
      data[3]: 1
    - op: 0
      valueIndex: 42
      data[0]: -1
      data[1]: -1
      data[2]: -1
      data[3]: 1
    - op: 0
      valueIndex: 43
      data[0]: -1
      data[1]: -1
      data[2]: -1
      data[3]: 1
    - op: 0
      valueIndex: 44
      data[0]: -1
      data[1]: -1
      data[2]: -1
      data[3]: 1
    - op: 32
      valueIndex: 45
      data[0]: 4
      data[1]: 5
      data[2]: -1
      data[3]: 1
    - op: 0
      valueIndex: 46
      data[0]: -1
      data[1]: -1
      data[2]: -1
      data[3]: 1
    - op: 0
      valueIndex: 47
      data[0]: -1
      data[1]: -1
      data[2]: -1
      data[3]: 1
    - op: 0
      valueIndex: 48
      data[0]: -1
      data[1]: -1
      data[2]: -1
      data[3]: 1
    - op: 0
      valueIndex: 49
      data[0]: -1
      data[1]: -1
      data[2]: -1
      data[3]: 1
    - op: 0
      valueIndex: 50
      data[0]: -1
      data[1]: -1
      data[2]: -1
      data[3]: 1
    - op: 0
      valueIndex: 51
      data[0]: -1
      data[1]: -1
      data[2]: -1
      data[3]: 1
    - op: 0
      valueIndex: 52
      data[0]: -1
      data[1]: -1
      data[2]: -1
      data[3]: 1
    - op: 0
      valueIndex: 53
      data[0]: -1
      data[1]: -1
      data[2]: -1
      data[3]: 1
    - op: 0
      valueIndex: 54
      data[0]: -1
      data[1]: -1
      data[2]: -1
      data[3]: 1
<<<<<<< HEAD
    - op: 19
=======
    - op: 13
>>>>>>> 4d9bcff4
      valueIndex: 55
      data[0]: 2
      data[1]: -1
      data[2]: -1
      data[3]: -1
    - op: 0
      valueIndex: 56
      data[0]: -1
      data[1]: -1
      data[2]: -1
      data[3]: 1
    - op: 0
      valueIndex: 57
      data[0]: -1
      data[1]: -1
      data[2]: -1
      data[3]: 1
    - op: 13
      valueIndex: 58
      data[0]: -1
      data[1]: -1
      data[2]: -1
<<<<<<< HEAD
      data[3]: -1
    - op: 0
      valueIndex: 59
=======
      data[3]: 1
    - op: 0
      valueIndex: 59
      data[0]: -1
      data[1]: -1
      data[2]: -1
      data[3]: 1
    - op: 0
      valueIndex: 60
      data[0]: -1
      data[1]: -1
      data[2]: -1
      data[3]: 1
    - op: 2
      valueIndex: 61
      data[0]: 36
      data[1]: 37
      data[2]: 30
      data[3]: -1
    - op: 0
      valueIndex: 64
      data[0]: -1
      data[1]: -1
      data[2]: -1
      data[3]: 1
    - op: 0
      valueIndex: 65
>>>>>>> 4d9bcff4
      data[0]: -1
      data[1]: -1
      data[2]: -1
      data[3]: 1
<<<<<<< HEAD
    - op: 27
      valueIndex: 60
      data[0]: 3
      data[1]: 6
      data[2]: -1
      data[3]: 1
=======
    - op: 2
      valueIndex: 66
      data[0]: 29
      data[1]: 26
      data[2]: 27
      data[3]: -1
>>>>>>> 4d9bcff4
    - op: 0
      valueIndex: 61
      data[0]: -1
      data[1]: -1
      data[2]: -1
      data[3]: 1
<<<<<<< HEAD
    - op: 0
      valueIndex: 62
      data[0]: -1
      data[1]: -1
      data[2]: -1
      data[3]: 1
    - op: 32
      valueIndex: 63
      data[0]: 5
      data[1]: 4
      data[2]: -1
      data[3]: 1
=======
    - op: 32
      valueIndex: 70
      data[0]: 54
      data[1]: 5
      data[2]: -1
      data[3]: 1
    - op: 2
      valueIndex: 71
      data[0]: 58
      data[1]: 50
      data[2]: 43
      data[3]: -1
    - op: 2
      valueIndex: 74
      data[0]: 23
      data[1]: 24
      data[2]: 21
      data[3]: -1
>>>>>>> 4d9bcff4
    - op: 0
      valueIndex: 64
      data[0]: -1
      data[1]: -1
      data[2]: -1
<<<<<<< HEAD
      data[3]: 7
    - op: 0
      valueIndex: 66
      data[0]: -1
      data[1]: -1
      data[2]: -1
      data[3]: 1
    - op: 2
      valueIndex: 67
      data[0]: 56
      data[1]: 59
      data[2]: 62
      data[3]: -1
    - op: 0
      valueIndex: 70
      data[0]: -1
      data[1]: -1
      data[2]: -1
      data[3]: 1
    - op: 0
      valueIndex: 71
      data[0]: -1
      data[1]: -1
      data[2]: -1
      data[3]: 1
    - op: 2
      valueIndex: 72
      data[0]: 40
      data[1]: 41
      data[2]: 50
      data[3]: -1
    - op: 2
      valueIndex: 75
      data[0]: 53
      data[1]: 43
      data[2]: 39
      data[3]: -1
    - op: 2
      valueIndex: 78
      data[0]: 8
      data[1]: 9
      data[2]: 7
      data[3]: -1
    - op: 0
      valueIndex: 81
=======
      data[3]: 1
    - op: 2
      valueIndex: 78
      data[0]: 22
      data[1]: 25
      data[2]: 28
      data[3]: -1
    - op: 2
      valueIndex: 81
      data[0]: 48
      data[1]: 49
      data[2]: 46
      data[3]: -1
    - op: 0
      valueIndex: 84
>>>>>>> 4d9bcff4
      data[0]: -1
      data[1]: -1
      data[2]: -1
      data[3]: 1
    - op: 0
<<<<<<< HEAD
      valueIndex: 82
      data[0]: -1
      data[1]: -1
      data[2]: -1
      data[3]: 1
    - op: 2
      valueIndex: 83
      data[0]: 37
      data[1]: 29
      data[2]: 11
      data[3]: -1
    - op: 2
      valueIndex: 86
      data[0]: 25
      data[1]: 23
      data[2]: 21
      data[3]: -1
    - op: 0
      valueIndex: 89
      data[0]: -1
      data[1]: -1
      data[2]: -1
      data[3]: 1
    - op: 2
      valueIndex: 90
      data[0]: 42
      data[1]: 45
      data[2]: 44
=======
      valueIndex: 85
      data[0]: -1
      data[1]: -1
      data[2]: -1
      data[3]: 7
    - op: 2
      valueIndex: 87
      data[0]: 19
      data[1]: 16
      data[2]: 17
>>>>>>> 4d9bcff4
      data[3]: -1
    - op: 2
      valueIndex: 90
      data[0]: 9
      data[1]: 10
      data[2]: 7
      data[3]: -1
    - op: 27
      valueIndex: 93
      data[0]: 55
      data[1]: 57
      data[2]: -1
      data[3]: 1
    - op: 31
      valueIndex: 94
<<<<<<< HEAD
      data[0]: 63
      data[1]: 61
      data[2]: -1
      data[3]: 1
    - op: 27
      valueIndex: 95
      data[0]: 58
      data[1]: 57
      data[2]: -1
      data[3]: 1
    - op: 2
      valueIndex: 96
      data[0]: 60
      data[1]: 55
      data[2]: 54
      data[3]: -1
    - op: 0
      valueIndex: 99
      data[0]: -1
      data[1]: -1
      data[2]: -1
      data[3]: 1
    - op: 2
      valueIndex: 100
      data[0]: 49
      data[1]: 52
      data[2]: 51
      data[3]: -1
    - op: 2
      valueIndex: 103
      data[0]: 48
      data[1]: 47
      data[2]: 46
      data[3]: -1
    - op: 0
      valueIndex: 106
      data[0]: -1
      data[1]: -1
      data[2]: -1
      data[3]: 1
    - op: 0
      valueIndex: 107
      data[0]: -1
      data[1]: -1
      data[2]: -1
      data[3]: 15
    - op: 0
      valueIndex: 109
      data[0]: -1
      data[1]: -1
      data[2]: -1
      data[3]: 1
    - op: 0
      valueIndex: 110
=======
      data[0]: 55
      data[1]: 53
      data[2]: -1
      data[3]: 1
    - op: 2
      valueIndex: 95
      data[0]: 13
      data[1]: 14
      data[2]: 11
      data[3]: -1
    - op: 2
      valueIndex: 98
      data[0]: 12
      data[1]: 15
      data[2]: 18
      data[3]: -1
    - op: 0
      valueIndex: 101
      data[0]: -1
      data[1]: -1
      data[2]: -1
      data[3]: 1
    - op: 27
      valueIndex: 102
      data[0]: 55
      data[1]: 51
      data[2]: -1
      data[3]: 1
    - op: 2
      valueIndex: 103
      data[0]: 34
      data[1]: 31
      data[2]: 32
      data[3]: -1
    - op: 0
      valueIndex: 106
>>>>>>> 4d9bcff4
      data[0]: -1
      data[1]: -1
      data[2]: -1
      data[3]: 1
    - op: 0
<<<<<<< HEAD
      valueIndex: 111
      data[0]: -1
      data[1]: -1
      data[2]: -1
      data[3]: 6
    - op: 27
      valueIndex: 112
      data[0]: 58
      data[1]: 38
      data[2]: -1
      data[3]: 1
    - op: 2
      valueIndex: 113
      data[0]: 34
      data[1]: 35
      data[2]: 28
      data[3]: -1
    - op: 0
      valueIndex: 116
      data[0]: -1
      data[1]: -1
      data[2]: -1
      data[3]: 1
    - op: 2
      valueIndex: 117
      data[0]: 30
      data[1]: 33
      data[2]: 36
      data[3]: -1
    - op: 0
      valueIndex: 120
=======
      valueIndex: 107
>>>>>>> 4d9bcff4
      data[0]: -1
      data[1]: -1
      data[2]: -1
      data[3]: 1
    - op: 2
      valueIndex: 108
      data[0]: 52
      data[1]: 56
      data[2]: 44
      data[3]: -1
    - op: 2
      valueIndex: 111
      data[0]: 35
      data[1]: 38
      data[2]: 39
      data[3]: -1
    - op: 0
      valueIndex: 121
      data[0]: -1
      data[1]: -1
      data[2]: -1
      data[3]: 1
    - op: 2
<<<<<<< HEAD
      valueIndex: 122
      data[0]: 26
      data[1]: 27
      data[2]: 24
=======
      valueIndex: 115
      data[0]: 41
      data[1]: 40
      data[2]: 42
>>>>>>> 4d9bcff4
      data[3]: -1
    - op: 2
      valueIndex: 125
      data[0]: 22
      data[1]: 19
      data[2]: 20
      data[3]: -1
    - op: 2
      valueIndex: 128
      data[0]: 18
      data[1]: 17
      data[2]: 16
      data[3]: -1
    - op: 2
      valueIndex: 131
      data[0]: 14
      data[1]: 15
      data[2]: 12
      data[3]: -1
    - op: 27
      valueIndex: 134
      data[0]: 58
      data[1]: 13
      data[2]: -1
      data[3]: 1
    - op: 0
      valueIndex: 135
      data[0]: -1
      data[1]: -1
      data[2]: -1
      data[3]: 1
<<<<<<< HEAD
    - op: 2
      valueIndex: 136
      data[0]: 10
      data[1]: 31
      data[2]: 32
=======
    - op: 31
      valueIndex: 119
      data[0]: 45
      data[1]: 47
      data[2]: -1
      data[3]: 1
    - op: 2
      valueIndex: 120
      data[0]: 8
      data[1]: 20
      data[2]: 33
>>>>>>> 4d9bcff4
      data[3]: -1
    - op: 0
      valueIndex: 139
      data[0]: -1
      data[1]: -1
      data[2]: -1
      data[3]: 1
    - op: 0
      valueIndex: 140
      data[0]: -1
      data[1]: -1
      data[2]: -1
      data[3]: 7
    m_NeedsLocalToWorld: 0
    m_NeedsWorldToLocal: 0
  m_ExposedExpressions: []
  m_PropertySheet:
    m_Float:
      m_Array:
      - m_ExpressionIndex: 0
        m_Value: 9
      - m_ExpressionIndex: 4
        m_Value: 0
      - m_ExpressionIndex: 5
<<<<<<< HEAD
        m_Value: 6.2831855
      - m_ExpressionIndex: 6
        m_Value: 2
      - m_ExpressionIndex: 7
        m_Value: 0
      - m_ExpressionIndex: 8
=======
        m_Value: 0
      - m_ExpressionIndex: 6
        m_Value: 2
      - m_ExpressionIndex: 7
>>>>>>> 4d9bcff4
        m_Value: 0
      - m_ExpressionIndex: 8
        m_Value: 1
      - m_ExpressionIndex: 9
        m_Value: 0
      - m_ExpressionIndex: 10
        m_Value: 1
      - m_ExpressionIndex: 11
        m_Value: 1
      - m_ExpressionIndex: 12
        m_Value: 0
      - m_ExpressionIndex: 13
        m_Value: 300
      - m_ExpressionIndex: 14
        m_Value: 0
      - m_ExpressionIndex: 15
        m_Value: 0
      - m_ExpressionIndex: 16
        m_Value: 0
      - m_ExpressionIndex: 17
        m_Value: 0
      - m_ExpressionIndex: 18
        m_Value: 0
      - m_ExpressionIndex: 19
        m_Value: 1
      - m_ExpressionIndex: 20
        m_Value: 0
      - m_ExpressionIndex: 21
        m_Value: 1
      - m_ExpressionIndex: 22
        m_Value: 0
      - m_ExpressionIndex: 23
        m_Value: 0.5
      - m_ExpressionIndex: 24
        m_Value: 0
      - m_ExpressionIndex: 25
        m_Value: 0
      - m_ExpressionIndex: 26
        m_Value: 0
      - m_ExpressionIndex: 27
        m_Value: 1
      - m_ExpressionIndex: 28
        m_Value: 0
      - m_ExpressionIndex: 29
        m_Value: 0
      - m_ExpressionIndex: 30
<<<<<<< HEAD
        m_Value: 0
      - m_ExpressionIndex: 31
=======
>>>>>>> 4d9bcff4
        m_Value: 0
      - m_ExpressionIndex: 31
        m_Value: 1
      - m_ExpressionIndex: 32
        m_Value: 0
      - m_ExpressionIndex: 33
        m_Value: 0
      - m_ExpressionIndex: 34
        m_Value: 0
      - m_ExpressionIndex: 35
        m_Value: 0
      - m_ExpressionIndex: 36
<<<<<<< HEAD
        m_Value: 0
      - m_ExpressionIndex: 37
=======
>>>>>>> 4d9bcff4
        m_Value: 0
      - m_ExpressionIndex: 37
        m_Value: 0.5
      - m_ExpressionIndex: 38
        m_Value: 330
      - m_ExpressionIndex: 39
        m_Value: 0
<<<<<<< HEAD
      - m_ExpressionIndex: 40
        m_Value: 0
      - m_ExpressionIndex: 41
        m_Value: 0
      - m_ExpressionIndex: 42
        m_Value: 0
      - m_ExpressionIndex: 43
=======
      - m_ExpressionIndex: 42
>>>>>>> 4d9bcff4
        m_Value: 0
      - m_ExpressionIndex: 43
        m_Value: 0.034921408
      - m_ExpressionIndex: 44
<<<<<<< HEAD
        m_Value: 0
      - m_ExpressionIndex: 45
        m_Value: 0
      - m_ExpressionIndex: 46
        m_Value: 0.034921408
      - m_ExpressionIndex: 47
        m_Value: 0.02222228
      - m_ExpressionIndex: 48
        m_Value: 0.025396824
      - m_ExpressionIndex: 49
        m_Value: 2.3968344
      - m_ExpressionIndex: 50
        m_Value: 0
      - m_ExpressionIndex: 51
        m_Value: 2.3015957
      - m_ExpressionIndex: 52
        m_Value: 2.3523898
      - m_ExpressionIndex: 53
        m_Value: 0
      - m_ExpressionIndex: 54
        m_Value: 0
=======
        m_Value: 0
      - m_ExpressionIndex: 46
        m_Value: 2.3015957
      - m_ExpressionIndex: 47
        m_Value: 6.2831855
      - m_ExpressionIndex: 48
        m_Value: 2.3968344
      - m_ExpressionIndex: 49
        m_Value: 2.3523898
      - m_ExpressionIndex: 50
        m_Value: 0.02222228
      - m_ExpressionIndex: 51
        m_Value: 330
      - m_ExpressionIndex: 52
        m_Value: 0
      - m_ExpressionIndex: 53
        m_Value: 300
      - m_ExpressionIndex: 54
        m_Value: 50
>>>>>>> 4d9bcff4
      - m_ExpressionIndex: 56
        m_Value: 0
      - m_ExpressionIndex: 57
        m_Value: 270
<<<<<<< HEAD
      - m_ExpressionIndex: 59
        m_Value: 0
      - m_ExpressionIndex: 61
        m_Value: 6.2831855
      - m_ExpressionIndex: 62
        m_Value: 1
      - m_ExpressionIndex: 65
        m_Value: 0.075
      - m_ExpressionIndex: 67
        m_Value: 0.075
      - m_ExpressionIndex: 68
        m_Value: 0.5
      - m_ExpressionIndex: 72
        m_Value: 1
      - m_ExpressionIndex: 73
        m_Value: 0.075
      - m_ExpressionIndex: 76
        m_Value: 1
      - m_ExpressionIndex: 78
        m_Value: 0.2
      - m_ExpressionIndex: 82
=======
      - m_ExpressionIndex: 58
        m_Value: 0.025396824
      - m_ExpressionIndex: 59
        m_Value: 0.2
      - m_ExpressionIndex: 60
        m_Value: 5
      - m_ExpressionIndex: 62
        m_Value: 0.5
      - m_ExpressionIndex: 63
        m_Value: 0.1
      - m_ExpressionIndex: 65
        m_Value: 0.5
      - m_ExpressionIndex: 69
        m_Value: 1
      - m_ExpressionIndex: 72
        m_Value: 1
      - m_ExpressionIndex: 80
        m_Value: 0.5
      - m_ExpressionIndex: 83
        m_Value: 1
      - m_ExpressionIndex: 84
>>>>>>> 4d9bcff4
        m_Value: 1
      - m_ExpressionIndex: 85
        m_Value: 50
      - m_ExpressionIndex: 87
<<<<<<< HEAD
        m_Value: 0.1
      - m_ExpressionIndex: 88
        m_Value: 5
      - m_ExpressionIndex: 92
        m_Value: 0.5
      - m_ExpressionIndex: 94
        m_Value: 1
      - m_ExpressionIndex: 95
        m_Value: 0.5
      - m_ExpressionIndex: 101
        m_Value: 0.5
      - m_ExpressionIndex: 103
=======
>>>>>>> 4d9bcff4
        m_Value: 1
      - m_ExpressionIndex: 89
        m_Value: 0.5
    m_Vector2f:
      m_Array: []
    m_Vector3f:
      m_Array: []
    m_Vector4f:
      m_Array: []
    m_Uint:
      m_Array:
      - m_ExpressionIndex: 89
        m_Value: 4294967295
    m_Int:
      m_Array: []
    m_Matrix4x4f:
      m_Array: []
    m_AnimationCurve:
      m_Array: []
    m_Gradient:
      m_Array: []
    m_NamedObject:
      m_Array:
      - m_ExpressionIndex: 64
        m_Value: {fileID: 2800000, guid: 039eecbca64d7d746baf0dd7d360fe32, type: 3}
      - m_ExpressionIndex: 104
        m_Value: {fileID: 2800000, guid: 276d9e395ae18fe40a9b4988549f2349, type: 3}
      - m_ExpressionIndex: 86
        m_Value: {fileID: 10202, guid: 0000000000000000e000000000000000, type: 0}
    m_Bool:
      m_Array: []
  m_Buffers:
  - type: 1
    size: 1179648
    capacity: 65536
    layout:
    - name: lifetime
      type: 1
      offset:
        bucket: 0
        structure: 1
        element: 0
    - name: position
      type: 3
      offset:
        bucket: 65536
        structure: 8
        element: 0
    - name: sizeX
      type: 1
      offset:
        bucket: 65536
        structure: 8
        element: 3
    - name: sizeY
      type: 1
      offset:
        bucket: 65536
        structure: 8
        element: 4
    - name: pivot
      type: 3
      offset:
        bucket: 589824
        structure: 4
        element: 0
    - name: angleX
      type: 1
      offset:
        bucket: 851968
        structure: 4
        element: 0
    - name: angleY
      type: 1
      offset:
        bucket: 851968
        structure: 4
        element: 1
    - name: angleZ
      type: 1
      offset:
        bucket: 851968
        structure: 4
        element: 2
    - name: alive
      type: 17
      offset:
        bucket: 851968
        structure: 4
        element: 3
    - name: age
      type: 1
      offset:
        bucket: 1114112
        structure: 1
        element: 0
  - type: 1
    size: 1
    capacity: 1
    layout:
    - name: spawnCount
      type: 1
      offset:
        bucket: 0
        structure: 1
        element: 0
  - type: 2
    size: 65536
    capacity: 0
    layout: []
  - type: 1
    size: 1
    capacity: 0
    layout: []
  m_CPUBuffers:
  - capacity: 1
    stride: 1
    layout:
    - name: spawnCount
      type: 1
      offset:
        bucket: 0
        structure: 1
        element: 0
    initialData:
      data: 00000000
  - capacity: 1
    stride: 1
    layout:
    - name: spawnCount
      type: 1
      offset:
        bucket: 0
        structure: 1
        element: 0
    initialData:
      data: 00000000
  m_Systems:
  - type: 0
    flags: 0
    capacity: 0
    buffers:
    - index: 1
      nameId: spawner_output
    values: []
    tasks:
    - type: 268435456
      buffers: []
      values:
<<<<<<< HEAD
      - index: 85
=======
      - index: 66
>>>>>>> 4d9bcff4
        nameId: Rate
      params: []
      processor: {fileID: 0}
  - type: 1
    flags: 1
    capacity: 65536
    buffers:
    - index: 0
      nameId: attributeBuffer
    - index: 1
      nameId: sourceAttributeBuffer
    - index: 2
      nameId: deadList
    - index: 3
      nameId: deadListCount
    - index: 1
      nameId: spawner_input
    values:
<<<<<<< HEAD
    - index: 84
      nameId: bounds_center
    - index: 83
=======
    - index: 67
      nameId: bounds_center
    - index: 71
>>>>>>> 4d9bcff4
      nameId: bounds_size
    tasks:
    - type: 536870912
      buffers:
      - index: 0
        nameId: attributeBuffer
      - index: 2
        nameId: deadListIn
      - index: 3
        nameId: deadListCount
      - index: 1
        nameId: sourceAttributeBuffer
      values:
<<<<<<< HEAD
      - index: 88
        nameId: Lifetime_b
      - index: 87
        nameId: SizeX_c
      - index: 78
        nameId: SizeY_d
      - index: 77
        nameId: Sphere_center_e
      - index: 76
        nameId: Sphere_radius_e
      - index: 79
        nameId: Sphere_arc_e
      params:
      - index: 84
        nameId: bounds_center
      - index: 83
        nameId: bounds_size
      processor: {fileID: 7200000, guid: f91c6306c55c66b4993e46624446407a, type: 3}
=======
      - index: 60
        nameId: Lifetime_b
      - index: 63
        nameId: SizeX_c
      - index: 59
        nameId: SizeY_d
      - index: 85
        nameId: ArcSphere_sphere_center_e
      - index: 84
        nameId: ArcSphere_sphere_radius_e
      - index: 90
        nameId: ArcSphere_arc_e
      params: []
      processor: {fileID: 7200000, guid: 430c7633bbd51a64888093d6008e93f6, type: 3}
>>>>>>> 4d9bcff4
    - type: 805306368
      buffers:
      - index: 0
        nameId: attributeBuffer
      - index: 2
        nameId: deadListOut
      values:
      - index: 81
        nameId: Pivot_b
<<<<<<< HEAD
      - index: 80
        nameId: AngleX_c
      - index: 90
=======
      - index: 76
        nameId: AngleX_c
      - index: 81
>>>>>>> 4d9bcff4
        nameId: AngleY_d
      - index: 100
        nameId: AngleZ_e
<<<<<<< HEAD
      - index: 58
        nameId: deltaTime_f
      params: []
      processor: {fileID: 7200000, guid: 082b1054ca2e8874f9c5c9b84dbddeac, type: 3}
=======
      - index: 55
        nameId: deltaTime_f
      params: []
      processor: {fileID: 7200000, guid: 4c9fe673053824d41aeab204d057e801, type: 3}
>>>>>>> 4d9bcff4
    - type: 1073741825
      buffers:
      - index: 0
        nameId: attributeBuffer
      values:
      - index: 103
        nameId: Alpha_b
<<<<<<< HEAD
      - index: 102
        nameId: Color_c
      - index: 93
        nameId: Position_position_d
      - index: 92
=======
      - index: 74
        nameId: Color_c
      - index: 75
        nameId: Position_position_d
      - index: 89
>>>>>>> 4d9bcff4
        nameId: alphaThreshold
      - index: 91
        nameId: targetOffset
      params:
      - index: 0
        nameId: sortPriority
<<<<<<< HEAD
      processor: {fileID: 4800000, guid: b4371f57cb62f7f42a84bf0572d38598, type: 3}
=======
      processor: {fileID: 4800000, guid: b93feeba1100169479fc932ccf2ba9ce, type: 3}
>>>>>>> 4d9bcff4
    - type: 1073741825
      buffers:
      - index: 0
        nameId: attributeBuffer
      values:
<<<<<<< HEAD
      - index: 94
        nameId: Alpha_b
      - index: 97
        nameId: Color_c
      - index: 96
        nameId: Position_position_d
      - index: 95
        nameId: alphaThreshold
      - index: 75
=======
      - index: 83
        nameId: Alpha_b
      - index: 82
        nameId: Color_c
      - index: 86
        nameId: Position_position_d
      - index: 62
        nameId: alphaThreshold
      - index: 61
>>>>>>> 4d9bcff4
        nameId: targetOffset
      params:
      - index: 0
        nameId: sortPriority
<<<<<<< HEAD
      processor: {fileID: 4800000, guid: 294bf3da2384f0849b14e825e827c159, type: 3}
=======
      processor: {fileID: 4800000, guid: 7d6e57884a0060946aec7a1c5ad3956e, type: 3}
>>>>>>> 4d9bcff4
    - type: 1073741825
      buffers:
      - index: 0
        nameId: attributeBuffer
      values:
<<<<<<< HEAD
      - index: 72
        nameId: Alpha_b
      - index: 74
        nameId: Color_c
      - index: 71
        nameId: Position_position_d
      - index: 68
=======
      - index: 69
        nameId: Alpha_b
      - index: 68
        nameId: Color_c
      - index: 70
        nameId: Position_position_d
      - index: 65
>>>>>>> 4d9bcff4
        nameId: alphaThreshold
      - index: 64
        nameId: targetOffset
      params:
      - index: 0
        nameId: sortPriority
<<<<<<< HEAD
      processor: {fileID: 4800000, guid: 1b86dbdc2f024214e92c490332ab8a60, type: 3}
=======
      processor: {fileID: 4800000, guid: 9175dff017d0d7b489883de62554e8dc, type: 3}
>>>>>>> 4d9bcff4
    - type: 1073741826
      buffers:
      - index: 0
        nameId: attributeBuffer
      values:
      - index: 99
        nameId: Pivot_b
<<<<<<< HEAD
      - index: 98
        nameId: Position_position_c
      - index: 101
=======
      - index: 79
        nameId: Position_position_c
      - index: 80
>>>>>>> 4d9bcff4
        nameId: alphaThreshold
      - index: 104
        nameId: mainTexture
      params:
      - index: -1
        nameId: sortPriority
<<<<<<< HEAD
      processor: {fileID: 4800000, guid: 5b01979da88292d40b051566d167655d, type: 3}
    - type: 1073741828
      buffers:
      - index: 0
        nameId: attributeBuffer
      values:
      - index: 70
        nameId: Pivot_b
      - index: 69
        nameId: Position_position_c
      - index: 73
        nameId: SizeY_d
      - index: 65
        nameId: SizeX_e
      - index: 67
        nameId: SizeZ_f
      - index: 64
        nameId: mainTexture
      params:
      - index: 86
        nameId: mesh
      - index: 89
        nameId: subMeshMask
      - index: 0
        nameId: sortPriority
      processor: {fileID: 4800000, guid: 85ccb53050b280f48b64cc7f3aef9ed8, type: 3}
=======
      processor: {fileID: 4800000, guid: 04e62c47def686d47889832622a9b278, type: 3}
>>>>>>> 4d9bcff4
  m_Events:
  - name: OnPlay
    playSystems: 00000000
    stopSystems: 
  - name: OnStop
    playSystems: 
    stopSystems: 00000000
  m_RendererSettings:
    motionVectorGenerationMode: 0
    shadowCastingMode: 0
    receiveShadows: 0
    reflectionProbeUsage: 0
    lightProbeUsage: 0
  m_CullingFlags: 3<|MERGE_RESOLUTION|>--- conflicted
+++ resolved
@@ -568,7 +568,7 @@
   m_UICollapsed: 1
   m_UISuperCollapsed: 0
   m_InputSlots:
-  - {fileID: 114448881544980850}
+  - {fileID: 114961542731652930}
   m_OutputSlots: []
   m_Disabled: 0
   positionMode: 0
@@ -886,6 +886,41 @@
   m_Direction: 1
   m_LinkedSlots:
   - {fileID: 114160115316723184}
+--- !u!114 &114173526543192054
+MonoBehaviour:
+  m_ObjectHideFlags: 1
+  m_PrefabParentObject: {fileID: 0}
+  m_PrefabInternal: {fileID: 0}
+  m_GameObject: {fileID: 0}
+  m_Enabled: 1
+  m_EditorHideFlags: 0
+  m_Script: {fileID: 11500000, guid: f780aa281814f9842a7c076d436932e7, type: 3}
+  m_Name: VFXSlotFloat
+  m_EditorClassIdentifier: 
+  m_Parent: {fileID: 114961542731652930}
+  m_Children: []
+  m_UIPosition: {x: 0, y: 0}
+  m_UICollapsed: 1
+  m_UISuperCollapsed: 0
+  m_MasterSlot: {fileID: 114961542731652930}
+  m_MasterData:
+    m_Owner: {fileID: 0}
+    m_Value:
+      m_Type:
+        m_SerializableType: 
+      m_SerializableObject: 
+  m_Property:
+    name: radius
+    m_serializedType:
+      m_SerializableType: System.Single, mscorlib, Version=2.0.0.0, Culture=neutral,
+        PublicKeyToken=b77a5c561934e089
+    attributes:
+    - m_Type: 3
+      m_Min: -Infinity
+      m_Max: Infinity
+      m_Tooltip: The radius of the sphere.
+  m_Direction: 0
+  m_LinkedSlots: []
 --- !u!114 &114173676737462638
 MonoBehaviour:
   m_ObjectHideFlags: 1
@@ -1084,7 +1119,6 @@
     attributes: []
   m_Direction: 0
   m_LinkedSlots: []
-<<<<<<< HEAD
 --- !u!114 &114181110538292594
 MonoBehaviour:
   m_ObjectHideFlags: 1
@@ -1109,25 +1143,22 @@
   Composition: 0
   Random: 0
 --- !u!114 &114186800031931440
-=======
---- !u!114 &114180533410145770
->>>>>>> 4d9bcff4
-MonoBehaviour:
-  m_ObjectHideFlags: 1
-  m_PrefabParentObject: {fileID: 0}
-  m_PrefabInternal: {fileID: 0}
-  m_GameObject: {fileID: 0}
-  m_Enabled: 1
-  m_EditorHideFlags: 0
-  m_Script: {fileID: 11500000, guid: f780aa281814f9842a7c076d436932e7, type: 3}
-  m_Name: VFXSlotFloat
-  m_EditorClassIdentifier: 
-  m_Parent: {fileID: 114433138297943234}
-  m_Children: []
-  m_UIPosition: {x: 0, y: 0}
-  m_UICollapsed: 1
-  m_UISuperCollapsed: 0
-  m_MasterSlot: {fileID: 114448881544980850}
+MonoBehaviour:
+  m_ObjectHideFlags: 1
+  m_PrefabParentObject: {fileID: 0}
+  m_PrefabInternal: {fileID: 0}
+  m_GameObject: {fileID: 0}
+  m_Enabled: 1
+  m_EditorHideFlags: 0
+  m_Script: {fileID: 11500000, guid: f780aa281814f9842a7c076d436932e7, type: 3}
+  m_Name: VFXSlotFloat
+  m_EditorClassIdentifier: 
+  m_Parent: {fileID: 114703958351425494}
+  m_Children: []
+  m_UIPosition: {x: 0, y: 0}
+  m_UICollapsed: 1
+  m_UISuperCollapsed: 0
+  m_MasterSlot: {fileID: 114703958351425494}
   m_MasterData:
     m_Owner: {fileID: 0}
     m_Value:
@@ -1142,23 +1173,23 @@
     attributes: []
   m_Direction: 0
   m_LinkedSlots: []
---- !u!114 &114186800031931440
-MonoBehaviour:
-  m_ObjectHideFlags: 1
-  m_PrefabParentObject: {fileID: 0}
-  m_PrefabInternal: {fileID: 0}
-  m_GameObject: {fileID: 0}
-  m_Enabled: 1
-  m_EditorHideFlags: 0
-  m_Script: {fileID: 11500000, guid: f780aa281814f9842a7c076d436932e7, type: 3}
-  m_Name: VFXSlotFloat
-  m_EditorClassIdentifier: 
-  m_Parent: {fileID: 114703958351425494}
-  m_Children: []
-  m_UIPosition: {x: 0, y: 0}
-  m_UICollapsed: 1
-  m_UISuperCollapsed: 0
-  m_MasterSlot: {fileID: 114703958351425494}
+--- !u!114 &114191613421987044
+MonoBehaviour:
+  m_ObjectHideFlags: 1
+  m_PrefabParentObject: {fileID: 0}
+  m_PrefabInternal: {fileID: 0}
+  m_GameObject: {fileID: 0}
+  m_Enabled: 1
+  m_EditorHideFlags: 0
+  m_Script: {fileID: 11500000, guid: f780aa281814f9842a7c076d436932e7, type: 3}
+  m_Name: VFXSlotFloat
+  m_EditorClassIdentifier: 
+  m_Parent: {fileID: 114644232621941124}
+  m_Children: []
+  m_UIPosition: {x: 0, y: 0}
+  m_UICollapsed: 1
+  m_UISuperCollapsed: 0
+  m_MasterSlot: {fileID: 114644232621941124}
   m_MasterData:
     m_Owner: {fileID: 0}
     m_Value:
@@ -1166,38 +1197,38 @@
         m_SerializableType: 
       m_SerializableObject: 
   m_Property:
+    name: x
+    m_serializedType:
+      m_SerializableType: System.Single, mscorlib, Version=2.0.0.0, Culture=neutral,
+        PublicKeyToken=b77a5c561934e089
+    attributes: []
+  m_Direction: 0
+  m_LinkedSlots: []
+--- !u!114 &114193220652664454
+MonoBehaviour:
+  m_ObjectHideFlags: 1
+  m_PrefabParentObject: {fileID: 0}
+  m_PrefabInternal: {fileID: 0}
+  m_GameObject: {fileID: 0}
+  m_Enabled: 1
+  m_EditorHideFlags: 0
+  m_Script: {fileID: 11500000, guid: f780aa281814f9842a7c076d436932e7, type: 3}
+  m_Name: VFXSlotFloat
+  m_EditorClassIdentifier: 
+  m_Parent: {fileID: 114258585453538382}
+  m_Children: []
+  m_UIPosition: {x: 0, y: 0}
+  m_UICollapsed: 1
+  m_UISuperCollapsed: 0
+  m_MasterSlot: {fileID: 114961542731652930}
+  m_MasterData:
+    m_Owner: {fileID: 0}
+    m_Value:
+      m_Type:
+        m_SerializableType: 
+      m_SerializableObject: 
+  m_Property:
     name: z
-    m_serializedType:
-      m_SerializableType: System.Single, mscorlib, Version=2.0.0.0, Culture=neutral,
-        PublicKeyToken=b77a5c561934e089
-    attributes: []
-  m_Direction: 0
-  m_LinkedSlots: []
---- !u!114 &114191613421987044
-MonoBehaviour:
-  m_ObjectHideFlags: 1
-  m_PrefabParentObject: {fileID: 0}
-  m_PrefabInternal: {fileID: 0}
-  m_GameObject: {fileID: 0}
-  m_Enabled: 1
-  m_EditorHideFlags: 0
-  m_Script: {fileID: 11500000, guid: f780aa281814f9842a7c076d436932e7, type: 3}
-  m_Name: VFXSlotFloat
-  m_EditorClassIdentifier: 
-  m_Parent: {fileID: 114644232621941124}
-  m_Children: []
-  m_UIPosition: {x: 0, y: 0}
-  m_UICollapsed: 1
-  m_UISuperCollapsed: 0
-  m_MasterSlot: {fileID: 114644232621941124}
-  m_MasterData:
-    m_Owner: {fileID: 0}
-    m_Value:
-      m_Type:
-        m_SerializableType: 
-      m_SerializableObject: 
-  m_Property:
-    name: x
     m_serializedType:
       m_SerializableType: System.Single, mscorlib, Version=2.0.0.0, Culture=neutral,
         PublicKeyToken=b77a5c561934e089
@@ -1292,39 +1323,6 @@
   attribute: color
   Composition: 0
   Random: 0
---- !u!114 &114211631615911642
-MonoBehaviour:
-  m_ObjectHideFlags: 1
-  m_PrefabParentObject: {fileID: 0}
-  m_PrefabInternal: {fileID: 0}
-  m_GameObject: {fileID: 0}
-  m_Enabled: 1
-  m_EditorHideFlags: 0
-  m_Script: {fileID: 11500000, guid: 1b605c022ee79394a8a776c0869b3f9a, type: 3}
-  m_Name: VFXSlot
-  m_EditorClassIdentifier: 
-  m_Parent: {fileID: 114448881544980850}
-  m_Children:
-  - {fileID: 114433138297943234}
-  - {fileID: 114307144281858806}
-  m_UIPosition: {x: 0, y: 0}
-  m_UICollapsed: 1
-  m_UISuperCollapsed: 0
-  m_MasterSlot: {fileID: 114448881544980850}
-  m_MasterData:
-    m_Owner: {fileID: 0}
-    m_Value:
-      m_Type:
-        m_SerializableType: 
-      m_SerializableObject: 
-  m_Property:
-    name: sphere
-    m_serializedType:
-      m_SerializableType: UnityEditor.VFX.Sphere, Assembly-CSharp-Editor-testable,
-        Version=0.0.0.0, Culture=neutral, PublicKeyToken=null
-    attributes: []
-  m_Direction: 0
-  m_LinkedSlots: []
 --- !u!114 &114212506390583226
 MonoBehaviour:
   m_ObjectHideFlags: 1
@@ -1483,6 +1481,75 @@
       m_SerializableObject: 0.5
   m_Property:
     name: alphaThreshold
+    m_serializedType:
+      m_SerializableType: System.Single, mscorlib, Version=2.0.0.0, Culture=neutral,
+        PublicKeyToken=b77a5c561934e089
+    attributes: []
+  m_Direction: 0
+  m_LinkedSlots: []
+--- !u!114 &114258585453538382
+MonoBehaviour:
+  m_ObjectHideFlags: 1
+  m_PrefabParentObject: {fileID: 0}
+  m_PrefabInternal: {fileID: 0}
+  m_GameObject: {fileID: 0}
+  m_Enabled: 1
+  m_EditorHideFlags: 0
+  m_Script: {fileID: 11500000, guid: ac39bd03fca81b849929b9c966f1836a, type: 3}
+  m_Name: VFXSlotFloat3
+  m_EditorClassIdentifier: 
+  m_Parent: {fileID: 114961542731652930}
+  m_Children:
+  - {fileID: 114275163959856264}
+  - {fileID: 114791341090425616}
+  - {fileID: 114193220652664454}
+  m_UIPosition: {x: 0, y: 0}
+  m_UICollapsed: 1
+  m_UISuperCollapsed: 0
+  m_MasterSlot: {fileID: 114961542731652930}
+  m_MasterData:
+    m_Owner: {fileID: 0}
+    m_Value:
+      m_Type:
+        m_SerializableType: 
+      m_SerializableObject: 
+  m_Property:
+    name: center
+    m_serializedType:
+      m_SerializableType: UnityEngine.Vector3, UnityEngine.CoreModule, Version=0.0.0.0,
+        Culture=neutral, PublicKeyToken=null
+    attributes:
+    - m_Type: 3
+      m_Min: -Infinity
+      m_Max: Infinity
+      m_Tooltip: The centre of the sphere.
+  m_Direction: 0
+  m_LinkedSlots: []
+--- !u!114 &114275163959856264
+MonoBehaviour:
+  m_ObjectHideFlags: 1
+  m_PrefabParentObject: {fileID: 0}
+  m_PrefabInternal: {fileID: 0}
+  m_GameObject: {fileID: 0}
+  m_Enabled: 1
+  m_EditorHideFlags: 0
+  m_Script: {fileID: 11500000, guid: f780aa281814f9842a7c076d436932e7, type: 3}
+  m_Name: VFXSlotFloat
+  m_EditorClassIdentifier: 
+  m_Parent: {fileID: 114258585453538382}
+  m_Children: []
+  m_UIPosition: {x: 0, y: 0}
+  m_UICollapsed: 1
+  m_UISuperCollapsed: 0
+  m_MasterSlot: {fileID: 114961542731652930}
+  m_MasterData:
+    m_Owner: {fileID: 0}
+    m_Value:
+      m_Type:
+        m_SerializableType: 
+      m_SerializableObject: 
+  m_Property:
+    name: x
     m_serializedType:
       m_SerializableType: System.Single, mscorlib, Version=2.0.0.0, Culture=neutral,
         PublicKeyToken=b77a5c561934e089
@@ -1777,41 +1844,6 @@
   - {fileID: 114718365415722526}
   m_OutputSlots:
   - {fileID: 114153129811020258}
---- !u!114 &114307144281858806
-MonoBehaviour:
-  m_ObjectHideFlags: 1
-  m_PrefabParentObject: {fileID: 0}
-  m_PrefabInternal: {fileID: 0}
-  m_GameObject: {fileID: 0}
-  m_Enabled: 1
-  m_EditorHideFlags: 0
-  m_Script: {fileID: 11500000, guid: f780aa281814f9842a7c076d436932e7, type: 3}
-  m_Name: VFXSlotFloat
-  m_EditorClassIdentifier: 
-  m_Parent: {fileID: 114211631615911642}
-  m_Children: []
-  m_UIPosition: {x: 0, y: 0}
-  m_UICollapsed: 1
-  m_UISuperCollapsed: 0
-  m_MasterSlot: {fileID: 114448881544980850}
-  m_MasterData:
-    m_Owner: {fileID: 0}
-    m_Value:
-      m_Type:
-        m_SerializableType: 
-      m_SerializableObject: 
-  m_Property:
-    name: radius
-    m_serializedType:
-      m_SerializableType: System.Single, mscorlib, Version=2.0.0.0, Culture=neutral,
-        PublicKeyToken=b77a5c561934e089
-    attributes:
-    - m_Type: 3
-      m_Min: -Infinity
-      m_Max: Infinity
-      m_Tooltip: The radius of the sphere.
-  m_Direction: 0
-  m_LinkedSlots: []
 --- !u!114 &114313674313485584
 MonoBehaviour:
   m_ObjectHideFlags: 1
@@ -2124,44 +2156,6 @@
     attributes: []
   m_Direction: 0
   m_LinkedSlots: []
---- !u!114 &114433138297943234
-MonoBehaviour:
-  m_ObjectHideFlags: 1
-  m_PrefabParentObject: {fileID: 0}
-  m_PrefabInternal: {fileID: 0}
-  m_GameObject: {fileID: 0}
-  m_Enabled: 1
-  m_EditorHideFlags: 0
-  m_Script: {fileID: 11500000, guid: ac39bd03fca81b849929b9c966f1836a, type: 3}
-  m_Name: VFXSlotFloat3
-  m_EditorClassIdentifier: 
-  m_Parent: {fileID: 114211631615911642}
-  m_Children:
-  - {fileID: 114500737166872818}
-  - {fileID: 114870327800594170}
-  - {fileID: 114180533410145770}
-  m_UIPosition: {x: 0, y: 0}
-  m_UICollapsed: 1
-  m_UISuperCollapsed: 0
-  m_MasterSlot: {fileID: 114448881544980850}
-  m_MasterData:
-    m_Owner: {fileID: 0}
-    m_Value:
-      m_Type:
-        m_SerializableType: 
-      m_SerializableObject: 
-  m_Property:
-    name: center
-    m_serializedType:
-      m_SerializableType: UnityEngine.Vector3, UnityEngine.CoreModule, Version=0.0.0.0,
-        Culture=neutral, PublicKeyToken=null
-    attributes:
-    - m_Type: 3
-      m_Min: -Infinity
-      m_Max: Infinity
-      m_Tooltip: The centre of the sphere.
-  m_Direction: 0
-  m_LinkedSlots: []
 --- !u!114 &114433848237330512
 MonoBehaviour:
   m_ObjectHideFlags: 1
@@ -2191,11 +2185,7 @@
     m_serializedType:
       m_SerializableType: System.Single, mscorlib, Version=2.0.0.0, Culture=neutral,
         PublicKeyToken=b77a5c561934e089
-    attributes:
-    - m_Type: 1
-      m_Min: 0
-      m_Max: Infinity
-      m_Tooltip: 
+    attributes: []
   m_Direction: 0
   m_LinkedSlots: []
 --- !u!114 &114439582945562856
@@ -2287,44 +2277,6 @@
       m_SerializableType: System.Single, mscorlib, Version=2.0.0.0, Culture=neutral,
         PublicKeyToken=b77a5c561934e089
     attributes: []
-  m_Direction: 0
-  m_LinkedSlots: []
---- !u!114 &114448881544980850
-MonoBehaviour:
-  m_ObjectHideFlags: 1
-  m_PrefabParentObject: {fileID: 0}
-  m_PrefabInternal: {fileID: 0}
-  m_GameObject: {fileID: 0}
-  m_Enabled: 1
-  m_EditorHideFlags: 0
-  m_Script: {fileID: 11500000, guid: 1b605c022ee79394a8a776c0869b3f9a, type: 3}
-  m_Name: VFXSlot
-  m_EditorClassIdentifier: 
-  m_Parent: {fileID: 0}
-  m_Children:
-  - {fileID: 114211631615911642}
-  - {fileID: 114592835992881226}
-  m_UIPosition: {x: 0, y: 0}
-  m_UICollapsed: 1
-  m_UISuperCollapsed: 0
-  m_MasterSlot: {fileID: 114448881544980850}
-  m_MasterData:
-    m_Owner: {fileID: 114146409071264604}
-    m_Value:
-      m_Type:
-        m_SerializableType: UnityEditor.VFX.ArcSphere, Assembly-CSharp-Editor-testable,
-          Version=0.0.0.0, Culture=neutral, PublicKeyToken=null
-      m_SerializableObject: '{"sphere":{"space":0,"center":{"x":0.0,"y":0.0,"z":0.0},"radius":1.0},"arc":6.2831854820251469}'
-  m_Property:
-    name: ArcSphere
-    m_serializedType:
-      m_SerializableType: UnityEditor.VFX.ArcSphere, Assembly-CSharp-Editor-testable,
-        Version=0.0.0.0, Culture=neutral, PublicKeyToken=null
-    attributes:
-    - m_Type: 3
-      m_Min: -Infinity
-      m_Max: Infinity
-      m_Tooltip: The sphere used for positioning particles.
   m_Direction: 0
   m_LinkedSlots: []
 --- !u!114 &114453434060119218
@@ -2435,35 +2387,23 @@
   attribute: sizeX
   Composition: 0
   Random: 0
-<<<<<<< HEAD
 --- !u!114 &114493914565582984
-=======
---- !u!114 &114500737166872818
->>>>>>> 4d9bcff4
-MonoBehaviour:
-  m_ObjectHideFlags: 1
-  m_PrefabParentObject: {fileID: 0}
-  m_PrefabInternal: {fileID: 0}
-  m_GameObject: {fileID: 0}
-  m_Enabled: 1
-  m_EditorHideFlags: 0
-  m_Script: {fileID: 11500000, guid: f780aa281814f9842a7c076d436932e7, type: 3}
-  m_Name: VFXSlotFloat
-  m_EditorClassIdentifier: 
-<<<<<<< HEAD
+MonoBehaviour:
+  m_ObjectHideFlags: 1
+  m_PrefabParentObject: {fileID: 0}
+  m_PrefabInternal: {fileID: 0}
+  m_GameObject: {fileID: 0}
+  m_Enabled: 1
+  m_EditorHideFlags: 0
+  m_Script: {fileID: 11500000, guid: f780aa281814f9842a7c076d436932e7, type: 3}
+  m_Name: VFXSlotFloat
+  m_EditorClassIdentifier: 
   m_Parent: {fileID: 114574775197311116}
-=======
-  m_Parent: {fileID: 114433138297943234}
->>>>>>> 4d9bcff4
-  m_Children: []
-  m_UIPosition: {x: 0, y: 0}
-  m_UICollapsed: 1
-  m_UISuperCollapsed: 0
-<<<<<<< HEAD
+  m_Children: []
+  m_UIPosition: {x: 0, y: 0}
+  m_UICollapsed: 1
+  m_UISuperCollapsed: 0
   m_MasterSlot: {fileID: 114574775197311116}
-=======
-  m_MasterSlot: {fileID: 114448881544980850}
->>>>>>> 4d9bcff4
   m_MasterData:
     m_Owner: {fileID: 0}
     m_Value:
@@ -2852,23 +2792,402 @@
       m_Tooltip: The position.
   m_Direction: 0
   m_LinkedSlots: []
---- !u!114 &114592835992881226
-MonoBehaviour:
-  m_ObjectHideFlags: 1
-  m_PrefabParentObject: {fileID: 0}
-  m_PrefabInternal: {fileID: 0}
-  m_GameObject: {fileID: 0}
-  m_Enabled: 1
-  m_EditorHideFlags: 0
-  m_Script: {fileID: 11500000, guid: f780aa281814f9842a7c076d436932e7, type: 3}
-  m_Name: VFXSlotFloat
-  m_EditorClassIdentifier: 
-  m_Parent: {fileID: 114448881544980850}
-  m_Children: []
-  m_UIPosition: {x: 0, y: 0}
-  m_UICollapsed: 1
-  m_UISuperCollapsed: 0
-  m_MasterSlot: {fileID: 114448881544980850}
+--- !u!114 &114596887460168504
+MonoBehaviour:
+  m_ObjectHideFlags: 1
+  m_PrefabParentObject: {fileID: 0}
+  m_PrefabInternal: {fileID: 0}
+  m_GameObject: {fileID: 0}
+  m_Enabled: 1
+  m_EditorHideFlags: 0
+  m_Script: {fileID: 11500000, guid: 87c154e0feeee864da39ba7591cf27e7, type: 3}
+  m_Name: VFXSlotFloatN
+  m_EditorClassIdentifier: 
+  m_Parent: {fileID: 0}
+  m_Children: []
+  m_UIPosition: {x: 0, y: 0}
+  m_UICollapsed: 1
+  m_UISuperCollapsed: 0
+  m_MasterSlot: {fileID: 114596887460168504}
+  m_MasterData:
+    m_Owner: {fileID: 114442787080827024}
+    m_Value:
+      m_Type:
+        m_SerializableType: UnityEditor.VFX.FloatN, Assembly-CSharp-Editor-testable,
+          Version=0.0.0.0, Culture=neutral, PublicKeyToken=null
+      m_SerializableObject: '{"m_Components":[1.0]}'
+  m_Property:
+    name: a
+    m_serializedType:
+      m_SerializableType: UnityEditor.VFX.FloatN, Assembly-CSharp-Editor-testable,
+        Version=0.0.0.0, Culture=neutral, PublicKeyToken=null
+    attributes: []
+  m_Direction: 0
+  m_LinkedSlots:
+  - {fileID: 114303854455946364}
+--- !u!114 &114603518210589920
+MonoBehaviour:
+  m_ObjectHideFlags: 1
+  m_PrefabParentObject: {fileID: 0}
+  m_PrefabInternal: {fileID: 0}
+  m_GameObject: {fileID: 0}
+  m_Enabled: 1
+  m_EditorHideFlags: 0
+  m_Script: {fileID: 11500000, guid: 87c154e0feeee864da39ba7591cf27e7, type: 3}
+  m_Name: VFXSlotFloatN
+  m_EditorClassIdentifier: 
+  m_Parent: {fileID: 0}
+  m_Children: []
+  m_UIPosition: {x: 0, y: 0}
+  m_UICollapsed: 1
+  m_UISuperCollapsed: 0
+  m_MasterSlot: {fileID: 114603518210589920}
+  m_MasterData:
+    m_Owner: {fileID: 114575455870432260}
+    m_Value:
+      m_Type:
+        m_SerializableType: UnityEditor.VFX.FloatN, Assembly-CSharp-Editor-testable,
+          Version=0.0.0.0, Culture=neutral, PublicKeyToken=null
+      m_SerializableObject: '{"m_Components":[1.0]}'
+  m_Property:
+    name: a
+    m_serializedType:
+      m_SerializableType: UnityEditor.VFX.FloatN, Assembly-CSharp-Editor-testable,
+        Version=0.0.0.0, Culture=neutral, PublicKeyToken=null
+    attributes: []
+  m_Direction: 0
+  m_LinkedSlots:
+  - {fileID: 114303854455946364}
+--- !u!114 &114605905450444768
+MonoBehaviour:
+  m_ObjectHideFlags: 1
+  m_PrefabParentObject: {fileID: 0}
+  m_PrefabInternal: {fileID: 0}
+  m_GameObject: {fileID: 0}
+  m_Enabled: 1
+  m_EditorHideFlags: 0
+  m_Script: {fileID: 11500000, guid: 9dfea48843f53fc438eabc12a3a30abc, type: 3}
+  m_Name: VFXBasicInitialize
+  m_EditorClassIdentifier: 
+  m_Parent: {fileID: 114200456888616874}
+  m_Children:
+  - {fileID: 114643049111802688}
+  - {fileID: 114483038149180362}
+  - {fileID: 114163767341736536}
+  - {fileID: 114146409071264604}
+  m_UIPosition: {x: 3595.525, y: 1380.7261}
+  m_UICollapsed: 0
+  m_UISuperCollapsed: 0
+  m_InputSlots:
+  - {fileID: 114376182072024986}
+  m_OutputSlots: []
+  m_Data: {fileID: 114282520515415856}
+  m_InputFlowSlot:
+  - link:
+    - context: {fileID: 114839271827221688}
+      slotIndex: 0
+  m_OutputFlowSlot:
+  - link:
+    - context: {fileID: 114828977464085218}
+      slotIndex: 0
+--- !u!114 &114608594444419100
+MonoBehaviour:
+  m_ObjectHideFlags: 1
+  m_PrefabParentObject: {fileID: 0}
+  m_PrefabInternal: {fileID: 0}
+  m_GameObject: {fileID: 0}
+  m_Enabled: 1
+  m_EditorHideFlags: 0
+  m_Script: {fileID: 11500000, guid: 1b605c022ee79394a8a776c0869b3f9a, type: 3}
+  m_Name: VFXSlot
+  m_EditorClassIdentifier: 
+  m_Parent: {fileID: 0}
+  m_Children:
+  - {fileID: 114018465216496394}
+  m_UIPosition: {x: 0, y: 0}
+  m_UICollapsed: 1
+  m_UISuperCollapsed: 0
+  m_MasterSlot: {fileID: 114608594444419100}
+  m_MasterData:
+    m_Owner: {fileID: 114877948219038648}
+    m_Value:
+      m_Type:
+        m_SerializableType: UnityEditor.VFX.Position, Assembly-CSharp-Editor-testable,
+          Version=0.0.0.0, Culture=neutral, PublicKeyToken=null
+      m_SerializableObject: 
+  m_Property:
+    name: Position
+    m_serializedType:
+      m_SerializableType: UnityEditor.VFX.Position, Assembly-CSharp-Editor-testable,
+        Version=0.0.0.0, Culture=neutral, PublicKeyToken=null
+    attributes: []
+  m_Direction: 0
+  m_LinkedSlots: []
+--- !u!114 &114609580876095012
+MonoBehaviour:
+  m_ObjectHideFlags: 1
+  m_PrefabParentObject: {fileID: 0}
+  m_PrefabInternal: {fileID: 0}
+  m_GameObject: {fileID: 0}
+  m_Enabled: 1
+  m_EditorHideFlags: 0
+  m_Script: {fileID: 11500000, guid: a971fa2e110a0ac42ac1d8dae408704b, type: 3}
+  m_Name: SetAttribute
+  m_EditorClassIdentifier: 
+  m_Parent: {fileID: 114088498791788788}
+  m_Children: []
+  m_UIPosition: {x: 0, y: 0}
+  m_UICollapsed: 0
+  m_UISuperCollapsed: 0
+  m_InputSlots:
+  - {fileID: 114694524856108614}
+  m_OutputSlots: []
+  m_Disabled: 0
+  attribute: color
+  Composition: 0
+  Random: 0
+--- !u!114 &114624238187845846
+MonoBehaviour:
+  m_ObjectHideFlags: 1
+  m_PrefabParentObject: {fileID: 0}
+  m_PrefabInternal: {fileID: 0}
+  m_GameObject: {fileID: 0}
+  m_Enabled: 1
+  m_EditorHideFlags: 0
+  m_Script: {fileID: 11500000, guid: f780aa281814f9842a7c076d436932e7, type: 3}
+  m_Name: VFXSlotFloat
+  m_EditorClassIdentifier: 
+  m_Parent: {fileID: 114870189517490748}
+  m_Children: []
+  m_UIPosition: {x: 0, y: 0}
+  m_UICollapsed: 1
+  m_UISuperCollapsed: 0
+  m_MasterSlot: {fileID: 114391765472691410}
+  m_MasterData:
+    m_Owner: {fileID: 0}
+    m_Value:
+      m_Type:
+        m_SerializableType: 
+      m_SerializableObject: 
+  m_Property:
+    name: z
+    m_serializedType:
+      m_SerializableType: System.Single, mscorlib, Version=2.0.0.0, Culture=neutral,
+        PublicKeyToken=b77a5c561934e089
+    attributes: []
+  m_Direction: 0
+  m_LinkedSlots: []
+--- !u!114 &114641720432344164
+MonoBehaviour:
+  m_ObjectHideFlags: 1
+  m_PrefabParentObject: {fileID: 0}
+  m_PrefabInternal: {fileID: 0}
+  m_GameObject: {fileID: 0}
+  m_Enabled: 1
+  m_EditorHideFlags: 0
+  m_Script: {fileID: 11500000, guid: c52d920e7fff73b498050a6b3c4404ca, type: 3}
+  m_Name: VFXSlotUint
+  m_EditorClassIdentifier: 
+  m_Parent: {fileID: 0}
+  m_Children: []
+  m_UIPosition: {x: 0, y: 0}
+  m_UICollapsed: 1
+  m_UISuperCollapsed: 0
+  m_MasterSlot: {fileID: 114641720432344164}
+  m_MasterData:
+    m_Owner: {fileID: 114680159770969686}
+    m_Value:
+      m_Type:
+        m_SerializableType: System.UInt32, mscorlib, Version=2.0.0.0, Culture=neutral,
+          PublicKeyToken=b77a5c561934e089
+      m_SerializableObject: 4294967295
+  m_Property:
+    name: subMeshMask
+    m_serializedType:
+      m_SerializableType: System.UInt32, mscorlib, Version=2.0.0.0, Culture=neutral,
+        PublicKeyToken=b77a5c561934e089
+    attributes:
+    - m_Type: 3
+      m_Min: -Infinity
+      m_Max: Infinity
+      m_Tooltip: Define a bitmask to control which submeshes are rendered.
+  m_Direction: 0
+  m_LinkedSlots: []
+--- !u!114 &114643049111802688
+MonoBehaviour:
+  m_ObjectHideFlags: 1
+  m_PrefabParentObject: {fileID: 0}
+  m_PrefabInternal: {fileID: 0}
+  m_GameObject: {fileID: 0}
+  m_Enabled: 1
+  m_EditorHideFlags: 0
+  m_Script: {fileID: 11500000, guid: a971fa2e110a0ac42ac1d8dae408704b, type: 3}
+  m_Name: SetAttribute
+  m_EditorClassIdentifier: 
+  m_Parent: {fileID: 114605905450444768}
+  m_Children: []
+  m_UIPosition: {x: 0, y: 0}
+  m_UICollapsed: 0
+  m_UISuperCollapsed: 0
+  m_InputSlots:
+  - {fileID: 114177161212815488}
+  m_OutputSlots: []
+  m_Disabled: 0
+  attribute: lifetime
+  Composition: 0
+  Random: 0
+--- !u!114 &114644232621941124
+MonoBehaviour:
+  m_ObjectHideFlags: 1
+  m_PrefabParentObject: {fileID: 0}
+  m_PrefabInternal: {fileID: 0}
+  m_GameObject: {fileID: 0}
+  m_Enabled: 1
+  m_EditorHideFlags: 0
+  m_Script: {fileID: 11500000, guid: ac39bd03fca81b849929b9c966f1836a, type: 3}
+  m_Name: VFXSlotFloat3
+  m_EditorClassIdentifier: 
+  m_Parent: {fileID: 0}
+  m_Children:
+  - {fileID: 114191613421987044}
+  - {fileID: 114912083655004806}
+  - {fileID: 114304094525003352}
+  m_UIPosition: {x: 0, y: 0}
+  m_UICollapsed: 1
+  m_UISuperCollapsed: 0
+  m_MasterSlot: {fileID: 114644232621941124}
+  m_MasterData:
+    m_Owner: {fileID: 114064158827839248}
+    m_Value:
+      m_Type:
+        m_SerializableType: UnityEngine.Vector3, UnityEngine.CoreModule, Version=0.0.0.0,
+          Culture=neutral, PublicKeyToken=null
+      m_SerializableObject: '{"x":0.0,"y":0.0,"z":1.0}'
+  m_Property:
+    name: targetOffset
+    m_serializedType:
+      m_SerializableType: UnityEngine.Vector3, UnityEngine.CoreModule, Version=0.0.0.0,
+        Culture=neutral, PublicKeyToken=null
+    attributes: []
+  m_Direction: 0
+  m_LinkedSlots: []
+--- !u!114 &114645634456454090
+MonoBehaviour:
+  m_ObjectHideFlags: 1
+  m_PrefabParentObject: {fileID: 0}
+  m_PrefabInternal: {fileID: 0}
+  m_GameObject: {fileID: 0}
+  m_Enabled: 1
+  m_EditorHideFlags: 0
+  m_Script: {fileID: 11500000, guid: 1b605c022ee79394a8a776c0869b3f9a, type: 3}
+  m_Name: VFXSlot
+  m_EditorClassIdentifier: 
+  m_Parent: {fileID: 0}
+  m_Children:
+  - {fileID: 114249540673093608}
+  m_UIPosition: {x: 0, y: 0}
+  m_UICollapsed: 1
+  m_UISuperCollapsed: 0
+  m_MasterSlot: {fileID: 114645634456454090}
+  m_MasterData:
+    m_Owner: {fileID: 114945662358260460}
+    m_Value:
+      m_Type:
+        m_SerializableType: UnityEditor.VFX.Position, Assembly-CSharp-Editor-testable,
+          Version=0.0.0.0, Culture=neutral, PublicKeyToken=null
+      m_SerializableObject: 
+  m_Property:
+    name: Position
+    m_serializedType:
+      m_SerializableType: UnityEditor.VFX.Position, Assembly-CSharp-Editor-testable,
+        Version=0.0.0.0, Culture=neutral, PublicKeyToken=null
+    attributes: []
+  m_Direction: 0
+  m_LinkedSlots: []
+--- !u!114 &114660276558220542
+MonoBehaviour:
+  m_ObjectHideFlags: 1
+  m_PrefabParentObject: {fileID: 0}
+  m_PrefabInternal: {fileID: 0}
+  m_GameObject: {fileID: 0}
+  m_Enabled: 1
+  m_EditorHideFlags: 0
+  m_Script: {fileID: 11500000, guid: f780aa281814f9842a7c076d436932e7, type: 3}
+  m_Name: VFXSlotFloat
+  m_EditorClassIdentifier: 
+  m_Parent: {fileID: 114784414404649514}
+  m_Children: []
+  m_UIPosition: {x: 0, y: 0}
+  m_UICollapsed: 1
+  m_UISuperCollapsed: 0
+  m_MasterSlot: {fileID: 114784414404649514}
+  m_MasterData:
+    m_Owner: {fileID: 0}
+    m_Value:
+      m_Type:
+        m_SerializableType: 
+      m_SerializableObject: 
+  m_Property:
+    name: x
+    m_serializedType:
+      m_SerializableType: System.Single, mscorlib, Version=2.0.0.0, Culture=neutral,
+        PublicKeyToken=b77a5c561934e089
+    attributes: []
+  m_Direction: 0
+  m_LinkedSlots: []
+--- !u!114 &114665685447460600
+MonoBehaviour:
+  m_ObjectHideFlags: 1
+  m_PrefabParentObject: {fileID: 0}
+  m_PrefabInternal: {fileID: 0}
+  m_GameObject: {fileID: 0}
+  m_Enabled: 1
+  m_EditorHideFlags: 0
+  m_Script: {fileID: 11500000, guid: 70a331b1d86cc8d4aa106ccbe0da5852, type: 3}
+  m_Name: VFXSlotTexture2D
+  m_EditorClassIdentifier: 
+  m_Parent: {fileID: 0}
+  m_Children: []
+  m_UIPosition: {x: 0, y: 0}
+  m_UICollapsed: 1
+  m_UISuperCollapsed: 0
+  m_MasterSlot: {fileID: 114665685447460600}
+  m_MasterData:
+    m_Owner: {fileID: 114680159770969686}
+    m_Value:
+      m_Type:
+        m_SerializableType: UnityEngine.Texture2D, UnityEngine.CoreModule, Version=0.0.0.0,
+          Culture=neutral, PublicKeyToken=null
+      m_SerializableObject: '{"obj":{"fileID":2800000,"guid":"039eecbca64d7d746baf0dd7d360fe32","type":3}}'
+  m_Property:
+    name: mainTexture
+    m_serializedType:
+      m_SerializableType: UnityEngine.Texture2D, UnityEngine.CoreModule, Version=0.0.0.0,
+        Culture=neutral, PublicKeyToken=null
+    attributes:
+    - m_Type: 3
+      m_Min: -Infinity
+      m_Max: Infinity
+      m_Tooltip: Texture to be applied to the mesh.
+  m_Direction: 0
+  m_LinkedSlots: []
+--- !u!114 &114669260979215584
+MonoBehaviour:
+  m_ObjectHideFlags: 1
+  m_PrefabParentObject: {fileID: 0}
+  m_PrefabInternal: {fileID: 0}
+  m_GameObject: {fileID: 0}
+  m_Enabled: 1
+  m_EditorHideFlags: 0
+  m_Script: {fileID: 11500000, guid: f780aa281814f9842a7c076d436932e7, type: 3}
+  m_Name: VFXSlotFloat
+  m_EditorClassIdentifier: 
+  m_Parent: {fileID: 114961542731652930}
+  m_Children: []
+  m_UIPosition: {x: 0, y: 0}
+  m_UICollapsed: 1
+  m_UISuperCollapsed: 0
+  m_MasterSlot: {fileID: 114961542731652930}
   m_MasterData:
     m_Owner: {fileID: 0}
     m_Value:
@@ -2895,431 +3214,6 @@
       m_Tooltip: 
   m_Direction: 0
   m_LinkedSlots: []
---- !u!114 &114596887460168504
-MonoBehaviour:
-  m_ObjectHideFlags: 1
-  m_PrefabParentObject: {fileID: 0}
-  m_PrefabInternal: {fileID: 0}
-  m_GameObject: {fileID: 0}
-  m_Enabled: 1
-  m_EditorHideFlags: 0
-  m_Script: {fileID: 11500000, guid: 87c154e0feeee864da39ba7591cf27e7, type: 3}
-  m_Name: VFXSlotFloatN
-  m_EditorClassIdentifier: 
-  m_Parent: {fileID: 0}
-  m_Children: []
-  m_UIPosition: {x: 0, y: 0}
-  m_UICollapsed: 1
-  m_UISuperCollapsed: 0
-  m_MasterSlot: {fileID: 114596887460168504}
-  m_MasterData:
-    m_Owner: {fileID: 114442787080827024}
-    m_Value:
-      m_Type:
-        m_SerializableType: UnityEditor.VFX.FloatN, Assembly-CSharp-Editor-testable,
-          Version=0.0.0.0, Culture=neutral, PublicKeyToken=null
-      m_SerializableObject: '{"m_Components":[1.0]}'
-  m_Property:
-    name: a
-    m_serializedType:
-      m_SerializableType: UnityEditor.VFX.FloatN, Assembly-CSharp-Editor-testable,
-        Version=0.0.0.0, Culture=neutral, PublicKeyToken=null
-    attributes: []
-  m_Direction: 0
-  m_LinkedSlots:
-  - {fileID: 114303854455946364}
---- !u!114 &114603518210589920
-MonoBehaviour:
-  m_ObjectHideFlags: 1
-  m_PrefabParentObject: {fileID: 0}
-  m_PrefabInternal: {fileID: 0}
-  m_GameObject: {fileID: 0}
-  m_Enabled: 1
-  m_EditorHideFlags: 0
-  m_Script: {fileID: 11500000, guid: 87c154e0feeee864da39ba7591cf27e7, type: 3}
-  m_Name: VFXSlotFloatN
-  m_EditorClassIdentifier: 
-  m_Parent: {fileID: 0}
-  m_Children: []
-  m_UIPosition: {x: 0, y: 0}
-  m_UICollapsed: 1
-  m_UISuperCollapsed: 0
-  m_MasterSlot: {fileID: 114603518210589920}
-  m_MasterData:
-    m_Owner: {fileID: 114575455870432260}
-    m_Value:
-      m_Type:
-        m_SerializableType: UnityEditor.VFX.FloatN, Assembly-CSharp-Editor-testable,
-          Version=0.0.0.0, Culture=neutral, PublicKeyToken=null
-      m_SerializableObject: '{"m_Components":[1.0]}'
-  m_Property:
-    name: a
-    m_serializedType:
-      m_SerializableType: UnityEditor.VFX.FloatN, Assembly-CSharp-Editor-testable,
-        Version=0.0.0.0, Culture=neutral, PublicKeyToken=null
-    attributes: []
-  m_Direction: 0
-  m_LinkedSlots:
-  - {fileID: 114303854455946364}
---- !u!114 &114605905450444768
-MonoBehaviour:
-  m_ObjectHideFlags: 1
-  m_PrefabParentObject: {fileID: 0}
-  m_PrefabInternal: {fileID: 0}
-  m_GameObject: {fileID: 0}
-  m_Enabled: 1
-  m_EditorHideFlags: 0
-  m_Script: {fileID: 11500000, guid: 9dfea48843f53fc438eabc12a3a30abc, type: 3}
-  m_Name: VFXBasicInitialize
-  m_EditorClassIdentifier: 
-  m_Parent: {fileID: 114200456888616874}
-  m_Children:
-  - {fileID: 114643049111802688}
-  - {fileID: 114483038149180362}
-  - {fileID: 114163767341736536}
-  - {fileID: 114146409071264604}
-  m_UIPosition: {x: 3595.525, y: 1380.7261}
-  m_UICollapsed: 0
-  m_UISuperCollapsed: 0
-  m_InputSlots:
-  - {fileID: 114376182072024986}
-  m_OutputSlots: []
-  m_Data: {fileID: 114282520515415856}
-  m_InputFlowSlot:
-  - link:
-    - context: {fileID: 114839271827221688}
-      slotIndex: 0
-  m_OutputFlowSlot:
-  - link:
-    - context: {fileID: 114828977464085218}
-      slotIndex: 0
---- !u!114 &114608594444419100
-MonoBehaviour:
-  m_ObjectHideFlags: 1
-  m_PrefabParentObject: {fileID: 0}
-  m_PrefabInternal: {fileID: 0}
-  m_GameObject: {fileID: 0}
-  m_Enabled: 1
-  m_EditorHideFlags: 0
-  m_Script: {fileID: 11500000, guid: 1b605c022ee79394a8a776c0869b3f9a, type: 3}
-  m_Name: VFXSlot
-  m_EditorClassIdentifier: 
-  m_Parent: {fileID: 0}
-  m_Children:
-  - {fileID: 114018465216496394}
-  m_UIPosition: {x: 0, y: 0}
-  m_UICollapsed: 1
-  m_UISuperCollapsed: 0
-  m_MasterSlot: {fileID: 114608594444419100}
-  m_MasterData:
-    m_Owner: {fileID: 114877948219038648}
-    m_Value:
-      m_Type:
-        m_SerializableType: UnityEditor.VFX.Position, Assembly-CSharp-Editor-testable,
-          Version=0.0.0.0, Culture=neutral, PublicKeyToken=null
-      m_SerializableObject: 
-  m_Property:
-    name: Position
-    m_serializedType:
-      m_SerializableType: UnityEditor.VFX.Position, Assembly-CSharp-Editor-testable,
-        Version=0.0.0.0, Culture=neutral, PublicKeyToken=null
-    attributes: []
-  m_Direction: 0
-  m_LinkedSlots: []
---- !u!114 &114609580876095012
-MonoBehaviour:
-  m_ObjectHideFlags: 1
-  m_PrefabParentObject: {fileID: 0}
-  m_PrefabInternal: {fileID: 0}
-  m_GameObject: {fileID: 0}
-  m_Enabled: 1
-  m_EditorHideFlags: 0
-  m_Script: {fileID: 11500000, guid: a971fa2e110a0ac42ac1d8dae408704b, type: 3}
-  m_Name: SetAttribute
-  m_EditorClassIdentifier: 
-  m_Parent: {fileID: 114088498791788788}
-  m_Children: []
-  m_UIPosition: {x: 0, y: 0}
-  m_UICollapsed: 0
-  m_UISuperCollapsed: 0
-  m_InputSlots:
-  - {fileID: 114694524856108614}
-  m_OutputSlots: []
-  m_Disabled: 0
-  attribute: color
-  Composition: 0
-  Random: 0
---- !u!114 &114624238187845846
-MonoBehaviour:
-  m_ObjectHideFlags: 1
-  m_PrefabParentObject: {fileID: 0}
-  m_PrefabInternal: {fileID: 0}
-  m_GameObject: {fileID: 0}
-  m_Enabled: 1
-  m_EditorHideFlags: 0
-  m_Script: {fileID: 11500000, guid: f780aa281814f9842a7c076d436932e7, type: 3}
-  m_Name: VFXSlotFloat
-  m_EditorClassIdentifier: 
-  m_Parent: {fileID: 114870189517490748}
-  m_Children: []
-  m_UIPosition: {x: 0, y: 0}
-  m_UICollapsed: 1
-  m_UISuperCollapsed: 0
-  m_MasterSlot: {fileID: 114391765472691410}
-  m_MasterData:
-    m_Owner: {fileID: 0}
-    m_Value:
-      m_Type:
-        m_SerializableType: 
-      m_SerializableObject: 
-  m_Property:
-    name: z
-    m_serializedType:
-      m_SerializableType: System.Single, mscorlib, Version=2.0.0.0, Culture=neutral,
-        PublicKeyToken=b77a5c561934e089
-    attributes: []
-  m_Direction: 0
-  m_LinkedSlots: []
---- !u!114 &114641720432344164
-MonoBehaviour:
-  m_ObjectHideFlags: 1
-  m_PrefabParentObject: {fileID: 0}
-  m_PrefabInternal: {fileID: 0}
-  m_GameObject: {fileID: 0}
-  m_Enabled: 1
-  m_EditorHideFlags: 0
-  m_Script: {fileID: 11500000, guid: c52d920e7fff73b498050a6b3c4404ca, type: 3}
-  m_Name: VFXSlotUint
-  m_EditorClassIdentifier: 
-  m_Parent: {fileID: 0}
-  m_Children: []
-  m_UIPosition: {x: 0, y: 0}
-  m_UICollapsed: 1
-  m_UISuperCollapsed: 0
-  m_MasterSlot: {fileID: 114641720432344164}
-  m_MasterData:
-    m_Owner: {fileID: 114680159770969686}
-    m_Value:
-      m_Type:
-        m_SerializableType: System.UInt32, mscorlib, Version=2.0.0.0, Culture=neutral,
-          PublicKeyToken=b77a5c561934e089
-      m_SerializableObject: 4294967295
-  m_Property:
-    name: subMeshMask
-    m_serializedType:
-      m_SerializableType: System.UInt32, mscorlib, Version=2.0.0.0, Culture=neutral,
-        PublicKeyToken=b77a5c561934e089
-    attributes:
-    - m_Type: 3
-      m_Min: -Infinity
-      m_Max: Infinity
-      m_Tooltip: Define a bitmask to control which submeshes are rendered.
-  m_Direction: 0
-  m_LinkedSlots: []
---- !u!114 &114643049111802688
-MonoBehaviour:
-  m_ObjectHideFlags: 1
-  m_PrefabParentObject: {fileID: 0}
-  m_PrefabInternal: {fileID: 0}
-  m_GameObject: {fileID: 0}
-  m_Enabled: 1
-  m_EditorHideFlags: 0
-  m_Script: {fileID: 11500000, guid: a971fa2e110a0ac42ac1d8dae408704b, type: 3}
-  m_Name: SetAttribute
-  m_EditorClassIdentifier: 
-  m_Parent: {fileID: 114605905450444768}
-  m_Children: []
-  m_UIPosition: {x: 0, y: 0}
-  m_UICollapsed: 0
-  m_UISuperCollapsed: 0
-  m_InputSlots:
-  - {fileID: 114177161212815488}
-  m_OutputSlots: []
-  m_Disabled: 0
-  attribute: lifetime
-  Composition: 0
-  Random: 0
---- !u!114 &114644232621941124
-MonoBehaviour:
-  m_ObjectHideFlags: 1
-  m_PrefabParentObject: {fileID: 0}
-  m_PrefabInternal: {fileID: 0}
-  m_GameObject: {fileID: 0}
-  m_Enabled: 1
-  m_EditorHideFlags: 0
-  m_Script: {fileID: 11500000, guid: ac39bd03fca81b849929b9c966f1836a, type: 3}
-  m_Name: VFXSlotFloat3
-  m_EditorClassIdentifier: 
-  m_Parent: {fileID: 0}
-  m_Children:
-  - {fileID: 114191613421987044}
-  - {fileID: 114912083655004806}
-  - {fileID: 114304094525003352}
-  m_UIPosition: {x: 0, y: 0}
-  m_UICollapsed: 1
-  m_UISuperCollapsed: 0
-  m_MasterSlot: {fileID: 114644232621941124}
-  m_MasterData:
-    m_Owner: {fileID: 114064158827839248}
-    m_Value:
-      m_Type:
-        m_SerializableType: UnityEngine.Vector3, UnityEngine.CoreModule, Version=0.0.0.0,
-          Culture=neutral, PublicKeyToken=null
-      m_SerializableObject: '{"x":0.0,"y":0.0,"z":1.0}'
-  m_Property:
-    name: targetOffset
-    m_serializedType:
-      m_SerializableType: UnityEngine.Vector3, UnityEngine.CoreModule, Version=0.0.0.0,
-        Culture=neutral, PublicKeyToken=null
-    attributes: []
-  m_Direction: 0
-  m_LinkedSlots: []
---- !u!114 &114645634456454090
-MonoBehaviour:
-  m_ObjectHideFlags: 1
-  m_PrefabParentObject: {fileID: 0}
-  m_PrefabInternal: {fileID: 0}
-  m_GameObject: {fileID: 0}
-  m_Enabled: 1
-  m_EditorHideFlags: 0
-  m_Script: {fileID: 11500000, guid: 1b605c022ee79394a8a776c0869b3f9a, type: 3}
-  m_Name: VFXSlot
-  m_EditorClassIdentifier: 
-  m_Parent: {fileID: 0}
-  m_Children:
-  - {fileID: 114249540673093608}
-  m_UIPosition: {x: 0, y: 0}
-  m_UICollapsed: 1
-  m_UISuperCollapsed: 0
-  m_MasterSlot: {fileID: 114645634456454090}
-  m_MasterData:
-    m_Owner: {fileID: 114945662358260460}
-    m_Value:
-      m_Type:
-        m_SerializableType: UnityEditor.VFX.Position, Assembly-CSharp-Editor-testable,
-          Version=0.0.0.0, Culture=neutral, PublicKeyToken=null
-      m_SerializableObject: 
-  m_Property:
-    name: Position
-    m_serializedType:
-      m_SerializableType: UnityEditor.VFX.Position, Assembly-CSharp-Editor-testable,
-        Version=0.0.0.0, Culture=neutral, PublicKeyToken=null
-    attributes: []
-  m_Direction: 0
-  m_LinkedSlots: []
---- !u!114 &114660276558220542
-MonoBehaviour:
-  m_ObjectHideFlags: 1
-  m_PrefabParentObject: {fileID: 0}
-  m_PrefabInternal: {fileID: 0}
-  m_GameObject: {fileID: 0}
-  m_Enabled: 1
-  m_EditorHideFlags: 0
-  m_Script: {fileID: 11500000, guid: f780aa281814f9842a7c076d436932e7, type: 3}
-  m_Name: VFXSlotFloat
-  m_EditorClassIdentifier: 
-  m_Parent: {fileID: 114784414404649514}
-  m_Children: []
-  m_UIPosition: {x: 0, y: 0}
-  m_UICollapsed: 1
-  m_UISuperCollapsed: 0
-  m_MasterSlot: {fileID: 114784414404649514}
-  m_MasterData:
-    m_Owner: {fileID: 0}
-    m_Value:
-      m_Type:
-        m_SerializableType: 
-      m_SerializableObject: 
-  m_Property:
-    name: x
-    m_serializedType:
-      m_SerializableType: System.Single, mscorlib, Version=2.0.0.0, Culture=neutral,
-        PublicKeyToken=b77a5c561934e089
-    attributes: []
-  m_Direction: 0
-  m_LinkedSlots: []
-<<<<<<< HEAD
---- !u!114 &114665685447460600
-MonoBehaviour:
-  m_ObjectHideFlags: 1
-  m_PrefabParentObject: {fileID: 0}
-  m_PrefabInternal: {fileID: 0}
-  m_GameObject: {fileID: 0}
-  m_Enabled: 1
-  m_EditorHideFlags: 0
-  m_Script: {fileID: 11500000, guid: 70a331b1d86cc8d4aa106ccbe0da5852, type: 3}
-  m_Name: VFXSlotTexture2D
-  m_EditorClassIdentifier: 
-  m_Parent: {fileID: 0}
-  m_Children: []
-  m_UIPosition: {x: 0, y: 0}
-  m_UICollapsed: 1
-  m_UISuperCollapsed: 0
-  m_MasterSlot: {fileID: 114665685447460600}
-  m_MasterData:
-    m_Owner: {fileID: 114680159770969686}
-    m_Value:
-      m_Type:
-        m_SerializableType: UnityEngine.Texture2D, UnityEngine.CoreModule, Version=0.0.0.0,
-          Culture=neutral, PublicKeyToken=null
-      m_SerializableObject: '{"obj":{"fileID":2800000,"guid":"039eecbca64d7d746baf0dd7d360fe32","type":3}}'
-  m_Property:
-    name: mainTexture
-    m_serializedType:
-      m_SerializableType: UnityEngine.Texture2D, UnityEngine.CoreModule, Version=0.0.0.0,
-        Culture=neutral, PublicKeyToken=null
-    attributes:
-    - m_Type: 3
-      m_Min: -Infinity
-      m_Max: Infinity
-      m_Tooltip: Texture to be applied to the mesh.
-  m_Direction: 0
-  m_LinkedSlots: []
---- !u!114 &114669260979215584
-MonoBehaviour:
-  m_ObjectHideFlags: 1
-  m_PrefabParentObject: {fileID: 0}
-  m_PrefabInternal: {fileID: 0}
-  m_GameObject: {fileID: 0}
-  m_Enabled: 1
-  m_EditorHideFlags: 0
-  m_Script: {fileID: 11500000, guid: f780aa281814f9842a7c076d436932e7, type: 3}
-  m_Name: VFXSlotFloat
-  m_EditorClassIdentifier: 
-  m_Parent: {fileID: 114961542731652930}
-  m_Children: []
-  m_UIPosition: {x: 0, y: 0}
-  m_UICollapsed: 1
-  m_UISuperCollapsed: 0
-  m_MasterSlot: {fileID: 114961542731652930}
-  m_MasterData:
-    m_Owner: {fileID: 0}
-    m_Value:
-      m_Type:
-        m_SerializableType: 
-      m_SerializableObject: 
-  m_Property:
-    name: arc
-    m_serializedType:
-      m_SerializableType: System.Single, mscorlib, Version=2.0.0.0, Culture=neutral,
-        PublicKeyToken=b77a5c561934e089
-    attributes:
-    - m_Type: 3
-      m_Min: -Infinity
-      m_Max: Infinity
-      m_Tooltip: Controls how much of the sphere is used.
-    - m_Type: 0
-      m_Min: 0
-      m_Max: 6.2831855
-      m_Tooltip: 
-    - m_Type: 4
-      m_Min: -Infinity
-      m_Max: Infinity
-      m_Tooltip: 
-  m_Direction: 0
-  m_LinkedSlots: []
-=======
->>>>>>> 4d9bcff4
 --- !u!114 &114672342661555610
 MonoBehaviour:
   m_ObjectHideFlags: 1
@@ -4050,6 +3944,37 @@
     m_serializedType:
       m_SerializableType: UnityEngine.Vector3, UnityEngine.CoreModule, Version=0.0.0.0,
         Culture=neutral, PublicKeyToken=null
+    attributes: []
+  m_Direction: 0
+  m_LinkedSlots: []
+--- !u!114 &114791341090425616
+MonoBehaviour:
+  m_ObjectHideFlags: 1
+  m_PrefabParentObject: {fileID: 0}
+  m_PrefabInternal: {fileID: 0}
+  m_GameObject: {fileID: 0}
+  m_Enabled: 1
+  m_EditorHideFlags: 0
+  m_Script: {fileID: 11500000, guid: f780aa281814f9842a7c076d436932e7, type: 3}
+  m_Name: VFXSlotFloat
+  m_EditorClassIdentifier: 
+  m_Parent: {fileID: 114258585453538382}
+  m_Children: []
+  m_UIPosition: {x: 0, y: 0}
+  m_UICollapsed: 1
+  m_UISuperCollapsed: 0
+  m_MasterSlot: {fileID: 114961542731652930}
+  m_MasterData:
+    m_Owner: {fileID: 0}
+    m_Value:
+      m_Type:
+        m_SerializableType: 
+      m_SerializableObject: 
+  m_Property:
+    name: y
+    m_serializedType:
+      m_SerializableType: System.Single, mscorlib, Version=2.0.0.0, Culture=neutral,
+        PublicKeyToken=b77a5c561934e089
     attributes: []
   m_Direction: 0
   m_LinkedSlots: []
@@ -4345,19 +4270,14 @@
   attribute: color
   Composition: 0
   Random: 0
-<<<<<<< HEAD
 --- !u!114 &114870189517490748
-=======
---- !u!114 &114870327800594170
->>>>>>> 4d9bcff4
-MonoBehaviour:
-  m_ObjectHideFlags: 1
-  m_PrefabParentObject: {fileID: 0}
-  m_PrefabInternal: {fileID: 0}
-  m_GameObject: {fileID: 0}
-  m_Enabled: 1
-  m_EditorHideFlags: 0
-<<<<<<< HEAD
+MonoBehaviour:
+  m_ObjectHideFlags: 1
+  m_PrefabParentObject: {fileID: 0}
+  m_PrefabInternal: {fileID: 0}
+  m_GameObject: {fileID: 0}
+  m_Enabled: 1
+  m_EditorHideFlags: 0
   m_Script: {fileID: 11500000, guid: ac39bd03fca81b849929b9c966f1836a, type: 3}
   m_Name: VFXSlotFloat3
   m_EditorClassIdentifier: 
@@ -4370,17 +4290,6 @@
   m_UICollapsed: 1
   m_UISuperCollapsed: 0
   m_MasterSlot: {fileID: 114391765472691410}
-=======
-  m_Script: {fileID: 11500000, guid: f780aa281814f9842a7c076d436932e7, type: 3}
-  m_Name: VFXSlotFloat
-  m_EditorClassIdentifier: 
-  m_Parent: {fileID: 114433138297943234}
-  m_Children: []
-  m_UIPosition: {x: 0, y: 0}
-  m_UICollapsed: 1
-  m_UISuperCollapsed: 0
-  m_MasterSlot: {fileID: 114448881544980850}
->>>>>>> 4d9bcff4
   m_MasterData:
     m_Owner: {fileID: 0}
     m_Value:
@@ -4388,7 +4297,6 @@
         m_SerializableType: 
       m_SerializableObject: 
   m_Property:
-<<<<<<< HEAD
     name: position
     m_serializedType:
       m_SerializableType: UnityEngine.Vector3, UnityEngine.CoreModule, Version=0.0.0.0,
@@ -4398,13 +4306,6 @@
       m_Min: -Infinity
       m_Max: Infinity
       m_Tooltip: The position.
-=======
-    name: y
-    m_serializedType:
-      m_SerializableType: System.Single, mscorlib, Version=2.0.0.0, Culture=neutral,
-        PublicKeyToken=b77a5c561934e089
-    attributes: []
->>>>>>> 4d9bcff4
   m_Direction: 0
   m_LinkedSlots: []
 --- !u!114 &114877948219038648
@@ -4877,6 +4778,45 @@
     attributes: []
   m_Direction: 0
   m_LinkedSlots: []
+--- !u!114 &114961542731652930
+MonoBehaviour:
+  m_ObjectHideFlags: 1
+  m_PrefabParentObject: {fileID: 0}
+  m_PrefabInternal: {fileID: 0}
+  m_GameObject: {fileID: 0}
+  m_Enabled: 1
+  m_EditorHideFlags: 0
+  m_Script: {fileID: 11500000, guid: 1b605c022ee79394a8a776c0869b3f9a, type: 3}
+  m_Name: VFXSlot
+  m_EditorClassIdentifier: 
+  m_Parent: {fileID: 0}
+  m_Children:
+  - {fileID: 114258585453538382}
+  - {fileID: 114173526543192054}
+  - {fileID: 114669260979215584}
+  m_UIPosition: {x: 0, y: 0}
+  m_UICollapsed: 1
+  m_UISuperCollapsed: 0
+  m_MasterSlot: {fileID: 114961542731652930}
+  m_MasterData:
+    m_Owner: {fileID: 114146409071264604}
+    m_Value:
+      m_Type:
+        m_SerializableType: UnityEditor.VFX.ArcSphere, Assembly-CSharp-Editor-testable,
+          Version=0.0.0.0, Culture=neutral, PublicKeyToken=null
+      m_SerializableObject: '{"space":0,"center":{"x":0.0,"y":0.0,"z":0.0},"radius":1.0,"arc":6.2831854820251469}'
+  m_Property:
+    name: Sphere
+    m_serializedType:
+      m_SerializableType: UnityEditor.VFX.ArcSphere, Assembly-CSharp-Editor-testable,
+        Version=0.0.0.0, Culture=neutral, PublicKeyToken=null
+    attributes:
+    - m_Type: 3
+      m_Min: -Infinity
+      m_Max: Infinity
+      m_Tooltip: The sphere used for positioning particles.
+  m_Direction: 0
+  m_LinkedSlots: []
 --- !u!114 &114961953114652194
 MonoBehaviour:
   m_ObjectHideFlags: 1
@@ -5316,112 +5256,102 @@
       data[1]: -1
       data[2]: -1
       data[3]: 1
-<<<<<<< HEAD
     - op: 0
       valueIndex: 40
       data[0]: -1
-=======
+      data[1]: -1
+      data[2]: -1
+      data[3]: 1
+    - op: 0
+      valueIndex: 41
+      data[0]: -1
+      data[1]: -1
+      data[2]: -1
+      data[3]: 1
+    - op: 0
+      valueIndex: 42
+      data[0]: -1
+      data[1]: -1
+      data[2]: -1
+      data[3]: 1
+    - op: 0
+      valueIndex: 43
+      data[0]: -1
+      data[1]: -1
+      data[2]: -1
+      data[3]: 1
+    - op: 0
+      valueIndex: 44
+      data[0]: -1
+      data[1]: -1
+      data[2]: -1
+      data[3]: 1
+    - op: 0
+      valueIndex: 45
+      data[0]: -1
+      data[1]: -1
+      data[2]: -1
+      data[3]: 1
+    - op: 0
+      valueIndex: 46
+      data[0]: -1
+      data[1]: -1
+      data[2]: -1
+      data[3]: 1
+    - op: 0
+      valueIndex: 47
+      data[0]: -1
+      data[1]: -1
+      data[2]: -1
+      data[3]: 1
+    - op: 0
+      valueIndex: 48
+      data[0]: -1
+      data[1]: -1
+      data[2]: -1
+      data[3]: 1
+    - op: 0
+      valueIndex: 49
+      data[0]: -1
+      data[1]: -1
+      data[2]: -1
+      data[3]: 1
+    - op: 0
+      valueIndex: 50
+      data[0]: -1
+      data[1]: -1
+      data[2]: -1
+      data[3]: 1
+    - op: 0
+      valueIndex: 51
+      data[0]: -1
+      data[1]: -1
+      data[2]: -1
+      data[3]: 1
+    - op: 0
+      valueIndex: 52
+      data[0]: -1
+      data[1]: -1
+      data[2]: -1
+      data[3]: 1
+    - op: 0
+      valueIndex: 53
+      data[0]: -1
+      data[1]: -1
+      data[2]: -1
+      data[3]: 1
+    - op: 0
+      valueIndex: 54
+      data[0]: -1
+      data[1]: -1
+      data[2]: -1
+      data[3]: 1
     - op: 19
-      valueIndex: 40
-      data[0]: 2
->>>>>>> 4d9bcff4
-      data[1]: -1
-      data[2]: -1
-      data[3]: 1
-    - op: 27
-      valueIndex: 41
-      data[0]: 3
-      data[1]: 6
-      data[2]: -1
-      data[3]: 1
-    - op: 0
-      valueIndex: 42
-      data[0]: -1
-      data[1]: -1
-      data[2]: -1
-      data[3]: 1
-    - op: 0
-      valueIndex: 43
-      data[0]: -1
-      data[1]: -1
-      data[2]: -1
-      data[3]: 1
-    - op: 0
-      valueIndex: 44
-      data[0]: -1
-      data[1]: -1
-      data[2]: -1
-      data[3]: 1
-    - op: 32
-      valueIndex: 45
-      data[0]: 4
-      data[1]: 5
-      data[2]: -1
-      data[3]: 1
-    - op: 0
-      valueIndex: 46
-      data[0]: -1
-      data[1]: -1
-      data[2]: -1
-      data[3]: 1
-    - op: 0
-      valueIndex: 47
-      data[0]: -1
-      data[1]: -1
-      data[2]: -1
-      data[3]: 1
-    - op: 0
-      valueIndex: 48
-      data[0]: -1
-      data[1]: -1
-      data[2]: -1
-      data[3]: 1
-    - op: 0
-      valueIndex: 49
-      data[0]: -1
-      data[1]: -1
-      data[2]: -1
-      data[3]: 1
-    - op: 0
-      valueIndex: 50
-      data[0]: -1
-      data[1]: -1
-      data[2]: -1
-      data[3]: 1
-    - op: 0
-      valueIndex: 51
-      data[0]: -1
-      data[1]: -1
-      data[2]: -1
-      data[3]: 1
-    - op: 0
-      valueIndex: 52
-      data[0]: -1
-      data[1]: -1
-      data[2]: -1
-      data[3]: 1
-    - op: 0
-      valueIndex: 53
-      data[0]: -1
-      data[1]: -1
-      data[2]: -1
-      data[3]: 1
-    - op: 0
-      valueIndex: 54
-      data[0]: -1
-      data[1]: -1
-      data[2]: -1
-      data[3]: 1
-<<<<<<< HEAD
-    - op: 19
-=======
-    - op: 13
->>>>>>> 4d9bcff4
       valueIndex: 55
       data[0]: 2
       data[1]: -1
       data[2]: -1
-      data[3]: -1
+      data[3]: 1
     - op: 0
       valueIndex: 56
       data[0]: -1
@@ -5439,65 +5369,25 @@
       data[0]: -1
       data[1]: -1
       data[2]: -1
-<<<<<<< HEAD
       data[3]: -1
     - op: 0
       valueIndex: 59
-=======
-      data[3]: 1
-    - op: 0
-      valueIndex: 59
-      data[0]: -1
-      data[1]: -1
-      data[2]: -1
-      data[3]: 1
-    - op: 0
-      valueIndex: 60
-      data[0]: -1
-      data[1]: -1
-      data[2]: -1
-      data[3]: 1
-    - op: 2
-      valueIndex: 61
-      data[0]: 36
-      data[1]: 37
-      data[2]: 30
-      data[3]: -1
-    - op: 0
-      valueIndex: 64
-      data[0]: -1
-      data[1]: -1
-      data[2]: -1
-      data[3]: 1
-    - op: 0
-      valueIndex: 65
->>>>>>> 4d9bcff4
-      data[0]: -1
-      data[1]: -1
-      data[2]: -1
-      data[3]: 1
-<<<<<<< HEAD
+      data[0]: -1
+      data[1]: -1
+      data[2]: -1
+      data[3]: 1
     - op: 27
       valueIndex: 60
       data[0]: 3
       data[1]: 6
       data[2]: -1
       data[3]: 1
-=======
-    - op: 2
-      valueIndex: 66
-      data[0]: 29
-      data[1]: 26
-      data[2]: 27
-      data[3]: -1
->>>>>>> 4d9bcff4
     - op: 0
       valueIndex: 61
       data[0]: -1
       data[1]: -1
       data[2]: -1
       data[3]: 1
-<<<<<<< HEAD
     - op: 0
       valueIndex: 62
       data[0]: -1
@@ -5510,32 +5400,11 @@
       data[1]: 4
       data[2]: -1
       data[3]: 1
-=======
-    - op: 32
-      valueIndex: 70
-      data[0]: 54
-      data[1]: 5
-      data[2]: -1
-      data[3]: 1
-    - op: 2
-      valueIndex: 71
-      data[0]: 58
-      data[1]: 50
-      data[2]: 43
-      data[3]: -1
-    - op: 2
-      valueIndex: 74
-      data[0]: 23
-      data[1]: 24
-      data[2]: 21
-      data[3]: -1
->>>>>>> 4d9bcff4
     - op: 0
       valueIndex: 64
       data[0]: -1
       data[1]: -1
       data[2]: -1
-<<<<<<< HEAD
       data[3]: 7
     - op: 0
       valueIndex: 66
@@ -5581,29 +5450,11 @@
       data[3]: -1
     - op: 0
       valueIndex: 81
-=======
-      data[3]: 1
-    - op: 2
-      valueIndex: 78
-      data[0]: 22
-      data[1]: 25
-      data[2]: 28
-      data[3]: -1
-    - op: 2
-      valueIndex: 81
-      data[0]: 48
-      data[1]: 49
-      data[2]: 46
-      data[3]: -1
-    - op: 0
-      valueIndex: 84
->>>>>>> 4d9bcff4
-      data[0]: -1
-      data[1]: -1
-      data[2]: -1
-      data[3]: 1
-    - op: 0
-<<<<<<< HEAD
+      data[0]: -1
+      data[1]: -1
+      data[2]: -1
+      data[3]: 1
+    - op: 0
       valueIndex: 82
       data[0]: -1
       data[1]: -1
@@ -5632,34 +5483,15 @@
       data[0]: 42
       data[1]: 45
       data[2]: 44
-=======
-      valueIndex: 85
-      data[0]: -1
-      data[1]: -1
-      data[2]: -1
-      data[3]: 7
-    - op: 2
-      valueIndex: 87
-      data[0]: 19
-      data[1]: 16
-      data[2]: 17
->>>>>>> 4d9bcff4
       data[3]: -1
-    - op: 2
-      valueIndex: 90
-      data[0]: 9
-      data[1]: 10
-      data[2]: 7
-      data[3]: -1
-    - op: 27
+    - op: 0
       valueIndex: 93
-      data[0]: 55
-      data[1]: 57
+      data[0]: -1
+      data[1]: -1
       data[2]: -1
       data[3]: 1
     - op: 31
       valueIndex: 94
-<<<<<<< HEAD
       data[0]: 63
       data[1]: 61
       data[2]: -1
@@ -5714,50 +5546,11 @@
       data[3]: 1
     - op: 0
       valueIndex: 110
-=======
-      data[0]: 55
-      data[1]: 53
-      data[2]: -1
-      data[3]: 1
-    - op: 2
-      valueIndex: 95
-      data[0]: 13
-      data[1]: 14
-      data[2]: 11
-      data[3]: -1
-    - op: 2
-      valueIndex: 98
-      data[0]: 12
-      data[1]: 15
-      data[2]: 18
-      data[3]: -1
-    - op: 0
-      valueIndex: 101
-      data[0]: -1
-      data[1]: -1
-      data[2]: -1
-      data[3]: 1
-    - op: 27
-      valueIndex: 102
-      data[0]: 55
-      data[1]: 51
-      data[2]: -1
-      data[3]: 1
-    - op: 2
-      valueIndex: 103
-      data[0]: 34
-      data[1]: 31
-      data[2]: 32
-      data[3]: -1
-    - op: 0
-      valueIndex: 106
->>>>>>> 4d9bcff4
-      data[0]: -1
-      data[1]: -1
-      data[2]: -1
-      data[3]: 1
-    - op: 0
-<<<<<<< HEAD
+      data[0]: -1
+      data[1]: -1
+      data[2]: -1
+      data[3]: 1
+    - op: 0
       valueIndex: 111
       data[0]: -1
       data[1]: -1
@@ -5789,43 +5582,21 @@
       data[3]: -1
     - op: 0
       valueIndex: 120
-=======
-      valueIndex: 107
->>>>>>> 4d9bcff4
+      data[0]: -1
+      data[1]: -1
+      data[2]: -1
+      data[3]: 1
+    - op: 0
+      valueIndex: 121
       data[0]: -1
       data[1]: -1
       data[2]: -1
       data[3]: 1
     - op: 2
-      valueIndex: 108
-      data[0]: 52
-      data[1]: 56
-      data[2]: 44
-      data[3]: -1
-    - op: 2
-      valueIndex: 111
-      data[0]: 35
-      data[1]: 38
-      data[2]: 39
-      data[3]: -1
-    - op: 0
-      valueIndex: 121
-      data[0]: -1
-      data[1]: -1
-      data[2]: -1
-      data[3]: 1
-    - op: 2
-<<<<<<< HEAD
       valueIndex: 122
       data[0]: 26
       data[1]: 27
       data[2]: 24
-=======
-      valueIndex: 115
-      data[0]: 41
-      data[1]: 40
-      data[2]: 42
->>>>>>> 4d9bcff4
       data[3]: -1
     - op: 2
       valueIndex: 125
@@ -5857,25 +5628,11 @@
       data[1]: -1
       data[2]: -1
       data[3]: 1
-<<<<<<< HEAD
     - op: 2
       valueIndex: 136
       data[0]: 10
       data[1]: 31
       data[2]: 32
-=======
-    - op: 31
-      valueIndex: 119
-      data[0]: 45
-      data[1]: 47
-      data[2]: -1
-      data[3]: 1
-    - op: 2
-      valueIndex: 120
-      data[0]: 8
-      data[1]: 20
-      data[2]: 33
->>>>>>> 4d9bcff4
       data[3]: -1
     - op: 0
       valueIndex: 139
@@ -5900,22 +5657,13 @@
       - m_ExpressionIndex: 4
         m_Value: 0
       - m_ExpressionIndex: 5
-<<<<<<< HEAD
         m_Value: 6.2831855
       - m_ExpressionIndex: 6
         m_Value: 2
       - m_ExpressionIndex: 7
         m_Value: 0
       - m_ExpressionIndex: 8
-=======
         m_Value: 0
-      - m_ExpressionIndex: 6
-        m_Value: 2
-      - m_ExpressionIndex: 7
->>>>>>> 4d9bcff4
-        m_Value: 0
-      - m_ExpressionIndex: 8
-        m_Value: 1
       - m_ExpressionIndex: 9
         m_Value: 0
       - m_ExpressionIndex: 10
@@ -5941,7 +5689,7 @@
       - m_ExpressionIndex: 20
         m_Value: 0
       - m_ExpressionIndex: 21
-        m_Value: 1
+        m_Value: 0
       - m_ExpressionIndex: 22
         m_Value: 0
       - m_ExpressionIndex: 23
@@ -5953,42 +5701,31 @@
       - m_ExpressionIndex: 26
         m_Value: 0
       - m_ExpressionIndex: 27
-        m_Value: 1
+        m_Value: 0
       - m_ExpressionIndex: 28
         m_Value: 0
       - m_ExpressionIndex: 29
         m_Value: 0
       - m_ExpressionIndex: 30
-<<<<<<< HEAD
         m_Value: 0
       - m_ExpressionIndex: 31
-=======
->>>>>>> 4d9bcff4
         m_Value: 0
-      - m_ExpressionIndex: 31
-        m_Value: 1
       - m_ExpressionIndex: 32
         m_Value: 0
       - m_ExpressionIndex: 33
         m_Value: 0
       - m_ExpressionIndex: 34
-        m_Value: 0
+        m_Value: 1
       - m_ExpressionIndex: 35
         m_Value: 0
       - m_ExpressionIndex: 36
-<<<<<<< HEAD
         m_Value: 0
       - m_ExpressionIndex: 37
-=======
->>>>>>> 4d9bcff4
         m_Value: 0
-      - m_ExpressionIndex: 37
-        m_Value: 0.5
       - m_ExpressionIndex: 38
         m_Value: 330
       - m_ExpressionIndex: 39
         m_Value: 0
-<<<<<<< HEAD
       - m_ExpressionIndex: 40
         m_Value: 0
       - m_ExpressionIndex: 41
@@ -5996,14 +5733,8 @@
       - m_ExpressionIndex: 42
         m_Value: 0
       - m_ExpressionIndex: 43
-=======
-      - m_ExpressionIndex: 42
->>>>>>> 4d9bcff4
         m_Value: 0
-      - m_ExpressionIndex: 43
-        m_Value: 0.034921408
       - m_ExpressionIndex: 44
-<<<<<<< HEAD
         m_Value: 0
       - m_ExpressionIndex: 45
         m_Value: 0
@@ -6025,32 +5756,10 @@
         m_Value: 0
       - m_ExpressionIndex: 54
         m_Value: 0
-=======
-        m_Value: 0
-      - m_ExpressionIndex: 46
-        m_Value: 2.3015957
-      - m_ExpressionIndex: 47
-        m_Value: 6.2831855
-      - m_ExpressionIndex: 48
-        m_Value: 2.3968344
-      - m_ExpressionIndex: 49
-        m_Value: 2.3523898
-      - m_ExpressionIndex: 50
-        m_Value: 0.02222228
-      - m_ExpressionIndex: 51
-        m_Value: 330
-      - m_ExpressionIndex: 52
-        m_Value: 0
-      - m_ExpressionIndex: 53
-        m_Value: 300
-      - m_ExpressionIndex: 54
-        m_Value: 50
->>>>>>> 4d9bcff4
       - m_ExpressionIndex: 56
         m_Value: 0
       - m_ExpressionIndex: 57
         m_Value: 270
-<<<<<<< HEAD
       - m_ExpressionIndex: 59
         m_Value: 0
       - m_ExpressionIndex: 61
@@ -6072,34 +5781,10 @@
       - m_ExpressionIndex: 78
         m_Value: 0.2
       - m_ExpressionIndex: 82
-=======
-      - m_ExpressionIndex: 58
-        m_Value: 0.025396824
-      - m_ExpressionIndex: 59
-        m_Value: 0.2
-      - m_ExpressionIndex: 60
-        m_Value: 5
-      - m_ExpressionIndex: 62
-        m_Value: 0.5
-      - m_ExpressionIndex: 63
-        m_Value: 0.1
-      - m_ExpressionIndex: 65
-        m_Value: 0.5
-      - m_ExpressionIndex: 69
-        m_Value: 1
-      - m_ExpressionIndex: 72
-        m_Value: 1
-      - m_ExpressionIndex: 80
-        m_Value: 0.5
-      - m_ExpressionIndex: 83
-        m_Value: 1
-      - m_ExpressionIndex: 84
->>>>>>> 4d9bcff4
         m_Value: 1
       - m_ExpressionIndex: 85
         m_Value: 50
       - m_ExpressionIndex: 87
-<<<<<<< HEAD
         m_Value: 0.1
       - m_ExpressionIndex: 88
         m_Value: 5
@@ -6112,11 +5797,7 @@
       - m_ExpressionIndex: 101
         m_Value: 0.5
       - m_ExpressionIndex: 103
-=======
->>>>>>> 4d9bcff4
         m_Value: 1
-      - m_ExpressionIndex: 89
-        m_Value: 0.5
     m_Vector2f:
       m_Array: []
     m_Vector3f:
@@ -6263,11 +5944,7 @@
     - type: 268435456
       buffers: []
       values:
-<<<<<<< HEAD
       - index: 85
-=======
-      - index: 66
->>>>>>> 4d9bcff4
         nameId: Rate
       params: []
       processor: {fileID: 0}
@@ -6286,15 +5963,9 @@
     - index: 1
       nameId: spawner_input
     values:
-<<<<<<< HEAD
     - index: 84
       nameId: bounds_center
     - index: 83
-=======
-    - index: 67
-      nameId: bounds_center
-    - index: 71
->>>>>>> 4d9bcff4
       nameId: bounds_size
     tasks:
     - type: 536870912
@@ -6308,7 +5979,6 @@
       - index: 1
         nameId: sourceAttributeBuffer
       values:
-<<<<<<< HEAD
       - index: 88
         nameId: Lifetime_b
       - index: 87
@@ -6327,22 +5997,6 @@
       - index: 83
         nameId: bounds_size
       processor: {fileID: 7200000, guid: f91c6306c55c66b4993e46624446407a, type: 3}
-=======
-      - index: 60
-        nameId: Lifetime_b
-      - index: 63
-        nameId: SizeX_c
-      - index: 59
-        nameId: SizeY_d
-      - index: 85
-        nameId: ArcSphere_sphere_center_e
-      - index: 84
-        nameId: ArcSphere_sphere_radius_e
-      - index: 90
-        nameId: ArcSphere_arc_e
-      params: []
-      processor: {fileID: 7200000, guid: 430c7633bbd51a64888093d6008e93f6, type: 3}
->>>>>>> 4d9bcff4
     - type: 805306368
       buffers:
       - index: 0
@@ -6352,29 +6006,16 @@
       values:
       - index: 81
         nameId: Pivot_b
-<<<<<<< HEAD
       - index: 80
         nameId: AngleX_c
       - index: 90
-=======
-      - index: 76
-        nameId: AngleX_c
-      - index: 81
->>>>>>> 4d9bcff4
         nameId: AngleY_d
       - index: 100
         nameId: AngleZ_e
-<<<<<<< HEAD
       - index: 58
         nameId: deltaTime_f
       params: []
       processor: {fileID: 7200000, guid: 082b1054ca2e8874f9c5c9b84dbddeac, type: 3}
-=======
-      - index: 55
-        nameId: deltaTime_f
-      params: []
-      processor: {fileID: 7200000, guid: 4c9fe673053824d41aeab204d057e801, type: 3}
->>>>>>> 4d9bcff4
     - type: 1073741825
       buffers:
       - index: 0
@@ -6382,36 +6023,23 @@
       values:
       - index: 103
         nameId: Alpha_b
-<<<<<<< HEAD
       - index: 102
         nameId: Color_c
       - index: 93
         nameId: Position_position_d
       - index: 92
-=======
-      - index: 74
-        nameId: Color_c
-      - index: 75
-        nameId: Position_position_d
-      - index: 89
->>>>>>> 4d9bcff4
         nameId: alphaThreshold
       - index: 91
         nameId: targetOffset
       params:
       - index: 0
         nameId: sortPriority
-<<<<<<< HEAD
       processor: {fileID: 4800000, guid: b4371f57cb62f7f42a84bf0572d38598, type: 3}
-=======
-      processor: {fileID: 4800000, guid: b93feeba1100169479fc932ccf2ba9ce, type: 3}
->>>>>>> 4d9bcff4
     - type: 1073741825
       buffers:
       - index: 0
         nameId: attributeBuffer
       values:
-<<<<<<< HEAD
       - index: 94
         nameId: Alpha_b
       - index: 97
@@ -6421,32 +6049,16 @@
       - index: 95
         nameId: alphaThreshold
       - index: 75
-=======
-      - index: 83
-        nameId: Alpha_b
-      - index: 82
-        nameId: Color_c
-      - index: 86
-        nameId: Position_position_d
-      - index: 62
-        nameId: alphaThreshold
-      - index: 61
->>>>>>> 4d9bcff4
         nameId: targetOffset
       params:
       - index: 0
         nameId: sortPriority
-<<<<<<< HEAD
       processor: {fileID: 4800000, guid: 294bf3da2384f0849b14e825e827c159, type: 3}
-=======
-      processor: {fileID: 4800000, guid: 7d6e57884a0060946aec7a1c5ad3956e, type: 3}
->>>>>>> 4d9bcff4
     - type: 1073741825
       buffers:
       - index: 0
         nameId: attributeBuffer
       values:
-<<<<<<< HEAD
       - index: 72
         nameId: Alpha_b
       - index: 74
@@ -6454,26 +6066,13 @@
       - index: 71
         nameId: Position_position_d
       - index: 68
-=======
-      - index: 69
-        nameId: Alpha_b
-      - index: 68
-        nameId: Color_c
-      - index: 70
-        nameId: Position_position_d
-      - index: 65
->>>>>>> 4d9bcff4
         nameId: alphaThreshold
-      - index: 64
+      - index: 66
         nameId: targetOffset
       params:
       - index: 0
         nameId: sortPriority
-<<<<<<< HEAD
       processor: {fileID: 4800000, guid: 1b86dbdc2f024214e92c490332ab8a60, type: 3}
-=======
-      processor: {fileID: 4800000, guid: 9175dff017d0d7b489883de62554e8dc, type: 3}
->>>>>>> 4d9bcff4
     - type: 1073741826
       buffers:
       - index: 0
@@ -6481,22 +6080,15 @@
       values:
       - index: 99
         nameId: Pivot_b
-<<<<<<< HEAD
       - index: 98
         nameId: Position_position_c
       - index: 101
-=======
-      - index: 79
-        nameId: Position_position_c
-      - index: 80
->>>>>>> 4d9bcff4
         nameId: alphaThreshold
       - index: 104
         nameId: mainTexture
       params:
       - index: -1
         nameId: sortPriority
-<<<<<<< HEAD
       processor: {fileID: 4800000, guid: 5b01979da88292d40b051566d167655d, type: 3}
     - type: 1073741828
       buffers:
@@ -6523,9 +6115,6 @@
       - index: 0
         nameId: sortPriority
       processor: {fileID: 4800000, guid: 85ccb53050b280f48b64cc7f3aef9ed8, type: 3}
-=======
-      processor: {fileID: 4800000, guid: 04e62c47def686d47889832622a9b278, type: 3}
->>>>>>> 4d9bcff4
   m_Events:
   - name: OnPlay
     playSystems: 00000000
