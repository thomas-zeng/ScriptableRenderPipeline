using System;
using System.Collections.Generic;
using UnityEngine.Rendering;
using Unity.Collections;

namespace UnityEngine.Experimental.Rendering.HDPipeline
{
    using RTHandle = RTHandleSystem.RTHandle;

    public static class VisibleLightExtensionMethods
    {
        public static Vector3 GetPosition(this VisibleLight value)
        {
            return value.localToWorldMatrix.GetColumn(3);
        }

        public static Vector3 GetForward(this VisibleLight value)
        {
            return value.localToWorldMatrix.GetColumn(2);
        }

        public static Vector3 GetUp(this VisibleLight value)
        {
            return value.localToWorldMatrix.GetColumn(1);
        }

        public static Vector3 GetRight(this VisibleLight value)
        {
            return value.localToWorldMatrix.GetColumn(0);
        }
    }

    //-----------------------------------------------------------------------------
    // structure definition
    //-----------------------------------------------------------------------------

    [GenerateHLSL]
    public enum LightVolumeType
    {
        Cone,
        Sphere,
        Box,
        Count
    }

    [GenerateHLSL]
    public enum LightCategory
    {
        Punctual,
        Area,
        Env,
        Decal,
        DensityVolume,
        Count
    }

    [GenerateHLSL]
    public enum LightFeatureFlags
    {
        // Light bit mask must match LightDefinitions.s_LightFeatureMaskFlags value
        Punctual    = 1 << 12,
        Area        = 1 << 13,
        Directional = 1 << 14,
        Env         = 1 << 15,
        Sky         = 1 << 16,
        SSRefraction = 1 << 17,
        SSReflection = 1 << 18
            // If adding more light be sure to not overflow LightDefinitions.s_LightFeatureMaskFlags
    }

    [GenerateHLSL]
    public class LightDefinitions
    {
        public static int s_MaxNrBigTileLightsPlusOne = 512;      // may be overkill but the footprint is 2 bits per pixel using uint16.
        public static float s_ViewportScaleZ = 1.0f;
        public static int s_UseLeftHandCameraSpace = 1;

        public static int s_TileSizeFptl = 16;
        public static int s_TileSizeClustered = 32;
        public static int s_TileSizeBigTile = 64;

        // Tile indexing constants for indirect dispatch deferred pass : [2 bits for eye index | 15 bits for tileX | 15 bits for tileY]
        public static int s_TileIndexMask = 0x7FFF;
        public static int s_TileIndexShiftX = 0;
        public static int s_TileIndexShiftY = 15;
        public static int s_TileIndexShiftEye = 30;

        // feature variants
        public static int s_NumFeatureVariants = 29;

        // light list limits
        public static int s_LightListMaxCoarseEntries = 64;
        public static int s_LightListMaxPrunedEntries = 24;
        public static int s_LightClusterMaxCoarseEntries = 128;

        // Following define the maximum number of bits use in each feature category.
        public static uint s_LightFeatureMaskFlags = 0xFFF000;
        public static uint s_LightFeatureMaskFlagsOpaque = 0xFFF000 & ~((uint)LightFeatureFlags.SSRefraction); // Opaque don't support screen space refraction
        public static uint s_LightFeatureMaskFlagsTransparent = 0xFFF000 & ~((uint)LightFeatureFlags.SSReflection); // Transparent don't support screen space reflection
        public static uint s_MaterialFeatureMaskFlags = 0x000FFF;   // don't use all bits just to be safe from signed and/or float conversions :/

        // Ray traced shadows
        public static uint s_MaxRayTracedShadows = 4;
    }

    [GenerateHLSL]
    public struct SFiniteLightBound
    {
        public Vector3 boxAxisX;
        public Vector3 boxAxisY;
        public Vector3 boxAxisZ;
        public Vector3 center;        // a center in camera space inside the bounding volume of the light source.
        public Vector2 scaleXY;
        public float radius;
    };

    [GenerateHLSL]
    public struct LightVolumeData
    {
        public Vector3 lightPos;
        public uint lightVolume;

        public Vector3 lightAxisX;
        public uint lightCategory;

        public Vector3 lightAxisY;
        public float radiusSq;

        public Vector3 lightAxisZ;      // spot +Z axis
        public float cotan;

        public Vector3 boxInnerDist;
        public uint featureFlags;

        public Vector3 boxInvRange;
        public float unused2;
    };

        public enum TileClusterDebug : int
        {
            None,
            Tile,
            Cluster,
            MaterialFeatureVariants
        };

        public enum LightVolumeDebug : int
        {
            Gradient,
            ColorAndEdge
        };

        public enum TileClusterCategoryDebug : int
        {
            Punctual = 1,
            Area = 2,
            AreaAndPunctual = 3,
            Environment = 4,
            EnvironmentAndPunctual = 5,
            EnvironmentAndArea = 6,
            EnvironmentAndAreaAndPunctual = 7,
            Decal = 8,
            DensityVolumes = 16
        };

    public partial class HDRenderPipeline
    {
        internal const int k_MaxCacheSize = 2000000000; //2 GigaByte
        public const int k_MaxDirectionalLightsOnScreen = 16;
        public const int k_MaxPunctualLightsOnScreen    = 512;
        public const int k_MaxAreaLightsOnScreen        = 64;
        public const int k_MaxDecalsOnScreen = 512;
        public const int k_MaxLightsOnScreen = k_MaxDirectionalLightsOnScreen + k_MaxPunctualLightsOnScreen + k_MaxAreaLightsOnScreen + k_MaxEnvLightsOnScreen;
        public const int k_MaxEnvLightsOnScreen = 64;
        public static readonly Vector3 k_BoxCullingExtentThreshold = Vector3.one * 0.01f;

        #if UNITY_SWITCH
        public static bool k_PreferFragment = true;
        #else
        public static bool k_PreferFragment = false;
        #endif
        #if !UNITY_EDITOR && UNITY_SWITCH
        public const bool k_HasNativeQuadSupport = true;
        #else
        public const bool k_HasNativeQuadSupport = false;
        #endif

        #if !UNITY_EDITOR && UNITY_SWITCH
        public const int k_ThreadGroupOptimalSize = 32;
        #else
        public const int k_ThreadGroupOptimalSize = 64;
        #endif

        public int m_MaxDirectionalLightsOnScreen;
        public int m_MaxPunctualLightsOnScreen;
        public int m_MaxAreaLightsOnScreen;
        public int m_MaxDecalsOnScreen;
        public int m_MaxLightsOnScreen;
        public int m_MaxEnvLightsOnScreen;
        public int m_MaxPlanarReflectionOnScreen;

        // Static keyword is required here else we get a "DestroyBuffer can only be called from the main thread"
        ComputeBuffer m_DirectionalLightDatas = null;
        public ComputeBuffer directionalLightDatas { get { return m_DirectionalLightDatas; } }
        ComputeBuffer m_LightDatas = null;
        ComputeBuffer m_EnvLightDatas = null;
        ComputeBuffer m_DecalDatas = null;

        Texture2DArray  m_DefaultTexture2DArray;
        Cubemap         m_DefaultTextureCube;

        PlanarReflectionProbeCache m_ReflectionPlanarProbeCache;
        ReflectionProbeCache m_ReflectionProbeCache;
        
        public PowerOfTwoTextureAtlas cookieAtlas => m_LightCookieManager.atlas;
        public TextureCacheCubemap cubeCookieTexArray => m_LightCookieManager.cubeCookieTexArray;

        List<Matrix4x4> m_Env2DCaptureVP = new List<Matrix4x4>();
        List<float> m_Env2DCaptureForward = new List<float>();
        List<Vector4> m_Env2DAtlasScaleOffset = new List<Vector4>();

        // Structure for cookies used by area lights
        public LightCookieManager areaLightCookieManager { get { return m_LightCookieManager; } }
        LightCookieManager m_LightCookieManager;

        // For now we don't use shadow cascade borders.
        static public readonly bool s_UseCascadeBorders = true;

        // Keep sorting array around to avoid garbage
        uint[] m_SortKeys = null;

        void UpdateSortKeysArray(int count)
        {
            if (m_SortKeys == null ||count > m_SortKeys.Length)
            {
                m_SortKeys = new uint[count];
            }
        }

        public static readonly Matrix4x4 s_FlipMatrixLHSRHS = Matrix4x4.Scale(new Vector3(1, 1, -1));

        // Keep track of the maximum number of XR instanced views
        int m_MaxViewCount = 1;

        // Matrix used for LightList building, keep them around to avoid GC
        Matrix4x4[] m_LightListProjMatrices;
        Matrix4x4[] m_LightListProjscrMatrices;
        Matrix4x4[] m_LightListInvProjscrMatrices;
        Matrix4x4[] m_LightListProjHMatrices;
        Matrix4x4[] m_LightListInvProjHMatrices;

        public class LightList
        {
            public List<DirectionalLightData> directionalLights;
            public List<LightData> lights;
            public List<EnvLightData> envLights;

            public List<SFiniteLightBound> bounds;
            public List<LightVolumeData> lightVolumes;
            public List<SFiniteLightBound> rightEyeBounds;
            public List<LightVolumeData> rightEyeLightVolumes;

            public void Clear()
            {
                directionalLights.Clear();
                lights.Clear();
                envLights.Clear();

                bounds.Clear();
                lightVolumes.Clear();
                rightEyeBounds.Clear();
                rightEyeLightVolumes.Clear();
            }

            public void Allocate()
            {
                directionalLights = new List<DirectionalLightData>();
                lights = new List<LightData>();
                envLights = new List<EnvLightData>();

                bounds = new List<SFiniteLightBound>();
                lightVolumes = new List<LightVolumeData>();

                rightEyeBounds = new List<SFiniteLightBound>();
                rightEyeLightVolumes = new List<LightVolumeData>();
            }
        }

        // This array is used to compute the area shadow when using raytracing by the HDRaytracingShadowManager
        internal LightList m_lightList;
        int m_punctualLightCount = 0;
        int m_areaLightCount = 0;
        int m_TotalLightCount = 0;
        int m_densityVolumeCount = 0;
        bool m_enableBakeShadowMask = false; // Track if any light require shadow mask. In this case we will need to enable the keyword shadow mask
        bool m_hasRunLightListPrevFrame = false;

        // This value is used to compute the area shadow when using raytracing by the HDRaytracingShadowManager
        public int areaLightCount { get { return m_areaLightCount; } }
        public ComputeBuffer lightDatas { get { return m_LightDatas; } }

        ComputeShader buildScreenAABBShader { get { return asset.renderPipelineResources.shaders.buildScreenAABBCS; } }
        ComputeShader buildPerTileLightListShader { get { return asset.renderPipelineResources.shaders.buildPerTileLightListCS; } }
        ComputeShader buildPerBigTileLightListShader { get { return asset.renderPipelineResources.shaders.buildPerBigTileLightListCS; } }
        ComputeShader buildPerVoxelLightListShader { get { return asset.renderPipelineResources.shaders.buildPerVoxelLightListCS; } }

        ComputeShader buildMaterialFlagsShader { get { return asset.renderPipelineResources.shaders.buildMaterialFlagsCS; } }
        ComputeShader buildDispatchIndirectShader { get { return asset.renderPipelineResources.shaders.buildDispatchIndirectCS; } }
        ComputeShader clearDispatchIndirectShader { get { return asset.renderPipelineResources.shaders.clearDispatchIndirectCS; } }
        ComputeShader deferredComputeShader { get { return asset.renderPipelineResources.shaders.deferredCS; } }
        ComputeShader contactShadowComputeShader { get { return asset.renderPipelineResources.shaders.contactShadowCS; } }
        Shader screenSpaceShadowsShader { get { return asset.renderPipelineResources.shaders.screenSpaceShadowPS; } }

        Shader deferredTilePixelShader { get { return asset.renderPipelineResources.shaders.deferredTilePS; } }


        static int s_GenAABBKernel;
        static int s_GenAABBKernel_Oblique;
        static int s_GenListPerTileKernel;
        static int s_GenListPerTileKernel_Oblique;
        static int s_GenListPerVoxelKernel;
        static int s_GenListPerVoxelKernelOblique;
        static int s_ClearVoxelAtomicKernel;
        static int s_ClearDispatchIndirectKernel;
        static int s_BuildDispatchIndirectKernel;
        static int s_ClearDrawInstancedIndirectKernel;
        static int s_BuildDrawInstancedIndirectKernel;
        static int s_BuildMaterialFlagsWriteKernel;
        static int s_BuildMaterialFlagsOrKernel;

        static int s_shadeOpaqueDirectFptlKernel;
        static int s_shadeOpaqueDirectFptlDebugDisplayKernel;
        static int s_shadeOpaqueDirectShadowMaskFptlKernel;
        static int s_shadeOpaqueDirectShadowMaskFptlDebugDisplayKernel;

        static int[] s_shadeOpaqueIndirectFptlKernels = new int[LightDefinitions.s_NumFeatureVariants];
        static int[] s_shadeOpaqueIndirectShadowMaskFptlKernels = new int[LightDefinitions.s_NumFeatureVariants];

        static int s_deferredContactShadowKernel;
        static int s_deferredContactShadowKernelMSAA;

        ComputeBuffer s_LightVolumeDataBuffer = null;
        ComputeBuffer s_ConvexBoundsBuffer = null;
        ComputeBuffer s_AABBBoundsBuffer = null;
        ComputeBuffer s_LightList = null;
        ComputeBuffer s_TileList = null;
        ComputeBuffer s_TileFeatureFlags = null;
        ComputeBuffer s_DispatchIndirectBuffer = null;

        static ComputeBuffer s_BigTileLightList = null;        // used for pre-pass coarse culling on 64x64 tiles
        static int s_GenListPerBigTileKernel;

        const bool k_UseDepthBuffer = true;      // only has an impact when EnableClustered is true (requires a depth-prepass)

#if !UNITY_EDITOR && UNITY_SWITCH
        const int k_Log2NumClusters = 5;     // accepted range is from 0 to 5 (NR_THREADS is set to 32 on Switch). NumClusters is 1<<g_iLog2NumClusters
#else
        const int k_Log2NumClusters = 6;     // accepted range is from 0 to 6 (NR_THREADS is set to 64 on other platforms). NumClusters is 1<<g_iLog2NumClusters
#endif
        const float k_ClustLogBase = 1.02f;     // each slice 2% bigger than the previous
        float m_ClusterScale;
        static ComputeBuffer s_PerVoxelLightLists = null;
        static ComputeBuffer s_PerVoxelOffset = null;
        static ComputeBuffer s_PerTileLogBaseTweak = null;
        static ComputeBuffer s_GlobalLightListAtomic = null;

        static DebugLightVolumes s_lightVolumes = null;

        static Material s_ScreenSpaceShadowsMat;

        static Material s_DeferredTileRegularLightingMat;   // stencil-test set to touch regular pixels only
        static Material s_DeferredTileSplitLightingMat;     // stencil-test set to touch split-lighting pixels only
        static Material s_DeferredTileMat;                  // fallback when regular and split-lighting pixels must be touch
        static String[] s_variantNames = new String[LightDefinitions.s_NumFeatureVariants];

        public enum ClusterPrepassSource : int
        {
            None = 0,
            BigTile = 1,
            Count = 2,
        }

        public enum ClusterDepthSource : int
        {
            NoDepth = 0,
            Depth = 1,
            MSAA_Depth = 2,
            Count = 3,
        }

        static string[,] s_ClusterKernelNames = new string[(int)ClusterPrepassSource.Count, (int)ClusterDepthSource.Count]
        {
            { "TileLightListGen_NoDepthRT", "TileLightListGen_DepthRT", "TileLightListGen_DepthRT_MSAA" },
            { "TileLightListGen_NoDepthRT_SrcBigTile", "TileLightListGen_DepthRT_SrcBigTile", "TileLightListGen_DepthRT_MSAA_SrcBigTile" }
        };
        static string[,] s_ClusterObliqueKernelNames = new string[(int)ClusterPrepassSource.Count, (int)ClusterDepthSource.Count]
        {
            { "TileLightListGen_NoDepthRT", "TileLightListGen_DepthRT_Oblique", "TileLightListGen_DepthRT_MSAA_Oblique" },
            { "TileLightListGen_NoDepthRT_SrcBigTile", "TileLightListGen_DepthRT_SrcBigTile_Oblique", "TileLightListGen_DepthRT_MSAA_SrcBigTile_Oblique" }
        };
        // clustered light list specific buffers and data end

        static int[] s_TempScreenDimArray = new int[2]; // Used to avoid GC stress when calling SetComputeIntParams

        FrameSettings m_FrameSettings;

        ContactShadows m_ContactShadows = null;
        bool m_EnableContactShadow = false;

        IndirectLightingController m_indirectLightingController = null;

        // Following is an array of material of size eight for all combination of keyword: OUTPUT_SPLIT_LIGHTING - LIGHTLOOP_DISABLE_TILE_AND_CLUSTER - SHADOWS_SHADOWMASK - USE_FPTL_LIGHTLIST/USE_CLUSTERED_LIGHTLIST - DEBUG_DISPLAY
        Material[] m_deferredLightingMaterial;
        Material m_DebugViewTilesMaterial;
        Material m_DebugHDShadowMapMaterial;

        Light m_CurrentSunLight;
        int m_CurrentShadowSortedSunLightIndex = -1;

        // Contact shadow index reseted at the beginning of each frame, used to generate the contact shadow mask
        int m_ContactShadowIndex;

        public Light GetCurrentSunLight() { return m_CurrentSunLight; }

        // shadow related stuff
        HDShadowManager                     m_ShadowManager;
        HDShadowInitParameters              m_ShadowInitParameters;

#if ENABLE_RAYTRACING
        HDAdditionalLightData[]             m_CurrentRayTracedShadows;
        public HDAdditionalLightData GetCurrentRayTracedShadow(int rayTracedShadowIndex) { return m_CurrentRayTracedShadows[rayTracedShadowIndex]; }
#endif

        Material m_CopyStencil;
        // We need a copy for SSR because setting render states through uniform constants does not work with MaterialPropertyBlocks so it would override values set for the regular copy
        Material m_CopyStencilForSSR;

        // Used to shadow shadow maps with use selection enabled in the debug menu
        int m_DebugSelectedLightShadowIndex;
        int m_DebugSelectedLightShadowCount;

        public bool HasLightToCull()
        {
            return m_TotalLightCount > 0;
        }

        public ComputeBuffer GetBigTileLightList()
        {
            return s_BigTileLightList;
        }
        public int GetNumTileBigTileX(HDCamera hdCamera)
        {
            return HDUtils.DivRoundUp((int)hdCamera.screenSize.x, LightDefinitions.s_TileSizeBigTile);
        }

        public int GetNumTileBigTileY(HDCamera hdCamera)
        {
            return HDUtils.DivRoundUp((int)hdCamera.screenSize.y, LightDefinitions.s_TileSizeBigTile);
        }

        public int GetNumTileFtplX(HDCamera hdCamera)
        {
            return HDUtils.DivRoundUp((int)hdCamera.screenSize.x, LightDefinitions.s_TileSizeFptl);
        }

        void InitShadowSystem(HDRenderPipelineAsset hdAsset)
        {
            m_ShadowInitParameters = hdAsset.currentPlatformRenderPipelineSettings.hdShadowInitParams;
            m_ShadowManager = new HDShadowManager(
                hdAsset.renderPipelineResources,
                m_ShadowInitParameters.directionalShadowsDepthBits,
                m_ShadowInitParameters.punctualLightShadowAtlas,
                m_ShadowInitParameters.areaLightShadowAtlas,
                m_ShadowInitParameters.maxShadowRequests,
                hdAsset.renderPipelineResources.shaders.shadowClearPS
            );
        }

        void DeinitShadowSystem()
        {
            if(m_ShadowManager != null)
            {
                m_ShadowManager.Dispose();
                m_ShadowManager = null;
            }
        }

        int GetNumTileFtplY(HDCamera hdCamera)
        {
            return HDUtils.DivRoundUp((int)hdCamera.screenSize.y, LightDefinitions.s_TileSizeFptl);
        }

        int GetNumTileClusteredX(HDCamera hdCamera)
        {
            return HDUtils.DivRoundUp((int)hdCamera.screenSize.x, LightDefinitions.s_TileSizeClustered);
        }

        int GetNumTileClusteredY(HDCamera hdCamera)
        {
            return HDUtils.DivRoundUp((int)hdCamera.screenSize.y, LightDefinitions.s_TileSizeClustered);
        }

        static bool GetFeatureVariantsEnabled(FrameSettings frameSettings) =>
            frameSettings.litShaderMode == LitShaderMode.Deferred
            && frameSettings.IsEnabled(FrameSettingsField.DeferredTile)
            && (frameSettings.IsEnabled(FrameSettingsField.ComputeLightVariants) || frameSettings.IsEnabled(FrameSettingsField.ComputeMaterialVariants));

        int GetDeferredLightingMaterialIndex(int outputSplitLighting, int shadowMask, int debugDisplay)
        {
            return (outputSplitLighting) | (shadowMask << 1) | (debugDisplay << 2);
        }

        Material GetDeferredLightingMaterial(bool outputSplitLighting, bool shadowMask, bool debugDisplayEnabled)
        {
            int index = GetDeferredLightingMaterialIndex(outputSplitLighting ? 1 : 0,
                shadowMask ? 1 : 0,
                debugDisplayEnabled ? 1 : 0);

            return m_deferredLightingMaterial[index];
        }

        public void InitializeLightLoop(IBLFilterBSDF[] iBLFilterBSDFArray)
        {
            var lightLoopSettings = asset.currentPlatformRenderPipelineSettings.lightLoopSettings;

<<<<<<< HEAD
            m_DebugViewTilesMaterial = CoreUtils.CreateEngineMaterial(m_Resources.shaders.debugViewTilesPS);
            m_DebugHDShadowMapMaterial = CoreUtils.CreateEngineMaterial(m_Resources.shaders.debugHDShadowMapPS);
=======
            m_DebugViewTilesMaterial = CoreUtils.CreateEngineMaterial(asset.renderPipelineResources.shaders.debugViewTilesPS);
            m_DebugHDShadowMapMaterial = CoreUtils.CreateEngineMaterial(asset.renderPipelineResources.shaders.debugHDShadowMapPS);
            m_CubeToPanoMaterial = CoreUtils.CreateEngineMaterial(asset.renderPipelineResources.shaders.cubeToPanoPS);
>>>>>>> a7156475

            m_MaxDirectionalLightsOnScreen = lightLoopSettings.maxDirectionalLightsOnScreen;
            m_MaxPunctualLightsOnScreen = lightLoopSettings.maxPunctualLightsOnScreen;
            m_MaxAreaLightsOnScreen = lightLoopSettings.maxAreaLightsOnScreen;
            m_MaxDecalsOnScreen = lightLoopSettings.maxDecalsOnScreen;
            m_MaxEnvLightsOnScreen = lightLoopSettings.maxEnvLightsOnScreen;
            m_MaxLightsOnScreen = m_MaxDirectionalLightsOnScreen + m_MaxPunctualLightsOnScreen + m_MaxAreaLightsOnScreen + m_MaxEnvLightsOnScreen;
            m_MaxPlanarReflectionOnScreen = lightLoopSettings.maxPlanarReflectionOnScreen;

            m_lightList = new LightList();
            m_lightList.Allocate();
            m_Env2DCaptureVP.Clear();
            m_Env2DCaptureForward.Clear();
            m_Env2DAtlasScaleOffset.Clear();
            for (int i = 0, c = Mathf.Max(1, m_MaxPlanarReflectionOnScreen); i < c; ++i)
            {
                m_Env2DCaptureVP.Add(Matrix4x4.identity);
                m_Env2DCaptureForward.Add(0);
                m_Env2DCaptureForward.Add(0);
                m_Env2DCaptureForward.Add(0);
                m_Env2DAtlasScaleOffset.Add(Vector4.zero);
            }

<<<<<<< HEAD
            GlobalLightLoopSettings gLightLoopSettings = hdAsset.currentPlatformRenderPipelineSettings.lightLoopSettings;

            // Allocate cookie atlas and cube map
            int cookieAtlasSize = (int)gLightLoopSettings.cookieAtlasSize;
            // For now we disable the mipmaps generation for cookies atlas as we don't use them
            int cookieResolution = (int)gLightLoopSettings.cookieAtlasSize;
            if (TextureCache2D.GetApproxCacheSizeInByte(cookieAtlasSize, cookieResolution, 1) > k_MaxCacheSize)
                cookieAtlasSize = TextureCache2D.GetMaxCacheSizeForWeightInByte(k_MaxCacheSize, cookieResolution, 1);
            int cookieCubeSize = gLightLoopSettings.cubeCookieTexArraySize;
            int cookieCubeResolution = (int)gLightLoopSettings.pointCookieSize;
            if (TextureCacheCubemap.GetApproxCacheSizeInByte(cookieCubeSize, cookieCubeResolution, 1) > k_MaxCacheSize)
                cookieCubeSize = TextureCacheCubemap.GetMaxCacheSizeForWeightInByte(k_MaxCacheSize, cookieCubeResolution, 1);

            // Create the cookie manager
            m_LightCookieManager = new LightCookieManager(hdAsset, k_MaxCacheSize);
=======
            m_CookieTexArray = new TextureCache2D("Cookie");
            int coockieSize = lightLoopSettings.cookieTexArraySize;
            int coockieResolution = (int)lightLoopSettings.cookieSize;
            if (TextureCache2D.GetApproxCacheSizeInByte(coockieSize, coockieResolution, 1) > k_MaxCacheSize)
                coockieSize = TextureCache2D.GetMaxCacheSizeForWeightInByte(k_MaxCacheSize, coockieResolution, 1);
            m_CookieTexArray.AllocTextureArray(coockieSize, coockieResolution, coockieResolution, TextureFormat.RGBA32, true);
            m_CubeCookieTexArray = new TextureCacheCubemap("Cookie");
            int coockieCubeSize = lightLoopSettings.cubeCookieTexArraySize;
            int coockieCubeResolution = (int)lightLoopSettings.pointCookieSize;
            if (TextureCacheCubemap.GetApproxCacheSizeInByte(coockieCubeSize, coockieCubeResolution, 1) > k_MaxCacheSize)
                coockieCubeSize = TextureCacheCubemap.GetMaxCacheSizeForWeightInByte(k_MaxCacheSize, coockieCubeResolution, 1);
            m_CubeCookieTexArray.AllocTextureArray(coockieCubeSize, coockieCubeResolution, TextureFormat.RGBA32, true, m_CubeToPanoMaterial);

            // Create the cookie manager
            m_AreaLightCookieManager = new LTCAreaLightCookieManager(asset, k_MaxCacheSize);
>>>>>>> a7156475

            // For regular reflection probes, we need to convolve with all the BSDF functions
            TextureFormat probeCacheFormat = lightLoopSettings.reflectionCacheCompressed ? TextureFormat.BC6H : TextureFormat.RGBAHalf;
            int reflectionCubeSize = lightLoopSettings.reflectionProbeCacheSize;
            int reflectionCubeResolution = (int)lightLoopSettings.reflectionCubemapSize;
            if (ReflectionProbeCache.GetApproxCacheSizeInByte(reflectionCubeSize, reflectionCubeResolution, iBLFilterBSDFArray.Length) > k_MaxCacheSize)
                reflectionCubeSize = ReflectionProbeCache.GetMaxCacheSizeForWeightInByte(k_MaxCacheSize, reflectionCubeResolution, iBLFilterBSDFArray.Length);
            m_ReflectionProbeCache = new ReflectionProbeCache(asset, iBLFilterBSDFArray, reflectionCubeSize, reflectionCubeResolution, probeCacheFormat, true);

            // For planar reflection we only convolve with the GGX filter, otherwise it would be too expensive
<<<<<<< HEAD
            GraphicsFormat planarProbeCacheFormat = gLightLoopSettings.planarReflectionCacheCompressed ? GraphicsFormat.RGB_BC6H_UFloat : GraphicsFormat.R16G16B16A16_UNorm;
            int reflectionPlanarAtlasSize = (int)gLightLoopSettings.planarReflectionAtlasSize;
            m_ReflectionPlanarProbeCache = new PlanarReflectionProbeCache(hdAsset, (IBLFilterGGX)iBLFilterBSDFArray[0], reflectionPlanarAtlasSize, planarProbeCacheFormat, true);
=======
            TextureFormat planarProbeCacheFormat = lightLoopSettings.planarReflectionCacheCompressed ? TextureFormat.BC6H : TextureFormat.RGBAHalf;
            int reflectionPlanarSize = lightLoopSettings.planarReflectionProbeCacheSize;
            int reflectionPlanarResolution = (int)lightLoopSettings.planarReflectionTextureSize;
            if (ReflectionProbeCache.GetApproxCacheSizeInByte(reflectionPlanarSize, reflectionPlanarResolution, 1) > k_MaxCacheSize)
                reflectionPlanarSize = ReflectionProbeCache.GetMaxCacheSizeForWeightInByte(k_MaxCacheSize, reflectionPlanarResolution, 1);
            m_ReflectionPlanarProbeCache = new PlanarReflectionProbeCache(asset, (IBLFilterGGX)iBLFilterBSDFArray[0], reflectionPlanarSize, reflectionPlanarResolution, planarProbeCacheFormat, true);
>>>>>>> a7156475

            s_GenAABBKernel = buildScreenAABBShader.FindKernel("ScreenBoundsAABB");
            s_GenAABBKernel_Oblique = buildScreenAABBShader.FindKernel("ScreenBoundsAABB_Oblique");

            // Cluster
            {
                s_ClearVoxelAtomicKernel = buildPerVoxelLightListShader.FindKernel("ClearAtomic");
            }

            s_GenListPerBigTileKernel = buildPerBigTileLightListShader.FindKernel("BigTileLightListGen");

            s_BuildDispatchIndirectKernel = buildDispatchIndirectShader.FindKernel("BuildDispatchIndirect");
            s_ClearDispatchIndirectKernel = clearDispatchIndirectShader.FindKernel("ClearDispatchIndirect");

            s_BuildDrawInstancedIndirectKernel = buildDispatchIndirectShader.FindKernel("BuildDrawInstancedIndirect");
            s_ClearDrawInstancedIndirectKernel = clearDispatchIndirectShader.FindKernel("ClearDrawInstancedIndirect");

            s_BuildMaterialFlagsOrKernel = buildMaterialFlagsShader.FindKernel("MaterialFlagsGen_Or");
            s_BuildMaterialFlagsWriteKernel = buildMaterialFlagsShader.FindKernel("MaterialFlagsGen_Write");

            s_shadeOpaqueDirectFptlKernel = deferredComputeShader.FindKernel("Deferred_Direct_Fptl");
            s_shadeOpaqueDirectFptlDebugDisplayKernel = deferredComputeShader.FindKernel("Deferred_Direct_Fptl_DebugDisplay");

            s_shadeOpaqueDirectShadowMaskFptlKernel = deferredComputeShader.FindKernel("Deferred_Direct_ShadowMask_Fptl");
            s_shadeOpaqueDirectShadowMaskFptlDebugDisplayKernel = deferredComputeShader.FindKernel("Deferred_Direct_ShadowMask_Fptl_DebugDisplay");

            s_deferredContactShadowKernel = contactShadowComputeShader.FindKernel("DeferredContactShadow");
            s_deferredContactShadowKernelMSAA = contactShadowComputeShader.FindKernel("DeferredContactShadowMSAA");

            for (int variant = 0; variant < LightDefinitions.s_NumFeatureVariants; variant++)
            {
                s_shadeOpaqueIndirectFptlKernels[variant] = deferredComputeShader.FindKernel("Deferred_Indirect_Fptl_Variant" + variant);
                s_shadeOpaqueIndirectShadowMaskFptlKernels[variant] = deferredComputeShader.FindKernel("Deferred_Indirect_ShadowMask_Fptl_Variant" + variant);
            }

            // All the allocation of the compute buffers need to happened after the kernel finding in order to avoid the leek loop when a shader does not compile or is not available
            m_DirectionalLightDatas = new ComputeBuffer(m_MaxDirectionalLightsOnScreen, System.Runtime.InteropServices.Marshal.SizeOf(typeof(DirectionalLightData)));
            m_LightDatas = new ComputeBuffer(m_MaxPunctualLightsOnScreen + m_MaxAreaLightsOnScreen, System.Runtime.InteropServices.Marshal.SizeOf(typeof(LightData)));
            m_EnvLightDatas = new ComputeBuffer(m_MaxEnvLightsOnScreen, System.Runtime.InteropServices.Marshal.SizeOf(typeof(EnvLightData)));
            m_DecalDatas = new ComputeBuffer(m_MaxDecalsOnScreen, System.Runtime.InteropServices.Marshal.SizeOf(typeof(DecalData)));

            s_GlobalLightListAtomic = new ComputeBuffer(1, sizeof(uint));

            s_LightList = null;
            s_TileList = null;
            s_TileFeatureFlags = null;

            s_ScreenSpaceShadowsMat = CoreUtils.CreateEngineMaterial(screenSpaceShadowsShader);

            // OUTPUT_SPLIT_LIGHTING - SHADOWS_SHADOWMASK - DEBUG_DISPLAY
            m_deferredLightingMaterial = new Material[8];

            for (int outputSplitLighting = 0; outputSplitLighting < 2; ++outputSplitLighting)
            {
                for (int shadowMask = 0; shadowMask < 2; ++shadowMask)
                {
                    for (int debugDisplay = 0; debugDisplay < 2; ++debugDisplay)
                    {
                        int index = GetDeferredLightingMaterialIndex(outputSplitLighting, shadowMask, debugDisplay);

                        m_deferredLightingMaterial[index] = CoreUtils.CreateEngineMaterial(asset.renderPipelineResources.shaders.deferredPS);
                        m_deferredLightingMaterial[index].name = string.Format("{0}_{1}", asset.renderPipelineResources.shaders.deferredPS.name, index);
                        CoreUtils.SetKeyword(m_deferredLightingMaterial[index], "OUTPUT_SPLIT_LIGHTING", outputSplitLighting == 1);
                        CoreUtils.SetKeyword(m_deferredLightingMaterial[index], "SHADOWS_SHADOWMASK", shadowMask == 1);
                        CoreUtils.SetKeyword(m_deferredLightingMaterial[index], "DEBUG_DISPLAY", debugDisplay == 1);

                        m_deferredLightingMaterial[index].SetInt(HDShaderIDs._StencilMask, (int)HDRenderPipeline.StencilBitMask.LightingMask);
                        m_deferredLightingMaterial[index].SetInt(HDShaderIDs._StencilRef, outputSplitLighting == 1 ? (int)StencilLightingUsage.SplitLighting : (int)StencilLightingUsage.RegularLighting);
                        m_deferredLightingMaterial[index].SetInt(HDShaderIDs._StencilCmp, (int)CompareFunction.Equal);
                    }
                }
            }

            // Stencil set to only touch "regular lighting" pixels.
            s_DeferredTileRegularLightingMat = CoreUtils.CreateEngineMaterial(deferredTilePixelShader);
            s_DeferredTileRegularLightingMat.SetInt(HDShaderIDs._StencilRef, (int)StencilLightingUsage.RegularLighting);
            s_DeferredTileRegularLightingMat.SetInt(HDShaderIDs._StencilCmp, (int)CompareFunction.Equal);

            // Stencil set to only touch "split-lighting" pixels.
            s_DeferredTileSplitLightingMat = CoreUtils.CreateEngineMaterial(deferredTilePixelShader);
            s_DeferredTileSplitLightingMat.SetInt(HDShaderIDs._StencilRef, (int)StencilLightingUsage.SplitLighting);
            s_DeferredTileSplitLightingMat.SetInt(HDShaderIDs._StencilCmp, (int)CompareFunction.Equal);

            // Stencil set to touch all pixels excepted background/sky.
            s_DeferredTileMat = CoreUtils.CreateEngineMaterial(deferredTilePixelShader);
            s_DeferredTileMat.SetInt(HDShaderIDs._StencilRef, (int)StencilLightingUsage.NoLighting);
            s_DeferredTileMat.SetInt(HDShaderIDs._StencilCmp, (int)CompareFunction.NotEqual);

            for (int i = 0; i < LightDefinitions.s_NumFeatureVariants; ++i)
                s_variantNames[i] = "VARIANT" + i;

            m_DefaultTexture2DArray = new Texture2DArray(1, 1, 1, TextureFormat.ARGB32, false);
            m_DefaultTexture2DArray.hideFlags = HideFlags.HideAndDontSave;
            m_DefaultTexture2DArray.name = CoreUtils.GetTextureAutoName(1, 1, TextureFormat.ARGB32, depth: 1, dim: TextureDimension.Tex2DArray, name: "LightLoopDefault");
            m_DefaultTexture2DArray.SetPixels32(new Color32[1] { new Color32(128, 128, 128, 128) }, 0);
            m_DefaultTexture2DArray.Apply();

            m_DefaultTextureCube = new Cubemap(16, TextureFormat.ARGB32, false);
            m_DefaultTextureCube.Apply();

            // Setup shadow algorithms
            var shadowParams = asset.currentPlatformRenderPipelineSettings.hdShadowInitParams;
            var shadowKeywords = new[]{"SHADOW_LOW", "SHADOW_MEDIUM", "SHADOW_HIGH", "SHADOW_VERY_HIGH"};
            foreach (var p in shadowKeywords)
                Shader.DisableKeyword(p);
            Shader.EnableKeyword(shadowKeywords[(int)shadowParams.shadowQuality]);

            InitShadowSystem(asset);

            s_lightVolumes = new DebugLightVolumes();
            s_lightVolumes.InitData(asset.renderPipelineResources);

#if ENABLE_RAYTRACING
            m_CurrentRayTracedShadows = new HDAdditionalLightData[LightDefinitions.s_MaxRayTracedShadows];
#endif

            m_CopyStencil = CoreUtils.CreateEngineMaterial(asset.renderPipelineResources.shaders.copyStencilBufferPS);
            m_CopyStencilForSSR = CoreUtils.CreateEngineMaterial(asset.renderPipelineResources.shaders.copyStencilBufferPS);
        }

        public void CleanupLightLoop()
        {
            s_lightVolumes.ReleaseData();

            DeinitShadowSystem();

            CoreUtils.Destroy(m_DefaultTexture2DArray);
            CoreUtils.Destroy(m_DefaultTextureCube);

            CoreUtils.SafeRelease(m_DirectionalLightDatas);
            CoreUtils.SafeRelease(m_LightDatas);
            CoreUtils.SafeRelease(m_EnvLightDatas);
            CoreUtils.SafeRelease(m_DecalDatas);

            if (m_ReflectionProbeCache != null)
            {
                m_ReflectionProbeCache.Release();
                m_ReflectionProbeCache = null;
            }
            if (m_ReflectionPlanarProbeCache != null)
            {
                m_ReflectionPlanarProbeCache.Release();
                m_ReflectionPlanarProbeCache = null;
            }

            if (m_LightCookieManager != null)
            {
                m_LightCookieManager.ReleaseResources();
                m_LightCookieManager = null;
            }

            LightLoopReleaseResolutionDependentBuffers();

            // enableClustered
            CoreUtils.SafeRelease(s_GlobalLightListAtomic);

            for (int outputSplitLighting = 0; outputSplitLighting < 2; ++outputSplitLighting)
            {
                for (int shadowMask = 0; shadowMask < 2; ++shadowMask)
                {
                    for (int debugDisplay = 0; debugDisplay < 2; ++debugDisplay)
                    {
                        int index = GetDeferredLightingMaterialIndex(outputSplitLighting, shadowMask, debugDisplay);
                        CoreUtils.Destroy(m_deferredLightingMaterial[index]);
                    }
                }
            }

            CoreUtils.Destroy(s_DeferredTileRegularLightingMat);
            CoreUtils.Destroy(s_DeferredTileSplitLightingMat);
            CoreUtils.Destroy(s_DeferredTileMat);

            CoreUtils.Destroy(m_DebugViewTilesMaterial);
            CoreUtils.Destroy(m_DebugHDShadowMapMaterial);
<<<<<<< HEAD
        }
=======
            CoreUtils.Destroy(m_CubeToPanoMaterial);
>>>>>>> a7156475

            CoreUtils.Destroy(m_CopyStencil);
            CoreUtils.Destroy(m_CopyStencilForSSR);
        }

        public void LightLoopNewFrame(FrameSettings frameSettings)
        {
            m_FrameSettings = frameSettings;

            m_ContactShadows = VolumeManager.instance.stack.GetComponent<ContactShadows>();
            m_EnableContactShadow = m_FrameSettings.IsEnabled(FrameSettingsField.ContactShadows) && m_ContactShadows.enable.value && m_ContactShadows.length.value > 0;
            m_indirectLightingController = VolumeManager.instance.stack.GetComponent<IndirectLightingController>();

            m_ContactShadowIndex = 0;

            // Cluster
            {
                var clustPrepassSourceIdx = m_FrameSettings.IsEnabled(FrameSettingsField.BigTilePrepass) ? ClusterPrepassSource.BigTile : ClusterPrepassSource.None;
                var clustDepthSourceIdx = ClusterDepthSource.NoDepth;
                if (k_UseDepthBuffer)
                {
                    if (m_FrameSettings.IsEnabled(FrameSettingsField.MSAA))
                        clustDepthSourceIdx = ClusterDepthSource.MSAA_Depth;
                    else
                        clustDepthSourceIdx = ClusterDepthSource.Depth;
                }
                var kernelName = s_ClusterKernelNames[(int)clustPrepassSourceIdx, (int)clustDepthSourceIdx];
                var kernelObliqueName = s_ClusterObliqueKernelNames[(int)clustPrepassSourceIdx, (int)clustDepthSourceIdx];

                s_GenListPerVoxelKernel = buildPerVoxelLightListShader.FindKernel(kernelName);
                s_GenListPerVoxelKernelOblique = buildPerVoxelLightListShader.FindKernel(kernelObliqueName);
            }

            if (GetFeatureVariantsEnabled(frameSettings))
            {
                s_GenListPerTileKernel = buildPerTileLightListShader.FindKernel(m_FrameSettings.IsEnabled(FrameSettingsField.BigTilePrepass) ? "TileLightListGen_SrcBigTile_FeatureFlags" : "TileLightListGen_FeatureFlags");
                s_GenListPerTileKernel_Oblique = buildPerTileLightListShader.FindKernel(m_FrameSettings.IsEnabled(FrameSettingsField.BigTilePrepass) ? "TileLightListGen_SrcBigTile_FeatureFlags_Oblique" : "TileLightListGen_FeatureFlags_Oblique");

            }
            else
            {
                s_GenListPerTileKernel = buildPerTileLightListShader.FindKernel(m_FrameSettings.IsEnabled(FrameSettingsField.BigTilePrepass) ? "TileLightListGen_SrcBigTile" : "TileLightListGen");
                s_GenListPerTileKernel_Oblique = buildPerTileLightListShader.FindKernel(m_FrameSettings.IsEnabled(FrameSettingsField.BigTilePrepass) ? "TileLightListGen_SrcBigTile_Oblique" : "TileLightListGen_Oblique");
            }

            m_LightCookieManager.NewFrame();
            m_ReflectionProbeCache.NewFrame();
            m_ReflectionPlanarProbeCache.NewFrame();
        }

        public bool LightLoopNeedResize(int viewCount)
        {
            return s_LightList == null || s_TileList == null || s_TileFeatureFlags == null ||
                s_AABBBoundsBuffer == null || s_ConvexBoundsBuffer == null || s_LightVolumeDataBuffer == null ||
                (s_BigTileLightList == null && m_FrameSettings.IsEnabled(FrameSettingsField.BigTilePrepass)) ||
                (s_DispatchIndirectBuffer == null && m_FrameSettings.IsEnabled(FrameSettingsField.DeferredTile)) ||
                (s_PerVoxelLightLists == null) || (viewCount > m_MaxViewCount);
        }

        public void LightLoopReleaseResolutionDependentBuffers()
        {
            m_MaxViewCount = 1;

            CoreUtils.SafeRelease(s_LightList);
            CoreUtils.SafeRelease(s_TileList);
            CoreUtils.SafeRelease(s_TileFeatureFlags);

            // enableClustered
            CoreUtils.SafeRelease(s_PerVoxelLightLists);
            CoreUtils.SafeRelease(s_PerVoxelOffset);
            CoreUtils.SafeRelease(s_PerTileLogBaseTweak);

            // enableBigTilePrepass
            CoreUtils.SafeRelease(s_BigTileLightList);

            // LightList building
            CoreUtils.SafeRelease(s_AABBBoundsBuffer);
            CoreUtils.SafeRelease(s_ConvexBoundsBuffer);
            CoreUtils.SafeRelease(s_LightVolumeDataBuffer);
            CoreUtils.SafeRelease(s_DispatchIndirectBuffer);
        }

        int NumLightIndicesPerClusteredTile()
        {
            return 32 * (1 << k_Log2NumClusters);       // total footprint for all layers of the tile (measured in light index entries)
        }

        public void LightLoopAllocResolutionDependentBuffers(int width, int height, int viewCount)
        {
            m_MaxViewCount = Math.Max(viewCount, m_MaxViewCount);
            var nrTilesX = (width + LightDefinitions.s_TileSizeFptl - 1) / LightDefinitions.s_TileSizeFptl;
            var nrTilesY = (height + LightDefinitions.s_TileSizeFptl - 1) / LightDefinitions.s_TileSizeFptl;
            var nrTiles = nrTilesX * nrTilesY * m_MaxViewCount;
            const int capacityUShortsPerTile = 32;
            const int dwordsPerTile = (capacityUShortsPerTile + 1) >> 1;        // room for 31 lights and a nrLights value.

            s_LightList = new ComputeBuffer((int)LightCategory.Count * dwordsPerTile * nrTiles, sizeof(uint));       // enough list memory for a 4k x 4k display
            s_TileList = new ComputeBuffer((int)LightDefinitions.s_NumFeatureVariants * nrTiles, sizeof(uint));
            s_TileFeatureFlags = new ComputeBuffer(nrTiles, sizeof(uint));

            // Cluster
            {
                var nrClustersX = (width + LightDefinitions.s_TileSizeClustered - 1) / LightDefinitions.s_TileSizeClustered;
                var nrClustersY = (height + LightDefinitions.s_TileSizeClustered - 1) / LightDefinitions.s_TileSizeClustered;
                var nrClusterTiles = nrClustersX * nrClustersY * m_MaxViewCount;

                s_PerVoxelOffset = new ComputeBuffer((int)LightCategory.Count * (1 << k_Log2NumClusters) * nrClusterTiles, sizeof(uint));
                s_PerVoxelLightLists = new ComputeBuffer(NumLightIndicesPerClusteredTile() * nrClusterTiles, sizeof(uint));

                if (k_UseDepthBuffer)
                {
                    s_PerTileLogBaseTweak = new ComputeBuffer(nrClusterTiles, sizeof(float));
                }
            }

            if (m_FrameSettings.IsEnabled(FrameSettingsField.BigTilePrepass))
            {
                var nrBigTilesX = (width + 63) / 64;
                var nrBigTilesY = (height + 63) / 64;
                var nrBigTiles = nrBigTilesX * nrBigTilesY * m_MaxViewCount;
                s_BigTileLightList = new ComputeBuffer(LightDefinitions.s_MaxNrBigTileLightsPlusOne * nrBigTiles, sizeof(uint));
            }

            // Allocate matrix arrays used for LightList building
            {
                m_LightListProjMatrices = new Matrix4x4[m_MaxViewCount];
                m_LightListProjscrMatrices = new Matrix4x4[m_MaxViewCount];
                m_LightListInvProjscrMatrices = new Matrix4x4[m_MaxViewCount];
                m_LightListProjHMatrices = new Matrix4x4[m_MaxViewCount];
                m_LightListInvProjHMatrices = new Matrix4x4[m_MaxViewCount];
            }

            // The bounds and light volumes are view-dependent, and AABB is additionally projection dependent.
            // TODO: I don't think k_MaxLightsOnScreen corresponds to the actual correct light count for cullable light types (punctual, area, env, decal)
            s_AABBBoundsBuffer = new ComputeBuffer(m_MaxViewCount * 2 * m_MaxLightsOnScreen, 4 * sizeof(float));
            s_ConvexBoundsBuffer = new ComputeBuffer(m_MaxViewCount * m_MaxLightsOnScreen, System.Runtime.InteropServices.Marshal.SizeOf(typeof(SFiniteLightBound)));
            s_LightVolumeDataBuffer = new ComputeBuffer(m_MaxViewCount * m_MaxLightsOnScreen, System.Runtime.InteropServices.Marshal.SizeOf(typeof(LightVolumeData)));

            // Need 3 ints for DispatchIndirect, but need 4 ints for DrawInstancedIndirect.
            s_DispatchIndirectBuffer = new ComputeBuffer(m_MaxViewCount * LightDefinitions.s_NumFeatureVariants * 4, sizeof(uint), ComputeBufferType.IndirectArguments);
        }

        public static Matrix4x4 WorldToCamera(Camera camera)
        {
            // camera.worldToCameraMatrix is RHS and Unity's transforms are LHS
            // We need to flip it to work with transforms
            return s_FlipMatrixLHSRHS * camera.worldToCameraMatrix;
        }

        // For light culling system, we need non oblique projection matrices
        static Matrix4x4 CameraProjectionNonObliqueLHS(HDCamera camera)
        {
            // camera.projectionMatrix expect RHS data and Unity's transforms are LHS
            // We need to flip it to work with transforms
            return camera.nonObliqueProjMatrix * s_FlipMatrixLHSRHS;
        }

        public Vector3 GetLightColor(VisibleLight light)
        {
            return new Vector3(light.finalColor.r, light.finalColor.g, light.finalColor.b);
        }

        public bool GetDirectionalLightData(CommandBuffer cmd, GPULightType gpuLightType, VisibleLight light, Light lightComponent, HDAdditionalLightData additionalLightData, AdditionalShadowData additionalShadowData, int lightIndex, int shadowIndex, DebugDisplaySettings debugDisplaySettings, int sortedIndex)
        {
            // Clamp light list to the maximum allowed lights on screen to avoid ComputeBuffer overflow
            if (m_lightList.directionalLights.Count >= m_MaxDirectionalLightsOnScreen)
                return false;

            bool contributesToLighting = ((additionalLightData.lightDimmer > 0) && (additionalLightData.affectDiffuse || additionalLightData.affectSpecular)) || (additionalLightData.volumetricDimmer > 0);

            if (!contributesToLighting)
                return false;

            // Discard light if disabled in debug display settings
            if (!debugDisplaySettings.data.lightingDebugSettings.showDirectionalLight)
                return false;

            var lightData = new DirectionalLightData();

            lightData.lightLayers = additionalLightData.GetLightLayers();

            // Light direction for directional is opposite to the forward direction
            lightData.forward = light.GetForward();
            // Rescale for cookies and windowing.
            lightData.right      = light.GetRight() * 2 / Mathf.Max(additionalLightData.shapeWidth, 0.001f);
            lightData.up         = light.GetUp() * 2 / Mathf.Max(additionalLightData.shapeHeight, 0.001f);
            lightData.positionRWS = light.GetPosition();
            lightData.color = GetLightColor(light);

            // Caution: This is bad but if additionalData == HDUtils.s_DefaultHDAdditionalLightData it mean we are trying to promote legacy lights, which is the case for the preview for example, so we need to multiply by PI as legacy Unity do implicit divide by PI for direct intensity.
            // So we expect that all light with additionalData == HDUtils.s_DefaultHDAdditionalLightData are currently the one from the preview, light in scene MUST have additionalData
            lightData.color *= (HDUtils.s_DefaultHDAdditionalLightData == additionalLightData) ? Mathf.PI : 1.0f;

            lightData.lightDimmer           = additionalLightData.lightDimmer;
            lightData.diffuseDimmer         = additionalLightData.affectDiffuse  ? additionalLightData.lightDimmer : 0;
            lightData.specularDimmer        = additionalLightData.affectSpecular ? additionalLightData.lightDimmer * m_FrameSettings.specularGlobalDimmer : 0;
            lightData.volumetricLightDimmer = additionalLightData.volumetricDimmer;

            if (lightComponent != null && lightComponent.cookie != null)
            {
                lightData.cookieMode = lightComponent.cookie.wrapMode == TextureWrapMode.Repeat ? CookieMode.Repeat : CookieMode.Clamp;
                lightData.cookieScaleOffset = m_LightCookieManager.Fetch2DCookie(cmd, lightComponent.cookie);
            }
            else
            {
                lightData.cookieMode = CookieMode.None;
            }

            if (additionalShadowData)
            {
                lightData.shadowDimmer           = additionalShadowData.shadowDimmer;
                lightData.volumetricShadowDimmer = additionalShadowData.volumetricShadowDimmer;
                lightData.contactShadowMask      = GetContactShadowMask(additionalShadowData.contactShadows);
            }
            else
            {
                lightData.shadowDimmer           = 1.0f;
                lightData.volumetricShadowDimmer = 1.0f;
                lightData.contactShadowMask      = 0;
            }

            // fix up shadow information
            lightData.shadowIndex = shadowIndex;
            if (shadowIndex != -1)
            {
                m_CurrentSunLight = lightComponent;
                m_CurrentShadowSortedSunLightIndex = sortedIndex;
            }

            // Value of max smoothness is from artists point of view, need to convert from perceptual smoothness to roughness
            lightData.minRoughness = Mathf.Max((1.0f - additionalLightData.maxSmoothness) * (1.0f - additionalLightData.maxSmoothness));

            lightData.shadowMaskSelector = Vector4.zero;

            if (IsBakedShadowMaskLight(lightComponent))
            {
                lightData.shadowMaskSelector[lightComponent.bakingOutput.occlusionMaskChannel] = 1.0f;
                lightData.nonLightMappedOnly = lightComponent.lightShadowCasterMode == LightShadowCasterMode.NonLightmappedOnly ? 1 : 0;
            }
            else
            {
                // use -1 to say that we don't use shadow mask
                lightData.shadowMaskSelector.x = -1.0f;
                lightData.nonLightMappedOnly = 0;
            }

            // Sun disk.
            {
                var sunDiskAngle = additionalLightData.sunDiskSize;
                var sunHaloSize  = additionalLightData.sunHaloSize;

                var cosConeInnerHalfAngle = Mathf.Clamp(Mathf.Cos(sunDiskAngle * 0.5f * Mathf.Deg2Rad), 0.0f, 1.0f);
                var cosConeOuterHalfAngle = Mathf.Clamp(Mathf.Cos(sunDiskAngle * 0.5f * (1 + sunHaloSize) * Mathf.Deg2Rad), 0.0f, 1.0f);

                var val = Mathf.Max(0.0001f, (cosConeInnerHalfAngle - cosConeOuterHalfAngle));
                lightData.angleScale = 1.0f / val;
                lightData.angleOffset = -cosConeOuterHalfAngle * lightData.angleScale;

            }

            // Fallback to the first non shadow casting directional light.
            m_CurrentSunLight = m_CurrentSunLight == null ? lightComponent : m_CurrentSunLight;

            m_lightList.directionalLights.Add(lightData);

            return true;
        }

        public bool GetLightData(CommandBuffer cmd, HDShadowSettings shadowSettings, Camera camera, GPULightType gpuLightType,
            VisibleLight light, Light lightComponent, HDAdditionalLightData additionalLightData, AdditionalShadowData additionalShadowData,
            int lightIndex, int shadowIndex, ref Vector3 lightDimensions, DebugDisplaySettings debugDisplaySettings
#if ENABLE_RAYTRACING
            , ref int areaShadowIndex
#endif
            )
        {
            // Clamp light list to the maximum allowed lights on screen to avoid ComputeBuffer overflow
            if (m_lightList.lights.Count >= m_MaxPunctualLightsOnScreen + m_MaxAreaLightsOnScreen)
                return false;

            // Both of these positions are non-camera-relative.
            float distanceToCamera  = (light.GetPosition() - camera.transform.position).magnitude;
            float lightDistanceFade = HDUtils.ComputeLinearDistanceFade(distanceToCamera, additionalLightData.fadeDistance);

            bool contributesToLighting = ((additionalLightData.lightDimmer > 0) && (additionalLightData.affectDiffuse || additionalLightData.affectSpecular)) || (additionalLightData.volumetricDimmer > 0);
                 contributesToLighting = contributesToLighting && (lightDistanceFade > 0);

            if (!contributesToLighting)
                return false;

            var lightData = new LightData();

            lightData.lightLayers = additionalLightData.GetLightLayers();

            lightData.lightType = gpuLightType;

            lightData.positionRWS = light.GetPosition();

            bool applyRangeAttenuation = additionalLightData.applyRangeAttenuation && (gpuLightType != GPULightType.ProjectorBox);

            // Discard light if disabled in debug display settings
            if (lightData.lightType.IsAreaLight())
            {
                if (!debugDisplaySettings.data.lightingDebugSettings.showAreaLight)
                    return false;
            }
            else
            {
                if (!debugDisplaySettings.data.lightingDebugSettings.showPunctualLight)
                    return false;
            }

            lightData.range = light.range;

            if (applyRangeAttenuation)
            {
                lightData.rangeAttenuationScale = 1.0f / (light.range * light.range);
                lightData.rangeAttenuationBias  = 1.0f;

                if (lightData.lightType == GPULightType.Rectangle)
                {
                    // Rect lights are currently a special case because they use the normalized
                    // [0, 1] attenuation range rather than the regular [0, r] one.
                    lightData.rangeAttenuationScale = 1.0f;
                }
            }
            else // Don't apply any attenuation but do a 'step' at range
            {
                // Solve f(x) = b - (a * x)^2 where x = (d/r)^2.
                // f(0) = huge -> b = huge.
                // f(1) = 0    -> huge - a^2 = 0 -> a = sqrt(huge).
                const float hugeValue = 16777216.0f;
                const float sqrtHuge  = 4096.0f;
                lightData.rangeAttenuationScale = sqrtHuge / (light.range * light.range);
                lightData.rangeAttenuationBias  = hugeValue;

                if (lightData.lightType == GPULightType.Rectangle)
                {
                    // Rect lights are currently a special case because they use the normalized
                    // [0, 1] attenuation range rather than the regular [0, r] one.
                    lightData.rangeAttenuationScale = sqrtHuge;
                }
            }

            lightData.color = GetLightColor(light);

            lightData.forward = light.GetForward();
            lightData.up = light.GetUp();
            lightData.right = light.GetRight();

            lightDimensions.x = additionalLightData.shapeWidth;
            lightDimensions.y = additionalLightData.shapeHeight;
            lightDimensions.z = light.range;

            if (lightData.lightType == GPULightType.ProjectorBox)
            {
                // Rescale for cookies and windowing.
                lightData.right *= 2.0f / Mathf.Max(additionalLightData.shapeWidth, 0.001f);
                lightData.up    *= 2.0f / Mathf.Max(additionalLightData.shapeHeight, 0.001f);
            }
            else if (lightData.lightType == GPULightType.ProjectorPyramid)
            {
                // Get width and height for the current frustum
                var spotAngle = light.spotAngle;

                float frustumWidth, frustumHeight;

                if (additionalLightData.aspectRatio >= 1.0f)
                {
                    frustumHeight = 2.0f * Mathf.Tan(spotAngle * 0.5f * Mathf.Deg2Rad);
                    frustumWidth = frustumHeight * additionalLightData.aspectRatio;
                }
                else
                {
                    frustumWidth = 2.0f * Mathf.Tan(spotAngle * 0.5f * Mathf.Deg2Rad);
                    frustumHeight = frustumWidth / additionalLightData.aspectRatio;
                }

                // Adjust based on the new parametrization.
                lightDimensions.x = frustumWidth;
                lightDimensions.y = frustumHeight;

                // Rescale for cookies and windowing.
                lightData.right *= 2.0f / frustumWidth;
                lightData.up *= 2.0f / frustumHeight;
            }

            if (lightData.lightType == GPULightType.Spot)
            {
                var spotAngle = light.spotAngle;

                var innerConePercent = additionalLightData.GetInnerSpotPercent01();
                var cosSpotOuterHalfAngle = Mathf.Clamp(Mathf.Cos(spotAngle * 0.5f * Mathf.Deg2Rad), 0.0f, 1.0f);
                var sinSpotOuterHalfAngle = Mathf.Sqrt(1.0f - cosSpotOuterHalfAngle * cosSpotOuterHalfAngle);
                var cosSpotInnerHalfAngle = Mathf.Clamp(Mathf.Cos(spotAngle * 0.5f * innerConePercent * Mathf.Deg2Rad), 0.0f, 1.0f); // inner cone

                var val = Mathf.Max(0.0001f, (cosSpotInnerHalfAngle - cosSpotOuterHalfAngle));
                lightData.angleScale = 1.0f / val;
                lightData.angleOffset = -cosSpotOuterHalfAngle * lightData.angleScale;

                // Rescale for cookies and windowing.
                float cotOuterHalfAngle = cosSpotOuterHalfAngle / sinSpotOuterHalfAngle;
                lightData.up    *= cotOuterHalfAngle;
                lightData.right *= cotOuterHalfAngle;
            }
            else
            {
                // These are the neutral values allowing GetAngleAnttenuation in shader code to return 1.0
                lightData.angleScale = 0.0f;
                lightData.angleOffset = 1.0f;
            }

            if (lightData.lightType != GPULightType.Directional && lightData.lightType != GPULightType.ProjectorBox)
            {
                // Store the squared radius of the light to simulate a fill light.
                lightData.size = new Vector2(additionalLightData.shapeRadius * additionalLightData.shapeRadius, 0);
            }

            if (lightData.lightType == GPULightType.Rectangle || lightData.lightType == GPULightType.Tube)
            {
                lightData.size = new Vector2(additionalLightData.shapeWidth, additionalLightData.shapeHeight);
            }

            lightData.lightDimmer           = lightDistanceFade * (additionalLightData.lightDimmer);
            lightData.diffuseDimmer         = lightDistanceFade * (additionalLightData.affectDiffuse  ? additionalLightData.lightDimmer : 0);
            lightData.specularDimmer        = lightDistanceFade * (additionalLightData.affectSpecular ? additionalLightData.lightDimmer * m_FrameSettings.specularGlobalDimmer : 0);
            lightData.volumetricLightDimmer = lightDistanceFade * (additionalLightData.volumetricDimmer);

<<<<<<< HEAD
            lightData.contactShadowIndex = -1;
            lightData.cookieMode = CookieMode.Clamp;
=======
            lightData.cookieIndex = -1;
>>>>>>> a7156475
            lightData.shadowIndex = -1;
#if ENABLE_RAYTRACING
            lightData.rayTracedAreaShadowIndex = -1;
#endif

            if (lightComponent != null && lightComponent.cookie != null)
            {
                switch (light.lightType)
                {
                    case LightType.Spot:
                        lightData.cookieMode = (lightComponent.cookie.wrapMode == TextureWrapMode.Repeat) ? CookieMode.Repeat : CookieMode.Clamp;
                        lightData.cookieScaleOffset = m_LightCookieManager.Fetch2DCookie(cmd, lightComponent.cookie);
                        break;
                    case LightType.Point:
                        lightData.cookieIndex = m_LightCookieManager.FetchCubeCookie(cmd, lightComponent.cookie);
                        break;
                }
            }
            else if (light.lightType == LightType.Spot && additionalLightData.spotLightShape != SpotLightShape.Cone)
            {
                // Projectors lights must always have a cookie texture.
                // As long as the cache is a texture array and not an atlas, the 4x4 white texture will be rescaled to 128
                lightData.cookieScaleOffset = m_LightCookieManager.Fetch2DCookie(cmd, Texture2D.whiteTexture);
            }
            else if (lightData.lightType == GPULightType.Rectangle && additionalLightData.areaLightCookie != null)
            {
                lightData.cookieMode = CookieMode.Clamp;
                lightData.cookieScaleOffset = m_LightCookieManager.Fetch2DCookie(cmd, additionalLightData.areaLightCookie);
            }
            else // we don't have any cookie
            {
                lightData.cookieMode = CookieMode.None;
            }

            if (additionalShadowData)
            {
                float shadowDistanceFade         = HDUtils.ComputeLinearDistanceFade(distanceToCamera, Mathf.Min(shadowSettings.maxShadowDistance.value, additionalShadowData.shadowFadeDistance));
                lightData.shadowDimmer           = shadowDistanceFade * additionalShadowData.shadowDimmer;
                lightData.volumetricShadowDimmer = shadowDistanceFade * additionalShadowData.volumetricShadowDimmer;
                lightData.contactShadowMask      = GetContactShadowMask(additionalShadowData.contactShadows);
            }
            else
            {
                lightData.shadowDimmer           = 1.0f;
                lightData.volumetricShadowDimmer = 1.0f;
                lightData.contactShadowMask      = 0;
             }

#if ENABLE_RAYTRACING
            if(gpuLightType == GPULightType.Rectangle && lightComponent.shadows != LightShadows.None && areaShadowIndex < LightDefinitions.s_MaxRayTracedShadows && additionalLightData.useRayTracedShadows)
            {
                lightData.rayTracedAreaShadowIndex = areaShadowIndex;
                additionalLightData.shadowIndex = -1;
                m_CurrentRayTracedShadows[areaShadowIndex] = additionalLightData;
                areaShadowIndex++;
            }
            else
            {
                // fix up shadow information
                lightData.shadowIndex = shadowIndex;
                additionalLightData.shadowIndex = shadowIndex;
            }
#else
            // fix up shadow information
            lightData.shadowIndex = shadowIndex;
#endif
            // Value of max smoothness is from artists point of view, need to convert from perceptual smoothness to roughness
            lightData.minRoughness = (1.0f - additionalLightData.maxSmoothness) * (1.0f - additionalLightData.maxSmoothness);

            lightData.shadowMaskSelector = Vector4.zero;

            if (IsBakedShadowMaskLight(lightComponent))
            {
                lightData.shadowMaskSelector[lightComponent.bakingOutput.occlusionMaskChannel] = 1.0f;
                lightData.nonLightMappedOnly = lightComponent.lightShadowCasterMode == LightShadowCasterMode.NonLightmappedOnly ? 1 : 0;
            }
            else
            {
                // use -1 to say that we don't use shadow mask
                lightData.shadowMaskSelector.x = -1.0f;
                lightData.nonLightMappedOnly = 0;
            }

            m_lightList.lights.Add(lightData);

            return true;
        }

        // TODO: we should be able to do this calculation only with LightData without VisibleLight light, but for now pass both
        public void GetLightVolumeDataAndBound(LightCategory lightCategory, GPULightType gpuLightType, LightVolumeType lightVolumeType,
            VisibleLight light, LightData lightData, Vector3 lightDimensions, Matrix4x4 worldToView,
            Camera.StereoscopicEye eyeIndex = Camera.StereoscopicEye.Left)
        {
            // Then Culling side
            var range = lightDimensions.z;
            var lightToWorld = light.localToWorldMatrix;
            Vector3 positionWS = lightData.positionRWS;
            Vector3 positionVS = worldToView.MultiplyPoint(positionWS);

            Matrix4x4 lightToView = worldToView * lightToWorld;
            Vector3   xAxisVS     = lightToView.GetColumn(0);
            Vector3   yAxisVS     = lightToView.GetColumn(1);
            Vector3   zAxisVS     = lightToView.GetColumn(2);

            // Fill bounds
            var bound = new SFiniteLightBound();
            var lightVolumeData = new LightVolumeData();

            lightVolumeData.lightCategory = (uint)lightCategory;
            lightVolumeData.lightVolume = (uint)lightVolumeType;

            if (gpuLightType == GPULightType.Spot || gpuLightType == GPULightType.ProjectorPyramid)
            {
                Vector3 lightDir = lightToWorld.GetColumn(2);

                // represents a left hand coordinate system in world space since det(worldToView)<0
                Vector3 vx = xAxisVS;
                Vector3 vy = yAxisVS;
                Vector3 vz = zAxisVS;

                const float pi = 3.1415926535897932384626433832795f;
                const float degToRad = (float)(pi / 180.0);

                var sa = light.spotAngle;
                var cs = Mathf.Cos(0.5f * sa * degToRad);
                var si = Mathf.Sin(0.5f * sa * degToRad);

                if (gpuLightType == GPULightType.ProjectorPyramid)
                {
                    Vector3 lightPosToProjWindowCorner = (0.5f * lightDimensions.x) * vx + (0.5f * lightDimensions.y) * vy + 1.0f * vz;
                    cs = Vector3.Dot(vz, Vector3.Normalize(lightPosToProjWindowCorner));
                    si = Mathf.Sqrt(1.0f - cs * cs);
                }

                const float FltMax = 3.402823466e+38F;
                var ta = cs > 0.0f ? (si / cs) : FltMax;
                var cota = si > 0.0f ? (cs / si) : FltMax;

                //const float cotasa = l.GetCotanHalfSpotAngle();

                // apply nonuniform scale to OBB of spot light
                var squeeze = true;//sa < 0.7f * 90.0f;      // arb heuristic
                var fS = squeeze ? ta : si;
                bound.center = worldToView.MultiplyPoint(positionWS + ((0.5f * range) * lightDir));    // use mid point of the spot as the center of the bounding volume for building screen-space AABB for tiled lighting.

                // scale axis to match box or base of pyramid
                bound.boxAxisX = (fS * range) * vx;
                bound.boxAxisY = (fS * range) * vy;
                bound.boxAxisZ = (0.5f * range) * vz;

                // generate bounding sphere radius
                var fAltDx = si;
                var fAltDy = cs;
                fAltDy = fAltDy - 0.5f;
                //if(fAltDy<0) fAltDy=-fAltDy;

                fAltDx *= range; fAltDy *= range;

                // Handle case of pyramid with this select (currently unused)
                var altDist = Mathf.Sqrt(fAltDy * fAltDy + (true ? 1.0f : 2.0f) * fAltDx * fAltDx);
                bound.radius = altDist > (0.5f * range) ? altDist : (0.5f * range);       // will always pick fAltDist
                bound.scaleXY = squeeze ? new Vector2(0.01f, 0.01f) : new Vector2(1.0f, 1.0f);

                lightVolumeData.lightAxisX = vx;
                lightVolumeData.lightAxisY = vy;
                lightVolumeData.lightAxisZ = vz;
                lightVolumeData.lightPos = positionVS;
                lightVolumeData.radiusSq = range * range;
                lightVolumeData.cotan = cota;
                lightVolumeData.featureFlags = (uint)LightFeatureFlags.Punctual;
            }
            else if (gpuLightType == GPULightType.Point)
            {
                Vector3 vx = xAxisVS;
                Vector3 vy = yAxisVS;
                Vector3 vz = zAxisVS;

                bound.center   = positionVS;
                bound.boxAxisX = vx * range;
                bound.boxAxisY = vy * range;
                bound.boxAxisZ = vz * range;
                bound.scaleXY.Set(1.0f, 1.0f);
                bound.radius = range;

                // fill up ldata
                lightVolumeData.lightAxisX = vx;
                lightVolumeData.lightAxisY = vy;
                lightVolumeData.lightAxisZ = vz;
                lightVolumeData.lightPos = bound.center;
                lightVolumeData.radiusSq = range * range;
                lightVolumeData.featureFlags = (uint)LightFeatureFlags.Punctual;
            }
            else if (gpuLightType == GPULightType.Tube)
            {
                Vector3 dimensions = new Vector3(lightDimensions.x + 2 * range, 2 * range, 2 * range); // Omni-directional
                Vector3 extents = 0.5f * dimensions;

                bound.center = positionVS;
                bound.boxAxisX = extents.x * xAxisVS;
                bound.boxAxisY = extents.y * yAxisVS;
                bound.boxAxisZ = extents.z * zAxisVS;
                bound.scaleXY.Set(1.0f, 1.0f);
                bound.radius = extents.magnitude;

                lightVolumeData.lightPos = positionVS;
                lightVolumeData.lightAxisX = xAxisVS;
                lightVolumeData.lightAxisY = yAxisVS;
                lightVolumeData.lightAxisZ = zAxisVS;
                lightVolumeData.boxInnerDist = new Vector3(lightDimensions.x, 0, 0);
                lightVolumeData.boxInvRange.Set(1.0f / range, 1.0f / range, 1.0f / range);
                lightVolumeData.featureFlags = (uint)LightFeatureFlags.Area;
            }
            else if (gpuLightType == GPULightType.Rectangle)
            {
                Vector3 dimensions = new Vector3(lightDimensions.x + 2 * range, lightDimensions.y + 2 * range, range); // One-sided
                Vector3 extents = 0.5f * dimensions;
                Vector3 centerVS = positionVS + extents.z * zAxisVS;

                bound.center = centerVS;
                bound.boxAxisX = extents.x * xAxisVS;
                bound.boxAxisY = extents.y * yAxisVS;
                bound.boxAxisZ = extents.z * zAxisVS;
                bound.scaleXY.Set(1.0f, 1.0f);
                bound.radius = extents.magnitude;

                lightVolumeData.lightPos     = centerVS;
                lightVolumeData.lightAxisX   = xAxisVS;
                lightVolumeData.lightAxisY   = yAxisVS;
                lightVolumeData.lightAxisZ   = zAxisVS;
                lightVolumeData.boxInnerDist = extents;
                lightVolumeData.boxInvRange.Set(Mathf.Infinity, Mathf.Infinity, Mathf.Infinity);
                lightVolumeData.featureFlags = (uint)LightFeatureFlags.Area;
            }
            else if (gpuLightType == GPULightType.ProjectorBox)
            {
                Vector3 dimensions  = new Vector3(lightDimensions.x, lightDimensions.y, range);  // One-sided
                Vector3 extents = 0.5f * dimensions;
                Vector3 centerVS = positionVS + extents.z * zAxisVS;

                bound.center   = centerVS;
                bound.boxAxisX = extents.x * xAxisVS;
                bound.boxAxisY = extents.y * yAxisVS;
                bound.boxAxisZ = extents.z * zAxisVS;
                bound.radius   = extents.magnitude;
                bound.scaleXY.Set(1.0f, 1.0f);

                lightVolumeData.lightPos     = centerVS;
                lightVolumeData.lightAxisX   = xAxisVS;
                lightVolumeData.lightAxisY   = yAxisVS;
                lightVolumeData.lightAxisZ   = zAxisVS;
                lightVolumeData.boxInnerDist = extents;
                lightVolumeData.boxInvRange.Set(Mathf.Infinity, Mathf.Infinity, Mathf.Infinity);
                lightVolumeData.featureFlags = (uint)LightFeatureFlags.Punctual;
            }
            else
            {
                Debug.Assert(false, "TODO: encountered an unknown GPULightType.");
            }

            if (eyeIndex == Camera.StereoscopicEye.Left)
            {
                m_lightList.bounds.Add(bound);
                m_lightList.lightVolumes.Add(lightVolumeData);
            }
            else
            {
                m_lightList.rightEyeBounds.Add(bound);
                m_lightList.rightEyeLightVolumes.Add(lightVolumeData);
            }
        }

        public bool GetEnvLightData(CommandBuffer cmd, HDCamera hdCamera, HDProbe probe, DebugDisplaySettings debugDisplaySettings, int lightIndex)
        {
            Camera camera = hdCamera.camera;

            // For now we won't display real time probe when rendering one.
            // TODO: We may want to display last frame result but in this case we need to be careful not to update the atlas before all realtime probes are rendered (for frame coherency).
            // Unfortunately we don't have this information at the moment.
            if (probe.mode == ProbeSettings.Mode.Realtime && camera.cameraType == CameraType.Reflection)
                return false;

            // Discard probe if disabled in debug menu
            if (!debugDisplaySettings.data.lightingDebugSettings.showReflectionProbe)
                return false;

            var capturePosition = Vector3.zero;
            var influenceToWorld = probe.influenceToWorld;
            Vector4 atlasScaleOffset = Vector4.zero;

            // 31 bits index, 1 bit cache type
            var envIndex = int.MinValue;
            switch (probe)
            {
                case PlanarReflectionProbe planarProbe:
                    {
                        if (probe.mode == ProbeSettings.Mode.Realtime
                            && !hdCamera.frameSettings.IsEnabled(FrameSettingsField.RealtimePlanarReflection))
                            break;
                        // If the max number of planar on screen is reached
                        if (lightIndex >= m_MaxPlanarReflectionOnScreen)
                            break;

                        var scaleOffset = m_ReflectionPlanarProbeCache.FetchSlice(cmd, probe.texture);
                        // Indices start at 1, because -0 == 0, we can know from the bit sign which cache to use
                        envIndex = scaleOffset == Vector4.zero ? int.MinValue : -(lightIndex + 1);
                        
                        atlasScaleOffset = scaleOffset;

                        var renderData = planarProbe.renderData;
                        var worldToCameraRHSMatrix = renderData.worldToCameraRHS;
                        var projectionMatrix = renderData.projectionMatrix;

                        // We don't need to provide the capture position
                        // It is already encoded in the 'worldToCameraRHSMatrix'
                        capturePosition = Vector3.zero;

                        // get the device dependent projection matrix
                        var gpuProj = GL.GetGPUProjectionMatrix(projectionMatrix, true);
                        var gpuView = worldToCameraRHSMatrix;
                        var vp = gpuProj * gpuView;
                        m_Env2DCaptureVP[lightIndex] = vp;

                        var capturedForwardWS = renderData.captureRotation * Vector3.forward;
                        //capturedForwardWS.z *= -1; // Transform to RHS standard
                        m_Env2DCaptureForward[lightIndex * 3 + 0] = capturedForwardWS.x;
                        m_Env2DCaptureForward[lightIndex * 3 + 1] = capturedForwardWS.y;
                        m_Env2DCaptureForward[lightIndex * 3 + 2] = capturedForwardWS.z;

                        m_Env2DAtlasScaleOffset[lightIndex] = scaleOffset;
                        break;
                    }
                case HDAdditionalReflectionData _:
                    {
                        envIndex = m_ReflectionProbeCache.FetchSlice(cmd, probe.texture);
                        // Indices start at 1, because -0 == 0, we can know from the bit sign which cache to use
                        envIndex = envIndex == -1 ? int.MinValue : (envIndex + 1);

                        // Calculate settings to use for the probe
                        var probePositionSettings = ProbeCapturePositionSettings.ComputeFrom(probe, camera.transform);
                        HDRenderUtilities.ComputeCameraSettingsFromProbeSettings(
                            probe.settings, probePositionSettings,
                            out _, out var cameraPositionSettings
                        );
                        capturePosition = cameraPositionSettings.position;

                        break;
                    }
            }
            // int.MinValue means that the texture is not ready yet (ie not convolved/compressed yet)
            if (envIndex == int.MinValue)
                return false;

            // Build light data
            var envLightData = new EnvLightData();

            InfluenceVolume influence = probe.influenceVolume;
            envLightData.lightLayers = probe.lightLayersAsUInt;
            envLightData.influenceShapeType = influence.envShape;
            envLightData.weight = probe.weight;
            envLightData.multiplier = probe.multiplier * m_indirectLightingController.indirectSpecularIntensity.value;
            envLightData.influenceExtents = influence.extents;
            switch (influence.envShape)
            {
                case EnvShapeType.Box:
                    envLightData.blendNormalDistancePositive = influence.boxBlendNormalDistancePositive;
                    envLightData.blendNormalDistanceNegative = influence.boxBlendNormalDistanceNegative;
                    envLightData.blendDistancePositive = influence.boxBlendDistancePositive;
                    envLightData.blendDistanceNegative = influence.boxBlendDistanceNegative;
                    envLightData.boxSideFadePositive = influence.boxSideFadePositive;
                    envLightData.boxSideFadeNegative = influence.boxSideFadeNegative;
                    break;
                case EnvShapeType.Sphere:
                    envLightData.blendNormalDistancePositive.x = influence.sphereBlendNormalDistance;
                    envLightData.blendDistancePositive.x = influence.sphereBlendDistance;
                    break;
                default:
                    throw new ArgumentOutOfRangeException("Unknown EnvShapeType");
            }

            envLightData.influenceRight = influenceToWorld.GetColumn(0).normalized;
            envLightData.influenceUp = influenceToWorld.GetColumn(1).normalized;
            envLightData.influenceForward = influenceToWorld.GetColumn(2).normalized;
            envLightData.capturePositionRWS = capturePosition;
            envLightData.influencePositionRWS = influenceToWorld.GetColumn(3);

            envLightData.envIndex = envIndex;

            // Proxy data
            var proxyToWorld = probe.proxyToWorld;
            envLightData.proxyExtents = probe.proxyExtents;
            envLightData.minProjectionDistance = probe.isProjectionInfinite ? 65504f : 0;
            envLightData.proxyRight = proxyToWorld.GetColumn(0).normalized;
            envLightData.proxyUp = proxyToWorld.GetColumn(1).normalized;
            envLightData.proxyForward = proxyToWorld.GetColumn(2).normalized;
            envLightData.proxyPositionRWS = proxyToWorld.GetColumn(3);

            m_lightList.envLights.Add(envLightData);
            return true;
        }

        public void GetEnvLightVolumeDataAndBound(HDProbe probe, LightVolumeType lightVolumeType, Matrix4x4 worldToView, Camera.StereoscopicEye eyeIndex = Camera.StereoscopicEye.Left)
        {
            var bound = new SFiniteLightBound();
            var lightVolumeData = new LightVolumeData();

            // C is reflection volume center in world space (NOT same as cube map capture point)
            var influenceExtents = probe.influenceExtents;       // 0.5f * Vector3.Max(-boxSizes[p], boxSizes[p]);

            var influenceToWorld = probe.influenceToWorld;

            // transform to camera space (becomes a left hand coordinate frame in Unity since Determinant(worldToView)<0)
            var influenceRightVS = worldToView.MultiplyVector(influenceToWorld.GetColumn(0).normalized);
            var influenceUpVS = worldToView.MultiplyVector(influenceToWorld.GetColumn(1).normalized);
            var influenceForwardVS = worldToView.MultiplyVector(influenceToWorld.GetColumn(2).normalized);
            var influencePositionVS = worldToView.MultiplyPoint(influenceToWorld.GetColumn(3));

            lightVolumeData.lightCategory = (uint)LightCategory.Env;
            lightVolumeData.lightVolume = (uint)lightVolumeType;
            lightVolumeData.featureFlags = (uint)LightFeatureFlags.Env;

            switch (lightVolumeType)
            {
                case LightVolumeType.Sphere:
                {
                    lightVolumeData.lightPos = influencePositionVS;
                    lightVolumeData.radiusSq = influenceExtents.x * influenceExtents.x;
                    lightVolumeData.lightAxisX = influenceRightVS;
                    lightVolumeData.lightAxisY = influenceUpVS;
                    lightVolumeData.lightAxisZ = influenceForwardVS;

                    bound.center = influencePositionVS;
                    bound.boxAxisX = influenceRightVS * influenceExtents.x;
                    bound.boxAxisY = influenceUpVS * influenceExtents.x;
                    bound.boxAxisZ = influenceForwardVS * influenceExtents.x;
                    bound.scaleXY.Set(1.0f, 1.0f);
                    bound.radius = influenceExtents.x;
                    break;
                }
                case LightVolumeType.Box:
                {
                    bound.center = influencePositionVS;
                    bound.boxAxisX = influenceExtents.x * influenceRightVS;
                    bound.boxAxisY = influenceExtents.y * influenceUpVS;
                    bound.boxAxisZ = influenceExtents.z * influenceForwardVS;
                    bound.scaleXY.Set(1.0f, 1.0f);
                    bound.radius = influenceExtents.magnitude;

                    // The culling system culls pixels that are further
                    //   than a threshold to the box influence extents.
                    // So we use an arbitrary threshold here (k_BoxCullingExtentOffset)
                    lightVolumeData.lightPos = influencePositionVS;
                    lightVolumeData.lightAxisX = influenceRightVS;
                    lightVolumeData.lightAxisY = influenceUpVS;
                    lightVolumeData.lightAxisZ = influenceForwardVS;
                    lightVolumeData.boxInnerDist = influenceExtents - k_BoxCullingExtentThreshold;
                    lightVolumeData.boxInvRange.Set(1.0f / k_BoxCullingExtentThreshold.x, 1.0f / k_BoxCullingExtentThreshold.y, 1.0f / k_BoxCullingExtentThreshold.z);
                    break;
                }
            }

            if (eyeIndex == Camera.StereoscopicEye.Left)
            {
                m_lightList.bounds.Add(bound);
                m_lightList.lightVolumes.Add(lightVolumeData);
            }
            else
            {
                m_lightList.rightEyeBounds.Add(bound);
                m_lightList.rightEyeLightVolumes.Add(lightVolumeData);
            }
        }

        public void AddBoxVolumeDataAndBound(OrientedBBox obb, LightCategory category, LightFeatureFlags featureFlags, Matrix4x4 worldToView, bool xrInstancingEnabled)
        {
            var bound      = new SFiniteLightBound();
            var volumeData = new LightVolumeData();

            // transform to camera space (becomes a left hand coordinate frame in Unity since Determinant(worldToView)<0)
            var positionVS = worldToView.MultiplyPoint(obb.center);
            var rightVS    = worldToView.MultiplyVector(obb.right);
            var upVS       = worldToView.MultiplyVector(obb.up);
            var forwardVS  = Vector3.Cross(upVS, rightVS);
            var extents    = new Vector3(obb.extentX, obb.extentY, obb.extentZ);

            volumeData.lightVolume   = (uint)LightVolumeType.Box;
            volumeData.lightCategory = (uint)category;
            volumeData.featureFlags  = (uint)featureFlags;

            bound.center   = positionVS;
            bound.boxAxisX = obb.extentX * rightVS;
            bound.boxAxisY = obb.extentY * upVS;
            bound.boxAxisZ = obb.extentZ * forwardVS;
            bound.radius   = extents.magnitude;
            bound.scaleXY.Set(1.0f, 1.0f);

            // The culling system culls pixels that are further
            //   than a threshold to the box influence extents.
            // So we use an arbitrary threshold here (k_BoxCullingExtentOffset)
            volumeData.lightPos     = positionVS;
            volumeData.lightAxisX   = rightVS;
            volumeData.lightAxisY   = upVS;
            volumeData.lightAxisZ   = forwardVS;
            volumeData.boxInnerDist = extents - k_BoxCullingExtentThreshold; // We have no blend range, but the culling code needs a small EPS value for some reason???
            volumeData.boxInvRange.Set(1.0f / k_BoxCullingExtentThreshold.x, 1.0f / k_BoxCullingExtentThreshold.y, 1.0f / k_BoxCullingExtentThreshold.z);

            m_lightList.bounds.Add(bound);
            m_lightList.lightVolumes.Add(volumeData);

            // XRTODO: use rightEyeWorldToView here too?
            if (xrInstancingEnabled)
            {
                m_lightList.rightEyeBounds.Add(bound);
                m_lightList.rightEyeLightVolumes.Add(volumeData);
            }
        }

        public int GetCurrentShadowCount()
        {
            return m_ShadowManager.GetShadowRequestCount();
        }

        public void LightLoopUpdateCullingParameters(ref ScriptableCullingParameters cullingParams)
        {
            m_ShadowManager.UpdateCullingParameters(ref cullingParams);

            // In HDRP we don't need per object light/probe info so we disable the native code that handles it.
            cullingParams.cullingOptions |= CullingOptions.DisablePerObjectCulling;
        }

        public bool IsBakedShadowMaskLight(Light light)
        {
            // This can happen for particle lights.
            if (light == null)
                return false;

            return light.bakingOutput.lightmapBakeType == LightmapBakeType.Mixed &&
                light.bakingOutput.mixedLightingMode == MixedLightingMode.Shadowmask &&
                light.bakingOutput.occlusionMaskChannel != -1;     // We need to have an occlusion mask channel assign, else we have no shadow mask
        }

        HDProbe SelectProbe(VisibleReflectionProbe probe, PlanarReflectionProbe planarProbe)
        {
            if (probe.reflectionProbe != null)
            {
                var add = probe.reflectionProbe.GetComponent<HDAdditionalReflectionData>();
                if (add == null)
                {
                    add = HDUtils.s_DefaultHDAdditionalReflectionData;
                    Vector3 distance = Vector3.one * probe.blendDistance;
                    add.influenceVolume.boxBlendDistancePositive = distance;
                    add.influenceVolume.boxBlendDistanceNegative = distance;
                    add.influenceVolume.shape = InfluenceShape.Box;
                }
                return add;
            }
            if (planarProbe != null)
                return planarProbe;

            throw new ArgumentException();
        }

        // Return true if BakedShadowMask are enabled
        public bool PrepareLightsForGPU(CommandBuffer cmd, HDCamera hdCamera, CullingResults cullResults,
            HDProbeCullingResults hdProbeCullingResults, DensityVolumeList densityVolumes, DebugDisplaySettings debugDisplaySettings, AOVRequestData aovRequest)
        {
#if ENABLE_RAYTRACING
            HDRaytracingEnvironment raytracingEnv = m_RayTracingManager.CurrentEnvironment();
#endif

            var debugLightFilter = debugDisplaySettings.GetDebugLightFilterMode();
            var hasDebugLightFilter = debugLightFilter != DebugLightFilterMode.None;

            using (new ProfilingSample(cmd, "Prepare Lights For GPU"))
            {
                Camera camera = hdCamera.camera;

                // If any light require it, we need to enabled bake shadow mask feature
                m_enableBakeShadowMask = false;

                m_lightList.Clear();

                // We need to properly reset this here otherwise if we go from 1 light to no visible light we would keep the old reference active.
                m_CurrentSunLight = null;
                m_CurrentShadowSortedSunLightIndex = -1;
                m_DebugSelectedLightShadowIndex = -1;

                int decalDatasCount = Math.Min(DecalSystem.m_DecalDatasCount, m_MaxDecalsOnScreen);

                var hdShadowSettings = VolumeManager.instance.stack.GetComponent<HDShadowSettings>();

                var viewMatrix = (hdCamera.xr.enabled ? hdCamera.xr.GetViewMatrix(0) : camera.worldToCameraMatrix);
                Vector3 camPosWS = hdCamera.mainViewConstants.worldSpaceCameraPos;

                // camera.worldToCameraMatrix is RHS and Unity's transforms are LHS, we need to flip it to work with transforms
                var worldToView = s_FlipMatrixLHSRHS * viewMatrix;
                var rightEyeWorldToView = Matrix4x4.identity;

                if (hdCamera.xr.instancingEnabled)
                {
                    if (hdCamera.xr.viewCount == 2)
                        rightEyeWorldToView = s_FlipMatrixLHSRHS * hdCamera.xr.GetViewMatrix(1);
                    else
                        throw new NotImplementedException();
                }

                // We must clear the shadow requests before checking if they are any visible light because we would have requests from the last frame executed in the case where we don't see any lights
                m_ShadowManager.Clear();

                // TODO: Implement a defragmentation function that clears only when there is no more space in the atlas
                m_LightCookieManager.ResetAllocator();

                // Note: Light with null intensity/Color are culled by the C++, no need to test it here
                if (cullResults.visibleLights.Length != 0 || cullResults.visibleReflectionProbes.Length != 0)
                {
                    // 1. Count the number of lights and sort all lights by category, type and volume - This is required for the fptl/cluster shader code
                    // If we reach maximum of lights available on screen, then we discard the light.
                    // Lights are processed in order, so we don't discards light based on their importance but based on their ordering in visible lights list.
                    int directionalLightcount = 0;
                    int punctualLightcount = 0;
                    int areaLightCount = 0;

                    int lightCount = Math.Min(cullResults.visibleLights.Length, m_MaxLightsOnScreen);
                    UpdateSortKeysArray(lightCount);
                    int sortCount = 0;
                    for (int lightIndex = 0, numLights = cullResults.visibleLights.Length; (lightIndex < numLights) && (sortCount < lightCount); ++lightIndex)
                    {
                        var light = cullResults.visibleLights[lightIndex];
                        if (!aovRequest.IsLightEnabled(light.light.gameObject))
                            continue;

                        var lightComponent = light.light;

                        // Light should always have additional data, however preview light right don't have, so we must handle the case by assigning HDUtils.s_DefaultHDAdditionalLightData
                        var additionalData = GetHDAdditionalLightData(lightComponent);

#if ENABLE_RAYTRACING
                        var additionalLightData = GetHDAdditionalLightData(lightComponent);
                        if (!(additionalData.lightTypeExtent == LightTypeExtent.Rectangle && additionalLightData.useRayTracedShadows))
#endif
                        // Reserve shadow map resolutions and check if light needs to render shadows
                        additionalData.ReserveShadows(camera, m_ShadowManager, m_ShadowInitParameters, cullResults, m_FrameSettings, lightIndex);

                        LightCategory lightCategory = LightCategory.Count;
                        GPULightType gpuLightType = GPULightType.Point;
                        LightVolumeType lightVolumeType = LightVolumeType.Count;

                        if (additionalData.lightTypeExtent == LightTypeExtent.Punctual)
                        {
                            lightCategory = LightCategory.Punctual;

                            switch (light.lightType)
                            {
                                case LightType.Spot:
                                    if (punctualLightcount >= m_MaxPunctualLightsOnScreen)
                                        continue;
                                    switch (additionalData.spotLightShape)
                                    {
                                        case SpotLightShape.Cone:
                                            gpuLightType = GPULightType.Spot;
                                            lightVolumeType = LightVolumeType.Cone;
                                            break;
                                        case SpotLightShape.Pyramid:
                                            gpuLightType = GPULightType.ProjectorPyramid;
                                            lightVolumeType = LightVolumeType.Cone;
                                            break;
                                        case SpotLightShape.Box:
                                            gpuLightType = GPULightType.ProjectorBox;
                                            lightVolumeType = LightVolumeType.Box;
                                            break;
                                        default:
                                            Debug.Assert(false, "Encountered an unknown SpotLightShape.");
                                            break;
                                    }
                                    break;

                                case LightType.Directional:
                                    if (directionalLightcount >= m_MaxDirectionalLightsOnScreen)
                                        continue;
                                    gpuLightType = GPULightType.Directional;
                                    // No need to add volume, always visible
                                    lightVolumeType = LightVolumeType.Count; // Count is none
                                    break;

                                case LightType.Point:
                                    if (punctualLightcount >= m_MaxPunctualLightsOnScreen)
                                        continue;
                                    gpuLightType = GPULightType.Point;
                                    lightVolumeType = LightVolumeType.Sphere;
                                    break;

                                default:
                                    Debug.Assert(false, "Encountered an unknown LightType.");
                                    break;
                            }
                        }
                        else
                        {
                            lightCategory = LightCategory.Area;

                            switch (additionalData.lightTypeExtent)
                            {
                                case LightTypeExtent.Rectangle:
                                    if (areaLightCount >= m_MaxAreaLightsOnScreen)
                                        continue;
                                    gpuLightType = GPULightType.Rectangle;
                                    lightVolumeType = LightVolumeType.Box;
                                    break;

                                case LightTypeExtent.Tube:
                                    if (areaLightCount >= m_MaxAreaLightsOnScreen)
                                        continue;
                                    gpuLightType = GPULightType.Tube;
                                    lightVolumeType = LightVolumeType.Box;
                                    break;

                                default:
                                    Debug.Assert(false, "Encountered an unknown LightType.");
                                    break;
                            }
                        }

                        if (hasDebugLightFilter
                            && !debugLightFilter.IsEnabledFor(gpuLightType, additionalData.spotLightShape))
                            continue;

                        // 5 bit (0x1F) light category, 5 bit (0x1F) GPULightType, 5 bit (0x1F) lightVolume, 1 bit for shadow casting, 16 bit index
                        m_SortKeys[sortCount++] = (uint)lightCategory << 27 | (uint)gpuLightType << 22 | (uint)lightVolumeType << 17 | (uint)lightIndex;
                    }

                    CoreUnsafeUtils.QuickSort(m_SortKeys, 0, sortCount - 1); // Call our own quicksort instead of Array.Sort(sortKeys, 0, sortCount) so we don't allocate memory (note the SortCount-1 that is different from original call).

                    // Now that all the lights have requested a shadow resolution, we can layout them in the atlas
                    // And if needed rescale the whole atlas
                    m_ShadowManager.LayoutShadowMaps(debugDisplaySettings.data.lightingDebugSettings);

                    // TODO: Refactor shadow management
                    // The good way of managing shadow:
                    // Here we sort everyone and we decide which light is important or not (this is the responsibility of the lightloop)
                    // we allocate shadow slot based on maximum shadow allowed on screen and attribute slot by bigger solid angle
                    // THEN we ask to the ShadowRender to render the shadow, not the reverse as it is today (i.e render shadow than expect they
                    // will be use...)
                    // The lightLoop is in charge, not the shadow pass.
                    // For now we will still apply the maximum of shadow here but we don't apply the sorting by priority + slot allocation yet

                    // 2. Go through all lights, convert them to GPU format.
                    // Simultaneously create data for culling (LightVolumeData and SFiniteLightBound)

#if ENABLE_RAYTRACING
                    int areaLightShadowIndex = 0;
#endif

                    for (int sortIndex = 0; sortIndex < sortCount; ++sortIndex)
                    {
                        // In 1. we have already classify and sorted the light, we need to use this sorted order here
                        uint sortKey = m_SortKeys[sortIndex];
                        LightCategory lightCategory = (LightCategory)((sortKey >> 27) & 0x1F);
                        GPULightType gpuLightType = (GPULightType)((sortKey >> 22) & 0x1F);
                        LightVolumeType lightVolumeType = (LightVolumeType)((sortKey >> 17) & 0x1F);
                        int lightIndex = (int)(sortKey & 0xFFFF);

                        var light = cullResults.visibleLights[lightIndex];
                        var lightComponent = light.light;

                        m_enableBakeShadowMask = m_enableBakeShadowMask || IsBakedShadowMaskLight(lightComponent);

                        // Light should always have additional data, however preview light right don't have, so we must handle the case by assigning HDUtils.s_DefaultHDAdditionalLightData
                        var additionalLightData = GetHDAdditionalLightData(lightComponent);
                        var additionalShadowData = lightComponent != null ? lightComponent.GetComponent<AdditionalShadowData>() : null; // Can be null

                        int shadowIndex = -1;

                        // Manage shadow requests
#if ENABLE_RAYTRACING
                        if (additionalLightData.WillRenderShadows() && !(additionalLightData.useRayTracedShadows && gpuLightType == GPULightType.Rectangle))
#else
                        if (additionalLightData.WillRenderShadows())
#endif
                        {
                                int shadowRequestCount;
                            shadowIndex = additionalLightData.UpdateShadowRequest(hdCamera, m_ShadowManager, light, cullResults, lightIndex, out shadowRequestCount);

#if UNITY_EDITOR
                            if ((debugDisplaySettings.data.lightingDebugSettings.shadowDebugUseSelection
                                    || debugDisplaySettings.data.lightingDebugSettings.shadowDebugMode == ShadowMapDebugMode.SingleShadow)
                                && UnityEditor.Selection.activeGameObject == lightComponent.gameObject)
                            {
                                m_DebugSelectedLightShadowIndex = shadowIndex;
                                m_DebugSelectedLightShadowCount = shadowRequestCount;
                            }
#endif
                        }

                        // Directional rendering side, it is separated as it is always visible so no volume to handle here
                        if (gpuLightType == GPULightType.Directional)
                        {
                            if (GetDirectionalLightData(cmd, gpuLightType, light, lightComponent, additionalLightData, additionalShadowData, lightIndex, shadowIndex, debugDisplaySettings, directionalLightcount))
                            {
                                directionalLightcount++;

                                // We make the light position camera-relative as late as possible in order
                                // to allow the preceding code to work with the absolute world space coordinates.
                                if (ShaderConfig.s_CameraRelativeRendering != 0)
                                {
                                    // Caution: 'DirectionalLightData.positionWS' is camera-relative after this point.
                                    int last = m_lightList.directionalLights.Count - 1;
                                    DirectionalLightData lightData = m_lightList.directionalLights[last];
                                    lightData.positionRWS -= camPosWS;
                                    m_lightList.directionalLights[last] = lightData;
                                }
                            }
                            continue;
                        }

                        Vector3 lightDimensions = new Vector3(); // X = length or width, Y = height, Z = range (depth)

                        // Punctual, area, projector lights - the rendering side.
                        if (GetLightData(cmd, hdShadowSettings, camera, gpuLightType, light, lightComponent, additionalLightData, additionalShadowData, lightIndex, shadowIndex, ref lightDimensions, debugDisplaySettings
#if ENABLE_RAYTRACING
                            , ref areaLightShadowIndex
#endif
                        ))
                        {
                            switch (lightCategory)
                            {
                                case LightCategory.Punctual:
                                    punctualLightcount++;
                                    break;
                                case LightCategory.Area:
                                    areaLightCount++;
                                    break;
                                default:
                                    Debug.Assert(false, "TODO: encountered an unknown LightCategory.");
                                    break;
                            }

                            // Then culling side. Must be call in this order as we pass the created Light data to the function
                            GetLightVolumeDataAndBound(lightCategory, gpuLightType, lightVolumeType, light, m_lightList.lights[m_lightList.lights.Count - 1], lightDimensions, worldToView);
                            if (hdCamera.xr.instancingEnabled)
                                GetLightVolumeDataAndBound(lightCategory, gpuLightType, lightVolumeType, light, m_lightList.lights[m_lightList.lights.Count - 1], lightDimensions, rightEyeWorldToView, Camera.StereoscopicEye.Right);

                            // We make the light position camera-relative as late as possible in order
                            // to allow the preceding code to work with the absolute world space coordinates.
                            if (ShaderConfig.s_CameraRelativeRendering != 0)
                            {
                                // Caution: 'LightData.positionWS' is camera-relative after this point.
                                int last = m_lightList.lights.Count - 1;
                                LightData lightData = m_lightList.lights[last];
                                lightData.positionRWS -= camPosWS;
                                m_lightList.lights[last] = lightData;
                            }
                        }
                    }

                    // Update the compute buffer with the shadow request datas
                    m_ShadowManager.PrepareGPUShadowDatas(cullResults, camera);

                    // Sanity check
                    Debug.Assert(m_lightList.directionalLights.Count == directionalLightcount);
                    Debug.Assert(m_lightList.lights.Count == areaLightCount + punctualLightcount);

                    m_punctualLightCount = punctualLightcount;
                    m_areaLightCount = areaLightCount;

                    // Redo everything but this time with envLights
                    Debug.Assert(m_MaxEnvLightsOnScreen <= 256); //for key construction
                    int envLightCount = 0;

                    var totalProbes = cullResults.visibleReflectionProbes.Length + hdProbeCullingResults.visibleProbes.Count;
                    int probeCount = Math.Min(totalProbes, m_MaxEnvLightsOnScreen);
                    UpdateSortKeysArray(probeCount);
                    sortCount = 0;

                    var enableReflectionProbes = !hasDebugLightFilter ||
                                                 debugLightFilter.IsEnabledFor(ProbeSettings.ProbeType.ReflectionProbe);
                    var enablePlanarProbes = !hasDebugLightFilter ||
                                                 debugLightFilter.IsEnabledFor(ProbeSettings.ProbeType.PlanarProbe);
                    for (int probeIndex = 0, numProbes = totalProbes; (probeIndex < numProbes) && (sortCount < probeCount); probeIndex++)
                    {
                        if (probeIndex < cullResults.visibleReflectionProbes.Length)
                        {
                            if (!enableReflectionProbes)
                            {
                                // Skip directly to planar probes
                                probeIndex = cullResults.visibleReflectionProbes.Length - 1;
                                continue;
                            }

                            var probe = cullResults.visibleReflectionProbes[probeIndex];
                            if (probe.reflectionProbe == null
                                || probe.reflectionProbe.Equals(null) || !probe.reflectionProbe.isActiveAndEnabled
                                || !aovRequest.IsLightEnabled(probe.reflectionProbe.gameObject))
                                continue;

                            // Exclude env lights based on hdCamera.probeLayerMask
                            if ((hdCamera.probeLayerMask.value & (1 << probe.reflectionProbe.gameObject.layer)) == 0)
                                continue;

                            var additional = probe.reflectionProbe.GetComponent<HDAdditionalReflectionData>();

                            // probe.texture can be null when we are adding a reflection probe in the editor
                            if (additional.texture == null || envLightCount >= m_MaxEnvLightsOnScreen)
                                continue;

                            // Work around the data issues.
                            if (probe.localToWorldMatrix.determinant == 0)
                            {
                                Debug.LogError("Reflection probe " + probe.reflectionProbe.name + " has an invalid local frame and needs to be fixed.");
                                continue;
                            }

                            LightVolumeType lightVolumeType = LightVolumeType.Box;
                            if (additional != null && additional.influenceVolume.shape == InfluenceShape.Sphere)
                                lightVolumeType = LightVolumeType.Sphere;
                            ++envLightCount;

                            var logVolume = CalculateProbeLogVolume(probe.bounds);

                            m_SortKeys[sortCount++] = PackProbeKey(logVolume, lightVolumeType, 0u, probeIndex); // Sort by volume
                        }
                        else
                        {
                            if (!enablePlanarProbes)
                                // skip planar probes
                                break;

                            var planarProbeIndex = probeIndex - cullResults.visibleReflectionProbes.Length;
                            var probe = hdProbeCullingResults.visibleProbes[planarProbeIndex];
                            if (!aovRequest.IsLightEnabled(probe.gameObject))
                                continue;

                            // probe.texture can be null when we are adding a reflection probe in the editor
                            if (probe.texture == null || envLightCount >= k_MaxEnvLightsOnScreen)
                                continue;

                            // Exclude env lights based on hdCamera.probeLayerMask
                            if ((hdCamera.probeLayerMask.value & (1 << probe.gameObject.layer)) == 0)
                                continue;

                            var lightVolumeType = LightVolumeType.Box;
                            if (probe.influenceVolume.shape == InfluenceShape.Sphere)
                                lightVolumeType = LightVolumeType.Sphere;
                            ++envLightCount;

                            var logVolume = CalculateProbeLogVolume(probe.bounds);

                            m_SortKeys[sortCount++] = PackProbeKey(logVolume, lightVolumeType, 1u, planarProbeIndex); // Sort by volume
                        }
                    }

                    // Not necessary yet but call it for future modification with sphere influence volume
                    CoreUnsafeUtils.QuickSort(m_SortKeys, 0, sortCount - 1); // Call our own quicksort instead of Array.Sort(sortKeys, 0, sortCount) so we don't allocate memory (note the SortCount-1 that is different from original call).

                    // TODO: Instead of clearing the atlas layout at each frame, we must do a defragmentation
                    // when there is no more space in the atlas.
                    m_ReflectionPlanarProbeCache.ClearAtlasAllocator();

                    for (int sortIndex = 0; sortIndex < sortCount; ++sortIndex)
                    {
                        // In 1. we have already classify and sorted the light, we need to use this sorted order here
                        uint sortKey = m_SortKeys[sortIndex];
                        LightVolumeType lightVolumeType;
                        int probeIndex;
                        int listType;
                        UnpackProbeSortKey(sortKey, out lightVolumeType, out probeIndex, out listType);

                        PlanarReflectionProbe planarProbe = null;
                        VisibleReflectionProbe probe = default(VisibleReflectionProbe);
                        if (listType == 0)
                            probe = cullResults.visibleReflectionProbes[probeIndex];
                        else
                            planarProbe = (PlanarReflectionProbe)hdProbeCullingResults.visibleProbes[probeIndex];

                        var probeWrapper = SelectProbe(probe, planarProbe);

                        if (GetEnvLightData(cmd, hdCamera, probeWrapper, debugDisplaySettings, sortIndex))
                        {
                            GetEnvLightVolumeDataAndBound(probeWrapper, lightVolumeType, worldToView);
                            if (hdCamera.xr.instancingEnabled)
                                GetEnvLightVolumeDataAndBound(probeWrapper, lightVolumeType, rightEyeWorldToView, Camera.StereoscopicEye.Right);

                            // We make the light position camera-relative as late as possible in order
                            // to allow the preceding code to work with the absolute world space coordinates.
                            if (ShaderConfig.s_CameraRelativeRendering != 0)
                            {
                                // Caution: 'EnvLightData.positionRWS' is camera-relative after this point.
                                int last = m_lightList.envLights.Count - 1;
                                EnvLightData envLightData = m_lightList.envLights[last];
                                envLightData.capturePositionRWS -= camPosWS;
                                envLightData.influencePositionRWS -= camPosWS;
                                envLightData.proxyPositionRWS -= camPosWS;
                                m_lightList.envLights[last] = envLightData;
                            }
                        }
                    }
                }

                if (decalDatasCount > 0)
                {
                    for (int i = 0; i < decalDatasCount; i++)
                    {
                        m_lightList.bounds.Add(DecalSystem.m_Bounds[i]);
                        m_lightList.lightVolumes.Add(DecalSystem.m_LightVolumes[i]);

                        if (hdCamera.xr.instancingEnabled)
                        {
                            m_lightList.rightEyeBounds.Add(DecalSystem.m_Bounds[i]);
                            m_lightList.rightEyeLightVolumes.Add(DecalSystem.m_LightVolumes[i]);
                        }
                    }
                }

                // Inject density volumes into the clustered data structure for efficient look up.
                m_densityVolumeCount = densityVolumes.bounds != null ? densityVolumes.bounds.Count : 0;

                Matrix4x4 worldToViewCR = worldToView;

                if (ShaderConfig.s_CameraRelativeRendering != 0)
                {
                    // The OBBs are camera-relative, the matrix is not. Fix it.
                    worldToViewCR.SetColumn(3, new Vector4(0, 0, 0, 1));
                }

                for (int i = 0, n = m_densityVolumeCount; i < n; i++)
                {
                    // Density volumes are not lights and therefore should not affect light classification.
                    LightFeatureFlags featureFlags = 0;
                    AddBoxVolumeDataAndBound(densityVolumes.bounds[i], LightCategory.DensityVolume, featureFlags, worldToViewCR, hdCamera.xr.instancingEnabled);
                }

                m_TotalLightCount = m_lightList.lights.Count + m_lightList.envLights.Count + decalDatasCount + m_densityVolumeCount;
                Debug.Assert(m_TotalLightCount == m_lightList.bounds.Count);
                Debug.Assert(m_TotalLightCount == m_lightList.lightVolumes.Count);

                if (hdCamera.xr.instancingEnabled)
                {
                    // TODO: Proper decal + stereo cull management

                    Debug.Assert(m_lightList.rightEyeBounds.Count == m_TotalLightCount);
                    Debug.Assert(m_lightList.rightEyeLightVolumes.Count == m_TotalLightCount);

                    // TODO: GC considerations?
                    m_lightList.bounds.AddRange(m_lightList.rightEyeBounds);
                    m_lightList.lightVolumes.AddRange(m_lightList.rightEyeLightVolumes);
                }

                UpdateDataBuffers();

                cmd.SetGlobalInt(HDShaderIDs._EnvLightIndexShift, m_lightList.lights.Count);
                cmd.SetGlobalInt(HDShaderIDs._DecalIndexShift, m_lightList.lights.Count + m_lightList.envLights.Count);
                cmd.SetGlobalInt(HDShaderIDs._DensityVolumeIndexShift, m_lightList.lights.Count + m_lightList.envLights.Count + decalDatasCount);
            }

            m_enableBakeShadowMask = m_enableBakeShadowMask && hdCamera.frameSettings.IsEnabled(FrameSettingsField.ShadowMask);

            // We push this parameter here because we know that normal/deferred shadows are not yet rendered
            if (debugDisplaySettings.data.lightingDebugSettings.shadowDebugMode == ShadowMapDebugMode.SingleShadow)
            {
                int shadowIndex = (int)debugDisplaySettings.data.lightingDebugSettings.shadowMapIndex;

                if (debugDisplaySettings.data.lightingDebugSettings.shadowDebugUseSelection)
                    shadowIndex = m_DebugSelectedLightShadowIndex;
                cmd.SetGlobalInt(HDShaderIDs._DebugSingleShadowIndex, shadowIndex);
            }

            return m_enableBakeShadowMask;
        }

        Vector2 GetCookieSize(Texture cookie)
        {
            CustomRenderTexture crt = cookie as CustomRenderTexture;
            float width = cookie.width;
            float height = cookie.height;

            if ((crt != null && crt.dimension == TextureDimension.Cube) || cookie is Cubemap)
            {
                // Correct size for octahedral
                width = Mathf.ClosestPowerOfTwo((int)Mathf.Sqrt(width * width * 6));
                height = Mathf.ClosestPowerOfTwo((int)Mathf.Sqrt(height * width * 6));
            }

            return new Vector2(width, height);
        }

        static float CalculateProbeLogVolume(Bounds bounds)
        {
            //Notes:
            // - 1+ term is to prevent having negative values in the log result
            // - 1000* is too keep 3 digit after the dot while we truncate the result later
            // - 1048575 is 2^20-1 as we pack the result on 20bit later
            float boxVolume = 8f* bounds.extents.x * bounds.extents.y * bounds.extents.z;
            float logVolume = Mathf.Clamp(Mathf.Log(1 + boxVolume, 1.05f)*1000, 0, 1048575);
            return logVolume;
        }

        static void UnpackProbeSortKey(uint sortKey, out LightVolumeType lightVolumeType, out int probeIndex, out int listType)
        {
            lightVolumeType = (LightVolumeType)((sortKey >> 9) & 0x3);
            probeIndex = (int)(sortKey & 0xFF);
            listType = (int)((sortKey >> 8) & 1);
        }

        static uint PackProbeKey(float logVolume, LightVolumeType lightVolumeType, uint listType, int probeIndex)
        {
            // 20 bit volume, 3 bit LightVolumeType, 1 bit list type, 8 bit index
            return (uint)logVolume << 12 | (uint)lightVolumeType << 9 | listType << 8 | ((uint)probeIndex & 0xFF);
        }

        struct BuildGPULightListParameters
        {
            // Common
            public int totalLightCount; // Regular + Env + Decal + Density Volumes
            public bool isOrthographic;
            public int viewCount;
            public bool runLightList;
            public bool enableFeatureVariants;
            public bool computeMaterialVariants;
            public bool computeLightVariants;
            public bool skyEnabled;
            public LightList lightList;
            public Matrix4x4[] lightListProjscrMatrices;
            public Matrix4x4[] lightListInvProjscrMatrices;
            public float nearClipPlane, farClipPlane;
            public Vector4 screenSize;
            public int msaaSamples;

            // Screen Space AABBs
            public ComputeShader screenSpaceAABBShader;
            public int screenSpaceAABBKernel;
            public Matrix4x4[] lightListProjHMatrices;
            public Matrix4x4[] lightListInvProjHMatrices;

            // Big Tile
            public ComputeShader bigTilePrepassShader;
            public int bigTilePrepassKernel;
            public bool runBigTilePrepass;
            public int numBigTilesX, numBigTilesY;

            // FPTL
            public ComputeShader buildPerTileLightListShader;
            public int buildPerTileLightListKernel;
            public bool runFPTL;
            public int numTilesFPTLX;
            public int numTilesFPTLY;
            public int numTilesFPTL;

            // Cluster
            public ComputeShader buildPerVoxelLightListShader;
            public int buildPerVoxelLightListKernel;
            public int numTilesClusterX;
            public int numTilesClusterY;
            public float clusterScale;

            // Build dispatch indirect
            public ComputeShader buildMaterialFlagsShader;
            public ComputeShader clearDispatchIndirectShader;
            public ComputeShader buildDispatchIndirectShader;
            public bool useComputeAsPixel;
        }

        struct BuildGPULightListResources
        {
            public ComputeBuffer convexBoundsBuffer;
            public ComputeBuffer aabbBoundsBuffer;
            public ComputeBuffer lightVolumeDataBuffer;
            public ComputeBuffer lightListBuffer;
            public ComputeBuffer tileFeatureFlagsBuffer;
            public ComputeBuffer tileListBuffer;
            public ComputeBuffer dispatchIndirectBuffer;

            public RTHandle depthBuffer;
            public RTHandle stencilTexture;
        }

        BuildGPULightListResources PrepareBuildGPULightListResources(RTHandle depthBuffer, RTHandle stencilTexture)
        {
            var resources = new BuildGPULightListResources();

            resources.convexBoundsBuffer = s_ConvexBoundsBuffer;
            resources.aabbBoundsBuffer = s_AABBBoundsBuffer;
            resources.lightVolumeDataBuffer = s_LightVolumeDataBuffer;
            resources.lightListBuffer = s_LightList;
            resources.tileFeatureFlagsBuffer = s_TileFeatureFlags;
            resources.tileListBuffer = s_TileList;
            resources.dispatchIndirectBuffer = s_DispatchIndirectBuffer;

            resources.depthBuffer = depthBuffer;
            resources.stencilTexture = stencilTexture;

            return resources;
        }

        // generate screen-space AABBs (used for both fptl and clustered).
        static void GenerateLightsScreenSpaceAABBs(in BuildGPULightListParameters parameters, in BuildGPULightListResources resources, CommandBuffer cmd)
        {
            if (parameters.totalLightCount != 0)
            {
                cmd.SetComputeIntParam(parameters.screenSpaceAABBShader, HDShaderIDs.g_isOrthographic, parameters.isOrthographic ? 1 : 0);

                // In the stereo case, we have two sets of light bounds to iterate over (bounds are in per-eye view space)
                cmd.SetComputeIntParam(parameters.screenSpaceAABBShader, HDShaderIDs.g_iNrVisibLights, parameters.totalLightCount);
                cmd.SetComputeBufferParam(parameters.screenSpaceAABBShader, parameters.screenSpaceAABBKernel, HDShaderIDs.g_data, resources.convexBoundsBuffer);

                cmd.SetComputeMatrixArrayParam(parameters.screenSpaceAABBShader, HDShaderIDs.g_mProjectionArr, parameters.lightListProjHMatrices);
                cmd.SetComputeMatrixArrayParam(parameters.screenSpaceAABBShader, HDShaderIDs.g_mInvProjectionArr, parameters.lightListInvProjHMatrices);

                // In stereo, we output two sets of AABB bounds
                cmd.SetComputeBufferParam(parameters.screenSpaceAABBShader, parameters.screenSpaceAABBKernel, HDShaderIDs.g_vBoundsBuffer, resources.aabbBoundsBuffer);

                cmd.DispatchCompute(parameters.screenSpaceAABBShader, parameters.screenSpaceAABBKernel, (parameters.totalLightCount + 7) / 8, parameters.viewCount, 1);
            }
        }

        // enable coarse 2D pass on 64x64 tiles (used for both fptl and clustered).
        static void BigTilePrepass(in BuildGPULightListParameters parameters, in BuildGPULightListResources resources, CommandBuffer cmd)
        {
            if (parameters.runLightList && parameters.runBigTilePrepass)
            {
                cmd.SetComputeIntParam(parameters.bigTilePrepassShader, HDShaderIDs.g_iNrVisibLights, parameters.totalLightCount);
                cmd.SetComputeIntParam(parameters.bigTilePrepassShader, HDShaderIDs.g_isOrthographic, parameters.isOrthographic ? 1 : 0);
                cmd.SetComputeIntParams(parameters.bigTilePrepassShader, HDShaderIDs.g_viDimensions, s_TempScreenDimArray);

                // TODO: These two aren't actually used...
                cmd.SetComputeIntParam(parameters.bigTilePrepassShader, HDShaderIDs._EnvLightIndexShift, parameters.lightList.lights.Count);
                cmd.SetComputeIntParam(parameters.bigTilePrepassShader, HDShaderIDs._DecalIndexShift, parameters.lightList.lights.Count + parameters.lightList.envLights.Count);

                cmd.SetComputeMatrixArrayParam(parameters.bigTilePrepassShader, HDShaderIDs.g_mScrProjectionArr, parameters.lightListProjscrMatrices);
                cmd.SetComputeMatrixArrayParam(parameters.bigTilePrepassShader, HDShaderIDs.g_mInvScrProjectionArr, parameters.lightListInvProjscrMatrices);

                cmd.SetComputeFloatParam(parameters.bigTilePrepassShader, HDShaderIDs.g_fNearPlane, parameters.nearClipPlane);
                cmd.SetComputeFloatParam(parameters.bigTilePrepassShader, HDShaderIDs.g_fFarPlane, parameters.farClipPlane);
                cmd.SetComputeBufferParam(parameters.bigTilePrepassShader, parameters.bigTilePrepassKernel, HDShaderIDs.g_vLightList, s_BigTileLightList);
                cmd.SetComputeBufferParam(parameters.bigTilePrepassShader, parameters.bigTilePrepassKernel, HDShaderIDs.g_vBoundsBuffer, resources.aabbBoundsBuffer);
                cmd.SetComputeBufferParam(parameters.bigTilePrepassShader, parameters.bigTilePrepassKernel, HDShaderIDs._LightVolumeData, resources.lightVolumeDataBuffer);
                cmd.SetComputeBufferParam(parameters.bigTilePrepassShader, parameters.bigTilePrepassKernel, HDShaderIDs.g_data, resources.convexBoundsBuffer);

                cmd.DispatchCompute(parameters.bigTilePrepassShader, parameters.bigTilePrepassKernel, parameters.numBigTilesX, parameters.numBigTilesY, parameters.viewCount);
            }
        }

        static void BuildPerTileLightList(in BuildGPULightListParameters parameters, in BuildGPULightListResources resources, ref bool tileFlagsWritten, CommandBuffer cmd)
        {
            // optimized for opaques only
            if (parameters.runLightList && parameters.runFPTL)
            {
                cmd.SetComputeIntParam(parameters.buildPerTileLightListShader, HDShaderIDs.g_isOrthographic, parameters.isOrthographic ? 1 : 0);
                cmd.SetComputeIntParams(parameters.buildPerTileLightListShader, HDShaderIDs.g_viDimensions, s_TempScreenDimArray);
                cmd.SetComputeIntParam(parameters.buildPerTileLightListShader, HDShaderIDs._EnvLightIndexShift, parameters.lightList.lights.Count);
                cmd.SetComputeIntParam(parameters.buildPerTileLightListShader, HDShaderIDs._DecalIndexShift, parameters.lightList.lights.Count + parameters.lightList.envLights.Count);
                cmd.SetComputeIntParam(parameters.buildPerTileLightListShader, HDShaderIDs.g_iNrVisibLights, parameters.totalLightCount);

                cmd.SetComputeBufferParam(parameters.buildPerTileLightListShader, parameters.buildPerTileLightListKernel, HDShaderIDs.g_vBoundsBuffer, resources.aabbBoundsBuffer);
                cmd.SetComputeBufferParam(parameters.buildPerTileLightListShader, parameters.buildPerTileLightListKernel, HDShaderIDs._LightVolumeData, resources.lightVolumeDataBuffer);
                cmd.SetComputeBufferParam(parameters.buildPerTileLightListShader, parameters.buildPerTileLightListKernel, HDShaderIDs.g_data, resources.convexBoundsBuffer);

                cmd.SetComputeMatrixArrayParam(parameters.buildPerTileLightListShader, HDShaderIDs.g_mScrProjectionArr, parameters.lightListProjscrMatrices);
                cmd.SetComputeMatrixArrayParam(parameters.buildPerTileLightListShader, HDShaderIDs.g_mInvScrProjectionArr, parameters.lightListInvProjscrMatrices);

                cmd.SetComputeTextureParam(parameters.buildPerTileLightListShader, parameters.buildPerTileLightListKernel, HDShaderIDs.g_depth_tex, resources.depthBuffer);
                cmd.SetComputeBufferParam(parameters.buildPerTileLightListShader, parameters.buildPerTileLightListKernel, HDShaderIDs.g_vLightList, resources.lightListBuffer);
                if (parameters.runBigTilePrepass)
                    cmd.SetComputeBufferParam(parameters.buildPerTileLightListShader, parameters.buildPerTileLightListKernel, HDShaderIDs.g_vBigTileLightList, s_BigTileLightList);

                if (parameters.enableFeatureVariants)
                {
                    uint baseFeatureFlags = 0;
                    if (parameters.lightList.directionalLights.Count > 0)
                    {
                        baseFeatureFlags |= (uint)LightFeatureFlags.Directional;
                    }
                    if (parameters.skyEnabled)
                    {
                        baseFeatureFlags |= (uint)LightFeatureFlags.Sky;
                    }
                    if (!parameters.computeMaterialVariants)
                    {
                        baseFeatureFlags |= LightDefinitions.s_MaterialFeatureMaskFlags;
                    }
                    cmd.SetComputeIntParam(parameters.buildPerTileLightListShader, HDShaderIDs.g_BaseFeatureFlags, (int)baseFeatureFlags);
                    cmd.SetComputeBufferParam(parameters.buildPerTileLightListShader, parameters.buildPerTileLightListKernel, HDShaderIDs.g_TileFeatureFlags, resources.tileFeatureFlagsBuffer);
                    tileFlagsWritten = true;
                }

                cmd.DispatchCompute(parameters.buildPerTileLightListShader, parameters.buildPerTileLightListKernel, parameters.numTilesFPTLX, parameters.numTilesFPTLY, parameters.viewCount);
            }
        }
        static void VoxelLightListGeneration(in BuildGPULightListParameters parameters, in BuildGPULightListResources resources, CommandBuffer cmd)
        {
            if (parameters.runLightList)
            {
                // clear atomic offset index
                cmd.SetComputeBufferParam(parameters.buildPerVoxelLightListShader, s_ClearVoxelAtomicKernel, HDShaderIDs.g_LayeredSingleIdxBuffer, s_GlobalLightListAtomic);
                cmd.DispatchCompute(parameters.buildPerVoxelLightListShader, s_ClearVoxelAtomicKernel, 1, 1, 1);

                cmd.SetComputeIntParam(parameters.buildPerVoxelLightListShader, HDShaderIDs.g_isOrthographic, parameters.isOrthographic ? 1 : 0);
                cmd.SetComputeIntParam(parameters.buildPerVoxelLightListShader, HDShaderIDs.g_iNrVisibLights, parameters.totalLightCount);
                cmd.SetComputeMatrixArrayParam(parameters.buildPerVoxelLightListShader, HDShaderIDs.g_mScrProjectionArr, parameters.lightListProjscrMatrices);
                cmd.SetComputeMatrixArrayParam(parameters.buildPerVoxelLightListShader, HDShaderIDs.g_mInvScrProjectionArr, parameters.lightListInvProjscrMatrices);

                cmd.SetComputeIntParam(parameters.buildPerVoxelLightListShader, HDShaderIDs.g_iLog2NumClusters, k_Log2NumClusters);

                cmd.SetComputeVectorParam(parameters.buildPerVoxelLightListShader, HDShaderIDs.g_screenSize, parameters.screenSize);
                cmd.SetComputeIntParam(parameters.buildPerVoxelLightListShader, HDShaderIDs.g_iNumSamplesMSAA, parameters.msaaSamples);

                cmd.SetComputeFloatParam(parameters.buildPerVoxelLightListShader, HDShaderIDs.g_fNearPlane, parameters.nearClipPlane);
                cmd.SetComputeFloatParam(parameters.buildPerVoxelLightListShader, HDShaderIDs.g_fFarPlane, parameters.farClipPlane);

                cmd.SetComputeFloatParam(parameters.buildPerVoxelLightListShader, HDShaderIDs.g_fClustScale, parameters.clusterScale);
                cmd.SetComputeFloatParam(parameters.buildPerVoxelLightListShader, HDShaderIDs.g_fClustBase, k_ClustLogBase);

                cmd.SetComputeTextureParam(parameters.buildPerVoxelLightListShader, parameters.buildPerVoxelLightListKernel, HDShaderIDs.g_depth_tex, resources.depthBuffer);
                cmd.SetComputeBufferParam(parameters.buildPerVoxelLightListShader, parameters.buildPerVoxelLightListKernel, HDShaderIDs.g_vLayeredLightList, s_PerVoxelLightLists);
                cmd.SetComputeBufferParam(parameters.buildPerVoxelLightListShader, parameters.buildPerVoxelLightListKernel, HDShaderIDs.g_LayeredOffset, s_PerVoxelOffset);
                cmd.SetComputeBufferParam(parameters.buildPerVoxelLightListShader, parameters.buildPerVoxelLightListKernel, HDShaderIDs.g_LayeredSingleIdxBuffer, s_GlobalLightListAtomic);
                if (parameters.runBigTilePrepass)
                    cmd.SetComputeBufferParam(parameters.buildPerVoxelLightListShader, parameters.buildPerVoxelLightListKernel, HDShaderIDs.g_vBigTileLightList, s_BigTileLightList);

                if (k_UseDepthBuffer)
                {
                    cmd.SetComputeBufferParam(parameters.buildPerVoxelLightListShader, parameters.buildPerVoxelLightListKernel, HDShaderIDs.g_logBaseBuffer, s_PerTileLogBaseTweak);
                }

                cmd.SetComputeBufferParam(parameters.buildPerVoxelLightListShader, parameters.buildPerVoxelLightListKernel, HDShaderIDs.g_vBoundsBuffer, resources.aabbBoundsBuffer);
                cmd.SetComputeBufferParam(parameters.buildPerVoxelLightListShader, parameters.buildPerVoxelLightListKernel, HDShaderIDs._LightVolumeData, resources.lightVolumeDataBuffer);
                cmd.SetComputeBufferParam(parameters.buildPerVoxelLightListShader, parameters.buildPerVoxelLightListKernel, HDShaderIDs.g_data, resources.convexBoundsBuffer);

                cmd.DispatchCompute(parameters.buildPerVoxelLightListShader, parameters.buildPerVoxelLightListKernel, parameters.numTilesClusterX, parameters.numTilesClusterY, parameters.viewCount);
            }
        }

        static void BuildDispatchIndirectArguments(in BuildGPULightListParameters parameters, in BuildGPULightListResources resources, bool tileFlagsWritten, CommandBuffer cmd)
        {
            if (parameters.enableFeatureVariants)
            {
                // We need to touch up the tile flags if we need material classification or, if disabled, to patch up for missing flags during the skipped light tile gen
                bool needModifyingTileFeatures = !tileFlagsWritten || parameters.computeMaterialVariants;
                if (needModifyingTileFeatures)
                {
                    int buildMaterialFlagsKernel = (!tileFlagsWritten || !parameters.computeLightVariants) ? s_BuildMaterialFlagsWriteKernel : s_BuildMaterialFlagsOrKernel;

                    uint baseFeatureFlags = 0;
                    if (!parameters.computeLightVariants)
                    {
                        baseFeatureFlags |= LightDefinitions.s_LightFeatureMaskFlags;
                    }

                    // If we haven't run the light list building, we are missing some basic lighting flags.
                    if (!tileFlagsWritten)
                    {
                        if (parameters.lightList.directionalLights.Count > 0)
                        {
                            baseFeatureFlags |= (uint)LightFeatureFlags.Directional;
                        }
                        if (parameters.skyEnabled)
                        {
                            baseFeatureFlags |= (uint)LightFeatureFlags.Sky;
                        }
                        if (!parameters.computeMaterialVariants)
                        {
                            baseFeatureFlags |= LightDefinitions.s_MaterialFeatureMaskFlags;
                        }
                    }

                    cmd.SetComputeIntParam(parameters.buildMaterialFlagsShader, HDShaderIDs.g_BaseFeatureFlags, (int)baseFeatureFlags);
                    cmd.SetComputeIntParams(parameters.buildMaterialFlagsShader, HDShaderIDs.g_viDimensions, s_TempScreenDimArray);
                    cmd.SetComputeBufferParam(parameters.buildMaterialFlagsShader, buildMaterialFlagsKernel, HDShaderIDs.g_TileFeatureFlags, resources.tileFeatureFlagsBuffer);

                    cmd.SetComputeTextureParam(parameters.buildMaterialFlagsShader, buildMaterialFlagsKernel, HDShaderIDs._StencilTexture, resources.stencilTexture);

                    cmd.DispatchCompute(parameters.buildMaterialFlagsShader, buildMaterialFlagsKernel, parameters.numTilesFPTLX, parameters.numTilesFPTLY, parameters.viewCount);
                }

                // clear dispatch indirect buffer
                if (parameters.useComputeAsPixel)
                {
                    cmd.SetComputeBufferParam(parameters.clearDispatchIndirectShader, s_ClearDrawInstancedIndirectKernel, HDShaderIDs.g_DispatchIndirectBuffer, resources.dispatchIndirectBuffer);
                    cmd.SetComputeIntParam(parameters.clearDispatchIndirectShader, HDShaderIDs.g_NumTiles, parameters.numTilesFPTL);
                    cmd.SetComputeIntParam(parameters.clearDispatchIndirectShader, HDShaderIDs.g_VertexPerTile, k_HasNativeQuadSupport ? 4 : 6);
                    cmd.DispatchCompute(parameters.clearDispatchIndirectShader, s_ClearDrawInstancedIndirectKernel, 1, 1, 1);

                    // add tiles to indirect buffer
                    cmd.SetComputeBufferParam(parameters.buildDispatchIndirectShader, s_BuildDrawInstancedIndirectKernel, HDShaderIDs.g_DispatchIndirectBuffer, resources.dispatchIndirectBuffer);
                    cmd.SetComputeBufferParam(parameters.buildDispatchIndirectShader, s_BuildDrawInstancedIndirectKernel, HDShaderIDs.g_TileList, resources.tileListBuffer);
                    cmd.SetComputeBufferParam(parameters.buildDispatchIndirectShader, s_BuildDrawInstancedIndirectKernel, HDShaderIDs.g_TileFeatureFlags, resources.tileFeatureFlagsBuffer);
                    cmd.SetComputeIntParam(parameters.buildDispatchIndirectShader, HDShaderIDs.g_NumTiles, parameters.numTilesFPTL);
                    cmd.SetComputeIntParam(parameters.buildDispatchIndirectShader, HDShaderIDs.g_NumTilesX, parameters.numTilesFPTLX);
                    cmd.DispatchCompute(parameters.buildDispatchIndirectShader, s_BuildDrawInstancedIndirectKernel, (parameters.numTilesFPTL + k_ThreadGroupOptimalSize - 1) / k_ThreadGroupOptimalSize, 1, parameters.viewCount);
                }
                else
                {
                    cmd.SetComputeBufferParam(parameters.clearDispatchIndirectShader, s_ClearDispatchIndirectKernel, HDShaderIDs.g_DispatchIndirectBuffer, resources.dispatchIndirectBuffer);
                    cmd.DispatchCompute(parameters.clearDispatchIndirectShader, s_ClearDispatchIndirectKernel, 1, 1, 1);

                    // add tiles to indirect buffer
                    cmd.SetComputeBufferParam(parameters.buildDispatchIndirectShader, s_BuildDispatchIndirectKernel, HDShaderIDs.g_DispatchIndirectBuffer, resources.dispatchIndirectBuffer);
                    cmd.SetComputeBufferParam(parameters.buildDispatchIndirectShader, s_BuildDispatchIndirectKernel, HDShaderIDs.g_TileList, resources.tileListBuffer);
                    cmd.SetComputeBufferParam(parameters.buildDispatchIndirectShader, s_BuildDispatchIndirectKernel, HDShaderIDs.g_TileFeatureFlags, resources.tileFeatureFlagsBuffer);
                    cmd.SetComputeIntParam(parameters.buildDispatchIndirectShader, HDShaderIDs.g_NumTiles, parameters.numTilesFPTL);
                    cmd.SetComputeIntParam(parameters.buildDispatchIndirectShader, HDShaderIDs.g_NumTilesX, parameters.numTilesFPTLX);
                    cmd.DispatchCompute(parameters.buildDispatchIndirectShader, s_BuildDispatchIndirectKernel, (parameters.numTilesFPTL + k_ThreadGroupOptimalSize - 1) / k_ThreadGroupOptimalSize, 1, parameters.viewCount);
                }
            }
        }

        static bool DeferredUseComputeAsPixel(FrameSettings frameSettings)
        {
            return frameSettings.IsEnabled(FrameSettingsField.DeferredTile) && (!frameSettings.IsEnabled(FrameSettingsField.ComputeLightEvaluation) || k_PreferFragment);
        }

        BuildGPULightListParameters PrepareBuildGPULightListParameters(HDCamera hdCamera)
        {
            BuildGPULightListParameters parameters = new BuildGPULightListParameters();

            var camera = hdCamera.camera;

            var w = (int)hdCamera.screenSize.x;
            var h = (int)hdCamera.screenSize.y;

            s_TempScreenDimArray[0] = w;
            s_TempScreenDimArray[1] = h;

            parameters.runLightList = m_TotalLightCount > 0;

            // If we don't need to run the light list, we still run it for the first frame that is not needed in order to keep the lists in a clean state.
            if (!parameters.runLightList && m_hasRunLightListPrevFrame)
            {
                m_hasRunLightListPrevFrame = false;
                parameters.runLightList = true;
            }
            else
            {
                m_hasRunLightListPrevFrame = parameters.runLightList;
            }

            // Always build the light list in XR mode to avoid issues with multi-pass
            if (hdCamera.xr.enabled)
                parameters.runLightList = true;

            var temp = new Matrix4x4();
            temp.SetRow(0, new Vector4(0.5f * w, 0.0f, 0.0f, 0.5f * w));
            temp.SetRow(1, new Vector4(0.0f, 0.5f * h, 0.0f, 0.5f * h));
            temp.SetRow(2, new Vector4(0.0f, 0.0f, 0.5f, 0.5f));
            temp.SetRow(3, new Vector4(0.0f, 0.0f, 0.0f, 1.0f));

            parameters.lightListProjscrMatrices = m_LightListProjscrMatrices;
            parameters.lightListInvProjscrMatrices = m_LightListInvProjscrMatrices;
            parameters.lightListProjHMatrices = m_LightListProjHMatrices;
            parameters.lightListInvProjHMatrices = m_LightListInvProjHMatrices;

            // camera to screen matrix (and it's inverse)
            for (int viewIndex = 0; viewIndex < hdCamera.viewCount; ++viewIndex)
            {
                var proj = camera.projectionMatrix;

                // XRTODO: If possible, we could generate a non-oblique stereo projection
                // matrix.  It's ok if it's not the exact same matrix, as long as it encompasses
                // the same FOV as the original projection matrix (which would mean padding each half
                // of the frustum with the max half-angle). We don't need the light information in
                // real projection space.  We just use screen space to figure out what is proximal
                // to a cluster or tile.
                // Once we generate this non-oblique projection matrix, it can be shared across both eyes (un-array)
                if (hdCamera.xr.enabled)
                    proj = hdCamera.xr.GetProjMatrix(viewIndex);

                m_LightListProjMatrices[viewIndex] = proj * s_FlipMatrixLHSRHS;
                parameters.lightListProjscrMatrices[viewIndex] = temp * m_LightListProjMatrices[viewIndex];
                parameters.lightListInvProjscrMatrices[viewIndex] = parameters.lightListProjscrMatrices[viewIndex].inverse;
            }

            parameters.totalLightCount = m_TotalLightCount;
            parameters.isOrthographic = camera.orthographic;
            parameters.viewCount = hdCamera.viewCount;
            parameters.enableFeatureVariants = GetFeatureVariantsEnabled(hdCamera.frameSettings);
            parameters.computeMaterialVariants = hdCamera.frameSettings.IsEnabled(FrameSettingsField.ComputeMaterialVariants);
            parameters.computeLightVariants = hdCamera.frameSettings.IsEnabled(FrameSettingsField.ComputeLightVariants);
            parameters.nearClipPlane = camera.nearClipPlane;
            parameters.farClipPlane = camera.farClipPlane;
            parameters.lightList = m_lightList;
            parameters.skyEnabled = m_SkyManager.IsLightingSkyValid();
            parameters.screenSize = hdCamera.screenSize;
            parameters.msaaSamples = (int)hdCamera.msaaSamples;
            parameters.useComputeAsPixel = DeferredUseComputeAsPixel(hdCamera.frameSettings);

            bool isProjectionOblique = GeometryUtils.IsProjectionMatrixOblique(m_LightListProjMatrices[0]);

            // Screen space AABB
            parameters.screenSpaceAABBShader = buildScreenAABBShader;
            parameters.screenSpaceAABBKernel = isProjectionOblique ? s_GenAABBKernel_Oblique : s_GenAABBKernel;
            // camera to screen matrix (and it's inverse)
            for (int viewIndex = 0; viewIndex < hdCamera.viewCount; ++viewIndex)
            {
                temp.SetRow(0, new Vector4(1.0f, 0.0f, 0.0f, 0.0f));
                temp.SetRow(1, new Vector4(0.0f, 1.0f, 0.0f, 0.0f));
                temp.SetRow(2, new Vector4(0.0f, 0.0f, 0.5f, 0.5f));
                temp.SetRow(3, new Vector4(0.0f, 0.0f, 0.0f, 1.0f));

                parameters.lightListProjHMatrices[viewIndex] = temp * m_LightListProjMatrices[viewIndex];
                parameters.lightListInvProjHMatrices[viewIndex] = parameters.lightListProjHMatrices[viewIndex].inverse;
            }

            // Big tile prepass
            parameters.runBigTilePrepass = hdCamera.frameSettings.IsEnabled(FrameSettingsField.BigTilePrepass);
            parameters.bigTilePrepassShader = buildPerBigTileLightListShader;
            parameters.bigTilePrepassKernel = s_GenListPerBigTileKernel;
            parameters.numBigTilesX = (w + 63) / 64;
            parameters.numBigTilesY = (h + 63) / 64;

            // Fptl
            parameters.runFPTL = hdCamera.frameSettings.fptl;
            parameters.buildPerTileLightListShader = buildPerTileLightListShader;
            parameters.buildPerTileLightListKernel = isProjectionOblique ? s_GenListPerTileKernel_Oblique : s_GenListPerTileKernel;
            parameters.numTilesFPTLX = GetNumTileFtplX(hdCamera);
            parameters.numTilesFPTLY = GetNumTileFtplY(hdCamera);
            parameters.numTilesFPTL = parameters.numTilesFPTLX * parameters.numTilesFPTLY;

            // Cluster
            parameters.buildPerVoxelLightListShader = buildPerVoxelLightListShader;
            parameters.buildPerVoxelLightListKernel = isProjectionOblique ? s_GenListPerVoxelKernelOblique : s_GenListPerVoxelKernel;
            parameters.numTilesClusterX = GetNumTileClusteredX(hdCamera);
            parameters.numTilesClusterY = GetNumTileClusteredY(hdCamera);

            const float C = (float)(1 << k_Log2NumClusters);
            var geomSeries = (1.0 - Mathf.Pow(k_ClustLogBase, C)) / (1 - k_ClustLogBase); // geometric series: sum_k=0^{C-1} base^k
            // TODO: This is computed here and then passed later on as a global shader parameters.
            // This will be dangerous when running RenderGraph as execution will be delayed and this can change before it's executed
            m_ClusterScale = (float)(geomSeries / (parameters.farClipPlane - parameters.nearClipPlane));

            parameters.clusterScale = m_ClusterScale;

            // Build dispatch indirect
            parameters.buildMaterialFlagsShader = buildMaterialFlagsShader;
            parameters.clearDispatchIndirectShader = clearDispatchIndirectShader;
            parameters.buildDispatchIndirectShader = buildDispatchIndirectShader;

            return parameters;
        }

        void BuildGPULightListsCommon(HDCamera hdCamera, CommandBuffer cmd, RTHandle cameraDepthBufferRT, RTHandle stencilTextureRT)
        {
            using (new ProfilingSample(cmd, "Build Light List"))
            {
                var parameters = PrepareBuildGPULightListParameters(hdCamera);
                var resources = PrepareBuildGPULightListResources(cameraDepthBufferRT, stencilTextureRT);

                bool tileFlagsWritten = false;

                GenerateLightsScreenSpaceAABBs(parameters, resources, cmd);
                BigTilePrepass(parameters, resources, cmd);
                BuildPerTileLightList(parameters, resources, ref tileFlagsWritten, cmd);
                VoxelLightListGeneration(parameters, resources, cmd);

                BuildDispatchIndirectArguments(parameters, resources, tileFlagsWritten, cmd);
            }
        }

        public void BuildGPULightLists(HDCamera hdCamera, CommandBuffer cmd, RTHandle cameraDepthBufferRT, RTHandle stencilTextureRT)
        {
            cmd.SetRenderTarget(BuiltinRenderTextureType.None);

            BuildGPULightListsCommon(hdCamera, cmd, cameraDepthBufferRT, stencilTextureRT);
            PushLightLoopGlobalParams(hdCamera, cmd);
        }

        void UpdateDataBuffers()
        {
            m_DirectionalLightDatas.SetData(m_lightList.directionalLights);
            m_LightDatas.SetData(m_lightList.lights);
            m_EnvLightDatas.SetData(m_lightList.envLights);
            m_DecalDatas.SetData(DecalSystem.m_DecalDatas, 0, 0, Math.Min(DecalSystem.m_DecalDatasCount, m_MaxDecalsOnScreen)); // don't add more than the size of the buffer

            // These two buffers have been set in Rebuild()
            s_ConvexBoundsBuffer.SetData(m_lightList.bounds);
            s_LightVolumeDataBuffer.SetData(m_lightList.lightVolumes);
        }

        HDAdditionalLightData GetHDAdditionalLightData(Light light)
        {
            // Light reference can be null for particle lights.
            var add = light != null ? light.GetComponent<HDAdditionalLightData>() : null;
            if (add == null)
            {
                add = HDUtils.s_DefaultHDAdditionalLightData;
            }
            return add;
        }

        public void PushLightLoopGlobalParams(HDCamera hdCamera, CommandBuffer cmd)
        {
            using (new ProfilingSample(cmd, "Push Global Parameters", CustomSamplerId.TPPushGlobalParameters.GetSampler()))
            {
                Camera camera = hdCamera.camera;

                // Shadows
                m_ShadowManager.SyncData();
                m_ShadowManager.BindResources(cmd);

                cmd.SetGlobalTexture(HDShaderIDs._CookieAtlas, m_LightCookieManager.atlasTexture);
                cmd.SetGlobalVector(HDShaderIDs._CookieAtlasSize, m_LightCookieManager.GetCookieAtlasSize());
                cmd.SetGlobalVector(HDShaderIDs._CookieAtlasData, m_LightCookieManager.GetCookieAtlasDatas());
                // cmd.SetGlobalTexture(HDShaderIDs._AreaCookieTextures, m_LightCookieManager.GetTexCache()); // TODO
                cmd.SetGlobalTexture(HDShaderIDs._CookieCubeTextures, m_LightCookieManager.cubeCache);
                cmd.SetGlobalTexture(HDShaderIDs._EnvCubemapTextures, m_ReflectionProbeCache.GetTexCache());
                cmd.SetGlobalInt(HDShaderIDs._EnvSliceSize, m_ReflectionProbeCache.GetEnvSliceSize());

                // Compute the power of 2 size of the texture
                // TODO: Move _CookieSizePOT to the light data, not required because area cookies are in a different buffer
                // int pot = Mathf.RoundToInt( 1.4426950408889634073599246810019f * Mathf.Log( m_Cookie.GetTexCache().width ) );
                // cmd.SetGlobalInt(HDShaderIDs._CookieSizePOT, pot);

                cmd.SetGlobalTexture(HDShaderIDs._Env2DTextures, m_ReflectionPlanarProbeCache.GetTexCache());
                cmd.SetGlobalMatrixArray(HDShaderIDs._Env2DCaptureVP, m_Env2DCaptureVP);
                cmd.SetGlobalFloatArray(HDShaderIDs._Env2DCaptureForward, m_Env2DCaptureForward);
                cmd.SetGlobalVectorArray(HDShaderIDs._Env2DAtlasScaleOffset, m_Env2DAtlasScaleOffset);

                cmd.SetGlobalBuffer(HDShaderIDs._DirectionalLightDatas, m_DirectionalLightDatas);
                cmd.SetGlobalInt(HDShaderIDs._DirectionalLightCount, m_lightList.directionalLights.Count);
                cmd.SetGlobalBuffer(HDShaderIDs._LightDatas, m_LightDatas);
                cmd.SetGlobalInt(HDShaderIDs._PunctualLightCount, m_punctualLightCount);
                cmd.SetGlobalInt(HDShaderIDs._AreaLightCount, m_areaLightCount);
                cmd.SetGlobalBuffer(HDShaderIDs._EnvLightDatas, m_EnvLightDatas);
                cmd.SetGlobalInt(HDShaderIDs._EnvLightCount, m_lightList.envLights.Count);
                cmd.SetGlobalBuffer(HDShaderIDs._DecalDatas, m_DecalDatas);
                cmd.SetGlobalInt(HDShaderIDs._DecalCount, DecalSystem.m_DecalDatasCount);

                cmd.SetGlobalInt(HDShaderIDs._NumTileBigTileX, GetNumTileBigTileX(hdCamera));
                cmd.SetGlobalInt(HDShaderIDs._NumTileBigTileY, GetNumTileBigTileY(hdCamera));

                cmd.SetGlobalInt(HDShaderIDs._NumTileFtplX, GetNumTileFtplX(hdCamera));
                cmd.SetGlobalInt(HDShaderIDs._NumTileFtplY, GetNumTileFtplY(hdCamera));

                cmd.SetGlobalInt(HDShaderIDs._NumTileClusteredX, GetNumTileClusteredX(hdCamera));
                cmd.SetGlobalInt(HDShaderIDs._NumTileClusteredY, GetNumTileClusteredY(hdCamera));

                cmd.SetGlobalInt(HDShaderIDs._EnableSSRefraction, hdCamera.frameSettings.IsEnabled(FrameSettingsField.RoughRefraction) ? 1 : 0);

                if (m_FrameSettings.IsEnabled(FrameSettingsField.BigTilePrepass))
                    cmd.SetGlobalBuffer(HDShaderIDs.g_vBigTileLightList, s_BigTileLightList);

                // Cluster
                {
                    cmd.SetGlobalFloat(HDShaderIDs.g_fClustScale, m_ClusterScale);
                    cmd.SetGlobalFloat(HDShaderIDs.g_fClustBase, k_ClustLogBase);
                    cmd.SetGlobalFloat(HDShaderIDs.g_fNearPlane, camera.nearClipPlane);
                    cmd.SetGlobalFloat(HDShaderIDs.g_fFarPlane, camera.farClipPlane);
                    cmd.SetGlobalInt(HDShaderIDs.g_iLog2NumClusters, k_Log2NumClusters);

                    cmd.SetGlobalInt(HDShaderIDs.g_isLogBaseBufferEnabled, k_UseDepthBuffer ? 1 : 0);

                    cmd.SetGlobalBuffer(HDShaderIDs.g_vLayeredOffsetsBuffer, s_PerVoxelOffset);
                    if (k_UseDepthBuffer)
                    {
                        cmd.SetGlobalBuffer(HDShaderIDs.g_logBaseBuffer, s_PerTileLogBaseTweak);
                    }

                    // Set up clustered lighting for volumetrics.
                    cmd.SetGlobalBuffer(HDShaderIDs.g_vLightListGlobal, s_PerVoxelLightLists);
                }

                // Push global params
                AdditionalShadowData sunShadowData = m_CurrentSunLight != null ? m_CurrentSunLight.GetComponent<AdditionalShadowData>() : null;
                bool sunLightShadow = sunShadowData != null && m_CurrentShadowSortedSunLightIndex >= 0;
                if (sunLightShadow)
                {
                    cmd.SetGlobalInt(HDShaderIDs._DirectionalShadowIndex, m_CurrentShadowSortedSunLightIndex);
                }
                else
                {
                    cmd.SetGlobalInt(HDShaderIDs._DirectionalShadowIndex, -1);
                }
            }
        }

        public void RenderShadows(ScriptableRenderContext renderContext, CommandBuffer cmd, CullingResults cullResults, HDCamera hdCamera)
        {
            // kick off the shadow jobs here
            m_ShadowManager.RenderShadows(renderContext, cmd, cullResults, hdCamera);
        }

        public bool WillRenderContactShadow()
        {
            // When contact shadow index is 0, then there is no light casting contact shadow in the view
            return m_EnableContactShadow && m_ContactShadowIndex != 0;
        }

        public bool WillRenderScreenSpaceShadows()
        {
            // For now this is only for DXR.
#if ENABLE_RAYTRACING
            return true;
#else
            return false;
#endif
        }


        public void SetContactShadowsTexture(HDCamera hdCamera, RTHandleSystem.RTHandle contactShadowsRT, CommandBuffer cmd)
        {
            if (!WillRenderContactShadow())
            {
                cmd.SetGlobalTexture(HDShaderIDs._ContactShadowTexture, TextureXR.GetBlackUIntTexture());
                return;
            }
            cmd.SetGlobalTexture(HDShaderIDs._ContactShadowTexture, contactShadowsRT);
        }

        // The first rendered 24 lights that have contact shadow enabled have a mask used to select the bit that contains
        // the contact shadow shadowed information (occluded or not). Otherwise -1 is written
        public int GetContactShadowMask(bool contactShadowEnabled)
        {
            if (!contactShadowEnabled)
                return 0;

            // We have 24 max contact shadow light per frame
            if (m_ContactShadowIndex >= LightDefinitions.s_LightListMaxPrunedEntries)
                return 0;

            return 1 << m_ContactShadowIndex++;
        }

        protected void RenderContactShadows(HDCamera hdCamera, RTHandleSystem.RTHandle contactShadowRT, RenderTargetIdentifier depthTexture, int firstMipOffsetY, CommandBuffer cmd)
        {
            // if there is no need to compute contact shadows, we just quit
            if (!WillRenderContactShadow())
                return;

            using (new ProfilingSample(cmd, "Contact Shadows", CustomSamplerId.TPScreenSpaceShadows.GetSampler()))
            {
                // Pick the adequate kenel
                int kernel = hdCamera.frameSettings.IsEnabled(FrameSettingsField.MSAA) ? s_deferredContactShadowKernelMSAA : s_deferredContactShadowKernel;

                m_ShadowManager.BindResources(cmd);

                float contactShadowRange = Mathf.Clamp(m_ContactShadows.fadeDistance.value, 0.0f, m_ContactShadows.maxDistance.value);
                float contactShadowFadeEnd = m_ContactShadows.maxDistance.value;
                float contactShadowOneOverFadeRange = 1.0f / Math.Max(1e-6f, contactShadowRange);
                Vector4 contactShadowParams = new Vector4(m_ContactShadows.length.value, m_ContactShadows.distanceScaleFactor.value, contactShadowFadeEnd, contactShadowOneOverFadeRange);
                Vector4 contactShadowParams2 = new Vector4(m_ContactShadows.opacity.value, firstMipOffsetY, 0.0f, 0.0f);
                cmd.SetComputeVectorParam(contactShadowComputeShader, HDShaderIDs._ContactShadowParamsParameters, contactShadowParams);
                cmd.SetComputeVectorParam(contactShadowComputeShader, HDShaderIDs._ContactShadowParamsParameters2, contactShadowParams2);
                cmd.SetComputeIntParam(contactShadowComputeShader, HDShaderIDs._DirectionalContactShadowSampleCount, m_ContactShadows.sampleCount.value);
                cmd.SetComputeBufferParam(contactShadowComputeShader, kernel, HDShaderIDs._DirectionalLightDatas, m_DirectionalLightDatas);

                // Send light list to the compute
                cmd.SetComputeBufferParam(contactShadowComputeShader, kernel, HDShaderIDs._LightDatas, m_LightDatas);
                cmd.SetComputeBufferParam(contactShadowComputeShader, kernel, HDShaderIDs.g_vLightListGlobal, s_LightList);

                // Inject the texture in the adequate slot
                cmd.SetComputeTextureParam(contactShadowComputeShader, kernel, hdCamera.frameSettings.IsEnabled(FrameSettingsField.MSAA) ? HDShaderIDs._CameraDepthValuesTexture : HDShaderIDs._CameraDepthTexture, depthTexture);

                cmd.SetComputeTextureParam(contactShadowComputeShader, kernel, HDShaderIDs._ContactShadowTextureUAV, contactShadowRT);

                int deferredShadowTileSize = 16; // Must match DeferreDirectionalShadow.compute
                int numTilesX = (hdCamera.actualWidth  + (deferredShadowTileSize - 1)) / deferredShadowTileSize;
                int numTilesY = (hdCamera.actualHeight + (deferredShadowTileSize - 1)) / deferredShadowTileSize;

                cmd.DispatchCompute(contactShadowComputeShader, kernel, numTilesX, numTilesY, hdCamera.viewCount);
            }
        }

        public void RenderScreenSpaceShadows(HDCamera hdCamera, RTHandleSystem.RTHandle deferredShadowRT, CommandBuffer cmd)
        {
            if(WillRenderScreenSpaceShadows())
            {
                using (new ProfilingSample(cmd, "Screen Space Shadows", CustomSamplerId.TPScreenSpaceShadows.GetSampler()))
                {
                    HDUtils.SetRenderTarget(cmd, deferredShadowRT);
                    HDUtils.DrawFullScreen(cmd, s_ScreenSpaceShadowsMat, deferredShadowRT);
                }
                cmd.SetGlobalTexture(HDShaderIDs._ScreenSpaceShadowsTexture, deferredShadowRT);
            }
            else
            {
                cmd.SetGlobalTexture(HDShaderIDs._ScreenSpaceShadowsTexture, TextureXR.GetBlackTexture());
            }
        }

        struct DeferredLightingParameters
        {
            public int                  numTilesX;
            public int                  numTilesY;
            public int                  numTiles;
            public bool                 enableTile;
            public bool                 outputSplitLighting;
            public bool                 useComputeLightingEvaluation;
            public bool                 enableFeatureVariants;
            public bool                 enableShadowMasks;
            public int                  numVariants;
            public DebugDisplaySettings debugDisplaySettings;

            // Compute Lighting
            public ComputeShader        deferredComputeShader;
            public int                  viewCount;

            // Full Screen Pixel (debug)
            public Material             splitLightingMat;
            public Material             regularLightingMat;
        }

        DeferredLightingParameters PrepareDeferredLightingParameters(HDCamera hdCamera, DebugDisplaySettings debugDisplaySettings)
        {
            var parameters = new DeferredLightingParameters();

            int w = hdCamera.actualWidth;
            int h = hdCamera.actualHeight;
            parameters.numTilesX = (w + 15) / 16;
            parameters.numTilesY = (h + 15) / 16;
            parameters.numTiles = parameters.numTilesX * parameters.numTilesY;
            parameters.enableTile = hdCamera.frameSettings.IsEnabled(FrameSettingsField.DeferredTile);
            parameters.outputSplitLighting = hdCamera.frameSettings.IsEnabled(FrameSettingsField.SubsurfaceScattering);
            parameters.useComputeLightingEvaluation = hdCamera.frameSettings.IsEnabled(FrameSettingsField.ComputeLightEvaluation);
            parameters.enableFeatureVariants = GetFeatureVariantsEnabled(hdCamera.frameSettings) && !debugDisplaySettings.IsDebugDisplayEnabled();
            parameters.enableShadowMasks = m_enableBakeShadowMask;
            parameters.numVariants = LightDefinitions.s_NumFeatureVariants;
            parameters.debugDisplaySettings = debugDisplaySettings;

            // Compute Lighting
            parameters.deferredComputeShader = deferredComputeShader;
            parameters.viewCount = hdCamera.viewCount;

            // Full Screen Pixel (debug)
            parameters.splitLightingMat = GetDeferredLightingMaterial(true /*split lighting*/, parameters.enableShadowMasks, parameters.debugDisplaySettings.IsDebugDisplayEnabled());
            parameters.regularLightingMat = GetDeferredLightingMaterial(false /*split lighting*/, parameters.enableShadowMasks, parameters.debugDisplaySettings.IsDebugDisplayEnabled());

            return parameters;
        }

        struct DeferredLightingResources
        {
            public RenderTargetIdentifier[] colorBuffers;
            public RTHandle depthStencilBuffer;
            public RTHandle depthTexture;
            public ComputeBuffer lightListBuffer;
            public ComputeBuffer tileFeatureFlagsBuffer;
            public ComputeBuffer tileListBuffer;
            public ComputeBuffer dispatchIndirectBuffer;
        }

        DeferredLightingResources PrepareDeferredLightingResources()
        {
            var resources = new DeferredLightingResources();

            resources.colorBuffers = m_MRTCache2;
            resources.colorBuffers[0] = m_CameraColorBuffer;
            resources.colorBuffers[1] = m_CameraSssDiffuseLightingBuffer;
            resources.depthStencilBuffer = m_SharedRTManager.GetDepthStencilBuffer();
            resources.depthTexture = m_SharedRTManager.GetDepthTexture();
            resources.lightListBuffer = s_LightList;
            resources.tileFeatureFlagsBuffer = s_TileFeatureFlags;
            resources.tileListBuffer = s_TileList;
            resources.dispatchIndirectBuffer = s_DispatchIndirectBuffer;

            return resources;
        }

        void RenderDeferredLighting(HDCamera hdCamera, CommandBuffer cmd)
        {
            if (hdCamera.frameSettings.litShaderMode != LitShaderMode.Deferred)
                return;

            var parameters = PrepareDeferredLightingParameters(hdCamera, debugDisplaySettings);
            var resources = PrepareDeferredLightingResources();

            if (parameters.enableTile)
            {
                bool useCompute = parameters.useComputeLightingEvaluation && !k_PreferFragment;
                if (useCompute)
                    RenderComputeDeferredLighting(parameters, resources, cmd);
                else
                    RenderComputeAsPixelDeferredLighting(parameters, resources, cmd);
            }
            else
            {
                RenderPixelDeferredLighting(parameters, resources, cmd);
            }
        }

        static void RenderComputeDeferredLighting(in DeferredLightingParameters parameters, in DeferredLightingResources resources, CommandBuffer cmd)
        {
            using (new ProfilingSample(cmd, "TilePass - Compute Deferred Lighting Pass", CustomSamplerId.TPRenderDeferredLighting.GetSampler()))
            {
                cmd.SetGlobalBuffer(HDShaderIDs.g_vLightListGlobal, resources.lightListBuffer);

                for (int variant = 0; variant < parameters.numVariants; variant++)
                {
                    int kernel;

                    if (parameters.enableFeatureVariants)
                    {
                        kernel = parameters.enableShadowMasks ? s_shadeOpaqueIndirectShadowMaskFptlKernels[variant] : s_shadeOpaqueIndirectFptlKernels[variant];
                    }
                    else
                    {
                        if (parameters.enableShadowMasks)
                        {
                            kernel = parameters.debugDisplaySettings.IsDebugDisplayEnabled() ? s_shadeOpaqueDirectShadowMaskFptlDebugDisplayKernel : s_shadeOpaqueDirectShadowMaskFptlKernel;
                        }
                        else
                        {
                            kernel = parameters.debugDisplaySettings.IsDebugDisplayEnabled() ? s_shadeOpaqueDirectFptlDebugDisplayKernel : s_shadeOpaqueDirectFptlKernel;
                        }
                    }

                    cmd.SetComputeTextureParam(parameters.deferredComputeShader, kernel, HDShaderIDs._CameraDepthTexture, resources.depthTexture);

                    // TODO: Is it possible to setup this outside the loop ? Can figure out how, get this: Property (specularLightingUAV) at kernel index (21) is not set
                    cmd.SetComputeTextureParam(parameters.deferredComputeShader, kernel, HDShaderIDs.specularLightingUAV, resources.colorBuffers[0]);
                    cmd.SetComputeTextureParam(parameters.deferredComputeShader, kernel, HDShaderIDs.diffuseLightingUAV, resources.colorBuffers[1]);

                    // always do deferred lighting in blocks of 16x16 (not same as tiled light size)
                    if (parameters.enableFeatureVariants)
                    {
                        cmd.SetComputeBufferParam(parameters.deferredComputeShader, kernel, HDShaderIDs.g_TileFeatureFlags, resources.tileFeatureFlagsBuffer);
                        cmd.SetComputeIntParam(parameters.deferredComputeShader, HDShaderIDs.g_TileListOffset, variant * parameters.numTiles);
                        cmd.SetComputeBufferParam(parameters.deferredComputeShader, kernel, HDShaderIDs.g_TileList, resources.tileListBuffer);
                        cmd.DispatchCompute(parameters.deferredComputeShader, kernel, resources.dispatchIndirectBuffer, (uint)variant * 3 * sizeof(uint));
                    }
                    else
                    {
                        // 4x 8x8 groups per a 16x16 tile.
                        cmd.DispatchCompute(parameters.deferredComputeShader, kernel, parameters.numTilesX * 2, parameters.numTilesY * 2, parameters.viewCount);
                    }
                }
            }
        }

        static void RenderComputeAsPixelDeferredLighting(in DeferredLightingParameters parameters, in DeferredLightingResources resources, Material deferredMat, bool outputSplitLighting, CommandBuffer cmd)
        {
            CoreUtils.SetKeyword(cmd, "OUTPUT_SPLIT_LIGHTING", outputSplitLighting);
            CoreUtils.SetKeyword(cmd, "SHADOWS_SHADOWMASK", parameters.enableShadowMasks);

            if (parameters.enableFeatureVariants)
            {
                if (outputSplitLighting)
                    cmd.SetRenderTarget(resources.colorBuffers, resources.depthStencilBuffer);
                else
                    cmd.SetRenderTarget(resources.colorBuffers[0], resources.depthStencilBuffer);

                for (int variant = 0; variant < parameters.numVariants; variant++)
                {
                    cmd.SetGlobalInt(HDShaderIDs.g_TileListOffset, variant * parameters.numTiles);

                    cmd.EnableShaderKeyword(s_variantNames[variant]);

                    MeshTopology topology = k_HasNativeQuadSupport ? MeshTopology.Quads : MeshTopology.Triangles;
                    cmd.DrawProceduralIndirect(Matrix4x4.identity, deferredMat, 0, topology, resources.dispatchIndirectBuffer, variant * 4 * sizeof(uint), null);

                    // Must disable variant keyword because it will not get overridden.
                    cmd.DisableShaderKeyword(s_variantNames[variant]);
                }
            }
            else
            {
                CoreUtils.SetKeyword(cmd, "DEBUG_DISPLAY", parameters.debugDisplaySettings.IsDebugDisplayEnabled());

                if (outputSplitLighting)
                    CoreUtils.DrawFullScreen(cmd, deferredMat, resources.colorBuffers, resources.depthStencilBuffer, null, 1);
                else
                    CoreUtils.DrawFullScreen(cmd, deferredMat, resources.colorBuffers[0], resources.depthStencilBuffer, null, 1);
            }
        }

        static void RenderComputeAsPixelDeferredLighting(in DeferredLightingParameters parameters, in DeferredLightingResources resources, CommandBuffer cmd)
        {
            using (new ProfilingSample(cmd, "TilePass - Compute as Pixel Deferred Lighting Pass", CustomSamplerId.TPRenderDeferredLighting.GetSampler()))
            {
                cmd.SetGlobalBuffer(HDShaderIDs.g_vLightListGlobal, resources.lightListBuffer);

                cmd.SetGlobalTexture(HDShaderIDs._CameraDepthTexture, resources.depthTexture);
                cmd.SetGlobalBuffer(HDShaderIDs.g_TileFeatureFlags, resources.tileFeatureFlagsBuffer);
                cmd.SetGlobalBuffer(HDShaderIDs.g_TileList, resources.tileListBuffer);

                // If SSS is disabled, do lighting for both split lighting and no split lighting
                // Must set stencil parameters through Material.
                if (parameters.outputSplitLighting)
                {
                    RenderComputeAsPixelDeferredLighting(parameters, resources, s_DeferredTileSplitLightingMat, true, cmd);
                    RenderComputeAsPixelDeferredLighting(parameters, resources, s_DeferredTileRegularLightingMat, false, cmd);
                }
                else
                {
                    RenderComputeAsPixelDeferredLighting(parameters, resources, s_DeferredTileMat, false, cmd);
                }
            }
        }

        static void RenderPixelDeferredLighting(in DeferredLightingParameters parameters, in DeferredLightingResources resources, CommandBuffer cmd)
        {
            cmd.SetGlobalBuffer(HDShaderIDs.g_vLightListGlobal, resources.lightListBuffer);

            // First, render split lighting.
            if (parameters.outputSplitLighting)
            {
                using (new ProfilingSample(cmd, "SinglePass - Deferred Lighting Pass MRT", CustomSamplerId.TPRenderDeferredLighting.GetSampler()))
                {
                    CoreUtils.DrawFullScreen(cmd, parameters.splitLightingMat, resources.colorBuffers, resources.depthStencilBuffer);
                }
            }

            using (new ProfilingSample(cmd, "SinglePass - Deferred Lighting Pass", CustomSamplerId.TPRenderDeferredLighting.GetSampler()))
            {
                var currentLightingMaterial = parameters.regularLightingMat;
                // If SSS is disable, do lighting for both split lighting and no split lighting
                // This is for debug purpose, so fine to use immediate material mode here to modify render state
                if (!parameters.outputSplitLighting)
                {
                    currentLightingMaterial.SetInt(HDShaderIDs._StencilRef, (int)StencilLightingUsage.NoLighting);
                    currentLightingMaterial.SetInt(HDShaderIDs._StencilCmp, (int)CompareFunction.NotEqual);
                }
                else
                {
                    currentLightingMaterial.SetInt(HDShaderIDs._StencilRef, (int)StencilLightingUsage.RegularLighting);
                    currentLightingMaterial.SetInt(HDShaderIDs._StencilCmp, (int)CompareFunction.Equal);
                }

                CoreUtils.DrawFullScreen(cmd, currentLightingMaterial, resources.colorBuffers[0], resources.depthStencilBuffer);
            }
        }

        public void RenderForward(Camera camera, CommandBuffer cmd, bool renderOpaque)
        {
            // Note: SHADOWS_SHADOWMASK keyword is enabled in HDRenderPipeline.cs ConfigureForShadowMask

            bool useFptl = renderOpaque && m_FrameSettings.IsEnabled(FrameSettingsField.FPTLForForwardOpaque);

            using (new ProfilingSample(cmd, useFptl ? "Forward Tiled pass" : "Forward Clustered pass", CustomSamplerId.TPForwardTiledClusterpass.GetSampler()))
            {
                // say that we want to use tile/cluster light loop
                CoreUtils.SetKeyword(cmd, "USE_FPTL_LIGHTLIST", useFptl);
                CoreUtils.SetKeyword(cmd, "USE_CLUSTERED_LIGHTLIST", !useFptl);
                cmd.SetGlobalBuffer(HDShaderIDs.g_vLightListGlobal, useFptl ? s_LightList : s_PerVoxelLightLists);
            }
        }

        static void CopyStencilBufferForMaterialClassification(CommandBuffer cmd, RTHandleSystem.RTHandle depthStencilBuffer, RTHandleSystem.RTHandle stencilCopyBuffer, Material copyStencilMaterial)
        {
#if (UNITY_SWITCH || UNITY_IPHONE)
            // Faster on Switch.
            HDUtils.SetRenderTarget(cmd, stencilCopyBuffer, depthStencilBuffer, ClearFlag.Color, Color.clear);

            copyStencilMaterial.SetInt(HDShaderIDs._StencilRef, (int)StencilLightingUsage.NoLighting);
            copyStencilMaterial.SetInt(HDShaderIDs._StencilMask, (int)HDRenderPipeline.StencilBitMask.LightingMask);

            // Use ShaderPassID 1 => "Pass 1 - Write 1 if value different from stencilRef to output"
            CoreUtils.DrawFullScreen(cmd, copyStencilMaterial, null, 1);
#else
            HDUtils.SetRenderTarget(cmd, stencilCopyBuffer, ClearFlag.Color, Color.clear);
            HDUtils.SetRenderTarget(cmd, depthStencilBuffer);
            cmd.SetRandomWriteTarget(1, stencilCopyBuffer);

            copyStencilMaterial.SetInt(HDShaderIDs._StencilRef, (int)StencilLightingUsage.NoLighting);
            copyStencilMaterial.SetInt(HDShaderIDs._StencilMask, (int)HDRenderPipeline.StencilBitMask.LightingMask);

            // Use ShaderPassID 3 => "Pass 3 - Initialize Stencil UAV copy with 1 if value different from stencilRef to output"
            CoreUtils.DrawFullScreen(cmd, copyStencilMaterial, null, 3);
            cmd.ClearRandomWriteTargets();
#endif
        }

        static void UpdateStencilBufferForSSRExclusion(CommandBuffer cmd, RTHandleSystem.RTHandle depthStencilBuffer, RTHandleSystem.RTHandle stencilCopyBuffer, Material copyStencilMaterial)
        {
            HDUtils.SetRenderTarget(cmd, depthStencilBuffer);
            cmd.SetRandomWriteTarget(1, stencilCopyBuffer);

            copyStencilMaterial.SetInt(HDShaderIDs._StencilRef, (int)HDRenderPipeline.StencilBitMask.DoesntReceiveSSR);
            copyStencilMaterial.SetInt(HDShaderIDs._StencilMask, (int)HDRenderPipeline.StencilBitMask.DoesntReceiveSSR);

            // Pass 4 performs an OR between the already present content of the copy and the stencil ref, if stencil test passes.
            CoreUtils.DrawFullScreen(cmd, copyStencilMaterial, null, 4);
            cmd.ClearRandomWriteTargets();
        }

        static void CopyStencilBufferIfNeeded(CommandBuffer cmd, HDCamera hdCamera, RTHandle depthStencilBuffer, RTHandle stencilBufferCopy, Material copyStencil, Material copyStencilForSSR)
        {
            // Clear and copy the stencil texture needs to be moved to before we invoke the async light list build,
            // otherwise the async compute queue can end up using that texture before the graphics queue is done with it.
            // For the SSR we need the lighting flags to be copied into the stencil texture (it is use to discard object that have no lighting)
            if (GetFeatureVariantsEnabled(hdCamera.frameSettings) || hdCamera.frameSettings.IsEnabled(FrameSettingsField.SSR))
            {
                // For material classification we use compute shader and so can't read into the stencil, so prepare it.
                using (new ProfilingSample(cmd, "Clear and copy stencil texture for material classification", CustomSamplerId.ClearAndCopyStencilTexture.GetSampler()))
                {
                    CopyStencilBufferForMaterialClassification(cmd, depthStencilBuffer, stencilBufferCopy, copyStencil);
                }

                if (hdCamera.frameSettings.IsEnabled(FrameSettingsField.SSR))
                {
                    using (new ProfilingSample(cmd, "Update stencil copy for SSR Exclusion", CustomSamplerId.UpdateStencilCopyForSSRExclusion.GetSampler()))
                    {
                        UpdateStencilBufferForSSRExclusion(cmd, depthStencilBuffer, stencilBufferCopy, copyStencilForSSR);
                    }
                }
            }
        }

        public void RenderLightLoopDebugOverlay(HDCamera hdCamera, CommandBuffer cmd, DebugDisplaySettings debugDisplaySettings, ref float x, ref float y, float overlaySize, float width, CullingResults cullResults, RTHandleSystem.RTHandle finalRT)
        {
            LightingDebugSettings lightingDebug = debugDisplaySettings.data.lightingDebugSettings;

            if (lightingDebug.tileClusterDebug != TileClusterDebug.None)
            {
                using (new ProfilingSample(cmd, "Tiled/cluster Lighting Debug", CustomSamplerId.TPTiledLightingDebug.GetSampler()))
                {
                    int w = hdCamera.actualWidth;
                    int h = hdCamera.actualHeight;
                    int numTilesX = (w + 15) / 16;
                    int numTilesY = (h + 15) / 16;
                    int numTiles = numTilesX * numTilesY;

                    // Debug tiles
                    if (lightingDebug.tileClusterDebug == TileClusterDebug.MaterialFeatureVariants)
                    {
                        if (GetFeatureVariantsEnabled(hdCamera.frameSettings))
                        {
                            // featureVariants
                            m_DebugViewTilesMaterial.SetInt(HDShaderIDs._NumTiles, numTiles);
                            m_DebugViewTilesMaterial.SetInt(HDShaderIDs._ViewTilesFlags, (int)lightingDebug.tileClusterDebugByCategory);
                            m_DebugViewTilesMaterial.SetVector(HDShaderIDs._MousePixelCoord, HDUtils.GetMouseCoordinates(hdCamera));
                            m_DebugViewTilesMaterial.SetVector(HDShaderIDs._MouseClickPixelCoord, HDUtils.GetMouseClickCoordinates(hdCamera));
                            m_DebugViewTilesMaterial.SetBuffer(HDShaderIDs.g_TileList, s_TileList);
                            m_DebugViewTilesMaterial.SetBuffer(HDShaderIDs.g_DispatchIndirectBuffer, s_DispatchIndirectBuffer);
                            m_DebugViewTilesMaterial.EnableKeyword("USE_FPTL_LIGHTLIST");
                            m_DebugViewTilesMaterial.DisableKeyword("USE_CLUSTERED_LIGHTLIST");
                            m_DebugViewTilesMaterial.DisableKeyword("SHOW_LIGHT_CATEGORIES");
                            m_DebugViewTilesMaterial.EnableKeyword("SHOW_FEATURE_VARIANTS");
                            cmd.DrawProcedural(Matrix4x4.identity, m_DebugViewTilesMaterial, 0, MeshTopology.Triangles, numTiles * 6);
                        }
                    }
                    else // tile or cluster
                    {
                        bool bUseClustered = lightingDebug.tileClusterDebug == TileClusterDebug.Cluster;

                        // lightCategories
                        m_DebugViewTilesMaterial.SetInt(HDShaderIDs._ViewTilesFlags, (int)lightingDebug.tileClusterDebugByCategory);
                        m_DebugViewTilesMaterial.SetVector(HDShaderIDs._MousePixelCoord, HDUtils.GetMouseCoordinates(hdCamera));
                        m_DebugViewTilesMaterial.SetVector(HDShaderIDs._MouseClickPixelCoord, HDUtils.GetMouseClickCoordinates(hdCamera));
                        m_DebugViewTilesMaterial.SetBuffer(HDShaderIDs.g_vLightListGlobal, bUseClustered ? s_PerVoxelLightLists : s_LightList);
                        m_DebugViewTilesMaterial.EnableKeyword(bUseClustered ? "USE_CLUSTERED_LIGHTLIST" : "USE_FPTL_LIGHTLIST");
                        m_DebugViewTilesMaterial.DisableKeyword(!bUseClustered ? "USE_CLUSTERED_LIGHTLIST" : "USE_FPTL_LIGHTLIST");
                        m_DebugViewTilesMaterial.EnableKeyword("SHOW_LIGHT_CATEGORIES");
                        m_DebugViewTilesMaterial.DisableKeyword("SHOW_FEATURE_VARIANTS");

                        CoreUtils.DrawFullScreen(cmd, m_DebugViewTilesMaterial, 0);
                    }
                }
            }

            if (lightingDebug.shadowDebugMode != ShadowMapDebugMode.None)
            {
                using (new ProfilingSample(cmd, "Display Shadows", CustomSamplerId.TPDisplayShadows.GetSampler()))
                {
                    switch (lightingDebug.shadowDebugMode)
                    {
                        case ShadowMapDebugMode.VisualizeShadowMap:
                            int startShadowIndex = (int)lightingDebug.shadowMapIndex;
                            int shadowRequestCount = 1;

#if UNITY_EDITOR
                            if (lightingDebug.shadowDebugUseSelection && m_DebugSelectedLightShadowIndex != -1)
                            {
                                startShadowIndex = m_DebugSelectedLightShadowIndex;
                                shadowRequestCount = m_DebugSelectedLightShadowCount;
                            }
#endif

                            for (int shadowIndex = startShadowIndex; shadowIndex < startShadowIndex + shadowRequestCount; shadowIndex++)
                            {
                                m_ShadowManager.DisplayShadowMap(shadowIndex, cmd, m_DebugHDShadowMapMaterial, x, y, overlaySize, overlaySize, lightingDebug.shadowMinValue, lightingDebug.shadowMaxValue);
                                HDUtils.NextOverlayCoord(ref x, ref y, overlaySize, overlaySize, hdCamera);
                            }
                            break;
                        case ShadowMapDebugMode.VisualizePunctualLightAtlas:
                            m_ShadowManager.DisplayShadowAtlas(cmd, m_DebugHDShadowMapMaterial, x, y, overlaySize, overlaySize, lightingDebug.shadowMinValue, lightingDebug.shadowMaxValue);
                            HDUtils.NextOverlayCoord(ref x, ref y, overlaySize, overlaySize, hdCamera);
                            break;
                        case ShadowMapDebugMode.VisualizeDirectionalLightAtlas:
                            m_ShadowManager.DisplayShadowCascadeAtlas(cmd, m_DebugHDShadowMapMaterial, x, y, overlaySize, overlaySize, lightingDebug.shadowMinValue, lightingDebug.shadowMaxValue);
                            HDUtils.NextOverlayCoord(ref x, ref y, overlaySize, overlaySize, hdCamera);
                            break;
                        case ShadowMapDebugMode.VisualizeAreaLightAtlas:
                            m_ShadowManager.DisplayAreaLightShadowAtlas(cmd, m_DebugHDShadowMapMaterial, x, y, overlaySize, overlaySize, lightingDebug.shadowMinValue, lightingDebug.shadowMaxValue);
                            HDUtils.NextOverlayCoord(ref x, ref y, overlaySize, overlaySize, hdCamera);
                            break;
                        default:
                            break;
                    }
                }
            }

            using (new ProfilingSample(cmd, "Display Cookie Atlas", CustomSamplerId.DisplayCookieAtlas.GetSampler()))
            {
                if (lightingDebug.clearCookieAtlas)
                {
                    m_LightCookieManager.ResetAllocator();
                    m_LightCookieManager.ClearAtlasTexture(cmd);
                    lightingDebug.clearCookieAtlas = false;
                }
                
                if (lightingDebug.displayCookieAtlas)
                {
                    cmd.SetViewport(new Rect(x, y, overlaySize, overlaySize));
                    HDUtils.BlitQuad(cmd, m_LightCookieManager.atlasTexture, new Vector4(1, 1, 0, 0), new Vector4(1, 1, 0, 0), (int)lightingDebug.cookieAtlasMipLevel, false);
                    HDUtils.NextOverlayCoord(ref x, ref y, overlaySize, overlaySize, hdCamera);
                }
            }

            using (new ProfilingSample(cmd, "Display Planar Reflection Probe Atlas", CustomSamplerId.DisplayCookieAtlas.GetSampler()))
            {
                if (lightingDebug.clearPlanarReflectionProbeAtlas)
                {
                    m_ReflectionPlanarProbeCache.Clear(cmd);
                    lightingDebug.clearPlanarReflectionProbeAtlas = false;
                }
                
                if (lightingDebug.displayPlanarReflectionProbeAtlas)
                {
                    cmd.SetViewport(new Rect(x, y, overlaySize, overlaySize));
                    HDUtils.BlitQuad(cmd, m_ReflectionPlanarProbeCache.GetTexCache(), new Vector4(1, 1, 0, 0), new Vector4(1, 1, 0, 0), (int)lightingDebug.planarReflectionProbeMipLevel, false);
                    HDUtils.NextOverlayCoord(ref x, ref y, overlaySize, overlaySize, hdCamera);
                }
            }

            if (lightingDebug.displayLightVolumes)
            {
                s_lightVolumes.RenderLightVolumes(cmd, hdCamera, cullResults, lightingDebug, finalRT);
            }
        }

        void AOTExplicitCompilation()
        {
            var g = new CoreUnsafeUtils.DefaultKeyGetter<uint>();
            var v = 0u;
            g.Get(ref v);

            throw new Exception("Only for AOT compilation, don't call in runtime.");
        }
    }
}<|MERGE_RESOLUTION|>--- conflicted
+++ resolved
@@ -523,14 +523,9 @@
         {
             var lightLoopSettings = asset.currentPlatformRenderPipelineSettings.lightLoopSettings;
 
-<<<<<<< HEAD
-            m_DebugViewTilesMaterial = CoreUtils.CreateEngineMaterial(m_Resources.shaders.debugViewTilesPS);
-            m_DebugHDShadowMapMaterial = CoreUtils.CreateEngineMaterial(m_Resources.shaders.debugHDShadowMapPS);
-=======
             m_DebugViewTilesMaterial = CoreUtils.CreateEngineMaterial(asset.renderPipelineResources.shaders.debugViewTilesPS);
             m_DebugHDShadowMapMaterial = CoreUtils.CreateEngineMaterial(asset.renderPipelineResources.shaders.debugHDShadowMapPS);
             m_CubeToPanoMaterial = CoreUtils.CreateEngineMaterial(asset.renderPipelineResources.shaders.cubeToPanoPS);
->>>>>>> a7156475
 
             m_MaxDirectionalLightsOnScreen = lightLoopSettings.maxDirectionalLightsOnScreen;
             m_MaxPunctualLightsOnScreen = lightLoopSettings.maxPunctualLightsOnScreen;
@@ -554,7 +549,6 @@
                 m_Env2DAtlasScaleOffset.Add(Vector4.zero);
             }
 
-<<<<<<< HEAD
             GlobalLightLoopSettings gLightLoopSettings = hdAsset.currentPlatformRenderPipelineSettings.lightLoopSettings;
 
             // Allocate cookie atlas and cube map
@@ -570,23 +564,6 @@
 
             // Create the cookie manager
             m_LightCookieManager = new LightCookieManager(hdAsset, k_MaxCacheSize);
-=======
-            m_CookieTexArray = new TextureCache2D("Cookie");
-            int coockieSize = lightLoopSettings.cookieTexArraySize;
-            int coockieResolution = (int)lightLoopSettings.cookieSize;
-            if (TextureCache2D.GetApproxCacheSizeInByte(coockieSize, coockieResolution, 1) > k_MaxCacheSize)
-                coockieSize = TextureCache2D.GetMaxCacheSizeForWeightInByte(k_MaxCacheSize, coockieResolution, 1);
-            m_CookieTexArray.AllocTextureArray(coockieSize, coockieResolution, coockieResolution, TextureFormat.RGBA32, true);
-            m_CubeCookieTexArray = new TextureCacheCubemap("Cookie");
-            int coockieCubeSize = lightLoopSettings.cubeCookieTexArraySize;
-            int coockieCubeResolution = (int)lightLoopSettings.pointCookieSize;
-            if (TextureCacheCubemap.GetApproxCacheSizeInByte(coockieCubeSize, coockieCubeResolution, 1) > k_MaxCacheSize)
-                coockieCubeSize = TextureCacheCubemap.GetMaxCacheSizeForWeightInByte(k_MaxCacheSize, coockieCubeResolution, 1);
-            m_CubeCookieTexArray.AllocTextureArray(coockieCubeSize, coockieCubeResolution, TextureFormat.RGBA32, true, m_CubeToPanoMaterial);
-
-            // Create the cookie manager
-            m_AreaLightCookieManager = new LTCAreaLightCookieManager(asset, k_MaxCacheSize);
->>>>>>> a7156475
 
             // For regular reflection probes, we need to convolve with all the BSDF functions
             TextureFormat probeCacheFormat = lightLoopSettings.reflectionCacheCompressed ? TextureFormat.BC6H : TextureFormat.RGBAHalf;
@@ -597,18 +574,9 @@
             m_ReflectionProbeCache = new ReflectionProbeCache(asset, iBLFilterBSDFArray, reflectionCubeSize, reflectionCubeResolution, probeCacheFormat, true);
 
             // For planar reflection we only convolve with the GGX filter, otherwise it would be too expensive
-<<<<<<< HEAD
             GraphicsFormat planarProbeCacheFormat = gLightLoopSettings.planarReflectionCacheCompressed ? GraphicsFormat.RGB_BC6H_UFloat : GraphicsFormat.R16G16B16A16_UNorm;
             int reflectionPlanarAtlasSize = (int)gLightLoopSettings.planarReflectionAtlasSize;
             m_ReflectionPlanarProbeCache = new PlanarReflectionProbeCache(hdAsset, (IBLFilterGGX)iBLFilterBSDFArray[0], reflectionPlanarAtlasSize, planarProbeCacheFormat, true);
-=======
-            TextureFormat planarProbeCacheFormat = lightLoopSettings.planarReflectionCacheCompressed ? TextureFormat.BC6H : TextureFormat.RGBAHalf;
-            int reflectionPlanarSize = lightLoopSettings.planarReflectionProbeCacheSize;
-            int reflectionPlanarResolution = (int)lightLoopSettings.planarReflectionTextureSize;
-            if (ReflectionProbeCache.GetApproxCacheSizeInByte(reflectionPlanarSize, reflectionPlanarResolution, 1) > k_MaxCacheSize)
-                reflectionPlanarSize = ReflectionProbeCache.GetMaxCacheSizeForWeightInByte(k_MaxCacheSize, reflectionPlanarResolution, 1);
-            m_ReflectionPlanarProbeCache = new PlanarReflectionProbeCache(asset, (IBLFilterGGX)iBLFilterBSDFArray[0], reflectionPlanarSize, reflectionPlanarResolution, planarProbeCacheFormat, true);
->>>>>>> a7156475
 
             s_GenAABBKernel = buildScreenAABBShader.FindKernel("ScreenBoundsAABB");
             s_GenAABBKernel_Oblique = buildScreenAABBShader.FindKernel("ScreenBoundsAABB_Oblique");
@@ -783,11 +751,7 @@
 
             CoreUtils.Destroy(m_DebugViewTilesMaterial);
             CoreUtils.Destroy(m_DebugHDShadowMapMaterial);
-<<<<<<< HEAD
-        }
-=======
             CoreUtils.Destroy(m_CubeToPanoMaterial);
->>>>>>> a7156475
 
             CoreUtils.Destroy(m_CopyStencil);
             CoreUtils.Destroy(m_CopyStencilForSSR);
@@ -1216,12 +1180,8 @@
             lightData.specularDimmer        = lightDistanceFade * (additionalLightData.affectSpecular ? additionalLightData.lightDimmer * m_FrameSettings.specularGlobalDimmer : 0);
             lightData.volumetricLightDimmer = lightDistanceFade * (additionalLightData.volumetricDimmer);
 
-<<<<<<< HEAD
-            lightData.contactShadowIndex = -1;
             lightData.cookieMode = CookieMode.Clamp;
-=======
             lightData.cookieIndex = -1;
->>>>>>> a7156475
             lightData.shadowIndex = -1;
 #if ENABLE_RAYTRACING
             lightData.rayTracedAreaShadowIndex = -1;
