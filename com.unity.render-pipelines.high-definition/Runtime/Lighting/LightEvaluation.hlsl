--- conflicted
+++ resolved
@@ -107,67 +107,7 @@
 float4 EvaluateLight_Directional(LightLoopContext lightLoopContext, PositionInputs posInput,
                                  DirectionalLightData light)
 {
-<<<<<<< HEAD
-    // The relationship with NdotL is complicated and is therefore handled outside the function.
-    //if ((light.lightDimmer > 0) && (light.shadowDimmer > 0)) //seongdae;vxsm;origin
-    bool vxShadowsOnly = IsVxShadowsOnly(light.vxShadowsBitset); //seongdae;vxsm
-    if ((vxShadowsOnly == false) && (light.lightDimmer > 0) && (light.shadowDimmer > 0)) //seongdae;vxsm
-    {
-        // Shadow dimmer is applied outside this function.
-        return GetDirectionalShadowAttenuation(lightLoopContext.shadowContext, posInput.positionWS,
-                                               shadowBiasNormal, light.shadowIndex, -light.forward,
-                                               posInput.positionSS);
-    }
-    else
-    {
-        return 1;
-    }
-}
-
-//seongdae;vxsm
-float EvaluateRuntimeSunVxShadow(LightLoopContext lightLoopContext, PositionInputs posInput, DirectionalLightData light)
-{
-#ifdef SUPPORT_VX_SHADOWING
-    bool vxShadowsEnabled = IsVxShadowsEnabled(light.vxShadowsBitset);
-
-    if ((lightLoopContext.shadowValue > 0) && (vxShadowsEnabled) && (light.lightDimmer > 0) && (light.shadowDimmer > 0))
-    {
-        float3 positionWS = posInput.positionWS + _WorldSpaceCameraPos;
-
-        uint begin = MaskBitsetVxShadowMapBegin(light.vxShadowsBitset);
-        float attenuation = NearestSampleVxShadowing(begin, positionWS);
-
-        return attenuation;
-    }
-    else
-    {
-        return 1;
-    }
-#else
-    return 1;
-#endif
-}
-//seongdae;vxsm
-
-// None of the outputs are premultiplied.
-void EvaluateLight_Directional(LightLoopContext lightLoopContext, PositionInputs posInput,
-                               DirectionalLightData light, BuiltinData builtinData,
-                               float3 N, float3 L, float NdotL,
-                               out float3 color, out float attenuation)
-{
-    color = attenuation = 0;
-    if ((light.lightDimmer <= 0) || (NdotL <= 0)) return;
-
-    float3 positionWS = posInput.positionWS;
-    float  shadow     = 1.0;
-    float  shadowMask = 1.0;
-    float  sunVxShadow = IsVxShadowsEnabled(light.vxShadowsBitset) ? lightLoopContext.sunVxShadowValue : 1.0; //seongdae;vxsm
-
-    color       = light.color;
-    attenuation = 1.0;
-=======
     float4 color = float4(light.color, 1.0);
->>>>>>> c1355eb3
 
 #ifndef LIGHT_EVALUATION_NO_HEIGHT_FOG
     // Height fog attenuation.
@@ -344,7 +284,7 @@
     int lightType = light.lightType;
 
     if (lightType == GPULIGHTTYPE_PROJECTOR_PYRAMID || lightType == GPULIGHTTYPE_PROJECTOR_BOX)
-    { 
+    {
         // Translate and rotate 'positionWS' into the light space.
         // 'light.right' and 'light.up' are pre-scaled on CPU.
         float3x3 lightToWorld = float3x3(light.right, light.up, light.forward);
