using System;
using System.Collections.Generic;
using System.Linq;
using UnityEngine;
using UnityEditor.Graphing;

namespace UnityEditor.ShaderGraph
{
    [HasDependencies(typeof(MinimalSubGraphNode))]
    [Title("Utility", "Sub-graph")]
    class SubGraphNode : AbstractMaterialNode
        , IGeneratesBodyCode
        , IOnAssetEnabled
        , IGeneratesFunction
        , IMayRequireNormal
        , IMayRequireTangent
        , IMayRequireBitangent
        , IMayRequireMeshUV
        , IMayRequireScreenPosition
        , IMayRequireViewDirection
        , IMayRequirePosition
        , IMayRequireVertexColor
        , IMayRequireTime
        , IMayRequireFaceSign
        , IMayRequireCameraOpaqueTexture
        , IMayRequireDepthTexture
    {
        [Serializable]
        public class MinimalSubGraphNode : IHasDependencies
        {
            [SerializeField]
            string m_SerializedSubGraph = string.Empty;
            
            public void GetSourceAssetDependencies(List<string> paths)
            {
                var assetReference = JsonUtility.FromJson<SubGraphAssetReference>(m_SerializedSubGraph);
                var guid = assetReference?.subGraph?.guid;
                if (guid != null)
                {
                    paths.Add(AssetDatabase.GUIDToAssetPath(guid));
                }
            }
        }

        [Serializable]
        class SubGraphAssetReference
        {
            public AssetReference subGraph = default;

            public override string ToString()
            {
                return $"subGraph={subGraph}";
            }
        }

        [Serializable]
        class AssetReference
        {
            public long fileID = default;
            public string guid = default;
            public int type = default;

            public override string ToString()
            {
                return $"fileID={fileID}, guid={guid}, type={type}";
            }
        }

        [SerializeField]
        private string m_SerializedSubGraph = string.Empty;

        [NonSerialized]
        SubGraphAsset m_SubGraph;

        [SerializeField]
        List<string> m_PropertyGuids = new List<string>();

        [SerializeField]
        List<int> m_PropertyIds = new List<int>();

        [Serializable]
        private class SubGraphHelper
        {
            public SubGraphAsset subGraph;
        }

        public string subGraphGuid
        {
            get
            {
                var assetReference = JsonUtility.FromJson<SubGraphAssetReference>(m_SerializedSubGraph);
                return assetReference?.subGraph?.guid;
            }
        }

        void LoadSubGraph()
        {
            if (m_SubGraph == null)
            {
                if (string.IsNullOrEmpty(m_SerializedSubGraph))
                {
                    return;
                }
                
                var graphGuid = subGraphGuid;
                var assetPath = AssetDatabase.GUIDToAssetPath(graphGuid);
                m_SubGraph = AssetDatabase.LoadAssetAtPath<SubGraphAsset>(assetPath);
                if (m_SubGraph == null)
                {
                    return;
                }
                
                name = m_SubGraph.name;
            }
        }

        public SubGraphAsset asset
        {
            get
            {
                LoadSubGraph();
                return m_SubGraph;
            }
            set
            {
                if (asset == value)
                    return;

                var helper = new SubGraphHelper();
                helper.subGraph = value;
                m_SerializedSubGraph = EditorJsonUtility.ToJson(helper, true);
                m_SubGraph = null;
                UpdateSlots();

                Dirty(ModificationScope.Topological);
            }
        }

        public override bool hasPreview
        {
            get { return asset != null; }
        }

        public override PreviewMode previewMode
        {
            get
            {
                if (asset == null)
                    return PreviewMode.Preview2D;

                return PreviewMode.Preview3D;
            }
        }

        public SubGraphNode()
        {
            name = "Sub Graph";
        }

        public override bool allowedInSubGraph
        {
            get { return true; }
        }


        public void GenerateNodeCode(ShaderGenerator visitor, GraphContext graphContext, GenerationMode generationMode)
        {
            var sb = new ShaderStringBuilder();
            if (asset == null || hasError)
            {
                var outputSlots = new List<MaterialSlot>();
                GetOutputSlots(outputSlots);
                foreach (var slot in outputSlots)
                {
                    visitor.AddShaderChunk($"{NodeUtils.ConvertConcreteSlotValueTypeToString(precision, slot.concreteValueType)} {GetVariableNameForSlot(slot.id)} = {slot.GetDefaultValue(GenerationMode.ForReals)};");
                }
                
                return;
            }

            var inputVariableName = $"_{GetVariableNameForNode()}";
            
            GraphUtil.GenerateSurfaceInputTransferCode(sb, asset.requirements, asset.inputStructName, inputVariableName);
            
            visitor.AddShaderChunk(sb.ToString());

            foreach (var outSlot in asset.outputs)
                visitor.AddShaderChunk(string.Format("{0} {1};", NodeUtils.ConvertConcreteSlotValueTypeToString(precision, outSlot.concreteValueType), GetVariableNameForSlot(outSlot.id)));

            var arguments = new List<string>();
            foreach (var prop in asset.inputs)
            {
                var inSlotId = m_PropertyIds[m_PropertyGuids.IndexOf(prop.guid.ToString())];

                if (prop is TextureShaderProperty)
                    arguments.Add(string.Format("TEXTURE2D_ARGS({0}, sampler{0})", GetSlotValue(inSlotId, generationMode)));
                else if (prop is Texture2DArrayShaderProperty)
                    arguments.Add(string.Format("TEXTURE2D_ARRAY_ARGS({0}, sampler{0})", GetSlotValue(inSlotId, generationMode)));
                else if (prop is Texture3DShaderProperty)
                    arguments.Add(string.Format("TEXTURE3D_ARGS({0}, sampler{0})", GetSlotValue(inSlotId, generationMode)));
                else if (prop is CubemapShaderProperty)
                    arguments.Add(string.Format("TEXTURECUBE_ARGS({0}, sampler{0})", GetSlotValue(inSlotId, generationMode)));
                else
                    arguments.Add(GetSlotValue(inSlotId, generationMode));
            }

            // pass surface inputs through
            arguments.Add(inputVariableName);

            foreach (var outSlot in asset.outputs)
                arguments.Add(GetVariableNameForSlot(outSlot.id));

            visitor.AddShaderChunk(
                string.Format("{0}({1});"
                    , asset.functionName
                    , arguments.Aggregate((current, next) => string.Format("{0}, {1}", current, next))));
        }

        public void OnEnable()
        {
            UpdateSlots();
        }

        public void Reload(List<string> changedSubGraphs)
        {
            if (changedSubGraphs.Contains(asset.assetGuid) || asset.descendents.Any(changedSubGraphs.Contains))
            {
                m_SubGraph = null;
                UpdateSlots();
                Dirty(ModificationScope.Graph);
            }
        }

        public virtual void UpdateSlots()
        {
            var validNames = new List<int>();
            if (asset == null)
            {
                return;
            }

            var props = asset.inputs;
            foreach (var prop in props)
            {
                var propType = prop.propertyType;
                SlotValueType slotType;

                switch (propType)
                {
                    case PropertyType.Color:
                        slotType = SlotValueType.Vector4;
                        break;
                    case PropertyType.Texture2D:
                        slotType = SlotValueType.Texture2D;
                        break;
                    case PropertyType.Texture2DArray:
                        slotType = SlotValueType.Texture2DArray;
                        break;
                    case PropertyType.Texture3D:
                        slotType = SlotValueType.Texture3D;
                        break;
                    case PropertyType.Cubemap:
                        slotType = SlotValueType.Cubemap;
                        break;
                    case PropertyType.Gradient:
                        slotType = SlotValueType.Gradient;
                        break;
                    case PropertyType.Vector1:
                        slotType = SlotValueType.Vector1;
                        break;
                    case PropertyType.Vector2:
                        slotType = SlotValueType.Vector2;
                        break;
                    case PropertyType.Vector3:
                        slotType = SlotValueType.Vector3;
                        break;
                    case PropertyType.Vector4:
                        slotType = SlotValueType.Vector4;
                        break;
                    case PropertyType.Boolean:
                        slotType = SlotValueType.Boolean;
                        break;
                    case PropertyType.Matrix2:
                        slotType = SlotValueType.Matrix2;
                        break;
                    case PropertyType.Matrix3:
                        slotType = SlotValueType.Matrix3;
                        break;
                    case PropertyType.Matrix4:
                        slotType = SlotValueType.Matrix4;
                        break;
                    case PropertyType.SamplerState:
                        slotType = SlotValueType.SamplerState;
                        break;
                    default:
                        throw new ArgumentOutOfRangeException();
                }

                var propertyString = prop.guid.ToString();
                var propertyIndex = m_PropertyGuids.IndexOf(propertyString);
                if (propertyIndex < 0)
                {
                    propertyIndex = m_PropertyGuids.Count;
                    m_PropertyGuids.Add(propertyString);
                    m_PropertyIds.Add(prop.guid.GetHashCode());
                }
                var id = m_PropertyIds[propertyIndex];
                MaterialSlot slot = MaterialSlot.CreateMaterialSlot(slotType, id, prop.displayName, prop.referenceName, SlotType.Input, prop.defaultValue, ShaderStageCapability.All);
                
                // copy default for texture for niceness
                if (slotType == SlotValueType.Texture2D && propType == PropertyType.Texture2D)
                {
                    var tSlot = slot as Texture2DInputMaterialSlot;
                    var tProp = prop as TextureShaderProperty;
                    if (tSlot != null && tProp != null)
                        tSlot.texture = tProp.value.texture;
                }
                // copy default for texture array for niceness
                else if (slotType == SlotValueType.Texture2DArray && propType == PropertyType.Texture2DArray)
                {
                    var tSlot = slot as Texture2DArrayInputMaterialSlot;
                    var tProp = prop as Texture2DArrayShaderProperty;
                    if (tSlot != null && tProp != null)
                        tSlot.textureArray = tProp.value.textureArray;
                }
                // copy default for texture 3d for niceness
                else if (slotType == SlotValueType.Texture3D && propType == PropertyType.Texture3D)
                {
                    var tSlot = slot as Texture3DInputMaterialSlot;
                    var tProp = prop as Texture3DShaderProperty;
                    if (tSlot != null && tProp != null)
                        tSlot.texture = tProp.value.texture;
                }
                // copy default for cubemap for niceness
                else if (slotType == SlotValueType.Cubemap && propType == PropertyType.Cubemap)
                {
                    var tSlot = slot as CubemapInputMaterialSlot;
                    var tProp = prop as CubemapShaderProperty;
                    if (tSlot != null && tProp != null)
                        tSlot.cubemap = tProp.value.cubemap;
                }
                // copy default for gradient for niceness
                else if (slotType == SlotValueType.Gradient && propType == PropertyType.Gradient)
                {
                    var tSlot = slot as GradientInputMaterialSlot;
                    var tProp = prop as GradientShaderProperty;
                    if (tSlot != null && tProp != null)
                        tSlot.value = tProp.value;
                }
                AddSlot(slot);
                validNames.Add(id);
            }

            var outputStage = asset.effectiveShaderStage;

            foreach (var slot in asset.outputs)
                {
                    AddSlot(MaterialSlot.CreateMaterialSlot(slot.valueType, slot.id, slot.RawDisplayName(), 
                        slot.shaderOutputName, SlotType.Output, Vector4.zero, outputStage));
                    validNames.Add(slot.id);
                }

            RemoveSlotsNameNotMatching(validNames, true);
        }

        void ValidateShaderStage()
        {
            if (asset != null)
        {
            List<MaterialSlot> slots = new List<MaterialSlot>();
            GetInputSlots(slots);
            GetOutputSlots(slots);

                var outputStage = asset.effectiveShaderStage;
                foreach (MaterialSlot slot in slots)
                    slot.stageCapability = outputStage;
            }
        }

        public override void ValidateNode()
        {
            base.ValidateNode();
            
            if (asset == null)
            {
                hasError = true;
                var assetGuid = subGraphGuid;
                var assetPath = string.IsNullOrEmpty(subGraphGuid) ? null : AssetDatabase.GUIDToAssetPath(assetGuid);
                if (string.IsNullOrEmpty(assetPath))
                {
                    owner.AddValidationError(tempId, $"Could not find Sub Graph asset with GUID {assetGuid}.");
                }
                else
                {
                    owner.AddValidationError(tempId, $"Could not load Sub Graph asset at \"{assetPath}\" with GUID {assetGuid}.");
                }
            }
            else if (asset.isRecursive || owner.isSubGraph && (asset.descendents.Contains(owner.assetGuid) || asset.assetGuid == owner.assetGuid))
            {
                hasError = true;
                owner.AddValidationError(tempId, $"Detected a recursion in Sub Graph asset at \"{AssetDatabase.GUIDToAssetPath(subGraphGuid)}\" with GUID {subGraphGuid}.");
            }
            else if (!asset.isValid)
            {
                hasError = true;
                owner.AddValidationError(tempId, $"Invalid Sub Graph asset at \"{AssetDatabase.GUIDToAssetPath(subGraphGuid)}\" with GUID {subGraphGuid}.");
            }

            ValidateShaderStage();
        }

        public override void CollectShaderProperties(PropertyCollector visitor, GenerationMode generationMode)
        {
            base.CollectShaderProperties(visitor, generationMode);

            if (asset == null)
                return;

            foreach (var property in asset.nodeProperties)
            {
                visitor.AddShaderProperty(property);
            }
        }

        public override void CollectPreviewMaterialProperties(List<PreviewProperty> properties)
        {
            base.CollectPreviewMaterialProperties(properties);
            
            if (asset == null)
                return;

            foreach (var property in asset.nodeProperties)
            {
                properties.Add(property.GetPreviewMaterialProperty());
            }
        }

        public virtual void GenerateNodeFunction(FunctionRegistry registry, GraphContext graphContext, GenerationMode generationMode)
        {
            if (asset == null || hasError)
                return;

            foreach (var function in asset.functions)
            {
                registry.ProvideFunction(function.key, s =>
                {
                    s.AppendLines(function.value);
                });
            }
        }

        public NeededCoordinateSpace RequiresNormal(ShaderStageCapability stageCapability)
        {
            if (asset == null)
                return NeededCoordinateSpace.None;

            return asset.requirements.requiresNormal;
        }

        public bool RequiresMeshUV(UVChannel channel, ShaderStageCapability stageCapability)
        {
            if (asset == null)
                return false;

            return asset.requirements.requiresMeshUVs.Contains(channel);
        }

        public bool RequiresScreenPosition(ShaderStageCapability stageCapability)
        {
            if (asset == null)
                return false;

            return asset.requirements.requiresScreenPosition;
        }

        public NeededCoordinateSpace RequiresViewDirection(ShaderStageCapability stageCapability)
        {
            if (asset == null)
                return NeededCoordinateSpace.None;

            return asset.requirements.requiresViewDir;
        }

        public NeededCoordinateSpace RequiresPosition(ShaderStageCapability stageCapability)
        {
            if (asset == null)
                return NeededCoordinateSpace.None;

            return asset.requirements.requiresPosition;
        }

        public NeededCoordinateSpace RequiresTangent(ShaderStageCapability stageCapability)
        {
            if (asset == null)
                return NeededCoordinateSpace.None;

            return asset.requirements.requiresTangent;
        }

        public bool RequiresTime()
        {
            if (asset == null)
                return false;

            return asset.requirements.requiresTime;
        }

        public bool RequiresFaceSign(ShaderStageCapability stageCapability)
        {
            if (asset == null)
                return false;

            return asset.requirements.requiresFaceSign;
        }

        public NeededCoordinateSpace RequiresBitangent(ShaderStageCapability stageCapability)
        {
            if (asset == null)
                return NeededCoordinateSpace.None;

            return asset.requirements.requiresBitangent;
        }

        public bool RequiresVertexColor(ShaderStageCapability stageCapability)
        {
            if (asset == null)
                return false;

<<<<<<< HEAD
            return asset.requirements.requiresVertexColor;
=======
            return subGraphData.requirements.requiresVertexColor;
        }

        public bool RequiresCameraOpaqueTexture(ShaderStageCapability stageCapability)
        {
            if (subGraphData == null)
                return false;

            return subGraphData.requirements.requiresCameraOpaqueTexture;
        }

        public bool RequiresDepthTexture(ShaderStageCapability stageCapability)
        {
            if (subGraphData == null)
                return false;

            return subGraphData.requirements.requiresDepthTexture;
        }

        public override void GetSourceAssetDependencies(List<string> paths)
        {
            base.GetSourceAssetDependencies(paths);
            if (subGraphData != null)
            {
                paths.Add(AssetDatabase.GetAssetPath(subGraphAsset));
                foreach (var graphGuid in subGraphData.descendents)
                {
                    paths.Add(AssetDatabase.GUIDToAssetPath(graphGuid));
        }
            }
>>>>>>> 6693c82f
        }
    }
}<|MERGE_RESOLUTION|>--- conflicted
+++ resolved
@@ -28,7 +28,7 @@
         [Serializable]
         public class MinimalSubGraphNode : IHasDependencies
         {
-            [SerializeField]
+        [SerializeField]
             string m_SerializedSubGraph = string.Empty;
             
             public void GetSourceAssetDependencies(List<string> paths)
@@ -36,7 +36,7 @@
                 var assetReference = JsonUtility.FromJson<SubGraphAssetReference>(m_SerializedSubGraph);
                 var guid = assetReference?.subGraph?.guid;
                 if (guid != null)
-                {
+        {
                     paths.Add(AssetDatabase.GUIDToAssetPath(guid));
                 }
             }
@@ -55,7 +55,7 @@
 
         [Serializable]
         class AssetReference
-        {
+            {
             public long fileID = default;
             public string guid = default;
             public int type = default;
@@ -111,8 +111,8 @@
                 }
                 
                 name = m_SubGraph.name;
-            }
-        }
+                    }
+                }
 
         public SubGraphAsset asset
         {
@@ -224,11 +224,11 @@
         public void Reload(List<string> changedSubGraphs)
         {
             if (changedSubGraphs.Contains(asset.assetGuid) || asset.descendents.Any(changedSubGraphs.Contains))
-            {
-                m_SubGraph = null;
-                UpdateSlots();
-                Dirty(ModificationScope.Graph);
-            }
+        {
+            m_SubGraph = null;
+            UpdateSlots();
+            Dirty(ModificationScope.Graph);
+        }
         }
 
         public virtual void UpdateSlots()
@@ -432,7 +432,7 @@
             foreach (var property in asset.nodeProperties)
             {
                 properties.Add(property.GetPreviewMaterialProperty());
-            }
+        }
         }
 
         public virtual void GenerateNodeFunction(FunctionRegistry registry, GraphContext graphContext, GenerationMode generationMode)
@@ -526,40 +526,23 @@
             if (asset == null)
                 return false;
 
-<<<<<<< HEAD
             return asset.requirements.requiresVertexColor;
-=======
-            return subGraphData.requirements.requiresVertexColor;
         }
 
         public bool RequiresCameraOpaqueTexture(ShaderStageCapability stageCapability)
         {
-            if (subGraphData == null)
-                return false;
-
-            return subGraphData.requirements.requiresCameraOpaqueTexture;
+            if (asset == null)
+                return false;
+
+            return asset.requirements.requiresCameraOpaqueTexture;
         }
 
         public bool RequiresDepthTexture(ShaderStageCapability stageCapability)
         {
-            if (subGraphData == null)
-                return false;
-
-            return subGraphData.requirements.requiresDepthTexture;
-        }
-
-        public override void GetSourceAssetDependencies(List<string> paths)
-        {
-            base.GetSourceAssetDependencies(paths);
-            if (subGraphData != null)
-            {
-                paths.Add(AssetDatabase.GetAssetPath(subGraphAsset));
-                foreach (var graphGuid in subGraphData.descendents)
-                {
-                    paths.Add(AssetDatabase.GUIDToAssetPath(graphGuid));
-        }
-            }
->>>>>>> 6693c82f
+            if (asset == null)
+                return false;
+
+            return asset.requirements.requiresDepthTexture;
         }
     }
 }