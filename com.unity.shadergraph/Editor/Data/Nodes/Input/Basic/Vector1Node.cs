--- conflicted
+++ resolved
@@ -35,17 +35,11 @@
         public void GenerateNodeCode(ShaderSnippetRegistry registry, GraphContext graphContext, GenerationMode generationMode)
         {
             var inputValue = GetSlotValue(InputSlotXId, generationMode);
-<<<<<<< HEAD
-            visitor.AddShaderChunk(string.Format("$precision {0} = {1};"
-                , GetVariableNameForSlot(OutputSlotId)
-                , inputValue), false);
-=======
 
             using(registry.ProvideSnippet(GetVariableNameForNode(), guid, out var s))
             {
-                s.AppendLine("{0} {1} = {2};", precision, GetVariableNameForSlot(OutputSlotId), inputValue);
+                s.AppendLine("$precision {0} = {1};", GetVariableNameForSlot(OutputSlotId), inputValue);
             }
->>>>>>> b23b4ef7
         }
 
         public AbstractShaderProperty AsShaderProperty()
