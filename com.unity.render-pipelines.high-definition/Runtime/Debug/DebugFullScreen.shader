Shader "Hidden/HDRP/DebugFullScreen"
{
    SubShader
    {
        Tags{ "RenderPipeline" = "HDRenderPipeline" }
        Pass
        {
            ZWrite Off
            ZTest Always
            Blend Off
            Cull Off

            HLSLPROGRAM
            #pragma target 4.5
            #pragma only_renderers d3d11 ps4 xboxone vulkan metal switch

            #pragma vertex Vert
            #pragma fragment Frag

            #include "Packages/com.unity.render-pipelines.core/ShaderLibrary/Common.hlsl"
            #include "Packages/com.unity.render-pipelines.core/ShaderLibrary/Color.hlsl"
            #include "Packages/com.unity.render-pipelines.core/ShaderLibrary/Debug.hlsl"
            #include "Packages/com.unity.render-pipelines.high-definition/Runtime/Material/Lit/Lit.cs.hlsl"
            #include "Packages/com.unity.render-pipelines.high-definition/Runtime/ShaderLibrary/ShaderVariables.hlsl"
            #include "Packages/com.unity.render-pipelines.high-definition/Runtime/Debug/DebugDisplay.cs.hlsl"
            #include "Packages/com.unity.render-pipelines.high-definition/Runtime/Debug/DebugDisplay.hlsl"
            #include "Packages/com.unity.render-pipelines.high-definition/Runtime/Material/Builtin/BuiltinData.hlsl"

            CBUFFER_START (UnityDebug)
            float _FullScreenDebugMode;
            CBUFFER_END

            TEXTURE2D_X(_DebugFullScreenTexture);

            struct Attributes
            {
                uint vertexID : SV_VertexID;
                UNITY_VERTEX_INPUT_INSTANCE_ID
            };

            struct Varyings
            {
                float4 positionCS : SV_POSITION;
                float2 texcoord : TEXCOORD0;
                UNITY_VERTEX_OUTPUT_STEREO
            };

            Varyings Vert(Attributes input)
            {
                Varyings output;
                UNITY_SETUP_INSTANCE_ID(input);
                UNITY_INITIALIZE_VERTEX_OUTPUT_STEREO(output);
                output.positionCS = GetFullScreenTriangleVertexPosition(input.vertexID);
                output.texcoord = GetNormalizedFullScreenTriangleTexCoord(input.vertexID);
                return output;
            }

            // Motion vector debug utilities
            float DistanceToLine(float2 p, float2 p1, float2 p2)
            {
                float2 center = (p1 + p2) * 0.5;
                float len = length(p2 - p1);
                float2 dir = (p2 - p1) / len;
                float2 rel_p = p - center;
                return dot(rel_p, float2(dir.y, -dir.x));
            }

            float DistanceToSegment(float2 p, float2 p1, float2 p2)
            {
                float2 center = (p1 + p2) * 0.5;
                float len = length(p2 - p1);
                float2 dir = (p2 - p1) / len;
                float2 rel_p = p - center;
                float dist1 = abs(dot(rel_p, float2(dir.y, -dir.x)));
                float dist2 = abs(dot(rel_p, dir)) - 0.5 * len;
                return max(dist1, dist2);
            }

            void ColorWidget(
                int2 positionSS,
                float4 rect,
                float3 borderColor,
                float3 innerColor,
                inout float4 debugColor,
                inout float4 backgroundColor
            )
            {
                const float4 distToRects = float4(rect.zw - positionSS,  positionSS - rect.xy);
                if (all(distToRects > 0))
                {
                    const float distToRect = min(min(distToRects.x, distToRects.y), min(distToRects.z, distToRects.w));
                    const float sdf = clamp(distToRect * 0.5, 0, 1);
                    debugColor = float4(
                        lerp(borderColor, innerColor, sdf),
                        1.0
                    );
                    backgroundColor.a = 0;
                }
            }

            float DrawArrow(float2 texcoord, float body, float head, float height, float linewidth, float antialias)
            {
                float w = linewidth / 2.0 + antialias;
                float2 start = -float2(body / 2.0, 0.0);
                float2 end = float2(body / 2.0, 0.0);

                // Head: 3 lines
                float d1 = DistanceToLine(texcoord, end, end - head * float2(1.0, -height));
                float d2 = DistanceToLine(texcoord, end - head * float2(1.0, height), end);
                float d3 = texcoord.x - end.x + head;

                // Body: 1 segment
                float d4 = DistanceToSegment(texcoord, start, end - float2(linewidth, 0.0));

                float d = min(max(max(d1, d2), -d3), d4);
                return d;
            }

            // return motion vector in NDC space [0..1]
            float2 SampleMotionVectors(float2 coords)
            {
                float2 motionVectorNDC;
                DecodeMotionVector(SAMPLE_TEXTURE2D_X(_DebugFullScreenTexture, s_point_clamp_sampler, coords), motionVectorNDC);

                return motionVectorNDC;
            }
            // end motion vector utilties

            float4 Frag(Varyings input) : SV_Target
            {
                UNITY_SETUP_STEREO_EYE_INDEX_POST_VERTEX(input);
                
                // Note: If the single shadow debug mode is enabled, we don't render other full screen debug modes
                // and the value of _FullScreenDebugMode is forced to 0
                if (_DebugShadowMapMode == SHADOWMAPDEBUGMODE_SINGLE_SHADOW)
                {
                    float4 color = SAMPLE_TEXTURE2D_X(_DebugFullScreenTexture, s_point_clamp_sampler, input.texcoord);
                    return color;
                }
                // SSAO
                if (_FullScreenDebugMode == FULLSCREENDEBUGMODE_SSAO)
                {
                    return 1.0f - SAMPLE_TEXTURE2D_X(_DebugFullScreenTexture, s_point_clamp_sampler, input.texcoord).xxxx;
                }
                if (_FullScreenDebugMode == FULLSCREENDEBUGMODE_NAN_TRACKER)
                {
                    float4 color = SAMPLE_TEXTURE2D_X(_DebugFullScreenTexture, s_point_clamp_sampler, input.texcoord);

                    if (AnyIsNaN(color) || AnyIsInf(color))
                    {
                        color = float4(1.0, 0.0, 0.0, 1.0);
                    }
                    else
                    {
                        color.rgb = Luminance(color.rgb).xxx;
                    }

                    return color;
                }
                if( _FullScreenDebugMode == FULLSCREENDEBUGMODE_LIGHT_CLUSTER)
                {
                    float4 color = SAMPLE_TEXTURE2D_X(_DebugFullScreenTexture, s_point_clamp_sampler, input.texcoord);
                    return color;
                }
                if( _FullScreenDebugMode == FULLSCREENDEBUGMODE_INDIRECT_DIFFUSE)
                {
                    float4 color = SAMPLE_TEXTURE2D_X(_DebugFullScreenTexture, s_point_clamp_sampler, input.texcoord);
                    return color;
                }
                if( _FullScreenDebugMode == FULLSCREENDEBUGMODE_PRIMARY_VISIBILITY)
                {
                    float4 color = SAMPLE_TEXTURE2D_X(_DebugFullScreenTexture, s_point_clamp_sampler, input.texcoord);
                    return color;
                }
                if( _FullScreenDebugMode == FULLSCREENDEBUGMODE_RAYTRACED_AREA_SHADOW)
                {
                    float4 color = LOAD_TEXTURE2D_X(_DebugFullScreenTexture, (uint2)input.positionCS.xy);
                    return color;
                }
                if (_FullScreenDebugMode == FULLSCREENDEBUGMODE_MOTION_VECTORS)
                {
                    float2 mv = SampleMotionVectors(input.texcoord);

                    // Background color intensity - keep this low unless you want to make your eyes bleed
                    const float kIntensity = 0.15;

                    // Map motion vector direction to color wheel (hue between 0 and 360deg)
                    float phi = atan2(mv.x, mv.y);
                    float hue = (phi / PI + 1.0) * 0.5;
                    float r = abs(hue * 6.0 - 3.0) - 1.0;
                    float g = 2.0 - abs(hue * 6.0 - 2.0);
                    float b = 2.0 - abs(hue * 6.0 - 4.0);

                    float3 color = saturate(float3(r, g, b) * kIntensity);

                    // Grid subdivisions - should be dynamic
                    const float kGrid = 64.0;

                    // Arrow grid (aspect ratio is kept)
                    float aspect = _ScreenSize.y * _ScreenSize.z;
                    float rows = floor(kGrid * aspect);
                    float cols = kGrid;
                    float2 size = _ScreenSize.xy / float2(cols, rows);
                    float body = min(size.x, size.y) / sqrt(2.0);
                    float2 positionSS = input.texcoord.xy / _RTHandleScale.xy;
                    positionSS *= _ScreenSize.xy;
                    float2 center = (floor(positionSS / size) + 0.5) * size;
                    positionSS -= center;

                    // Sample the center of the cell to get the current arrow vector
                    float2 arrow_coord = center * _ScreenSize.zw;

                    arrow_coord *= _RTHandleScale.xy;

                    float2 mv_arrow = SampleMotionVectors(arrow_coord);
                    mv_arrow.y *= -1;

                    // Skip empty motion
                    float d = 0.0;
                    if (any(mv_arrow))
                    {
                        // Rotate the arrow according to the direction
                        mv_arrow = normalize(mv_arrow);
                        float2x2 rot = float2x2(mv_arrow.x, -mv_arrow.y, mv_arrow.y, mv_arrow.x);
                        positionSS = mul(rot, positionSS);

                        d = DrawArrow(positionSS, body, 0.25 * body, 0.5, 2.0, 1.0);
                        d = 1.0 - saturate(d);
                    }

                    return float4(color + d.xxx, 1.0);
                }
                if (_FullScreenDebugMode == FULLSCREENDEBUGMODE_CONTACT_SHADOWS)
                {
<<<<<<< HEAD
                    //uint contactShadowData = LOAD_TEXTURE2D_X(_DeferredShadowTexture, input.texcoord * _ScreenSize.xy).r; //seongdae;vxsm;origin
                    uint contactShadowData = LOAD_TEXTURE2D_X(_DeferredContactShadowTexture, input.texcoord * _ScreenSize.xy).r; //seongdae;vxsm
=======
                    uint contactShadowData = LOAD_TEXTURE2D_X(_ContactShadowTexture, input.texcoord * _ScreenSize.xy).r;
>>>>>>> fad8924f

                    // when the index is -1 we display all contact shadows
                    uint mask = (_DebugContactShadowLightIndex == -1) ? -1 : 1 << _DebugContactShadowLightIndex;
                    float lightContactShadow = (contactShadowData & mask) != 0;

                    return float4(1.0 - lightContactShadow.xxx, 0.0);
                }
                if (_FullScreenDebugMode == FULLSCREENDEBUGMODE_CONTACT_SHADOWS_FADE)
                {
<<<<<<< HEAD
                    //uint contactShadowData = LOAD_TEXTURE2D_X(_DeferredShadowTexture, input.texcoord * _ScreenSize.xy).r; //seongdae;vxsm;origin
                    uint contactShadowData = LOAD_TEXTURE2D_X(_DeferredContactShadowTexture, input.texcoord * _ScreenSize.xy).r; //seongdae;vxsm
=======
                    uint contactShadowData = LOAD_TEXTURE2D_X(_ContactShadowTexture, input.texcoord * _ScreenSize.xy).r;
>>>>>>> fad8924f
                    float fade = float((contactShadowData >> 24)) / 255.0;

                    return float4(fade.xxx, 0.0);
                }
                if (_FullScreenDebugMode == FULLSCREENDEBUGMODE_SCREEN_SPACE_REFLECTIONS)
                {
                    float4 color = SAMPLE_TEXTURE2D_X(_DebugFullScreenTexture, s_point_clamp_sampler, input.texcoord);
                    return float4(color.rgb, 1.0f);
                }
                if (_FullScreenDebugMode == FULLSCREENDEBUGMODE_PRE_REFRACTION_COLOR_PYRAMID
                    || _FullScreenDebugMode == FULLSCREENDEBUGMODE_FINAL_COLOR_PYRAMID)
                {
                    float4 color = SAMPLE_TEXTURE2D_X(_DebugFullScreenTexture, s_point_clamp_sampler, input.texcoord);
                    return float4(color.rgb, 1.0);
                }
                if (_FullScreenDebugMode == FULLSCREENDEBUGMODE_DEPTH_PYRAMID)
                {
                    // Reuse depth display function from DebugViewMaterial
                    int2 mipOffset = _DebugDepthPyramidOffsets[_DebugDepthPyramidMip];
                    uint2 pixCoord = (uint2)input.positionCS.xy >> _DebugDepthPyramidMip;
                    float depth = LOAD_TEXTURE2D_X(_DepthPyramidTexture, pixCoord + mipOffset).r;
                    PositionInputs posInput = GetPositionInput(input.positionCS.xy, _ScreenSize.zw, depth, UNITY_MATRIX_I_VP, UNITY_MATRIX_V);
                    float linearDepth = frac(posInput.linearDepth * 0.1);
                    return float4(linearDepth.xxx, 1.0);
                }

                return float4(0.0, 0.0, 0.0, 0.0);
            }

            ENDHLSL
        }

    }
    Fallback Off
}<|MERGE_RESOLUTION|>--- conflicted
+++ resolved
@@ -129,7 +129,7 @@
             float4 Frag(Varyings input) : SV_Target
             {
                 UNITY_SETUP_STEREO_EYE_INDEX_POST_VERTEX(input);
-                
+
                 // Note: If the single shadow debug mode is enabled, we don't render other full screen debug modes
                 // and the value of _FullScreenDebugMode is forced to 0
                 if (_DebugShadowMapMode == SHADOWMAPDEBUGMODE_SINGLE_SHADOW)
@@ -232,12 +232,7 @@
                 }
                 if (_FullScreenDebugMode == FULLSCREENDEBUGMODE_CONTACT_SHADOWS)
                 {
-<<<<<<< HEAD
-                    //uint contactShadowData = LOAD_TEXTURE2D_X(_DeferredShadowTexture, input.texcoord * _ScreenSize.xy).r; //seongdae;vxsm;origin
-                    uint contactShadowData = LOAD_TEXTURE2D_X(_DeferredContactShadowTexture, input.texcoord * _ScreenSize.xy).r; //seongdae;vxsm
-=======
                     uint contactShadowData = LOAD_TEXTURE2D_X(_ContactShadowTexture, input.texcoord * _ScreenSize.xy).r;
->>>>>>> fad8924f
 
                     // when the index is -1 we display all contact shadows
                     uint mask = (_DebugContactShadowLightIndex == -1) ? -1 : 1 << _DebugContactShadowLightIndex;
@@ -247,12 +242,7 @@
                 }
                 if (_FullScreenDebugMode == FULLSCREENDEBUGMODE_CONTACT_SHADOWS_FADE)
                 {
-<<<<<<< HEAD
-                    //uint contactShadowData = LOAD_TEXTURE2D_X(_DeferredShadowTexture, input.texcoord * _ScreenSize.xy).r; //seongdae;vxsm;origin
-                    uint contactShadowData = LOAD_TEXTURE2D_X(_DeferredContactShadowTexture, input.texcoord * _ScreenSize.xy).r; //seongdae;vxsm
-=======
                     uint contactShadowData = LOAD_TEXTURE2D_X(_ContactShadowTexture, input.texcoord * _ScreenSize.xy).r;
->>>>>>> fad8924f
                     float fade = float((contactShadowData >> 24)) / 255.0;
 
                     return float4(fade.xxx, 0.0);
