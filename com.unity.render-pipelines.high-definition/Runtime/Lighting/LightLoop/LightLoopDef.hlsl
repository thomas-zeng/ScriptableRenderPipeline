--- conflicted
+++ resolved
@@ -368,12 +368,7 @@
     // Note: When we ImageLoad outside of texture size, the value returned by Load is 0 (Note: On Metal maybe it clamp to value of texture which is also fine)
     // We use this property to have a neutral value for contact shadows that doesn't consume a sampler and work also with compute shader (i.e use ImageLoad)
     // We store inverse contact shadow so neutral is white. So either we sample inside or outside the texture it return 1 in case of neutral
-<<<<<<< HEAD
-    //uint packedContactShadow = LOAD_TEXTURE2D_X(_DeferredShadowTexture, posInput.positionSS).x; //seongdae;vxsm;origin
-    uint packedContactShadow = LOAD_TEXTURE2D_X(_DeferredContactShadowTexture, posInput.positionSS).x; //seongdae;vxsm;
-=======
     uint packedContactShadow = LOAD_TEXTURE2D_X(_ContactShadowTexture, posInput.positionSS).x;
->>>>>>> fad8924f
     UnpackContactShadowData(packedContactShadow, context.contactShadowFade, context.contactShadow);
 }
 
@@ -383,11 +378,10 @@
     return 1.0 - (occluded * lightLoopContext.contactShadowFade);
 }
 
-<<<<<<< HEAD
 //seongdae;vxsm
 void InitVxShadow(PositionInputs posInput, inout LightLoopContext context)
 {
-    uint vxShadowData = LOAD_TEXTURE2D_X(_DeferredVxShadowTexture, posInput.positionSS).x;
+    uint vxShadowData = LOAD_TEXTURE2D_X(_VxShadowTexture, posInput.positionSS).x;
     float vxShadowing;
 
     UnpackVxShadowData(vxShadowData, vxShadowing);
@@ -399,9 +393,8 @@
     return lightLoopContext.vxShadowValue;
 }
 //seongdae;vxsm
-=======
+
 float GetScreenSpaceShadow(PositionInputs posInput)
 {
     return LOAD_TEXTURE2D_X(_ScreenSpaceShadowsTexture, posInput.positionSS).x;
-}
->>>>>>> fad8924f
+}