--- conflicted
+++ resolved
@@ -1770,9 +1770,6 @@
   m_PrefabAsset: {fileID: 0}
   m_Name: 000_MultiOutput
   m_Graph: {fileID: 114997603949784974}
-<<<<<<< HEAD
-  m_ShaderSources: []
-=======
   m_ShaderSources:
   - compute: 1
     name: '[System 1]Initialize'
@@ -2435,41 +2432,373 @@
       wPos = position;\n#endif\n\t\tfloat3 camToPos = wPos - cameraPosition;\n\t\t\n\t\tKvp
       kvp;\n\t\tkvp.sortKey = dot(camToPos,camToPos); // sqr distance to the camera\n\t\tkvp.index
       = index;\n\n\t\toutputBuffer[id] = kvp;\n\t}\n}\n"
->>>>>>> f902aa85
   m_Infos:
     m_Expressions:
-      m_Expressions: []
-      m_NeedsLocalToWorld: 0
+      m_Expressions:
+      - op: 1
+        valueIndex: 0
+        data[0]: -1
+        data[1]: -1
+        data[2]: -1
+        data[3]: 1
+      - op: 1
+        valueIndex: 1
+        data[0]: -1
+        data[1]: -1
+        data[2]: -1
+        data[3]: 1
+      - op: 1
+        valueIndex: 2
+        data[0]: -1
+        data[1]: -1
+        data[2]: -1
+        data[3]: 13
+      - op: 56
+        valueIndex: 3
+        data[0]: 2
+        data[1]: -1
+        data[2]: -1
+        data[3]: 0
+      - op: 1
+        valueIndex: 7
+        data[0]: -1
+        data[1]: -1
+        data[2]: -1
+        data[3]: 3
+      - op: 1
+        valueIndex: 10
+        data[0]: -1
+        data[1]: -1
+        data[2]: -1
+        data[3]: 1
+      - op: 1
+        valueIndex: 11
+        data[0]: -1
+        data[1]: -1
+        data[2]: -1
+        data[3]: 7
+      - op: 1
+        valueIndex: 12
+        data[0]: -1
+        data[1]: -1
+        data[2]: -1
+        data[3]: 3
+      - op: 1
+        valueIndex: 15
+        data[0]: -1
+        data[1]: -1
+        data[2]: -1
+        data[3]: 7
+      - op: 1
+        valueIndex: 16
+        data[0]: -1
+        data[1]: -1
+        data[2]: -1
+        data[3]: 7
+      - op: 6
+        valueIndex: 17
+        data[0]: -1
+        data[1]: -1
+        data[2]: -1
+        data[3]: -1
+      - op: 1
+        valueIndex: 18
+        data[0]: -1
+        data[1]: -1
+        data[2]: -1
+        data[3]: 3
+      - op: 1
+        valueIndex: 21
+        data[0]: -1
+        data[1]: -1
+        data[2]: -1
+        data[3]: 1
+      - op: 1
+        valueIndex: 22
+        data[0]: -1
+        data[1]: -1
+        data[2]: -1
+        data[3]: 6
+      - op: 1
+        valueIndex: 23
+        data[0]: -1
+        data[1]: -1
+        data[2]: -1
+        data[3]: 15
+      - op: 1
+        valueIndex: 24
+        data[0]: -1
+        data[1]: -1
+        data[2]: -1
+        data[3]: 1
+      - op: 1
+        valueIndex: 25
+        data[0]: -1
+        data[1]: -1
+        data[2]: -1
+        data[3]: 3
+      - op: 1
+        valueIndex: 28
+        data[0]: -1
+        data[1]: -1
+        data[2]: -1
+        data[3]: 7
+      - op: 9
+        valueIndex: 29
+        data[0]: -1
+        data[1]: -1
+        data[2]: -1
+        data[3]: -1
+      m_NeedsLocalToWorld: 1
       m_NeedsWorldToLocal: 0
       m_NeededMainCameraBuffers: 0
     m_PropertySheet:
       m_Float:
-        m_Array: []
+        m_Array:
+        - m_ExpressionIndex: 0
+          m_Value: 0.3
+        - m_ExpressionIndex: 1
+          m_Value: 0.15
+        - m_ExpressionIndex: 5
+          m_Value: 0.5
+        - m_ExpressionIndex: 12
+          m_Value: 2.5
+        - m_ExpressionIndex: 15
+          m_Value: 2
       m_Vector2f:
         m_Array: []
       m_Vector3f:
-        m_Array: []
+        m_Array:
+        - m_ExpressionIndex: 4
+          m_Value: {x: -0.00014281273, y: 0.26686653, z: 0}
+        - m_ExpressionIndex: 7
+          m_Value: {x: 1, y: 0, z: 1}
+        - m_ExpressionIndex: 11
+          m_Value: {x: 0, y: 0.2, z: 0}
+        - m_ExpressionIndex: 16
+          m_Value: {x: 0.46115106, y: 0.57619447, z: 0}
       m_Vector4f:
         m_Array: []
       m_Uint:
-        m_Array: []
+        m_Array:
+        - m_ExpressionIndex: 13
+          m_Value: 4294967295
       m_Int:
         m_Array: []
       m_Matrix4x4f:
         m_Array: []
       m_AnimationCurve:
-        m_Array: []
+        m_Array:
+        - m_ExpressionIndex: 2
+          m_Value:
+            serializedVersion: 2
+            m_Curve:
+            - serializedVersion: 3
+              time: -0.0016937256
+              value: 0
+              inSlope: 1.4626307
+              outSlope: 1.4626307
+              tangentMode: 0
+              weightedMode: 0
+              inWeight: 0
+              outWeight: 0
+            - serializedVersion: 3
+              time: 0.08659321
+              value: 0.09507206
+              inSlope: 0.0774731
+              outSlope: 0.0774731
+              tangentMode: 0
+              weightedMode: 0
+              inWeight: 0
+              outWeight: 0
+            - serializedVersion: 3
+              time: 0.9144851
+              value: 0.097815424
+              inSlope: 0.12606382
+              outSlope: 0.12606382
+              tangentMode: 0
+              weightedMode: 0
+              inWeight: 0
+              outWeight: 0
+            - serializedVersion: 3
+              time: 1
+              value: 0
+              inSlope: 0.015929732
+              outSlope: 0.015929732
+              tangentMode: 0
+              weightedMode: 0
+              inWeight: 0
+              outWeight: 0
+            m_PreInfinity: 2
+            m_PostInfinity: 2
+            m_RotationOrder: 4
       m_Gradient:
         m_Array: []
       m_NamedObject:
-        m_Array: []
+        m_Array:
+        - m_ExpressionIndex: 6
+          m_Value: {fileID: 0}
+        - m_ExpressionIndex: 8
+          m_Value: {fileID: 2800000, guid: 276d9e395ae18fe40a9b4988549f2349, type: 3}
+        - m_ExpressionIndex: 9
+          m_Value: {fileID: 2800000, guid: 04a1a4f71875d89468defb5128b274bd, type: 3}
+        - m_ExpressionIndex: 17
+          m_Value: {fileID: 2800000, guid: 039eecbca64d7d746baf0dd7d360fe32, type: 3}
+        - m_ExpressionIndex: 14
+          m_Value: {fileID: 10202, guid: 0000000000000000e000000000000000, type: 0}
       m_Bool:
         m_Array: []
     m_ExposedExpressions: []
-    m_Buffers: []
+    m_Buffers:
+    - type: 1
+      size: 88
+      layout:
+      - name: velocity
+        type: 3
+        offset:
+          bucket: 0
+          structure: 4
+          element: 0
+      - name: lifetime
+        type: 1
+        offset:
+          bucket: 0
+          structure: 4
+          element: 3
+      - name: size
+        type: 1
+        offset:
+          bucket: 32
+          structure: 1
+          element: 0
+      - name: age
+        type: 1
+        offset:
+          bucket: 40
+          structure: 1
+          element: 0
+      - name: position
+        type: 3
+        offset:
+          bucket: 48
+          structure: 4
+          element: 0
+      - name: alive
+        type: 17
+        offset:
+          bucket: 80
+          structure: 1
+          element: 0
+      capacity: 8
+      stride: 4
+    - type: 1
+      size: 88
+      layout:
+      - name: velocity
+        type: 3
+        offset:
+          bucket: 0
+          structure: 4
+          element: 0
+      - name: lifetime
+        type: 1
+        offset:
+          bucket: 0
+          structure: 4
+          element: 3
+      - name: size
+        type: 1
+        offset:
+          bucket: 32
+          structure: 1
+          element: 0
+      - name: age
+        type: 1
+        offset:
+          bucket: 40
+          structure: 1
+          element: 0
+      - name: position
+        type: 3
+        offset:
+          bucket: 48
+          structure: 4
+          element: 0
+      - name: alive
+        type: 17
+        offset:
+          bucket: 80
+          structure: 1
+          element: 0
+      capacity: 8
+      stride: 4
+    - type: 1
+      size: 1
+      layout:
+      - name: spawnCount
+        type: 1
+        offset:
+          bucket: 0
+          structure: 1
+          element: 0
+      capacity: 1
+      stride: 4
+    - type: 4
+      size: 8
+      layout: []
+      capacity: 0
+      stride: 4
+    - type: 1
+      size: 1
+      layout: []
+      capacity: 0
+      stride: 4
+    - type: 4
+      size: 8
+      layout: []
+      capacity: 0
+      stride: 4
+    - type: 0
+      size: 8
+      layout: []
+      capacity: 0
+      stride: 8
+    - type: 0
+      size: 8
+      layout: []
+      capacity: 0
+      stride: 8
     m_TemporaryBuffers: []
-    m_CPUBuffers: []
-    m_Events: []
+    m_CPUBuffers:
+    - capacity: 1
+      stride: 1
+      layout:
+      - name: spawnCount
+        type: 1
+        offset:
+          bucket: 0
+          structure: 1
+          element: 0
+      initialData:
+        data: 00000000
+    - capacity: 1
+      stride: 1
+      layout:
+      - name: spawnCount
+        type: 1
+        offset:
+          bucket: 0
+          structure: 1
+          element: 0
+      initialData:
+        data: 00000000
+    m_Events:
+    - name: OnPlay
+      playSystems: 00000000
+      stopSystems: 
+    - name: OnStop
+      playSystems: 
+      stopSystems: 00000000
     m_RuntimeVersion: 10
     m_RendererSettings:
       motionVectorGenerationMode: 0
@@ -2481,7 +2810,183 @@
     m_UpdateMode: 0
     m_PreWarmDeltaTime: 0.05
     m_PreWarmStepCount: 0
-  m_Systems: []
+  m_Systems:
+  - type: 0
+    flags: 0
+    capacity: 0
+    layer: 4294967295
+    buffers:
+    - nameId: spawner_output
+      index: 1
+    values: []
+    tasks:
+    - type: 268435456
+      buffers: []
+      temporaryBuffers: []
+      values:
+      - nameId: Rate
+        index: 15
+      params: []
+      processor: {fileID: 0}
+      shaderSourceIndex: -1
+  - type: 1
+    flags: 3
+    capacity: 8
+    layer: 4294967295
+    buffers:
+    - nameId: attributeBuffer
+      index: 0
+    - nameId: sourceAttributeBuffer
+      index: 2
+    - nameId: deadList
+      index: 3
+    - nameId: deadListCount
+      index: 4
+    - nameId: spawner_input
+      index: 1
+    - nameId: indirectBuffer
+      index: 5
+    - nameId: sortBufferA
+      index: 6
+    - nameId: sortBufferB
+      index: 7
+    values:
+    - nameId: bounds_center
+      index: 4
+    - nameId: bounds_size
+      index: 16
+    tasks:
+    - type: 536870912
+      buffers:
+      - nameId: attributeBuffer
+        index: 0
+      - nameId: deadListIn
+        index: 3
+      - nameId: deadListCount
+        index: 4
+      - nameId: sourceAttributeBuffer
+        index: 2
+      temporaryBuffers: []
+      values: []
+      params:
+      - nameId: bounds_center
+        index: 4
+      - nameId: bounds_size
+        index: 16
+      processor: {fileID: 0}
+      shaderSourceIndex: 0
+    - type: 805306368
+      buffers:
+      - nameId: attributeBuffer
+        index: 0
+      - nameId: deadListOut
+        index: 3
+      - nameId: indirectBuffer
+        index: 5
+      temporaryBuffers: []
+      values:
+      - nameId: uniform_b
+        index: 3
+      - nameId: deltaTime_b
+        index: 10
+      params: []
+      processor: {fileID: 0}
+      shaderSourceIndex: 1
+    - type: 805306369
+      buffers:
+      - nameId: attributeBuffer
+        index: 0
+      - nameId: inputBuffer
+        index: 5
+      - nameId: outputBuffer
+        index: 6
+      - nameId: deadListCount
+        index: 4
+      temporaryBuffers: []
+      values:
+      - nameId: localToWorld
+        index: 18
+      params: []
+      processor: {fileID: 0}
+      shaderSourceIndex: 6
+    - type: 1073741826
+      buffers:
+      - nameId: attributeBuffer
+        index: 0
+      - nameId: indirectBuffer
+        index: 5
+      - nameId: deadListCount
+        index: 4
+      temporaryBuffers: []
+      values:
+      - nameId: mainTexture
+        index: 9
+      params:
+      - nameId: sortPriority
+        index: 0
+      - nameId: indirectDraw
+        index: 1
+      processor: {fileID: 0}
+      shaderSourceIndex: 2
+    - type: 1073741826
+      buffers:
+      - nameId: attributeBuffer
+        index: 0
+      - nameId: indirectBuffer
+        index: 5
+      - nameId: deadListCount
+        index: 4
+      temporaryBuffers: []
+      values:
+      - nameId: mainTexture
+        index: 8
+      params:
+      - nameId: sortPriority
+        index: 0
+      - nameId: indirectDraw
+        index: 1
+      processor: {fileID: 0}
+      shaderSourceIndex: 3
+    - type: 1073741826
+      buffers:
+      - nameId: attributeBuffer
+        index: 0
+      - nameId: indirectBuffer
+        index: 5
+      - nameId: deadListCount
+        index: 4
+      temporaryBuffers: []
+      values:
+      - nameId: mainTexture
+        index: 6
+      params:
+      - nameId: sortPriority
+        index: 0
+      - nameId: indirectDraw
+        index: 1
+      processor: {fileID: 0}
+      shaderSourceIndex: 4
+    - type: 1073741828
+      buffers:
+      - nameId: attributeBuffer
+        index: 0
+      - nameId: indirectBuffer
+        index: 5
+      temporaryBuffers: []
+      values:
+      - nameId: mainTexture
+        index: 17
+      params:
+      - nameId: mesh
+        index: 14
+      - nameId: subMeshMask
+        index: 13
+      - nameId: sortPriority
+        index: 0
+      - nameId: indirectDraw
+        index: 1
+      processor: {fileID: 0}
+      shaderSourceIndex: 5
 --- !u!114 &8926484042661614528
 MonoBehaviour:
   m_ObjectHideFlags: 0
