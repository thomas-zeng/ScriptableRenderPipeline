--- conflicted
+++ resolved
@@ -166,11 +166,7 @@
             else if (evt.target is BlackboardField)
             {
                 evt.menu.AppendAction("Delete", (e) => DeleteSelectionImplementation("Delete Blackboard Property", AskUser.DontAskUser), (e) => canDeleteSelection ? DropdownMenuAction.Status.Normal : DropdownMenuAction.Status.Disabled);
-<<<<<<< HEAD
-                evt.menu.AppendAction("Duplicate", (e) => DuplicateSelectionImplementation(), (e) => canDeleteSelection ? DropdownMenuAction.Status.Normal : DropdownMenuAction.Status.Disabled);
-=======
                 evt.menu.AppendAction("Duplicate", (e) => DuplicateSelection(), (e) => canDuplicateSelection ? DropdownMenuAction.Status.Normal : DropdownMenuAction.Status.Disabled);
->>>>>>> ef79a04b
             }
             if (evt.target is MaterialGraphView)
             {
@@ -446,11 +442,7 @@
             selection.Clear();
         }
 
-<<<<<<< HEAD
-        void DuplicateSelectionImplementation()
-=======
         void DuplicateSelection()
->>>>>>> ef79a04b
         {
             graph.owner.RegisterCompleteObjectUndo("Duplicate Blackboard Property");
 
