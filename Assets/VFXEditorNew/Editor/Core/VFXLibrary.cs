--- conflicted
+++ resolved
@@ -80,14 +80,9 @@
         {
             lock(m_Lock)
             {
-<<<<<<< HEAD
                 m_ContextDescs = LoadDescs<VFXContextDesc>();
                 m_BlockDescs = LoadDescs<VFXBlockDesc>();
                 m_OperatorDescs = LoadDescs<VFXOperatorDesc>();
-=======
-                LoadContextDescs();
-                m_BlockDescs = LoadModels<VFXBlock>();
->>>>>>> c469e3f0
                 m_Loaded = true;
             }
         }
@@ -109,10 +104,7 @@
                 }
             }
 
-<<<<<<< HEAD
             return contextDescs;
-=======
-            m_ContextDescs = contextDescs; // atomic set
         }
 
         private static List<VFXModelDescriptor<T>> LoadModels<T>() where T : VFXModel
@@ -120,20 +112,10 @@
             var modelTypes = FindConcreteSubclasses<T>();
             var modelDescs = new List<VFXModelDescriptor<T>>();
             foreach (var modelType in modelTypes)
-            {
-                try
-                {
                     T instance = (T)System.Activator.CreateInstance(modelType);
                     modelDescs.Add(new VFXModelDescriptor<T>(instance));
-                }
-                catch (Exception e)
-                {
                     Debug.LogError("Error while loading model from type " + modelType + ": " + e.Message);
-                }
-            }
-
             return modelDescs;
->>>>>>> c469e3f0
         }
 
         private static IEnumerable<Type> FindConcreteSubclasses<T>()
@@ -159,14 +141,9 @@
             return types.Where(type => type.GetCustomAttributes(typeof(VFXInfoAttribute), false).Length == 1);
         }
 
-<<<<<<< HEAD
         private static volatile Dictionary<string, VFXOperatorDesc> m_OperatorDescs;
         private static volatile Dictionary<string, VFXContextDesc> m_ContextDescs;
-        private static volatile Dictionary<string, VFXBlockDesc> m_BlockDescs;
-=======
-        private static volatile Dictionary<string, VFXContextDesc> m_ContextDescs;
         private static volatile List<VFXModelDescriptor<VFXBlock>> m_BlockDescs;
->>>>>>> c469e3f0
 
         private static Object m_Lock = new Object();
         private static volatile bool m_Loaded = false;
