using System;

namespace UnityEngine.Experimental.Rendering.HDPipeline
{
    [Flags]
    public enum ProbeSettingsFields
    {
        none = 0,
        type = 1 << 0,
        mode = 1 << 1,
        lightingMultiplier = 1 << 2,
        lightingWeight = 1 << 3,
        lightingLightLayer = 1 << 4,
        proxyUseInfluenceVolumeAsProxyVolume = 1 << 5,
        proxyCapturePositionProxySpace = 1 << 6,
        proxyCaptureRotationProxySpace = 1 << 7,
        proxyMirrorPositionProxySpace = 1 << 8,
        proxyMirrorRotationProxySpace = 1 << 9,
<<<<<<< HEAD
        resolution = 1 << 10,
=======
        frustumFieldOfViewMode = 1 << 10,
        frustumFixedValue = 1 << 11,
        frustumAutomaticScale = 1 << 12,
        frustumViewerScale = 1 << 13
>>>>>>> a7156475
    }

    [Serializable]
    public struct ProbeSettingsOverride
    {
        public ProbeSettingsFields probe;
        public CameraSettingsOverride camera;
    }

    /// <summary>Settings that defines the rendering of a probe.</summary>
    [Serializable]
    public struct ProbeSettings
    {
        /// <summary>The type of the probe.</summary>
        public enum ProbeType
        {
            /// <summary>
            /// Standard reflection probe.
            ///
            /// A reflection probe captures a cubemap around a capture position.
            /// </summary>
            ReflectionProbe,
            /// <summary>
            /// Planar reflection probe.
            ///
            /// A planar reflection probe captures a single camera render.
            /// The capture position is the mirrored viewer's position against a mirror plane.
            /// This plane is defined by the probe's transform:
            ///  * center = center of the probe
            ///  * normal = forward of the probe
            ///
            /// The viewer's transform must be provided with <see cref="ProbeCapturePositionSettings.referencePosition"/>
            /// and <see cref="ProbeCapturePositionSettings.referenceRotation"/> when calling <see cref="HDRenderUtilities.Render(ProbeSettings, ProbeCapturePositionSettings, Texture)"/>.
            /// </summary>
            PlanarProbe
        }

        /// <summary>The rendering mode of the probe.</summary>
        public enum Mode
        {
            /// <summary>Capture data is baked in editor and loaded as assets.</summary>
            Baked,
            /// <summary>Capture data is computed during runtime.</summary>
            Realtime,
            /// <summary>Capture data provided as an assets.</summary>
            Custom
        }

        public enum RealtimeMode
        {
            /// <summary>The real time probe will be rendered when a camera see its influence, once per frame.</summary>
            EveryFrame,
            /// <summary>The real time probe will be rendered when a camera see its influence, once after OnEnable.</summary>
            OnEnable,
            /// <summary>The real time probe will be rendered when a camera see its influence and the udpate was requested by a script. <see cref="HDProbe.RequestRenderNextUpdate"/>.</summary>
            OnDemand
        }

        /// <summary>Lighting parameters for the probe.</summary>
        [Serializable]
        public struct Lighting
        {
            /// <summary>Default value.</summary>
            public static readonly Lighting @default = new Lighting
            {
                multiplier = 1.0f,
                weight = 1.0f,
                lightLayer = LightLayerEnum.LightLayerDefault
            };

            /// <summary>A multiplier applied to the radiance of the probe.</summary>
            public float multiplier;
            /// <summary>A weight applied to the influence of the probe.</summary>
            public float weight;
            public LightLayerEnum lightLayer;
        }

        /// <summary>Settings of this probe in the current proxy.</summary>
        [Serializable]
        public struct ProxySettings
        {
            /// <summary>Default value.</summary>
            public static readonly ProxySettings @default = new ProxySettings
            {
                capturePositionProxySpace = Vector3.zero,
                captureRotationProxySpace = Quaternion.identity,
                useInfluenceVolumeAsProxyVolume = false
            };

            /// <summary>
            /// Whether to use the influence volume as proxy volume
            /// when <c><see cref="proxy"/> == null</c>.
            /// </summary>
            public bool useInfluenceVolumeAsProxyVolume;
            /// <summary>Position of the capture in proxy space. (Reflection Probe only)</summary>
            public Vector3 capturePositionProxySpace;
            /// <summary>Rotation of the capture in proxy space. (Reflection Probe only)</summary>
            public Quaternion captureRotationProxySpace;
            /// <summary>Position of the mirror in proxy space. (Planar Probe only)</summary>
            public Vector3 mirrorPositionProxySpace;
            /// <summary>Rotation of the mirror in proxy space. (Planar Probe only)</summary>
            public Quaternion mirrorRotationProxySpace;
        }

        /// <summary>Describe how frustum is handled when rendering probe.</summary>
        [Serializable]
        public struct Frustum
        {
            public static readonly Frustum @default = new Frustum
            {
                fieldOfViewMode = FOVMode.Viewer,
                fixedValue = 90,
                automaticScale = 1.0f,
                viewerScale = 1.0f
            };

            public enum FOVMode
            {
                /// <summary>FOV is fixed, its value is <paramref name="fixedValue"/> in degree.</summary>
                Fixed,
                /// <summary>FOV is the one used by the viewer's camera.</summary>
                Viewer,
                /// <summary>FOV is computed to encompass the influence volume, then it is multiplied by <paramref name="automaticScale"/>.</summary>
                Automatic
            }

            /// <summary>
            /// Mode to use when computing the field of view.
            ///
            /// For planar reflection probes: this value is used.
            /// For reflection probes: this value is ignored, FOV will be 90°.
            /// </summary>
            public FOVMode fieldOfViewMode;
            /// <summary>Value to use when FOV is fixed.</summary>
            [Range(0, 180)]
            public float fixedValue;
            /// <summary>The automatic value of the FOV is multiplied by this factor at the end.</summary>
            public float automaticScale;
            /// <summary>The viewer's FOV is multiplied by this factor at the end.</summary>
            public float viewerScale;
        }

        /// <summary>Default value.</summary>
        public static ProbeSettings @default = new ProbeSettings
        {
            type = ProbeType.ReflectionProbe,
            realtimeMode = RealtimeMode.EveryFrame,
            mode = Mode.Baked,
            camera = CameraSettings.@default,
            influence = null,
            lighting = Lighting.@default,
            proxy = null,
            proxySettings = ProxySettings.@default,
<<<<<<< HEAD
            resolution = PlanarReflectionAtlasResolution.PlanarReflectionResolution512,
=======
            frustum = Frustum.@default
>>>>>>> a7156475
        };

        /// <summary>The way the frustum is handled by the probe.</summary>
        public Frustum frustum;
        /// <summary>The type of the probe.</summary>
        public ProbeType type;
        /// <summary>The mode of the probe.</summary>
        public Mode mode;
        /// <summary>The mode of the probe.</summary>
        public RealtimeMode realtimeMode;
        /// <summary>The lighting of the probe.</summary>
        public Lighting lighting;
        /// <summary>The influence volume of the probe.</summary>
        public InfluenceVolume influence;
        /// <summary>Set this variable to explicitly set the proxy volume to use.</summary>
        public ProxyVolume proxy;
        /// <summary>The proxy settings of the probe for the current volume.</summary>
        public ProxySettings proxySettings;
        /// <summary>Camera settings to use when capturing data.</summary>
        public CameraSettings camera;
        /// <summary>The resolution of the probe.</summary>
        public PlanarReflectionAtlasResolution resolution;

        public Hash128 ComputeHash()
        {
            var h = new Hash128();
            var h2 = new Hash128();
            HashUtilities.ComputeHash128(ref type, ref h);
            HashUtilities.ComputeHash128(ref mode, ref h2);
            HashUtilities.AppendHash(ref h2, ref h);
            HashUtilities.ComputeHash128(ref lighting, ref h2);
            HashUtilities.AppendHash(ref h2, ref h);
            HashUtilities.ComputeHash128(ref proxySettings, ref h2);
            HashUtilities.AppendHash(ref h2, ref h);
            HashUtilities.ComputeHash128(ref camera, ref h2);
            HashUtilities.AppendHash(ref h2, ref h);
            if (influence != null)
            {
                h2 = influence.ComputeHash();
                HashUtilities.AppendHash(ref h2, ref h);
            }
            if (proxy != null)
            {
                h2 = proxy.ComputeHash();
                HashUtilities.AppendHash(ref h2, ref h);
            }
            return h;
        }
    }
}<|MERGE_RESOLUTION|>--- conflicted
+++ resolved
@@ -16,14 +16,11 @@
         proxyCaptureRotationProxySpace = 1 << 7,
         proxyMirrorPositionProxySpace = 1 << 8,
         proxyMirrorRotationProxySpace = 1 << 9,
-<<<<<<< HEAD
         resolution = 1 << 10,
-=======
         frustumFieldOfViewMode = 1 << 10,
         frustumFixedValue = 1 << 11,
         frustumAutomaticScale = 1 << 12,
         frustumViewerScale = 1 << 13
->>>>>>> a7156475
     }
 
     [Serializable]
@@ -177,11 +174,8 @@
             lighting = Lighting.@default,
             proxy = null,
             proxySettings = ProxySettings.@default,
-<<<<<<< HEAD
             resolution = PlanarReflectionAtlasResolution.PlanarReflectionResolution512,
-=======
             frustum = Frustum.@default
->>>>>>> a7156475
         };
 
         /// <summary>The way the frustum is handled by the probe.</summary>
