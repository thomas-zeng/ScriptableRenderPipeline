--- conflicted
+++ resolved
@@ -80,14 +80,8 @@
         RTHandle m_CameraColorBuffer;
         RTHandle m_CameraSssDiffuseLightingBuffer;
 
-<<<<<<< HEAD
-        RTHandleSystem.RTHandle m_ContactShadowBuffer;
-        RTHandleSystem.RTHandle m_DistortionBuffer;
-=======
         RTHandle m_ContactShadowBuffer;
-        RTHandle m_ScreenSpaceShadowsBuffer;
         RTHandle m_DistortionBuffer;
->>>>>>> 861dd2db
 
         RTHandle m_LowResTransparentBuffer;
 
