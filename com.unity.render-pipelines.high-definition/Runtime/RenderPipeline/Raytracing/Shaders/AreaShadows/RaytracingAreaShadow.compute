--- conflicted
+++ resolved
@@ -167,16 +167,9 @@
     }
 
     // Evaluate the lighting
-<<<<<<< HEAD
     CBSDF cbsdf = EvaluateBSDF(viewWS, misOutput.dir, preLightData, bsdfData);
     float3 diffuseLighting = cbsdf.diffR;
     float3 specularLighting = cbsdf.specR;
-=======
-    float3 diffuseLighting = float3(0.0, 0.0, 0.0);
-    float3 specularLighting = float3(0.0, 0.0, 0.0);
-    float NdotL = saturate(dot(bsdfData.normalWS, misOutput.dir));
-    BSDF(viewWS, misOutput.dir, NdotL, positionWS, preLightData, bsdfData, diffuseLighting, specularLighting);
->>>>>>> 746ae83a
 
     // Combine the light color with the light cookie color (if any)
     float3 lightColor = lightData.color;
@@ -314,16 +307,9 @@
     }
 
     // Evaluate the lighting
-<<<<<<< HEAD
     CBSDF cbsdf = EvaluateBSDF(viewWS, misOutput.dir, preLightData, bsdfData);
     float3 diffuseLighting = cbsdf.diffR;
     float3 specularLighting = cbsdf.specR;
-=======
-    float3 diffuseLighting = float3(0.0, 0.0, 0.0);
-    float3 specularLighting = float3(0.0, 0.0, 0.0);
-    float NdotL = saturate(dot(bsdfData.normalWS, misOutput.dir));
-    BSDF(viewWS, misOutput.dir, NdotL, positionWS, preLightData, bsdfData, diffuseLighting, specularLighting);
->>>>>>> 746ae83a
 
     // Combine the light color with the light cookie color (if any)
     float3 lightColor = lightData.color;
