%YAML 1.1
%TAG !u! tag:unity3d.com,2011:
--- !u!2058629511 &1
VisualEffectResource:
  m_ObjectHideFlags: 0
  m_CorrespondingSourceObject: {fileID: 0}
  m_PrefabInstance: {fileID: 0}
  m_PrefabAsset: {fileID: 0}
  m_Name: VFXSubgraph_Cow
  m_Graph: {fileID: 2}
<<<<<<< HEAD
  m_ShaderSources: []
=======
  m_ShaderSources:
  - compute: 1
    name: '[System 1]Initialize'
    source: "#pragma kernel CSMain\n#define NB_THREADS_PER_GROUP 64\n#define VFX_USE_VELOCITY_CURRENT
      1\n#define VFX_USE_SEED_CURRENT 1\n#define VFX_USE_LIFETIME_CURRENT 1\n#define
      VFX_USE_POSITION_CURRENT 1\n#define VFX_USE_ALIVE_CURRENT 1\n#define VFX_USE_AGE_CURRENT
      1\n#define VFX_LOCAL_SPACE 1\n#include \"Packages/com.unity.visualeffectgraph/Shaders/RenderPipeline/HDRP/VFXDefines.hlsl\"\n\n\n\n#include
      \"Packages/com.unity.visualeffectgraph/Shaders/Common/VFXCommonCompute.cginc\"\n#include
      \"Packages/com.unity.visualeffectgraph/Shaders/VFXCommon.cginc\"\n\n\n\nRWByteAddressBuffer
      attributeBuffer;\nByteAddressBuffer sourceAttributeBuffer;\n\nCBUFFER_START(initParams)\n#if
      !VFX_USE_SPAWNER_FROM_GPU\n    uint nbSpawned;\t\t\t\t\t// Numbers of particle
      spawned\n    uint spawnIndex;\t\t\t\t// Index of the first particle spawned\n   
      uint dispatchWidth;\n#else\n    uint offsetInAdditionalOutput;\n\tuint nbMax;\n#endif\n\tuint
      systemSeed;\nCBUFFER_END\n\n#if VFX_USE_ALIVE_CURRENT\nRWStructuredBuffer<uint>
      deadListIn;\nByteAddressBuffer deadListCount; // This is bad to use a SRV to
      fetch deadList count but Unity API currently prevent from copying to CB\n#endif\n\n#if
      VFX_USE_SPAWNER_FROM_GPU\nStructuredBuffer<uint> eventList;\nByteAddressBuffer
      inputAdditional;\n#endif\n\nvoid SetAttribute_E6295C0(inout float3 velocity,
      inout uint seed, float3 Min, float3 Max) /*attribute:velocity Composition:Overwrite
      Source:Slot Random:PerComponent channels:XYZ */\n{\n    velocity = lerp(Min,Max,RAND3);\n}\nvoid
      SetAttribute_F01429A3(inout float lifetime, inout uint seed, float Min, float
      Max) /*attribute:lifetime Composition:Overwrite Source:Slot Random:Uniform
      channels:XYZ */\n{\n    lifetime = lerp(Min,Max,RAND);\n}\nvoid SetAttribute_CAC29747(inout
      float3 position, float3 Position) /*attribute:position Composition:Overwrite
      Source:Slot Random:Off channels:XYZ */\n{\n    position = Position;\n}\n\n\n\n[numthreads(NB_THREADS_PER_GROUP,1,1)]\nvoid
      CSMain(uint3 groupId          : SV_GroupID,\n            uint3 groupThreadId   
      : SV_GroupThreadID)\n{\n    uint id = groupThreadId.x + groupId.x * NB_THREADS_PER_GROUP;\n#if
      !VFX_USE_SPAWNER_FROM_GPU\n    id += groupId.y * dispatchWidth * NB_THREADS_PER_GROUP;\n#endif\n\n#if
      VFX_USE_SPAWNER_FROM_GPU\n    uint maxThreadId = inputAdditional.Load((offsetInAdditionalOutput
      * 2 + 0) << 2);\n    uint currentSpawnIndex = inputAdditional.Load((offsetInAdditionalOutput
      * 2 + 1) << 2) - maxThreadId;\n#else\n    uint maxThreadId = nbSpawned;\n   
      uint currentSpawnIndex = spawnIndex;\n#endif\n\n#if VFX_USE_ALIVE_CURRENT\n   
      maxThreadId = min(maxThreadId, deadListCount.Load(0x0));\n#elif VFX_USE_SPAWNER_FROM_GPU\n   
      maxThreadId = min(maxThreadId, nbMax); //otherwise, nbSpawned already clamped
      on CPU\n#endif\n\n    if (id < maxThreadId)\n    {\n#if VFX_USE_SPAWNER_FROM_GPU\n       
      int sourceIndex = eventList[id];\n#endif\n        uint particleIndex = id +
      currentSpawnIndex;\n\t\t\n#if !VFX_USE_SPAWNER_FROM_GPU\n        int sourceIndex
      = 0;\n        /*//Loop with 1 iteration generate a wrong IL Assembly (and actually,
      useless code)\n        uint currentSumSpawnCount = 0u;\n        for (sourceIndex=0;
      sourceIndex<1; sourceIndex++)\n        {\n            currentSumSpawnCount
      += uint(asfloat(sourceAttributeBuffer.Load((sourceIndex * 0x1 + 0x0) << 2)));\n           
      if (id < currentSumSpawnCount)\n            {\n                break;\n           
      }\n        }\n        */\n        \n\n#endif\n        float3 velocity = float3(0,0,0);\n       
      uint seed = (uint)0;\n        float lifetime = (float)1;\n        float3 position
      = float3(0,0,0);\n        bool alive = (bool)true;\n        float age = (float)0;\n       
      \n\n#if VFX_USE_PARTICLEID_CURRENT\n         particleId = particleIndex;\n#endif\n#if
      VFX_USE_SEED_CURRENT\n        seed = WangHash(particleIndex ^ systemSeed);\n#endif\n       
      \n        {\n            SetAttribute_E6295C0( /*inout */velocity,  /*inout
      */seed, float3(-0.333,0.2,-0.333), float3(0.333,1,0.333));\n        }\n       
      {\n            SetAttribute_F01429A3( /*inout */lifetime,  /*inout */seed,
      (float)1, (float)3);\n        }\n        {\n            SetAttribute_CAC29747(
      /*inout */position, float3(3.08,0,0));\n        }\n        \n\n\n#if VFX_USE_ALIVE_CURRENT\n       
      if (alive)\n        {\n\t\t\tuint deadIndex = deadListIn.DecrementCounter();\n           
      uint index = deadListIn[deadIndex];\n            attributeBuffer.Store3((index
      * 0x4 + 0x0) << 2,asuint(velocity));\n            attributeBuffer.Store((index
      * 0x1 + 0x80) << 2,asuint(lifetime));\n            attributeBuffer.Store3((index
      * 0x4 + 0xA0) << 2,asuint(position));\n            attributeBuffer.Store((index
      * 0x2 + 0x120) << 2,uint(alive));\n            attributeBuffer.Store((index
      * 0x2 + 0x121) << 2,asuint(age));\n            \n\n        }\n#else\n       
      uint index = particleIndex;\n        attributeBuffer.Store3((index * 0x4 +
      0x0) << 2,asuint(velocity));\n        attributeBuffer.Store((index * 0x1 +
      0x80) << 2,asuint(lifetime));\n        attributeBuffer.Store3((index * 0x4
      + 0xA0) << 2,asuint(position));\n        attributeBuffer.Store((index * 0x2
      + 0x120) << 2,uint(alive));\n        attributeBuffer.Store((index * 0x2 + 0x121)
      << 2,asuint(age));\n        \n\n#endif\n    }\n}\n"
  - compute: 1
    name: '[System 1]Update'
    source: "#pragma kernel CSMain\n#define NB_THREADS_PER_GROUP 64\n#define VFX_USE_VELOCITY_CURRENT
      1\n#define VFX_USE_LIFETIME_CURRENT 1\n#define VFX_USE_POSITION_CURRENT 1\n#define
      VFX_USE_ALIVE_CURRENT 1\n#define VFX_USE_AGE_CURRENT 1\n#define VFX_HAS_INDIRECT_DRAW
      1\n#define VFX_LOCAL_SPACE 1\n#include \"Packages/com.unity.visualeffectgraph/Shaders/RenderPipeline/HDRP/VFXDefines.hlsl\"\n\n\nCBUFFER_START(parameters)\n   
      float deltaTime_a;\n    uint3 PADDING_0;\nCBUFFER_END\n\n\n#include \"Packages/com.unity.visualeffectgraph/Shaders/Common/VFXCommonCompute.cginc\"\n#include
      \"Packages/com.unity.visualeffectgraph/Shaders/VFXCommon.cginc\"\n\n\n\nRWByteAddressBuffer
      attributeBuffer;\n\n#if VFX_USE_ALIVE_CURRENT\nRWStructuredBuffer<uint> deadListOut;\n#endif\n\n#if
      VFX_HAS_INDIRECT_DRAW\nRWStructuredBuffer<uint> indirectBuffer;\n#endif\n\nCBUFFER_START(updateParams)\n   
      uint nbMax;\n\tuint dispatchWidth;\n\tuint systemSeed;\nCBUFFER_END\n\nvoid
      EulerIntegration(inout float3 position, float3 velocity, float deltaTime)\n{\n   
      position += velocity * deltaTime;\n}\nvoid Age(inout float age, float deltaTime)\n{\n   
      age += deltaTime;\n}\nvoid Reap(float age, float lifetime, inout bool alive)\n{\n   
      if(age > lifetime) { alive = false; }\n}\n\n\n\n[numthreads(NB_THREADS_PER_GROUP,1,1)]\nvoid
      CSMain(uint3 groupId          : SV_GroupID,\n            uint3 groupThreadId   
      : SV_GroupThreadID)\n{\n\tuint id = groupThreadId.x + groupId.x * NB_THREADS_PER_GROUP
      + groupId.y * dispatchWidth * NB_THREADS_PER_GROUP;\n\tuint index = id;\n\tif
      (id < nbMax)\n\t{\n#if VFX_USE_ALIVE_CURRENT\n\t\tbool alive = (attributeBuffer.Load((index
      * 0x2 + 0x120) << 2));\n\t\t\n\n\t\tif (alive)\n\t\t{\n\t\t\tfloat3 velocity
      = asfloat(attributeBuffer.Load3((index * 0x4 + 0x0) << 2));\n\t\t\tfloat lifetime
      = asfloat(attributeBuffer.Load((index * 0x1 + 0x80) << 2));\n\t\t\tfloat3 position
      = asfloat(attributeBuffer.Load3((index * 0x4 + 0xA0) << 2));\n\t\t\tfloat age
      = asfloat(attributeBuffer.Load((index * 0x2 + 0x121) << 2));\n\t\t\t\n\n\t\t\t\n#if
      VFX_USE_OLDPOSITION_CURRENT\n\t\t\toldPosition = position;\n#endif\n\t\t\t\n\t\t\tEulerIntegration(
      /*inout */position, velocity, deltaTime_a);\n\t\t\tAge( /*inout */age, deltaTime_a);\n\t\t\tReap(age,
      lifetime,  /*inout */alive);\n\t\t\t\n\n\t\t\tif (alive)\n\t\t\t{\n\t\t\t\tattributeBuffer.Store3((index
      * 0x4 + 0xA0) << 2,asuint(position));\n\t\t\t\tattributeBuffer.Store((index
      * 0x2 + 0x121) << 2,asuint(age));\n\t\t\t\t\n\n#if VFX_HAS_INDIRECT_DRAW\n               
      uint indirectIndex = indirectBuffer.IncrementCounter();\n\t\t\t\tindirectBuffer[indirectIndex]
      = index;\n#endif\n\t\t\t}\n\t\t\telse\n\t\t\t{\n\t\t\t\tattributeBuffer.Store((index
      * 0x2 + 0x120) << 2,uint(alive));\n\t\t\t\t\n\n\t\t\t\tuint deadIndex = deadListOut.IncrementCounter();\n\t\t\t\tdeadListOut[deadIndex]
      = index;\n\t\t\t}\n\t\t}\n#else\n\t\tfloat3 velocity = asfloat(attributeBuffer.Load3((index
      * 0x4 + 0x0) << 2));\n\t\tfloat lifetime = asfloat(attributeBuffer.Load((index
      * 0x1 + 0x80) << 2));\n\t\tfloat3 position = asfloat(attributeBuffer.Load3((index
      * 0x4 + 0xA0) << 2));\n\t\tbool alive = (attributeBuffer.Load((index * 0x2
      + 0x120) << 2));\n\t\tfloat age = asfloat(attributeBuffer.Load((index * 0x2
      + 0x121) << 2));\n\t\t\n\n\t\t\n#if VFX_USE_OLDPOSITION_CURRENT\n\t\toldPosition
      = position;\n#endif\n\t\t\n\t\tEulerIntegration( /*inout */position, velocity,
      deltaTime_a);\n\t\tAge( /*inout */age, deltaTime_a);\n\t\tReap(age, lifetime, 
      /*inout */alive);\n\t\t\n\n\t\tattributeBuffer.Store3((index * 0x4 + 0xA0)
      << 2,asuint(position));\n\t\tattributeBuffer.Store((index * 0x2 + 0x120) <<
      2,uint(alive));\n\t\tattributeBuffer.Store((index * 0x2 + 0x121) << 2,asuint(age));\n\t\t\n\n#if
      VFX_HAS_INDIRECT_DRAW\n        uint indirectIndex = indirectBuffer.IncrementCounter();\n\t\tindirectBuffer[indirectIndex]
      = index;\n#endif\n#endif\n\t}\n}\n"
  - compute: 0
    name: '[System 1]Quad Output'
    source: "Shader \"Hidden/VFX/VFXSubgraph_Cow/System 1/Quad Output\"\n{\n\tSubShader\n\t{\t\n\t\tCull
      Off\n\t\t\n\t\tTags { \"Queue\"=\"Transparent+0\" \"IgnoreProjector\"=\"True\"
      \"RenderType\"=\"Transparent\" }\n\t\t\n\t\t\n\t\t\n\t\t\n\t\t\n\t\t\n\t\t\n\t\t\n\t\t\n\t\t\n\t\t\n\t\t\n\t\t\n\t\t\n\t\tBlend
      SrcAlpha OneMinusSrcAlpha \n\t\tZTest LEqual\n\t\tZWrite Off\n\t\tCull Off\n\t\t\n\t\n\t\t\t\n\t\tHLSLINCLUDE\n\t\t#if
      !defined(VFX_WORLD_SPACE) && !defined(VFX_LOCAL_SPACE)\n\t\t#define VFX_LOCAL_SPACE
      1\n\t\t#endif\n\t\t\n\t\t#define NB_THREADS_PER_GROUP 64\n\t\t#define VFX_USE_LIFETIME_CURRENT
      1\n\t\t#define VFX_USE_POSITION_CURRENT 1\n\t\t#define VFX_USE_COLOR_CURRENT
      1\n\t\t#define VFX_USE_ALPHA_CURRENT 1\n\t\t#define VFX_USE_ALIVE_CURRENT 1\n\t\t#define
      VFX_USE_AXISX_CURRENT 1\n\t\t#define VFX_USE_AXISY_CURRENT 1\n\t\t#define VFX_USE_AXISZ_CURRENT
      1\n\t\t#define VFX_USE_ANGLEX_CURRENT 1\n\t\t#define VFX_USE_ANGLEY_CURRENT
      1\n\t\t#define VFX_USE_ANGLEZ_CURRENT 1\n\t\t#define VFX_USE_PIVOTX_CURRENT
      1\n\t\t#define VFX_USE_PIVOTY_CURRENT 1\n\t\t#define VFX_USE_PIVOTZ_CURRENT
      1\n\t\t#define VFX_USE_SIZE_CURRENT 1\n\t\t#define VFX_USE_SCALEX_CURRENT 1\n\t\t#define
      VFX_USE_SCALEY_CURRENT 1\n\t\t#define VFX_USE_SCALEZ_CURRENT 1\n\t\t#define
      VFX_USE_AGE_CURRENT 1\n\t\t#define VFX_COLORMAPPING_DEFAULT 1\n\t\t#define
      IS_TRANSPARENT_PARTICLE 1\n\t\t#define VFX_BLENDMODE_ALPHA 1\n\t\t#define VFX_HAS_INDIRECT_DRAW
      1\n\t\t#define USE_DEAD_LIST_COUNT 1\n\t\t#define VFX_PRIMITIVE_QUAD 1\n\t\t\n\t\t\n\t\t\n\t\t#define
      VFX_LOCAL_SPACE 1\n\t\t#include \"Packages/com.unity.visualeffectgraph/Shaders/RenderPipeline/HDRP/VFXDefines.hlsl\"\n\t\t\n\n\t\tCBUFFER_START(parameters)\n\t\t   
      float4 Size_b;\n\t\t    float gradient_c;\n\t\t    uint3 PADDING_0;\n\t\tCBUFFER_END\n\t\tTexture2D
      mainTexture;\n\t\tSamplerState samplermainTexture;\n\t\t\n\n\t\t\n\t\t#define
      VFX_NEEDS_COLOR_INTERPOLATOR (VFX_USE_COLOR_CURRENT || VFX_USE_ALPHA_CURRENT)\n\t\t\n\t\tByteAddressBuffer
      attributeBuffer;\t\n\t\t\n\t\t#if VFX_HAS_INDIRECT_DRAW\n\t\tStructuredBuffer<uint>
      indirectBuffer;\t\n\t\t#endif\t\n\t\t\n\t\t#if USE_DEAD_LIST_COUNT\n\t\tByteAddressBuffer
      deadListCount;\n\t\t#endif\n\t\t\n\t\tCBUFFER_START(outputParams)\n\t\t\tfloat
      nbMax;\n\t\t\tfloat systemSeed;\n\t\tCBUFFER_END\n\t\t\n\t\tENDHLSL\n\t\t\n\n\t\t\n\t\t//
      Forward pass\n\t\tPass\n\t\t{\t\t\n\t\t\tTags { \"LightMode\"=\"ForwardOnly\"
      }\n\t\t\t\n\t\t\tHLSLPROGRAM\n\t\t\t#pragma target 4.5\n\t\t\t\n\t\t\n\t\t\tstruct
      ps_input\n\t\t\t{\n\t\t\t\tfloat4 pos : SV_POSITION;\n\t\t\t\t#if USE_FLIPBOOK_INTERPOLATION\n\t\t\t\tfloat4
      uv : TEXCOORD0;\n\t\t\t\t#else\n\t\t\t\tfloat2 uv : TEXCOORD0;\t\n\t\t\t\t#endif\n\t\t\t\t#if
      VFX_NEEDS_COLOR_INTERPOLATOR\n\t\t\t\tnointerpolation float4 color : COLOR0;\n\t\t\t\t#endif\n\t\t\t\t#if
      USE_SOFT_PARTICLE || USE_ALPHA_TEST || USE_FLIPBOOK_INTERPOLATION\n\t\t\t\t//
      x: inverse soft particles fade distance\n\t\t\t\t// y: alpha threshold\n\t\t\t\t//
      z: frame blending factor\n\t\t\t\tnointerpolation float3 builtInInterpolants
      : TEXCOORD1;\n\t\t\t\t#endif\n\t\t\t\t#if USE_FLIPBOOK_MOTIONVECTORS\n\t\t\t\t//
      x: motion vectors scale X\n\t\t\t\t// y: motion vectors scale Y\n\t\t\t\tnointerpolation
      float2 builtInInterpolants2 : TEXCOORD2;\n\t\t\t\t#endif\n\t\t\t\t#if VFX_NEEDS_POSWS_INTERPOLATOR\n\t\t\t\tfloat3
      posWS : TEXCOORD3;\n\t\t\t\t#endif\n\t\t\t};\n\t\t\t\n\t\t\tstruct ps_output\n\t\t\t{\n\t\t\t\tfloat4
      color : SV_Target0;\n\t\t\t};\n\t\t\n\t\t#define VFX_VARYING_PS_INPUTS ps_input\n\t\t#define
      VFX_VARYING_POSCS pos\n\t\t#define VFX_VARYING_COLOR color.rgb\n\t\t#define
      VFX_VARYING_ALPHA color.a\n\t\t#define VFX_VARYING_INVSOFTPARTICLEFADEDISTANCE
      builtInInterpolants.x\n\t\t#define VFX_VARYING_ALPHATHRESHOLD builtInInterpolants.y\n\t\t#define
      VFX_VARYING_FRAMEBLEND builtInInterpolants.z\n\t\t#define VFX_VARYING_MOTIONVECTORSCALE
      builtInInterpolants2.xy\n\t\t#define VFX_VARYING_UV uv\n\t\t#if VFX_NEEDS_POSWS_INTERPOLATOR\n\t\t#define
      VFX_VARYING_POSWS posWS\n\t\t#endif\n\t\t\t\t\n\t\t\t#if !(defined(VFX_VARYING_PS_INPUTS)
      && defined(VFX_VARYING_POSCS))\n\t\t\t#error VFX_VARYING_PS_INPUTS, VFX_VARYING_POSCS
      and VFX_VARYING_UV must be defined.\n\t\t\t#endif\n\t\t\t\n\t\t\t#include \"Packages/com.unity.visualeffectgraph/Shaders/RenderPipeline/HDRP/VFXCommon.cginc\"\n\t\t\t#include
      \"Packages/com.unity.visualeffectgraph/Shaders/VFXCommon.cginc\"\n\t\t\t\n\n\t\t\tvoid
      Orient_0(inout float3 axisX, inout float3 axisY, inout float3 axisZ) /*mode:FaceCameraPlane
      */\n\t\t\t{\n\t\t\t    \n\t\t\t    float3x3 viewRot = GetVFXToViewRotMatrix();\n\t\t\t   
      axisX = viewRot[0].xyz;\n\t\t\t    axisY = viewRot[1].xyz;\n\t\t\t    #if VFX_LOCAL_SPACE
      // Need to remove potential scale in local transform\n\t\t\t    axisX = normalize(axisX);\n\t\t\t   
      axisY = normalize(axisY);\n\t\t\t    axisZ = cross(axisX,axisY);\n\t\t\t   
      #else\n\t\t\t    axisZ = -viewRot[2].xyz;\n\t\t\t    #endif\n\t\t\t    \n\t\t\t}\n\t\t\tvoid
      AttributeFromCurve_45ABB90F(inout float size, float age, float lifetime, float4
      Size) /*attribute:size Composition:Overwrite AlphaComposition:Overwrite SampleMode:OverLife
      Mode:PerComponent ColorMode:ColorAndAlpha channels:X */\n\t\t\t{\n\t\t\t   
      float t = age / lifetime;\n\t\t\t    float value = 0.0f;\n\t\t\t    value =
      SampleCurve(Size, t);\n\t\t\t    size = value;\n\t\t\t}\n\t\t\tvoid ColorOverLife_733E3(float
      age, float lifetime, inout float3 color, inout float alpha, float gradient)
      /*mode:ColorAndAlpha ColorComposition:Multiply AlphaComposition:Multiply */\n\t\t\t{\n\t\t\t   
      \n\t\t\t    float4 sampledColor = SampleGradient(gradient, age/lifetime);\n\t\t\t   
      color *= sampledColor.rgb;\n\t\t\t    alpha *= sampledColor.a;\n\t\t\t    \n\t\t\t}\n\t\t\t\n\n\t\t\t\n\t\t\t#pragma
      vertex vert\n\t\t\tVFX_VARYING_PS_INPUTS vert(uint id : SV_VertexID, uint instanceID
      : SV_InstanceID)\n\t\t\t{\n\t\t\t#if VFX_PRIMITIVE_TRIANGLE\n\t\t\t\tuint index
      = id / 3;\n\t\t\t#elif VFX_PRIMITIVE_QUAD\n\t\t\t\tuint index = (id >> 2) +
      instanceID * 2048;\n\t\t\t#elif VFX_PRIMITIVE_OCTAGON\n\t\t\t\tuint index =
      (id >> 3) + instanceID * 1024;\n\t\t\t#endif\n\t\t\t\n\t\t\t\tVFX_VARYING_PS_INPUTS
      o = (VFX_VARYING_PS_INPUTS)0;\n\t\t\t\n\t\t\t\t\n\t\t\t\t\t\tuint deadCount
      = 0;\n\t\t\t\t\t\t#if USE_DEAD_LIST_COUNT\n\t\t\t\t\t\tdeadCount = deadListCount.Load(0);\n\t\t\t\t\t\t#endif\t\n\t\t\t\t\t\tif
      (index >= asuint(nbMax) - deadCount)\n\t\t\t\t\t\t#if USE_GEOMETRY_SHADER\n\t\t\t\t\t\t\treturn;
      // cull\n\t\t\t\t\t\t#else\n\t\t\t\t\t\t\treturn o; // cull\n\t\t\t\t\t\t#endif\n\t\t\t\t\t\t\n\t\t\t\t\t\t#if
      VFX_HAS_INDIRECT_DRAW\n\t\t\t\t\t\tindex = indirectBuffer[index];\n\t\t\t\t\t\tfloat
      lifetime = asfloat(attributeBuffer.Load((index * 0x1 + 0x80) << 2));\n\t\t\t\t\t\tfloat3
      position = asfloat(attributeBuffer.Load3((index * 0x4 + 0xA0) << 2));\n\t\t\t\t\t\tfloat3
      color = float3(1,1,1);\n\t\t\t\t\t\tfloat alpha = (float)1;\n\t\t\t\t\t\tbool
      alive = (attributeBuffer.Load((index * 0x2 + 0x120) << 2));\n\t\t\t\t\t\tfloat3
      axisX = float3(1,0,0);\n\t\t\t\t\t\tfloat3 axisY = float3(0,1,0);\n\t\t\t\t\t\tfloat3
      axisZ = float3(0,0,1);\n\t\t\t\t\t\tfloat angleX = (float)0;\n\t\t\t\t\t\tfloat
      angleY = (float)0;\n\t\t\t\t\t\tfloat angleZ = (float)0;\n\t\t\t\t\t\tfloat
      pivotX = (float)0;\n\t\t\t\t\t\tfloat pivotY = (float)0;\n\t\t\t\t\t\tfloat
      pivotZ = (float)0;\n\t\t\t\t\t\tfloat size = (float)0.1;\n\t\t\t\t\t\tfloat
      scaleX = (float)1;\n\t\t\t\t\t\tfloat scaleY = (float)1;\n\t\t\t\t\t\tfloat
      scaleZ = (float)1;\n\t\t\t\t\t\tfloat age = asfloat(attributeBuffer.Load((index
      * 0x2 + 0x121) << 2));\n\t\t\t\t\t\t\n\t\t\t\t\n\t\t\t\t\t\t#else\n\t\t\t\t\t\tbool
      alive = (attributeBuffer.Load((index * 0x2 + 0x120) << 2));\n\t\t\t\t\t\t\n\t\t\t\t\n\t\t\t\t\t\tif
      (!alive)\n\t\t\t\t\t\t\treturn o;\n\t\t\t\t\t\t\t\n\t\t\t\t\t\tfloat lifetime
      = asfloat(attributeBuffer.Load((index * 0x1 + 0x80) << 2));\n\t\t\t\t\t\tfloat3
      position = asfloat(attributeBuffer.Load3((index * 0x4 + 0xA0) << 2));\n\t\t\t\t\t\tfloat3
      color = float3(1,1,1);\n\t\t\t\t\t\tfloat alpha = (float)1;\n\t\t\t\t\t\tfloat3
      axisX = float3(1,0,0);\n\t\t\t\t\t\tfloat3 axisY = float3(0,1,0);\n\t\t\t\t\t\tfloat3
      axisZ = float3(0,0,1);\n\t\t\t\t\t\tfloat angleX = (float)0;\n\t\t\t\t\t\tfloat
      angleY = (float)0;\n\t\t\t\t\t\tfloat angleZ = (float)0;\n\t\t\t\t\t\tfloat
      pivotX = (float)0;\n\t\t\t\t\t\tfloat pivotY = (float)0;\n\t\t\t\t\t\tfloat
      pivotZ = (float)0;\n\t\t\t\t\t\tfloat size = (float)0.1;\n\t\t\t\t\t\tfloat
      scaleX = (float)1;\n\t\t\t\t\t\tfloat scaleY = (float)1;\n\t\t\t\t\t\tfloat
      scaleZ = (float)1;\n\t\t\t\t\t\tfloat age = asfloat(attributeBuffer.Load((index
      * 0x2 + 0x121) << 2));\n\t\t\t\t\t\t\n\t\t\t\t\n\t\t\t\t\t\t#endif\n\t\t\t\t\t\t\n\t\t\t\tOrient_0(
      /*inout */axisX,  /*inout */axisY,  /*inout */axisZ);\n\t\t\t\tAttributeFromCurve_45ABB90F(
      /*inout */size, age, lifetime, Size_b);\n\t\t\t\tColorOverLife_733E3(age, lifetime, 
      /*inout */color,  /*inout */alpha, gradient_c);\n\t\t\t\t\n\n\t\t\t\t\n\t\t\t\tif
      (!alive)\n\t\t\t\t\treturn o;\n\t\t\t\t\n\t\t\t#if VFX_PRIMITIVE_QUAD\n\t\t\t\n\t\t\t\to.VFX_VARYING_UV.x
      = float(id & 1);\n\t\t\t\to.VFX_VARYING_UV.y = float((id & 2) >> 1);\n\t\t\t\tconst
      float2 vOffsets = o.VFX_VARYING_UV.xy - 0.5f;\n\t\t\t\t\n\t\t\t#elif VFX_PRIMITIVE_TRIANGLE\n\t\t\t\n\t\t\t\tconst
      float2 kOffsets[] = {\n\t\t\t\t\tfloat2(-0.5f, \t-0.288675129413604736328125f),\n\t\t\t\t\tfloat2(0.0f,
      \t0.57735025882720947265625f),\n\t\t\t\t\tfloat2(0.5f,\t-0.288675129413604736328125f),\n\t\t\t\t};\n\t\t\t\t\n\t\t\t\tconst
      float kUVScale = 0.866025388240814208984375f;\n\t\t\t\t\n\t\t\t\tconst float2
      vOffsets = kOffsets[id % 3];\n\t\t\t\to.VFX_VARYING_UV.xy = (vOffsets * kUVScale)
      + 0.5f;\n\t\t\t\t\n\t\t\t#elif VFX_PRIMITIVE_OCTAGON\t\n\t\t\t\t\n\t\t\t\tconst
      float2 kUvs[8] = \n\t\t\t\t{\n\t\t\t\t\tfloat2(-0.5f,\t0.0f),\n\t\t\t\t\tfloat2(-0.5f,\t0.5f),\n\t\t\t\t\tfloat2(0.0f,\t0.5f),\n\t\t\t\t\tfloat2(0.5f,\t0.5f),\n\t\t\t\t\tfloat2(0.5f,\t0.0f),\n\t\t\t\t\tfloat2(0.5f,\t-0.5f),\n\t\t\t\t\tfloat2(0.0f,\t-0.5f),\n\t\t\t\t\tfloat2(-0.5f,\t-0.5f),\n\t\t\t\t};\n\t\t\t\t\n\t\t\t\t\n\t\t\t\tcropFactor
      = id & 1 ? 1.0f - cropFactor : 1.0f;\n\t\t\t\tconst float2 vOffsets = kUvs[id
      & 7] * cropFactor;\n\t\t\t\to.VFX_VARYING_UV.xy = vOffsets + 0.5f;\n\t\t\t\t\n\t\t\t#endif\n\t\t\t\t\n\t\t\t\t\n\t\t\t\t\t\tfloat3
      size3 = float3(size,size,size);\n\t\t\t\t\t\t#if VFX_USE_SCALEX_CURRENT\n\t\t\t\t\t\tsize3.x
      *= scaleX;\n\t\t\t\t\t\t#endif\n\t\t\t\t\t\t#if VFX_USE_SCALEY_CURRENT\n\t\t\t\t\t\tsize3.y
      *= scaleY;\n\t\t\t\t\t\t#endif\n\t\t\t\t\t\t#if VFX_USE_SCALEZ_CURRENT\n\t\t\t\t\t\tsize3.z
      *= scaleZ;\n\t\t\t\t\t\t#endif\n\t\t\t\t\t\t\n\t\t\t\t\n\t\t\t\tconst float4x4
      elementToVFX = GetElementToVFXMatrix(axisX,axisY,axisZ,float3(angleX,angleY,angleZ),float3(pivotX,pivotY,pivotZ),size3,position);\n\t\t\t\t\t 
      float3 vPos = mul(elementToVFX,float4(vOffsets,0.0f,1.0f)).xyz;\n\t\t\t\n\t\t\t\to.VFX_VARYING_POSCS
      = TransformPositionVFXToClip(vPos);\n\t\t\t\n\t\t\t\tfloat3 normalWS = normalize(TransformDirectionVFXToWorld(normalize(-transpose(elementToVFX)[2].xyz)));\n\t\t\t\t#ifdef
      VFX_VARYING_NORMAL\n\t\t\t\tfloat normalFlip = (size3.x * size3.y * size3.z)
      < 0 ? -1 : 1;\n\t\t\t\to.VFX_VARYING_NORMAL = normalFlip * normalWS;\n\t\t\t\t#endif\n\t\t\t\t#ifdef
      VFX_VARYING_TANGENT\n\t\t\t\to.VFX_VARYING_TANGENT = normalize(TransformDirectionVFXToWorld(normalize(transpose(elementToVFX)[0].xyz)));\n\t\t\t\t#endif\n\t\t\t\t#ifdef
      VFX_VARYING_BENTFACTORS\n\t\t\t\t\n\t\t\t\to.VFX_VARYING_BENTFACTORS = vOffsets
      * bentNormalFactor;\n\t\t\t\t#endif\n\t\t\t\n\t\t\t\t\n\t\t\t\t\t\t#if VFX_USE_COLOR_CURRENT
      && defined(VFX_VARYING_COLOR)\n\t\t\t\t\t\to.VFX_VARYING_COLOR = color;\n\t\t\t\t\t\t#endif\n\t\t\t\t\t\t#if
      VFX_USE_ALPHA_CURRENT && defined(VFX_VARYING_ALPHA) \n\t\t\t\t\t\to.VFX_VARYING_ALPHA
      = alpha;\n\t\t\t\t\t\t#endif\n\t\t\t\t\t\t\n\t\t\t\t\t\t\n\t\t\t\t\t\t#if USE_SOFT_PARTICLE
      && defined(VFX_VARYING_INVSOFTPARTICLEFADEDISTANCE)\n\t\t\t\t\t\t\n\t\t\t\t\t\to.VFX_VARYING_INVSOFTPARTICLEFADEDISTANCE
      = invSoftParticlesFadeDistance;\n\t\t\t\t\t\t#endif\n\t\t\t\t\t\t\n\t\t\t\t\t\t#if
      USE_ALPHA_TEST && defined(VFX_VARYING_ALPHATHRESHOLD)\n\t\t\t\t\t\t\n\t\t\t\t\t\to.VFX_VARYING_ALPHATHRESHOLD
      = alphaThreshold;\n\t\t\t\t\t\t#endif\n\t\t\t\t\t\t\n\t\t\t\t\t\t#if USE_UV_SCALE_BIAS\n\t\t\t\t\t\t\n\t\t\t\t\t\t\n\t\t\t\t\t\to.VFX_VARYING_UV.xy
      = o.VFX_VARYING_UV.xy * uvScale + uvBias;\n\t\t\t\t\t\t#endif\n\t\t\t\t\t\t\n\t\t\t\t\t\t#if
      defined(VFX_VARYING_POSWS)\n\t\t\t\t\t\to.VFX_VARYING_POSWS = TransformPositionVFXToWorld(vPos);\n\t\t\t\t\t\t#endif\n\t\t\t\t\t\t\n\t\t\t\t\t\t\n\t\t\t\t\n\t\t\t\t\n\t\t\t\t\t\t#if
      USE_FLIPBOOK\n\t\t\t\t\t\t\n\t\t\t\t\t\t\n\t\t\t\t\t\tVFXUVData uvData = GetUVData(flipBookSize,
      invFlipBookSize, o.VFX_VARYING_UV.xy, texIndex);\n\t\t\t\t\t\to.VFX_VARYING_UV.xy
      = uvData.uvs.xy;\n\t\t\t\t\t\t#if USE_FLIPBOOK_INTERPOLATION\n\t\t\t\t\t\to.VFX_VARYING_UV.zw
      = uvData.uvs.zw;\n\t\t\t\t\t\to.VFX_VARYING_FRAMEBLEND = uvData.blend;\n\t\t\t\t\t\t#if
      USE_FLIPBOOK_MOTIONVECTORS\n\t\t\t\t\t\t\n\t\t\t\t\t\to.VFX_VARYING_MOTIONVECTORSCALE
      = motionVectorScale * invFlipBookSize;\n\t\t\t\t\t\t#endif\n\t\t\t\t\t\t#endif\n\t\t\t\t\t\t#endif\n\t\t\t\t\t\t\n\t\t\t\n\t\t\t\t\n\t\t\t\n\t\t\t\treturn
      o;\n\t\t\t}\n\t\t\t\n\t\t\t\n\t\t\t\n\t\t\t\n\t\t\t\n\t\t\t\n\t\t\t#include
      \"Packages/com.unity.visualeffectgraph/Shaders/VFXCommonOutput.cginc\"\n\t\t\t\n\t\t\t\n\t\t\t\n\t\t\t\t\n\t\t\t#pragma
      fragment frag\n\t\t\tps_output frag(ps_input i)\n\t\t\t{\n\t\t\t\tps_output
      o = (ps_output)0;\n\t\t\t\tVFXTransformPSInputs(i);\n\t\t\t\n\t\t\t\t#define
      VFX_TEXTURE_COLOR VFXGetTextureColor(VFX_SAMPLER(mainTexture),i)\n\t\t\t\t\n\t\t\t\t\t\t\n\t\t\t\t\t\tfloat4
      color = VFXGetFragmentColor(i);\n\t\t\t\t\t\t\n\t\t\t\t\t\t#ifndef VFX_TEXTURE_COLOR\n\t\t\t\t\t\t\t#define
      VFX_TEXTURE_COLOR float4(1.0,1.0,1.0,1.0)\n\t\t\t\t\t\t#endif\n\t\t\t\t\t\t\n\t\t\t\t\t\t#if
      VFX_COLORMAPPING_DEFAULT\n\t\t\t\t\t\t\to.color = color * VFX_TEXTURE_COLOR;\n\t\t\t\t\t\t#endif\n\t\t\t\t\t\t\n\t\t\t\t\t\t#if
      VFX_COLORMAPPING_GRADIENTMAPPED\n\t\t\t\t\t\t\t\n\t\t\t\t\t\t\to.color = SampleGradient(gradient,
      VFX_TEXTURE_COLOR.a * color.a) * float4(color.rgb,1.0);\n\t\t\t\t\t\t#endif\n\t\t\t\t\t\t\n\t\t\t\t\t\t\n\t\t\n\t\t\t\to.color
      = VFXApplyPreExposure(o.color);\n\t\t\t\to.color = VFXApplyFog(o.color,i);\n\t\t\t\tVFXClipFragmentColor(o.color.a,i);\n\t\t\t\to.color.a
      = saturate(o.color.a);\n\t\t\t\treturn o;\n\t\t\t}\n\t\t\tENDHLSL\n\t\t}\n\t\t\n\n\t\t\n\t}\n}\n"
  - compute: 1
    name: '[System 1]CameraSort'
    source: "#pragma kernel CSMain\n#define NB_THREADS_PER_GROUP 64\n#define VFX_USE_POSITION_CURRENT
      1\n#define USE_DEAD_LIST_COUNT 1\n#define VFX_LOCAL_SPACE 1\n#include \"Packages/com.unity.visualeffectgraph/Shaders/RenderPipeline/HDRP/VFXDefines.hlsl\"\n\n\nCBUFFER_START(parameters)\n   
      float4x4 localToWorld;\nCBUFFER_END\n\n\n#include \"Packages/com.unity.visualeffectgraph/Shaders/Common/VFXCommonCompute.cginc\"\n#include
      \"Packages/com.unity.visualeffectgraph/Shaders/VFXCommon.cginc\"\n\n\n\nCBUFFER_START(params)\n   
      uint nbMax;\n    uint dispatchWidth;\nCBUFFER_END\n\nCBUFFER_START(cameraParams)\n   
      float3 cameraPosition;\nCBUFFER_END\n\nByteAddressBuffer attributeBuffer;\nStructuredBuffer<uint>
      inputBuffer;\n\n#if USE_DEAD_LIST_COUNT\nByteAddressBuffer deadListCount;\n#endif\n\nstruct
      Kvp\n{\n\tfloat sortKey;\n\tuint index;\n};\n\nRWStructuredBuffer<Kvp> outputBuffer;\n\n[numthreads(NB_THREADS_PER_GROUP,1,1)]\nvoid
      CSMain(uint3 groupId          : SV_GroupID,\n            uint3 groupThreadId   
      : SV_GroupThreadID)\n{\n\tuint threshold = nbMax;\n#if USE_DEAD_LIST_COUNT\n\tthreshold
      -= deadListCount.Load(0);\n#endif\n\tuint id = groupThreadId.x + groupId.x
      * NB_THREADS_PER_GROUP + groupId.y * dispatchWidth * NB_THREADS_PER_GROUP;\n\tif
      (id < threshold)\n\t{\n\t\tuint index = inputBuffer[id];\n\t\tfloat3 position
      = asfloat(attributeBuffer.Load3((index * 0x4 + 0xA0) << 2));\n\t\t\n\n\t\t\n#if
      VFX_LOCAL_SPACE\n\t\tfloat3 wPos = mul(localToWorld,float4(position,1.0f)).xyz;\n#else\n\t\tfloat3
      wPos = position;\n#endif\n\t\tfloat3 camToPos = wPos - cameraPosition;\n\t\t\n\t\tKvp
      kvp;\n\t\tkvp.sortKey = dot(camToPos,camToPos); // sqr distance to the camera\n\t\tkvp.index
      = index;\n\n\t\toutputBuffer[id] = kvp;\n\t}\n}\n"
>>>>>>> f902aa85
  m_Infos:
    m_Expressions:
      m_Expressions: []
      m_NeedsLocalToWorld: 0
      m_NeedsWorldToLocal: 0
      m_NeededMainCameraBuffers: 0
    m_PropertySheet:
      m_Float:
        m_Array: []
      m_Vector2f:
        m_Array: []
      m_Vector3f:
        m_Array: []
      m_Vector4f:
        m_Array: []
      m_Uint:
        m_Array: []
      m_Int:
        m_Array: []
      m_Matrix4x4f:
        m_Array: []
      m_AnimationCurve:
        m_Array: []
      m_Gradient:
        m_Array: []
      m_NamedObject:
        m_Array: []
      m_Bool:
        m_Array: []
    m_ExposedExpressions: []
    m_Buffers: []
    m_TemporaryBuffers: []
    m_CPUBuffers: []
    m_Events: []
    m_RuntimeVersion: 10
    m_RendererSettings:
      motionVectorGenerationMode: 0
      shadowCastingMode: 0
      receiveShadows: 0
      reflectionProbeUsage: 0
      lightProbeUsage: 0
    m_CullingFlags: 3
    m_UpdateMode: 0
    m_PreWarmDeltaTime: 0.05
    m_PreWarmStepCount: 0
  m_Systems: []
--- !u!114 &2
MonoBehaviour:
  m_ObjectHideFlags: 1
  m_CorrespondingSourceObject: {fileID: 0}
  m_PrefabInstance: {fileID: 0}
  m_PrefabAsset: {fileID: 0}
  m_GameObject: {fileID: 0}
  m_Enabled: 1
  m_EditorHideFlags: 0
  m_Script: {fileID: 11500000, guid: 7d4c867f6b72b714dbb5fd1780afe208, type: 3}
  m_Name: VFXSubgraph_Cow
  m_EditorClassIdentifier: 
  m_Parent: {fileID: 0}
  m_Children:
  - {fileID: 4}
  - {fileID: 7}
  - {fileID: 35}
  - {fileID: 37}
  - {fileID: 45}
  m_UIPosition: {x: 0, y: 0}
  m_UICollapsed: 1
  m_UISuperCollapsed: 0
  m_UIInfos: {fileID: 3}
  m_ParameterInfo: []
  m_GraphVersion: 2
  m_saved: 1
  m_SubgraphDependencies: []
  m_CategoryPath: 
--- !u!114 &3
MonoBehaviour:
  m_ObjectHideFlags: 0
  m_CorrespondingSourceObject: {fileID: 0}
  m_PrefabInstance: {fileID: 0}
  m_PrefabAsset: {fileID: 0}
  m_GameObject: {fileID: 0}
  m_Enabled: 1
  m_EditorHideFlags: 0
  m_Script: {fileID: 11500000, guid: d01270efd3285ea4a9d6c555cb0a8027, type: 3}
  m_Name: 
  m_EditorClassIdentifier: 
  groupInfos: []
  stickyNoteInfos: []
  systemInfos: []
  categories: []
  uiBounds:
    serializedVersion: 2
    x: 0
    y: 0
    width: 0
    height: 0
--- !u!114 &4
MonoBehaviour:
  m_ObjectHideFlags: 0
  m_CorrespondingSourceObject: {fileID: 0}
  m_PrefabInstance: {fileID: 0}
  m_PrefabAsset: {fileID: 0}
  m_GameObject: {fileID: 0}
  m_Enabled: 1
  m_EditorHideFlags: 0
  m_Script: {fileID: 11500000, guid: 73a13919d81fb7444849bae8b5c812a2, type: 3}
  m_Name: 
  m_EditorClassIdentifier: 
  m_Parent: {fileID: 2}
  m_Children:
  - {fileID: 5}
  m_UIPosition: {x: 193, y: -172}
  m_UICollapsed: 0
  m_UISuperCollapsed: 0
  m_InputSlots: []
  m_OutputSlots: []
  m_Label: 
  m_Data: {fileID: 0}
  m_InputFlowSlot:
  - link:
    - context: {fileID: 45}
      slotIndex: 0
  - link: []
  m_OutputFlowSlot:
  - link:
    - context: {fileID: 7}
      slotIndex: 0
--- !u!114 &5
MonoBehaviour:
  m_ObjectHideFlags: 0
  m_CorrespondingSourceObject: {fileID: 0}
  m_PrefabInstance: {fileID: 0}
  m_PrefabAsset: {fileID: 0}
  m_GameObject: {fileID: 0}
  m_Enabled: 1
  m_EditorHideFlags: 0
  m_Script: {fileID: 11500000, guid: f05c6884b705ce14d82ae720f0ec209f, type: 3}
  m_Name: 
  m_EditorClassIdentifier: 
  m_Parent: {fileID: 4}
  m_Children: []
  m_UIPosition: {x: -333.53668, y: -13.80011}
  m_UICollapsed: 0
  m_UISuperCollapsed: 0
  m_InputSlots:
  - {fileID: 6}
  m_OutputSlots: []
  m_Disabled: 0
--- !u!114 &6
MonoBehaviour:
  m_ObjectHideFlags: 0
  m_CorrespondingSourceObject: {fileID: 0}
  m_PrefabInstance: {fileID: 0}
  m_PrefabAsset: {fileID: 0}
  m_GameObject: {fileID: 0}
  m_Enabled: 1
  m_EditorHideFlags: 0
  m_Script: {fileID: 11500000, guid: f780aa281814f9842a7c076d436932e7, type: 3}
  m_Name: 
  m_EditorClassIdentifier: 
  m_Parent: {fileID: 0}
  m_Children: []
  m_UIPosition: {x: 0, y: 0}
  m_UICollapsed: 1
  m_UISuperCollapsed: 0
  m_MasterSlot: {fileID: 6}
  m_MasterData:
    m_Owner: {fileID: 5}
    m_Value:
      m_Type:
        m_SerializableType: System.Single, mscorlib, Version=4.0.0.0, Culture=neutral,
          PublicKeyToken=b77a5c561934e089
      m_SerializableObject: 10
    m_Space: 2147483647
  m_Property:
    name: Rate
    m_serializedType:
      m_SerializableType: System.Single, mscorlib, Version=4.0.0.0, Culture=neutral,
        PublicKeyToken=b77a5c561934e089
    attributes:
    - m_Type: 1
      m_Min: 0
      m_Max: Infinity
      m_Tooltip: 
      m_Regex: 
      m_RegexMaxLength: 0
    - m_Type: 3
      m_Min: -Infinity
      m_Max: Infinity
      m_Tooltip: Spawn Rate (in number per seconds)
      m_Regex: 
      m_RegexMaxLength: 0
  m_Direction: 0
  m_LinkedSlots: []
--- !u!114 &7
MonoBehaviour:
  m_ObjectHideFlags: 0
  m_CorrespondingSourceObject: {fileID: 0}
  m_PrefabInstance: {fileID: 0}
  m_PrefabAsset: {fileID: 0}
  m_GameObject: {fileID: 0}
  m_Enabled: 1
  m_EditorHideFlags: 0
  m_Script: {fileID: 11500000, guid: 9dfea48843f53fc438eabc12a3a30abc, type: 3}
  m_Name: 
  m_EditorClassIdentifier: 
  m_Parent: {fileID: 2}
  m_Children:
  - {fileID: 18}
  - {fileID: 27}
  - {fileID: 30}
  m_UIPosition: {x: 193, y: 75}
  m_UICollapsed: 0
  m_UISuperCollapsed: 0
  m_InputSlots:
  - {fileID: 8}
  m_OutputSlots: []
  m_Label: 
  m_Data: {fileID: 17}
  m_InputFlowSlot:
  - link:
    - context: {fileID: 4}
      slotIndex: 0
  m_OutputFlowSlot:
  - link:
    - context: {fileID: 35}
      slotIndex: 0
--- !u!114 &8
MonoBehaviour:
  m_ObjectHideFlags: 0
  m_CorrespondingSourceObject: {fileID: 0}
  m_PrefabInstance: {fileID: 0}
  m_PrefabAsset: {fileID: 0}
  m_GameObject: {fileID: 0}
  m_Enabled: 1
  m_EditorHideFlags: 0
  m_Script: {fileID: 11500000, guid: 1b605c022ee79394a8a776c0869b3f9a, type: 3}
  m_Name: 
  m_EditorClassIdentifier: 
  m_Parent: {fileID: 0}
  m_Children:
  - {fileID: 9}
  - {fileID: 13}
  m_UIPosition: {x: 0, y: 0}
  m_UICollapsed: 1
  m_UISuperCollapsed: 0
  m_MasterSlot: {fileID: 8}
  m_MasterData:
    m_Owner: {fileID: 7}
    m_Value:
      m_Type:
        m_SerializableType: UnityEditor.VFX.AABox, Unity.VisualEffectGraph.Editor,
          Version=0.0.0.0, Culture=neutral, PublicKeyToken=null
      m_SerializableObject: '{"center":{"x":0.0,"y":1.0,"z":0.0},"size":{"x":2.0,"y":3.0,"z":2.0}}'
    m_Space: 0
  m_Property:
    name: bounds
    m_serializedType:
      m_SerializableType: UnityEditor.VFX.AABox, Unity.VisualEffectGraph.Editor,
        Version=0.0.0.0, Culture=neutral, PublicKeyToken=null
    attributes: []
  m_Direction: 0
  m_LinkedSlots: []
--- !u!114 &9
MonoBehaviour:
  m_ObjectHideFlags: 0
  m_CorrespondingSourceObject: {fileID: 0}
  m_PrefabInstance: {fileID: 0}
  m_PrefabAsset: {fileID: 0}
  m_GameObject: {fileID: 0}
  m_Enabled: 1
  m_EditorHideFlags: 0
  m_Script: {fileID: 11500000, guid: ac39bd03fca81b849929b9c966f1836a, type: 3}
  m_Name: 
  m_EditorClassIdentifier: 
  m_Parent: {fileID: 8}
  m_Children:
  - {fileID: 10}
  - {fileID: 11}
  - {fileID: 12}
  m_UIPosition: {x: 0, y: 0}
  m_UICollapsed: 1
  m_UISuperCollapsed: 0
  m_MasterSlot: {fileID: 8}
  m_MasterData:
    m_Owner: {fileID: 0}
    m_Value:
      m_Type:
        m_SerializableType: 
      m_SerializableObject: 
    m_Space: 2147483647
  m_Property:
    name: center
    m_serializedType:
      m_SerializableType: UnityEngine.Vector3, UnityEngine.CoreModule, Version=0.0.0.0,
        Culture=neutral, PublicKeyToken=null
    attributes:
    - m_Type: 3
      m_Min: -Infinity
      m_Max: Infinity
      m_Tooltip: The centre of the box.
      m_Regex: 
      m_RegexMaxLength: 0
  m_Direction: 0
  m_LinkedSlots: []
--- !u!114 &10
MonoBehaviour:
  m_ObjectHideFlags: 0
  m_CorrespondingSourceObject: {fileID: 0}
  m_PrefabInstance: {fileID: 0}
  m_PrefabAsset: {fileID: 0}
  m_GameObject: {fileID: 0}
  m_Enabled: 1
  m_EditorHideFlags: 0
  m_Script: {fileID: 11500000, guid: f780aa281814f9842a7c076d436932e7, type: 3}
  m_Name: 
  m_EditorClassIdentifier: 
  m_Parent: {fileID: 9}
  m_Children: []
  m_UIPosition: {x: 0, y: 0}
  m_UICollapsed: 1
  m_UISuperCollapsed: 0
  m_MasterSlot: {fileID: 8}
  m_MasterData:
    m_Owner: {fileID: 0}
    m_Value:
      m_Type:
        m_SerializableType: 
      m_SerializableObject: 
    m_Space: 2147483647
  m_Property:
    name: x
    m_serializedType:
      m_SerializableType: System.Single, mscorlib, Version=4.0.0.0, Culture=neutral,
        PublicKeyToken=b77a5c561934e089
    attributes: []
  m_Direction: 0
  m_LinkedSlots: []
--- !u!114 &11
MonoBehaviour:
  m_ObjectHideFlags: 0
  m_CorrespondingSourceObject: {fileID: 0}
  m_PrefabInstance: {fileID: 0}
  m_PrefabAsset: {fileID: 0}
  m_GameObject: {fileID: 0}
  m_Enabled: 1
  m_EditorHideFlags: 0
  m_Script: {fileID: 11500000, guid: f780aa281814f9842a7c076d436932e7, type: 3}
  m_Name: 
  m_EditorClassIdentifier: 
  m_Parent: {fileID: 9}
  m_Children: []
  m_UIPosition: {x: 0, y: 0}
  m_UICollapsed: 1
  m_UISuperCollapsed: 0
  m_MasterSlot: {fileID: 8}
  m_MasterData:
    m_Owner: {fileID: 0}
    m_Value:
      m_Type:
        m_SerializableType: 
      m_SerializableObject: 
    m_Space: 2147483647
  m_Property:
    name: y
    m_serializedType:
      m_SerializableType: System.Single, mscorlib, Version=4.0.0.0, Culture=neutral,
        PublicKeyToken=b77a5c561934e089
    attributes: []
  m_Direction: 0
  m_LinkedSlots: []
--- !u!114 &12
MonoBehaviour:
  m_ObjectHideFlags: 0
  m_CorrespondingSourceObject: {fileID: 0}
  m_PrefabInstance: {fileID: 0}
  m_PrefabAsset: {fileID: 0}
  m_GameObject: {fileID: 0}
  m_Enabled: 1
  m_EditorHideFlags: 0
  m_Script: {fileID: 11500000, guid: f780aa281814f9842a7c076d436932e7, type: 3}
  m_Name: 
  m_EditorClassIdentifier: 
  m_Parent: {fileID: 9}
  m_Children: []
  m_UIPosition: {x: 0, y: 0}
  m_UICollapsed: 1
  m_UISuperCollapsed: 0
  m_MasterSlot: {fileID: 8}
  m_MasterData:
    m_Owner: {fileID: 0}
    m_Value:
      m_Type:
        m_SerializableType: 
      m_SerializableObject: 
    m_Space: 2147483647
  m_Property:
    name: z
    m_serializedType:
      m_SerializableType: System.Single, mscorlib, Version=4.0.0.0, Culture=neutral,
        PublicKeyToken=b77a5c561934e089
    attributes: []
  m_Direction: 0
  m_LinkedSlots: []
--- !u!114 &13
MonoBehaviour:
  m_ObjectHideFlags: 0
  m_CorrespondingSourceObject: {fileID: 0}
  m_PrefabInstance: {fileID: 0}
  m_PrefabAsset: {fileID: 0}
  m_GameObject: {fileID: 0}
  m_Enabled: 1
  m_EditorHideFlags: 0
  m_Script: {fileID: 11500000, guid: ac39bd03fca81b849929b9c966f1836a, type: 3}
  m_Name: 
  m_EditorClassIdentifier: 
  m_Parent: {fileID: 8}
  m_Children:
  - {fileID: 14}
  - {fileID: 15}
  - {fileID: 16}
  m_UIPosition: {x: 0, y: 0}
  m_UICollapsed: 1
  m_UISuperCollapsed: 0
  m_MasterSlot: {fileID: 8}
  m_MasterData:
    m_Owner: {fileID: 0}
    m_Value:
      m_Type:
        m_SerializableType: 
      m_SerializableObject: 
    m_Space: 2147483647
  m_Property:
    name: size
    m_serializedType:
      m_SerializableType: UnityEngine.Vector3, UnityEngine.CoreModule, Version=0.0.0.0,
        Culture=neutral, PublicKeyToken=null
    attributes:
    - m_Type: 3
      m_Min: -Infinity
      m_Max: Infinity
      m_Tooltip: The size of the box along each axis.
      m_Regex: 
      m_RegexMaxLength: 0
  m_Direction: 0
  m_LinkedSlots: []
--- !u!114 &14
MonoBehaviour:
  m_ObjectHideFlags: 0
  m_CorrespondingSourceObject: {fileID: 0}
  m_PrefabInstance: {fileID: 0}
  m_PrefabAsset: {fileID: 0}
  m_GameObject: {fileID: 0}
  m_Enabled: 1
  m_EditorHideFlags: 0
  m_Script: {fileID: 11500000, guid: f780aa281814f9842a7c076d436932e7, type: 3}
  m_Name: 
  m_EditorClassIdentifier: 
  m_Parent: {fileID: 13}
  m_Children: []
  m_UIPosition: {x: 0, y: 0}
  m_UICollapsed: 1
  m_UISuperCollapsed: 0
  m_MasterSlot: {fileID: 8}
  m_MasterData:
    m_Owner: {fileID: 0}
    m_Value:
      m_Type:
        m_SerializableType: 
      m_SerializableObject: 
    m_Space: 2147483647
  m_Property:
    name: x
    m_serializedType:
      m_SerializableType: System.Single, mscorlib, Version=4.0.0.0, Culture=neutral,
        PublicKeyToken=b77a5c561934e089
    attributes: []
  m_Direction: 0
  m_LinkedSlots: []
--- !u!114 &15
MonoBehaviour:
  m_ObjectHideFlags: 0
  m_CorrespondingSourceObject: {fileID: 0}
  m_PrefabInstance: {fileID: 0}
  m_PrefabAsset: {fileID: 0}
  m_GameObject: {fileID: 0}
  m_Enabled: 1
  m_EditorHideFlags: 0
  m_Script: {fileID: 11500000, guid: f780aa281814f9842a7c076d436932e7, type: 3}
  m_Name: 
  m_EditorClassIdentifier: 
  m_Parent: {fileID: 13}
  m_Children: []
  m_UIPosition: {x: 0, y: 0}
  m_UICollapsed: 1
  m_UISuperCollapsed: 0
  m_MasterSlot: {fileID: 8}
  m_MasterData:
    m_Owner: {fileID: 0}
    m_Value:
      m_Type:
        m_SerializableType: 
      m_SerializableObject: 
    m_Space: 2147483647
  m_Property:
    name: y
    m_serializedType:
      m_SerializableType: System.Single, mscorlib, Version=4.0.0.0, Culture=neutral,
        PublicKeyToken=b77a5c561934e089
    attributes: []
  m_Direction: 0
  m_LinkedSlots: []
--- !u!114 &16
MonoBehaviour:
  m_ObjectHideFlags: 0
  m_CorrespondingSourceObject: {fileID: 0}
  m_PrefabInstance: {fileID: 0}
  m_PrefabAsset: {fileID: 0}
  m_GameObject: {fileID: 0}
  m_Enabled: 1
  m_EditorHideFlags: 0
  m_Script: {fileID: 11500000, guid: f780aa281814f9842a7c076d436932e7, type: 3}
  m_Name: 
  m_EditorClassIdentifier: 
  m_Parent: {fileID: 13}
  m_Children: []
  m_UIPosition: {x: 0, y: 0}
  m_UICollapsed: 1
  m_UISuperCollapsed: 0
  m_MasterSlot: {fileID: 8}
  m_MasterData:
    m_Owner: {fileID: 0}
    m_Value:
      m_Type:
        m_SerializableType: 
      m_SerializableObject: 
    m_Space: 2147483647
  m_Property:
    name: z
    m_serializedType:
      m_SerializableType: System.Single, mscorlib, Version=4.0.0.0, Culture=neutral,
        PublicKeyToken=b77a5c561934e089
    attributes: []
  m_Direction: 0
  m_LinkedSlots: []
--- !u!114 &17
MonoBehaviour:
  m_ObjectHideFlags: 0
  m_CorrespondingSourceObject: {fileID: 0}
  m_PrefabInstance: {fileID: 0}
  m_PrefabAsset: {fileID: 0}
  m_GameObject: {fileID: 0}
  m_Enabled: 1
  m_EditorHideFlags: 0
  m_Script: {fileID: 11500000, guid: d78581a96eae8bf4398c282eb0b098bd, type: 3}
  m_Name: 
  m_EditorClassIdentifier: 
  m_Parent: {fileID: 2}
  m_Children: []
  m_UIPosition: {x: 0, y: 0}
  m_UICollapsed: 1
  m_UISuperCollapsed: 0
  title: 
  m_Owners:
  - {fileID: 7}
  - {fileID: 35}
  - {fileID: 37}
  m_Capacity: 32
  m_Space: 0
--- !u!114 &18
MonoBehaviour:
  m_ObjectHideFlags: 0
  m_CorrespondingSourceObject: {fileID: 0}
  m_PrefabInstance: {fileID: 0}
  m_PrefabAsset: {fileID: 0}
  m_GameObject: {fileID: 0}
  m_Enabled: 1
  m_EditorHideFlags: 0
  m_Script: {fileID: 11500000, guid: a971fa2e110a0ac42ac1d8dae408704b, type: 3}
  m_Name: 
  m_EditorClassIdentifier: 
  m_Parent: {fileID: 7}
  m_Children: []
  m_UIPosition: {x: -333.53668, y: -13.80011}
  m_UICollapsed: 0
  m_UISuperCollapsed: 0
  m_InputSlots:
  - {fileID: 46}
  - {fileID: 51}
  m_OutputSlots: []
  m_Disabled: 0
  attribute: velocity
  Composition: 0
  Source: 0
  Random: 1
  channels: 6
--- !u!114 &27
MonoBehaviour:
  m_ObjectHideFlags: 0
  m_CorrespondingSourceObject: {fileID: 0}
  m_PrefabInstance: {fileID: 0}
  m_PrefabAsset: {fileID: 0}
  m_GameObject: {fileID: 0}
  m_Enabled: 1
  m_EditorHideFlags: 0
  m_Script: {fileID: 11500000, guid: a971fa2e110a0ac42ac1d8dae408704b, type: 3}
<<<<<<< HEAD
  m_Name: 
  m_EditorClassIdentifier: 
  m_Parent: {fileID: 7}
  m_Children: []
  m_UIPosition: {x: -333.53668, y: -13.80011}
  m_UICollapsed: 0
  m_UISuperCollapsed: 0
  m_InputSlots:
  - {fileID: 28}
  - {fileID: 29}
  m_OutputSlots: []
  m_Disabled: 0
  attribute: lifetime
  Composition: 0
  Source: 0
  Random: 2
  channels: 6
--- !u!114 &28
=======
  m_Name: 
  m_EditorClassIdentifier: 
  m_Parent: {fileID: 7}
  m_Children: []
  m_UIPosition: {x: -333.53668, y: -13.80011}
  m_UICollapsed: 0
  m_UISuperCollapsed: 0
  m_InputSlots:
  - {fileID: 28}
  - {fileID: 29}
  m_OutputSlots: []
  m_Disabled: 0
  attribute: lifetime
  Composition: 0
  Source: 0
  Random: 2
  channels: 6
--- !u!114 &28
MonoBehaviour:
  m_ObjectHideFlags: 0
  m_CorrespondingSourceObject: {fileID: 0}
  m_PrefabInstance: {fileID: 0}
  m_PrefabAsset: {fileID: 0}
  m_GameObject: {fileID: 0}
  m_Enabled: 1
  m_EditorHideFlags: 0
  m_Script: {fileID: 11500000, guid: f780aa281814f9842a7c076d436932e7, type: 3}
  m_Name: 
  m_EditorClassIdentifier: 
  m_Parent: {fileID: 0}
  m_Children: []
  m_UIPosition: {x: 0, y: 0}
  m_UICollapsed: 1
  m_UISuperCollapsed: 0
  m_MasterSlot: {fileID: 28}
  m_MasterData:
    m_Owner: {fileID: 27}
    m_Value:
      m_Type:
        m_SerializableType: System.Single, mscorlib, Version=4.0.0.0, Culture=neutral,
          PublicKeyToken=b77a5c561934e089
      m_SerializableObject: 1
    m_Space: 2147483647
  m_Property:
    name: Min
    m_serializedType:
      m_SerializableType: System.Single, mscorlib, Version=4.0.0.0, Culture=neutral,
        PublicKeyToken=b77a5c561934e089
    attributes: []
  m_Direction: 0
  m_LinkedSlots: []
--- !u!114 &29
>>>>>>> f902aa85
MonoBehaviour:
  m_ObjectHideFlags: 0
  m_CorrespondingSourceObject: {fileID: 0}
  m_PrefabInstance: {fileID: 0}
  m_PrefabAsset: {fileID: 0}
  m_GameObject: {fileID: 0}
  m_Enabled: 1
  m_EditorHideFlags: 0
  m_Script: {fileID: 11500000, guid: f780aa281814f9842a7c076d436932e7, type: 3}
  m_Name: 
  m_EditorClassIdentifier: 
  m_Parent: {fileID: 0}
  m_Children: []
  m_UIPosition: {x: 0, y: 0}
  m_UICollapsed: 1
  m_UISuperCollapsed: 0
<<<<<<< HEAD
  m_MasterSlot: {fileID: 28}
=======
  m_MasterSlot: {fileID: 29}
>>>>>>> f902aa85
  m_MasterData:
    m_Owner: {fileID: 27}
    m_Value:
      m_Type:
        m_SerializableType: System.Single, mscorlib, Version=4.0.0.0, Culture=neutral,
          PublicKeyToken=b77a5c561934e089
<<<<<<< HEAD
      m_SerializableObject: 1
    m_Space: 2147483647
  m_Property:
    name: Min
=======
      m_SerializableObject: 3
    m_Space: 2147483647
  m_Property:
    name: Max
>>>>>>> f902aa85
    m_serializedType:
      m_SerializableType: System.Single, mscorlib, Version=4.0.0.0, Culture=neutral,
        PublicKeyToken=b77a5c561934e089
    attributes: []
  m_Direction: 0
  m_LinkedSlots: []
<<<<<<< HEAD
--- !u!114 &29
=======
--- !u!114 &30
>>>>>>> f902aa85
MonoBehaviour:
  m_ObjectHideFlags: 0
  m_CorrespondingSourceObject: {fileID: 0}
  m_PrefabInstance: {fileID: 0}
  m_PrefabAsset: {fileID: 0}
  m_GameObject: {fileID: 0}
  m_Enabled: 1
  m_EditorHideFlags: 0
  m_Script: {fileID: 11500000, guid: a971fa2e110a0ac42ac1d8dae408704b, type: 3}
  m_Name: 
  m_EditorClassIdentifier: 
  m_Parent: {fileID: 7}
  m_Children: []
  m_UIPosition: {x: -333.53668, y: -13.80011}
  m_UICollapsed: 0
  m_UISuperCollapsed: 0
  m_InputSlots:
  - {fileID: 56}
  m_OutputSlots: []
  m_Disabled: 0
  attribute: position
  Composition: 0
  Source: 0
  Random: 0
  channels: 6
--- !u!114 &35
MonoBehaviour:
  m_ObjectHideFlags: 0
  m_CorrespondingSourceObject: {fileID: 0}
  m_PrefabInstance: {fileID: 0}
  m_PrefabAsset: {fileID: 0}
  m_GameObject: {fileID: 0}
  m_Enabled: 1
  m_EditorHideFlags: 0
  m_Script: {fileID: 11500000, guid: 2dc095764ededfa4bb32fa602511ea4b, type: 3}
  m_Name: 
  m_EditorClassIdentifier: 
<<<<<<< HEAD
=======
  m_Parent: {fileID: 2}
  m_Children: []
  m_UIPosition: {x: 193, y: 430}
  m_UICollapsed: 0
  m_UISuperCollapsed: 0
  m_InputSlots: []
  m_OutputSlots: []
  m_Label: 
  m_Data: {fileID: 17}
  m_InputFlowSlot:
  - link:
    - context: {fileID: 7}
      slotIndex: 0
  m_OutputFlowSlot:
  - link:
    - context: {fileID: 37}
      slotIndex: 0
  integration: 0
  angularIntegration: 0
  ageParticles: 1
  reapParticles: 1
--- !u!114 &37
MonoBehaviour:
  m_ObjectHideFlags: 0
  m_CorrespondingSourceObject: {fileID: 0}
  m_PrefabInstance: {fileID: 0}
  m_PrefabAsset: {fileID: 0}
  m_GameObject: {fileID: 0}
  m_Enabled: 1
  m_EditorHideFlags: 0
  m_Script: {fileID: 11500000, guid: a0b9e6b9139e58d4c957ec54595da7d3, type: 3}
  m_Name: 
  m_EditorClassIdentifier: 
  m_Parent: {fileID: 2}
  m_Children:
  - {fileID: 40}
  - {fileID: 41}
  - {fileID: 43}
  m_UIPosition: {x: 192, y: 613}
  m_UICollapsed: 0
  m_UISuperCollapsed: 0
  m_InputSlots:
  - {fileID: 38}
  m_OutputSlots: []
  m_Label: 
  m_Data: {fileID: 17}
  m_InputFlowSlot:
  - link:
    - context: {fileID: 35}
      slotIndex: 0
  m_OutputFlowSlot:
  - link: []
  blendMode: 1
  m_SubOutputs:
  - {fileID: 0}
  - {fileID: 61}
  cullMode: 0
  zWriteMode: 0
  zTestMode: 0
  colorMappingMode: 0
  uvMode: 0
  useSoftParticle: 0
  sortPriority: 0
  sort: 0
  indirectDraw: 0
  castShadows: 0
  preRefraction: 0
  primitiveType: 1
  useGeometryShader: 0
--- !u!114 &38
MonoBehaviour:
  m_ObjectHideFlags: 0
  m_CorrespondingSourceObject: {fileID: 0}
  m_PrefabInstance: {fileID: 0}
  m_PrefabAsset: {fileID: 0}
  m_GameObject: {fileID: 0}
  m_Enabled: 1
  m_EditorHideFlags: 0
  m_Script: {fileID: 11500000, guid: 70a331b1d86cc8d4aa106ccbe0da5852, type: 3}
  m_Name: 
  m_EditorClassIdentifier: 
>>>>>>> f902aa85
  m_Parent: {fileID: 0}
  m_Children: []
  m_UIPosition: {x: 0, y: 0}
  m_UICollapsed: 1
  m_UISuperCollapsed: 0
<<<<<<< HEAD
  m_MasterSlot: {fileID: 29}
  m_MasterData:
    m_Owner: {fileID: 27}
    m_Value:
      m_Type:
        m_SerializableType: System.Single, mscorlib, Version=4.0.0.0, Culture=neutral,
          PublicKeyToken=b77a5c561934e089
      m_SerializableObject: 3
    m_Space: 2147483647
  m_Property:
    name: Max
=======
  m_MasterSlot: {fileID: 38}
  m_MasterData:
    m_Owner: {fileID: 37}
    m_Value:
      m_Type:
        m_SerializableType: UnityEngine.Texture2D, UnityEngine.CoreModule, Version=0.0.0.0,
          Culture=neutral, PublicKeyToken=null
      m_SerializableObject: '{"obj":{"fileID":2800000,"guid":"a32070e55ecc4a34893532e981f65b58","type":3}}'
    m_Space: 2147483647
  m_Property:
    name: mainTexture
>>>>>>> f902aa85
    m_serializedType:
      m_SerializableType: UnityEngine.Texture2D, UnityEngine.CoreModule, Version=0.0.0.0,
        Culture=neutral, PublicKeyToken=null
    attributes: []
  m_Direction: 0
  m_LinkedSlots: []
<<<<<<< HEAD
--- !u!114 &30
=======
--- !u!114 &40
>>>>>>> f902aa85
MonoBehaviour:
  m_ObjectHideFlags: 0
  m_CorrespondingSourceObject: {fileID: 0}
  m_PrefabInstance: {fileID: 0}
  m_PrefabAsset: {fileID: 0}
  m_GameObject: {fileID: 0}
  m_Enabled: 1
  m_EditorHideFlags: 0
<<<<<<< HEAD
  m_Script: {fileID: 11500000, guid: a971fa2e110a0ac42ac1d8dae408704b, type: 3}
  m_Name: 
  m_EditorClassIdentifier: 
  m_Parent: {fileID: 7}
=======
  m_Script: {fileID: 11500000, guid: d16c6aeaef944094b9a1633041804207, type: 3}
  m_Name: 
  m_EditorClassIdentifier: 
  m_Parent: {fileID: 37}
  m_Children: []
  m_UIPosition: {x: -333.53668, y: -13.80011}
  m_UICollapsed: 0
  m_UISuperCollapsed: 0
  m_InputSlots: []
  m_OutputSlots: []
  m_Disabled: 0
  mode: 0
--- !u!114 &41
MonoBehaviour:
  m_ObjectHideFlags: 0
  m_CorrespondingSourceObject: {fileID: 0}
  m_PrefabInstance: {fileID: 0}
  m_PrefabAsset: {fileID: 0}
  m_GameObject: {fileID: 0}
  m_Enabled: 1
  m_EditorHideFlags: 0
  m_Script: {fileID: 11500000, guid: 01ec2c1930009b04ea08905b47262415, type: 3}
  m_Name: 
  m_EditorClassIdentifier: 
  m_Parent: {fileID: 37}
  m_Children: []
  m_UIPosition: {x: -333.53668, y: -13.80011}
  m_UICollapsed: 0
  m_UISuperCollapsed: 0
  m_InputSlots:
  - {fileID: 42}
  m_OutputSlots: []
  m_Disabled: 0
  attribute: size
  Composition: 0
  AlphaComposition: 0
  SampleMode: 0
  Mode: 1
  ColorMode: 3
  channels: 0
--- !u!114 &42
MonoBehaviour:
  m_ObjectHideFlags: 0
  m_CorrespondingSourceObject: {fileID: 0}
  m_PrefabInstance: {fileID: 0}
  m_PrefabAsset: {fileID: 0}
  m_GameObject: {fileID: 0}
  m_Enabled: 1
  m_EditorHideFlags: 0
  m_Script: {fileID: 11500000, guid: c117b74c5c58db542bffe25c78fe92db, type: 3}
  m_Name: 
  m_EditorClassIdentifier: 
  m_Parent: {fileID: 0}
>>>>>>> f902aa85
  m_Children: []
  m_UIPosition: {x: -333.53668, y: -13.80011}
  m_UICollapsed: 0
  m_UISuperCollapsed: 0
<<<<<<< HEAD
  m_InputSlots:
  - {fileID: 56}
  m_OutputSlots: []
  m_Disabled: 0
  attribute: position
  Composition: 0
  Source: 0
  Random: 0
  channels: 6
--- !u!114 &35
=======
  m_MasterSlot: {fileID: 42}
  m_MasterData:
    m_Owner: {fileID: 41}
    m_Value:
      m_Type:
        m_SerializableType: UnityEngine.AnimationCurve, UnityEngine.CoreModule, Version=0.0.0.0,
          Culture=neutral, PublicKeyToken=null
      m_SerializableObject: '{"frames":[{"time":0.0,"value":0.08673095703125,"inTangent":0.402862548828125,"outTangent":0.402862548828125,"tangentMode":0,"leftTangentMode":1,"rightTangentMode":1,"broken":false},{"time":1.0,"value":0.489593505859375,"inTangent":0.402862548828125,"outTangent":0.402862548828125,"tangentMode":0,"leftTangentMode":1,"rightTangentMode":1,"broken":false}],"preWrapMode":8,"postWrapMode":8,"version":1}'
    m_Space: 2147483647
  m_Property:
    name: Size
    m_serializedType:
      m_SerializableType: UnityEngine.AnimationCurve, UnityEngine.CoreModule, Version=0.0.0.0,
        Culture=neutral, PublicKeyToken=null
    attributes: []
  m_Direction: 0
  m_LinkedSlots: []
--- !u!114 &43
>>>>>>> f902aa85
MonoBehaviour:
  m_ObjectHideFlags: 0
  m_CorrespondingSourceObject: {fileID: 0}
  m_PrefabInstance: {fileID: 0}
  m_PrefabAsset: {fileID: 0}
  m_GameObject: {fileID: 0}
  m_Enabled: 1
  m_EditorHideFlags: 0
<<<<<<< HEAD
  m_Script: {fileID: 11500000, guid: 2dc095764ededfa4bb32fa602511ea4b, type: 3}
  m_Name: 
  m_EditorClassIdentifier: 
  m_Parent: {fileID: 2}
  m_Children: []
  m_UIPosition: {x: 193, y: 430}
  m_UICollapsed: 0
  m_UISuperCollapsed: 0
  m_InputSlots: []
  m_OutputSlots: []
  m_Label: 
  m_Data: {fileID: 17}
  m_InputFlowSlot:
  - link:
    - context: {fileID: 7}
      slotIndex: 0
  m_OutputFlowSlot:
  - link:
    - context: {fileID: 37}
      slotIndex: 0
  integration: 0
  angularIntegration: 0
  ageParticles: 1
  reapParticles: 1
--- !u!114 &37
=======
  m_Script: {fileID: 11500000, guid: 956b68870e880b144bab17e5aa6e7e94, type: 3}
  m_Name: 
  m_EditorClassIdentifier: 
  m_Parent: {fileID: 37}
  m_Children: []
  m_UIPosition: {x: -333.53668, y: -13.80011}
  m_UICollapsed: 0
  m_UISuperCollapsed: 0
  m_InputSlots:
  - {fileID: 44}
  m_OutputSlots: []
  m_Disabled: 0
  mode: 3
  ColorComposition: 2
  AlphaComposition: 2
--- !u!114 &44
MonoBehaviour:
  m_ObjectHideFlags: 0
  m_CorrespondingSourceObject: {fileID: 0}
  m_PrefabInstance: {fileID: 0}
  m_PrefabAsset: {fileID: 0}
  m_GameObject: {fileID: 0}
  m_Enabled: 1
  m_EditorHideFlags: 0
  m_Script: {fileID: 11500000, guid: 76f778ff57c4e8145b9681fe3268d8e9, type: 3}
  m_Name: 
  m_EditorClassIdentifier: 
  m_Parent: {fileID: 0}
  m_Children: []
  m_UIPosition: {x: 0, y: 0}
  m_UICollapsed: 1
  m_UISuperCollapsed: 0
  m_MasterSlot: {fileID: 44}
  m_MasterData:
    m_Owner: {fileID: 43}
    m_Value:
      m_Type:
        m_SerializableType: UnityEngine.Gradient, UnityEngine.CoreModule, Version=0.0.0.0,
          Culture=neutral, PublicKeyToken=null
      m_SerializableObject: '{"colorKeys":[{"color":{"r":1.0,"g":1.0,"b":1.0,"a":1.0},"time":0.0},{"color":{"r":1.0,"g":1.0,"b":1.0,"a":1.0},"time":1.0}],"alphaKeys":[{"alpha":0.0,"time":0.0},{"alpha":1.0,"time":0.09117265790700913},{"alpha":0.9577465057373047,"time":0.7764706015586853},{"alpha":0.0,"time":1.0}],"gradientMode":0}'
    m_Space: 2147483647
  m_Property:
    name: gradient
    m_serializedType:
      m_SerializableType: UnityEngine.Gradient, UnityEngine.CoreModule, Version=0.0.0.0,
        Culture=neutral, PublicKeyToken=null
    attributes:
    - m_Type: 3
      m_Min: -Infinity
      m_Max: Infinity
      m_Tooltip: The over-life Gradient
      m_Regex: 
      m_RegexMaxLength: 0
  m_Direction: 0
  m_LinkedSlots: []
--- !u!114 &45
>>>>>>> f902aa85
MonoBehaviour:
  m_ObjectHideFlags: 0
  m_CorrespondingSourceObject: {fileID: 0}
  m_PrefabInstance: {fileID: 0}
  m_PrefabAsset: {fileID: 0}
  m_GameObject: {fileID: 0}
  m_Enabled: 1
  m_EditorHideFlags: 0
<<<<<<< HEAD
  m_Script: {fileID: 11500000, guid: a0b9e6b9139e58d4c957ec54595da7d3, type: 3}
  m_Name: 
  m_EditorClassIdentifier: 
  m_Parent: {fileID: 2}
  m_Children:
  - {fileID: 40}
  - {fileID: 41}
  - {fileID: 43}
  m_UIPosition: {x: 192, y: 613}
  m_UICollapsed: 0
  m_UISuperCollapsed: 0
  m_InputSlots:
  - {fileID: 38}
  m_OutputSlots: []
  m_Label: 
  m_Data: {fileID: 17}
  m_InputFlowSlot:
  - link:
    - context: {fileID: 35}
      slotIndex: 0
  m_OutputFlowSlot:
  - link: []
  blendMode: 1
  cullMode: 0
  zWriteMode: 0
  zTestMode: 0
  colorMappingMode: 0
  uvMode: 0
  useSoftParticle: 0
  sortPriority: 0
  sort: 0
  indirectDraw: 0
  castShadows: 0
  preRefraction: 0
  primitiveType: 1
  useGeometryShader: 0
--- !u!114 &38
=======
  m_Script: {fileID: 11500000, guid: 2461f61b3c026d54db1951a4e17ab20e, type: 3}
  m_Name: 
  m_EditorClassIdentifier: 
  m_Parent: {fileID: 2}
  m_Children: []
  m_UIPosition: {x: 193, y: -372}
  m_UICollapsed: 0
  m_UISuperCollapsed: 0
  m_InputSlots: []
  m_OutputSlots: []
  m_Label: 
  m_Data: {fileID: 0}
  m_InputFlowSlot:
  - link: []
  m_OutputFlowSlot:
  - link:
    - context: {fileID: 4}
      slotIndex: 0
  eventName: Meuh
--- !u!114 &46
MonoBehaviour:
  m_ObjectHideFlags: 0
  m_CorrespondingSourceObject: {fileID: 0}
  m_PrefabInstance: {fileID: 0}
  m_PrefabAsset: {fileID: 0}
  m_GameObject: {fileID: 0}
  m_Enabled: 1
  m_EditorHideFlags: 0
  m_Script: {fileID: 11500000, guid: a9f9544b71b7dab44a4644b6807e8bf6, type: 3}
  m_Name: 
  m_EditorClassIdentifier: 
  m_Parent: {fileID: 0}
  m_Children:
  - {fileID: 47}
  m_UIPosition: {x: 0, y: 0}
  m_UICollapsed: 1
  m_UISuperCollapsed: 0
  m_MasterSlot: {fileID: 46}
  m_MasterData:
    m_Owner: {fileID: 18}
    m_Value:
      m_Type:
        m_SerializableType: UnityEditor.VFX.Vector, Unity.VisualEffectGraph.Editor,
          Version=0.0.0.0, Culture=neutral, PublicKeyToken=null
      m_SerializableObject: '{"vector":{"x":-0.3330000042915344,"y":0.20000000298023225,"z":-0.3330000042915344}}'
    m_Space: 0
  m_Property:
    name: Min
    m_serializedType:
      m_SerializableType: UnityEditor.VFX.Vector, Unity.VisualEffectGraph.Editor,
        Version=0.0.0.0, Culture=neutral, PublicKeyToken=null
    attributes: []
  m_Direction: 0
  m_LinkedSlots: []
--- !u!114 &47
>>>>>>> f902aa85
MonoBehaviour:
  m_ObjectHideFlags: 0
  m_CorrespondingSourceObject: {fileID: 0}
  m_PrefabInstance: {fileID: 0}
  m_PrefabAsset: {fileID: 0}
  m_GameObject: {fileID: 0}
  m_Enabled: 1
  m_EditorHideFlags: 0
<<<<<<< HEAD
  m_Script: {fileID: 11500000, guid: 70a331b1d86cc8d4aa106ccbe0da5852, type: 3}
  m_Name: 
  m_EditorClassIdentifier: 
  m_Parent: {fileID: 0}
  m_Children: []
  m_UIPosition: {x: 0, y: 0}
  m_UICollapsed: 1
  m_UISuperCollapsed: 0
  m_MasterSlot: {fileID: 38}
=======
  m_Script: {fileID: 11500000, guid: ac39bd03fca81b849929b9c966f1836a, type: 3}
  m_Name: 
  m_EditorClassIdentifier: 
  m_Parent: {fileID: 46}
  m_Children:
  - {fileID: 48}
  - {fileID: 49}
  - {fileID: 50}
  m_UIPosition: {x: 0, y: 0}
  m_UICollapsed: 1
  m_UISuperCollapsed: 0
  m_MasterSlot: {fileID: 46}
>>>>>>> f902aa85
  m_MasterData:
    m_Owner: {fileID: 37}
    m_Value:
      m_Type:
        m_SerializableType: UnityEngine.Texture2D, UnityEngine.CoreModule, Version=0.0.0.0,
          Culture=neutral, PublicKeyToken=null
      m_SerializableObject: '{"obj":{"fileID":2800000,"guid":"a32070e55ecc4a34893532e981f65b58","type":3}}'
    m_Space: 2147483647
  m_Property:
<<<<<<< HEAD
    name: mainTexture
    m_serializedType:
      m_SerializableType: UnityEngine.Texture2D, UnityEngine.CoreModule, Version=0.0.0.0,
        Culture=neutral, PublicKeyToken=null
    attributes: []
  m_Direction: 0
  m_LinkedSlots: []
--- !u!114 &40
=======
    name: vector
    m_serializedType:
      m_SerializableType: UnityEngine.Vector3, UnityEngine.CoreModule, Version=0.0.0.0,
        Culture=neutral, PublicKeyToken=null
    attributes:
    - m_Type: 3
      m_Min: -Infinity
      m_Max: Infinity
      m_Tooltip: The vector.
      m_Regex: 
      m_RegexMaxLength: 0
  m_Direction: 0
  m_LinkedSlots: []
--- !u!114 &48
>>>>>>> f902aa85
MonoBehaviour:
  m_ObjectHideFlags: 0
  m_CorrespondingSourceObject: {fileID: 0}
  m_PrefabInstance: {fileID: 0}
  m_PrefabAsset: {fileID: 0}
  m_GameObject: {fileID: 0}
  m_Enabled: 1
  m_EditorHideFlags: 0
  m_Script: {fileID: 11500000, guid: d16c6aeaef944094b9a1633041804207, type: 3}
  m_Name: 
  m_EditorClassIdentifier: 
<<<<<<< HEAD
  m_Parent: {fileID: 37}
=======
  m_Parent: {fileID: 47}
>>>>>>> f902aa85
  m_Children: []
  m_UIPosition: {x: -333.53668, y: -13.80011}
  m_UICollapsed: 0
  m_UISuperCollapsed: 0
<<<<<<< HEAD
  m_InputSlots: []
  m_OutputSlots: []
  m_Disabled: 0
  mode: 0
--- !u!114 &41
MonoBehaviour:
  m_ObjectHideFlags: 0
  m_CorrespondingSourceObject: {fileID: 0}
  m_PrefabInstance: {fileID: 0}
  m_PrefabAsset: {fileID: 0}
  m_GameObject: {fileID: 0}
  m_Enabled: 1
  m_EditorHideFlags: 0
  m_Script: {fileID: 11500000, guid: 01ec2c1930009b04ea08905b47262415, type: 3}
  m_Name: 
  m_EditorClassIdentifier: 
  m_Parent: {fileID: 37}
  m_Children: []
  m_UIPosition: {x: -333.53668, y: -13.80011}
  m_UICollapsed: 0
  m_UISuperCollapsed: 0
  m_InputSlots:
  - {fileID: 42}
  m_OutputSlots: []
  m_Disabled: 0
  attribute: size
  Composition: 0
  AlphaComposition: 0
  SampleMode: 0
  Mode: 1
  ColorMode: 3
  channels: 0
--- !u!114 &42
=======
  m_MasterSlot: {fileID: 46}
  m_MasterData:
    m_Owner: {fileID: 0}
    m_Value:
      m_Type:
        m_SerializableType: 
      m_SerializableObject: 
    m_Space: 2147483647
  m_Property:
    name: x
    m_serializedType:
      m_SerializableType: System.Single, mscorlib, Version=4.0.0.0, Culture=neutral,
        PublicKeyToken=b77a5c561934e089
    attributes: []
  m_Direction: 0
  m_LinkedSlots: []
--- !u!114 &49
>>>>>>> f902aa85
MonoBehaviour:
  m_ObjectHideFlags: 0
  m_CorrespondingSourceObject: {fileID: 0}
  m_PrefabInstance: {fileID: 0}
  m_PrefabAsset: {fileID: 0}
  m_GameObject: {fileID: 0}
  m_Enabled: 1
  m_EditorHideFlags: 0
  m_Script: {fileID: 11500000, guid: c117b74c5c58db542bffe25c78fe92db, type: 3}
  m_Name: 
  m_EditorClassIdentifier: 
  m_Parent: {fileID: 47}
  m_Children: []
  m_UIPosition: {x: 0, y: 0}
  m_UICollapsed: 1
  m_UISuperCollapsed: 0
<<<<<<< HEAD
  m_MasterSlot: {fileID: 42}
  m_MasterData:
    m_Owner: {fileID: 41}
    m_Value:
      m_Type:
        m_SerializableType: UnityEngine.AnimationCurve, UnityEngine.CoreModule, Version=0.0.0.0,
          Culture=neutral, PublicKeyToken=null
      m_SerializableObject: '{"frames":[{"time":0.0,"value":0.08673095703125,"inTangent":0.402862548828125,"outTangent":0.402862548828125,"tangentMode":0,"leftTangentMode":1,"rightTangentMode":1,"broken":false},{"time":1.0,"value":0.489593505859375,"inTangent":0.402862548828125,"outTangent":0.402862548828125,"tangentMode":0,"leftTangentMode":1,"rightTangentMode":1,"broken":false}],"preWrapMode":8,"postWrapMode":8,"version":1}'
    m_Space: 2147483647
  m_Property:
    name: Size
=======
  m_MasterSlot: {fileID: 46}
  m_MasterData:
    m_Owner: {fileID: 0}
    m_Value:
      m_Type:
        m_SerializableType: 
      m_SerializableObject: 
    m_Space: 2147483647
  m_Property:
    name: y
>>>>>>> f902aa85
    m_serializedType:
      m_SerializableType: UnityEngine.AnimationCurve, UnityEngine.CoreModule, Version=0.0.0.0,
        Culture=neutral, PublicKeyToken=null
    attributes: []
  m_Direction: 0
  m_LinkedSlots: []
<<<<<<< HEAD
--- !u!114 &43
=======
--- !u!114 &50
>>>>>>> f902aa85
MonoBehaviour:
  m_ObjectHideFlags: 0
  m_CorrespondingSourceObject: {fileID: 0}
  m_PrefabInstance: {fileID: 0}
  m_PrefabAsset: {fileID: 0}
  m_GameObject: {fileID: 0}
  m_Enabled: 1
  m_EditorHideFlags: 0
  m_Script: {fileID: 11500000, guid: 956b68870e880b144bab17e5aa6e7e94, type: 3}
  m_Name: 
  m_EditorClassIdentifier: 
  m_Parent: {fileID: 37}
  m_Children: []
  m_UIPosition: {x: -333.53668, y: -13.80011}
  m_UICollapsed: 0
  m_UISuperCollapsed: 0
  m_InputSlots:
  - {fileID: 44}
  m_OutputSlots: []
  m_Disabled: 0
  mode: 3
  ColorComposition: 2
  AlphaComposition: 2
--- !u!114 &44
MonoBehaviour:
  m_ObjectHideFlags: 0
  m_CorrespondingSourceObject: {fileID: 0}
  m_PrefabInstance: {fileID: 0}
  m_PrefabAsset: {fileID: 0}
  m_GameObject: {fileID: 0}
  m_Enabled: 1
  m_EditorHideFlags: 0
  m_Script: {fileID: 11500000, guid: 76f778ff57c4e8145b9681fe3268d8e9, type: 3}
  m_Name: 
  m_EditorClassIdentifier: 
  m_Parent: {fileID: 47}
  m_Children: []
  m_UIPosition: {x: 0, y: 0}
  m_UICollapsed: 1
  m_UISuperCollapsed: 0
<<<<<<< HEAD
  m_MasterSlot: {fileID: 44}
  m_MasterData:
    m_Owner: {fileID: 43}
    m_Value:
      m_Type:
        m_SerializableType: UnityEngine.Gradient, UnityEngine.CoreModule, Version=0.0.0.0,
          Culture=neutral, PublicKeyToken=null
      m_SerializableObject: '{"colorKeys":[{"color":{"r":1.0,"g":1.0,"b":1.0,"a":1.0},"time":0.0},{"color":{"r":1.0,"g":1.0,"b":1.0,"a":1.0},"time":1.0}],"alphaKeys":[{"alpha":0.0,"time":0.0},{"alpha":1.0,"time":0.09117265790700913},{"alpha":0.9577465057373047,"time":0.7764706015586853},{"alpha":0.0,"time":1.0}],"gradientMode":0}'
    m_Space: 2147483647
  m_Property:
    name: gradient
=======
  m_MasterSlot: {fileID: 46}
  m_MasterData:
    m_Owner: {fileID: 0}
    m_Value:
      m_Type:
        m_SerializableType: 
      m_SerializableObject: 
    m_Space: 2147483647
  m_Property:
    name: z
>>>>>>> f902aa85
    m_serializedType:
      m_SerializableType: UnityEngine.Gradient, UnityEngine.CoreModule, Version=0.0.0.0,
        Culture=neutral, PublicKeyToken=null
    attributes:
    - m_Type: 3
      m_Min: -Infinity
      m_Max: Infinity
      m_Tooltip: The over-life Gradient
      m_Regex: 
      m_RegexMaxLength: 0
  m_Direction: 0
  m_LinkedSlots: []
<<<<<<< HEAD
--- !u!114 &45
=======
--- !u!114 &51
>>>>>>> f902aa85
MonoBehaviour:
  m_ObjectHideFlags: 0
  m_CorrespondingSourceObject: {fileID: 0}
  m_PrefabInstance: {fileID: 0}
  m_PrefabAsset: {fileID: 0}
  m_GameObject: {fileID: 0}
  m_Enabled: 1
  m_EditorHideFlags: 0
<<<<<<< HEAD
  m_Script: {fileID: 11500000, guid: 2461f61b3c026d54db1951a4e17ab20e, type: 3}
  m_Name: 
  m_EditorClassIdentifier: 
  m_Parent: {fileID: 2}
  m_Children: []
  m_UIPosition: {x: 193, y: -372}
  m_UICollapsed: 0
  m_UISuperCollapsed: 0
  m_InputSlots: []
  m_OutputSlots: []
  m_Label: 
  m_Data: {fileID: 0}
  m_InputFlowSlot:
  - link: []
  m_OutputFlowSlot:
  - link:
    - context: {fileID: 4}
      slotIndex: 0
  eventName: Meuh
--- !u!114 &46
=======
  m_Script: {fileID: 11500000, guid: a9f9544b71b7dab44a4644b6807e8bf6, type: 3}
  m_Name: 
  m_EditorClassIdentifier: 
  m_Parent: {fileID: 0}
  m_Children:
  - {fileID: 52}
  m_UIPosition: {x: 0, y: 0}
  m_UICollapsed: 1
  m_UISuperCollapsed: 0
  m_MasterSlot: {fileID: 51}
  m_MasterData:
    m_Owner: {fileID: 18}
    m_Value:
      m_Type:
        m_SerializableType: UnityEditor.VFX.Vector, Unity.VisualEffectGraph.Editor,
          Version=0.0.0.0, Culture=neutral, PublicKeyToken=null
      m_SerializableObject: '{"vector":{"x":0.3330000042915344,"y":1.0,"z":0.3330000042915344}}'
    m_Space: 0
  m_Property:
    name: Max
    m_serializedType:
      m_SerializableType: UnityEditor.VFX.Vector, Unity.VisualEffectGraph.Editor,
        Version=0.0.0.0, Culture=neutral, PublicKeyToken=null
    attributes: []
  m_Direction: 0
  m_LinkedSlots: []
--- !u!114 &52
>>>>>>> f902aa85
MonoBehaviour:
  m_ObjectHideFlags: 0
  m_CorrespondingSourceObject: {fileID: 0}
  m_PrefabInstance: {fileID: 0}
  m_PrefabAsset: {fileID: 0}
  m_GameObject: {fileID: 0}
  m_Enabled: 1
  m_EditorHideFlags: 0
  m_Script: {fileID: 11500000, guid: a9f9544b71b7dab44a4644b6807e8bf6, type: 3}
  m_Name: 
  m_EditorClassIdentifier: 
  m_Parent: {fileID: 51}
  m_Children:
<<<<<<< HEAD
  - {fileID: 47}
  m_UIPosition: {x: 0, y: 0}
  m_UICollapsed: 1
  m_UISuperCollapsed: 0
  m_MasterSlot: {fileID: 46}
  m_MasterData:
    m_Owner: {fileID: 18}
    m_Value:
      m_Type:
        m_SerializableType: UnityEditor.VFX.Vector, Unity.VisualEffectGraph.Editor,
          Version=0.0.0.0, Culture=neutral, PublicKeyToken=null
      m_SerializableObject: '{"vector":{"x":-0.3330000042915344,"y":0.20000000298023225,"z":-0.3330000042915344}}'
    m_Space: 0
  m_Property:
    name: Min
    m_serializedType:
      m_SerializableType: UnityEditor.VFX.Vector, Unity.VisualEffectGraph.Editor,
        Version=0.0.0.0, Culture=neutral, PublicKeyToken=null
    attributes: []
  m_Direction: 0
  m_LinkedSlots: []
--- !u!114 &47
MonoBehaviour:
  m_ObjectHideFlags: 0
  m_CorrespondingSourceObject: {fileID: 0}
  m_PrefabInstance: {fileID: 0}
  m_PrefabAsset: {fileID: 0}
  m_GameObject: {fileID: 0}
  m_Enabled: 1
  m_EditorHideFlags: 0
  m_Script: {fileID: 11500000, guid: ac39bd03fca81b849929b9c966f1836a, type: 3}
  m_Name: 
  m_EditorClassIdentifier: 
  m_Parent: {fileID: 46}
  m_Children:
  - {fileID: 48}
  - {fileID: 49}
  - {fileID: 50}
  m_UIPosition: {x: 0, y: 0}
  m_UICollapsed: 1
  m_UISuperCollapsed: 0
  m_MasterSlot: {fileID: 46}
  m_MasterData:
    m_Owner: {fileID: 0}
    m_Value:
      m_Type:
=======
  - {fileID: 53}
  - {fileID: 54}
  - {fileID: 55}
  m_UIPosition: {x: 0, y: 0}
  m_UICollapsed: 1
  m_UISuperCollapsed: 0
  m_MasterSlot: {fileID: 51}
  m_MasterData:
    m_Owner: {fileID: 0}
    m_Value:
      m_Type:
>>>>>>> f902aa85
        m_SerializableType: 
      m_SerializableObject: 
    m_Space: 2147483647
  m_Property:
    name: vector
    m_serializedType:
      m_SerializableType: UnityEngine.Vector3, UnityEngine.CoreModule, Version=0.0.0.0,
        Culture=neutral, PublicKeyToken=null
    attributes:
    - m_Type: 3
      m_Min: -Infinity
      m_Max: Infinity
      m_Tooltip: The vector.
      m_Regex: 
      m_RegexMaxLength: 0
  m_Direction: 0
  m_LinkedSlots: []
<<<<<<< HEAD
--- !u!114 &48
=======
--- !u!114 &53
>>>>>>> f902aa85
MonoBehaviour:
  m_ObjectHideFlags: 0
  m_CorrespondingSourceObject: {fileID: 0}
  m_PrefabInstance: {fileID: 0}
  m_PrefabAsset: {fileID: 0}
  m_GameObject: {fileID: 0}
  m_Enabled: 1
  m_EditorHideFlags: 0
  m_Script: {fileID: 11500000, guid: f780aa281814f9842a7c076d436932e7, type: 3}
  m_Name: 
  m_EditorClassIdentifier: 
<<<<<<< HEAD
  m_Parent: {fileID: 47}
=======
  m_Parent: {fileID: 52}
>>>>>>> f902aa85
  m_Children: []
  m_UIPosition: {x: 0, y: 0}
  m_UICollapsed: 1
  m_UISuperCollapsed: 0
<<<<<<< HEAD
  m_MasterSlot: {fileID: 46}
=======
  m_MasterSlot: {fileID: 51}
>>>>>>> f902aa85
  m_MasterData:
    m_Owner: {fileID: 0}
    m_Value:
      m_Type:
        m_SerializableType: 
      m_SerializableObject: 
    m_Space: 2147483647
  m_Property:
    name: x
    m_serializedType:
      m_SerializableType: System.Single, mscorlib, Version=4.0.0.0, Culture=neutral,
        PublicKeyToken=b77a5c561934e089
    attributes: []
  m_Direction: 0
  m_LinkedSlots: []
<<<<<<< HEAD
--- !u!114 &49
=======
--- !u!114 &54
>>>>>>> f902aa85
MonoBehaviour:
  m_ObjectHideFlags: 0
  m_CorrespondingSourceObject: {fileID: 0}
  m_PrefabInstance: {fileID: 0}
  m_PrefabAsset: {fileID: 0}
  m_GameObject: {fileID: 0}
  m_Enabled: 1
  m_EditorHideFlags: 0
  m_Script: {fileID: 11500000, guid: f780aa281814f9842a7c076d436932e7, type: 3}
  m_Name: 
  m_EditorClassIdentifier: 
<<<<<<< HEAD
  m_Parent: {fileID: 47}
=======
  m_Parent: {fileID: 52}
>>>>>>> f902aa85
  m_Children: []
  m_UIPosition: {x: 0, y: 0}
  m_UICollapsed: 1
  m_UISuperCollapsed: 0
<<<<<<< HEAD
  m_MasterSlot: {fileID: 46}
=======
  m_MasterSlot: {fileID: 51}
>>>>>>> f902aa85
  m_MasterData:
    m_Owner: {fileID: 0}
    m_Value:
      m_Type:
        m_SerializableType: 
      m_SerializableObject: 
    m_Space: 2147483647
  m_Property:
    name: y
    m_serializedType:
      m_SerializableType: System.Single, mscorlib, Version=4.0.0.0, Culture=neutral,
        PublicKeyToken=b77a5c561934e089
    attributes: []
  m_Direction: 0
  m_LinkedSlots: []
<<<<<<< HEAD
--- !u!114 &50
=======
--- !u!114 &55
>>>>>>> f902aa85
MonoBehaviour:
  m_ObjectHideFlags: 0
  m_CorrespondingSourceObject: {fileID: 0}
  m_PrefabInstance: {fileID: 0}
  m_PrefabAsset: {fileID: 0}
  m_GameObject: {fileID: 0}
  m_Enabled: 1
  m_EditorHideFlags: 0
  m_Script: {fileID: 11500000, guid: f780aa281814f9842a7c076d436932e7, type: 3}
  m_Name: 
  m_EditorClassIdentifier: 
<<<<<<< HEAD
  m_Parent: {fileID: 47}
=======
  m_Parent: {fileID: 52}
>>>>>>> f902aa85
  m_Children: []
  m_UIPosition: {x: 0, y: 0}
  m_UICollapsed: 1
  m_UISuperCollapsed: 0
<<<<<<< HEAD
  m_MasterSlot: {fileID: 46}
=======
  m_MasterSlot: {fileID: 51}
>>>>>>> f902aa85
  m_MasterData:
    m_Owner: {fileID: 0}
    m_Value:
      m_Type:
        m_SerializableType: 
      m_SerializableObject: 
    m_Space: 2147483647
  m_Property:
    name: z
    m_serializedType:
      m_SerializableType: System.Single, mscorlib, Version=4.0.0.0, Culture=neutral,
        PublicKeyToken=b77a5c561934e089
    attributes: []
  m_Direction: 0
  m_LinkedSlots: []
<<<<<<< HEAD
--- !u!114 &51
MonoBehaviour:
  m_ObjectHideFlags: 0
  m_CorrespondingSourceObject: {fileID: 0}
  m_PrefabInstance: {fileID: 0}
  m_PrefabAsset: {fileID: 0}
  m_GameObject: {fileID: 0}
  m_Enabled: 1
  m_EditorHideFlags: 0
  m_Script: {fileID: 11500000, guid: a9f9544b71b7dab44a4644b6807e8bf6, type: 3}
  m_Name: 
  m_EditorClassIdentifier: 
  m_Parent: {fileID: 0}
  m_Children:
  - {fileID: 52}
  m_UIPosition: {x: 0, y: 0}
  m_UICollapsed: 1
  m_UISuperCollapsed: 0
  m_MasterSlot: {fileID: 51}
  m_MasterData:
    m_Owner: {fileID: 18}
    m_Value:
      m_Type:
        m_SerializableType: UnityEditor.VFX.Vector, Unity.VisualEffectGraph.Editor,
          Version=0.0.0.0, Culture=neutral, PublicKeyToken=null
      m_SerializableObject: '{"vector":{"x":0.3330000042915344,"y":1.0,"z":0.3330000042915344}}'
    m_Space: 0
  m_Property:
    name: Max
    m_serializedType:
      m_SerializableType: UnityEditor.VFX.Vector, Unity.VisualEffectGraph.Editor,
        Version=0.0.0.0, Culture=neutral, PublicKeyToken=null
    attributes: []
  m_Direction: 0
  m_LinkedSlots: []
--- !u!114 &52
=======
--- !u!114 &56
>>>>>>> f902aa85
MonoBehaviour:
  m_ObjectHideFlags: 0
  m_CorrespondingSourceObject: {fileID: 0}
  m_PrefabInstance: {fileID: 0}
  m_PrefabAsset: {fileID: 0}
  m_GameObject: {fileID: 0}
  m_Enabled: 1
  m_EditorHideFlags: 0
<<<<<<< HEAD
  m_Script: {fileID: 11500000, guid: ac39bd03fca81b849929b9c966f1836a, type: 3}
  m_Name: 
  m_EditorClassIdentifier: 
  m_Parent: {fileID: 51}
  m_Children:
  - {fileID: 53}
  - {fileID: 54}
  - {fileID: 55}
  m_UIPosition: {x: 0, y: 0}
  m_UICollapsed: 1
  m_UISuperCollapsed: 0
  m_MasterSlot: {fileID: 51}
  m_MasterData:
    m_Owner: {fileID: 0}
    m_Value:
      m_Type:
        m_SerializableType: 
      m_SerializableObject: 
    m_Space: 2147483647
  m_Property:
    name: vector
    m_serializedType:
      m_SerializableType: UnityEngine.Vector3, UnityEngine.CoreModule, Version=0.0.0.0,
        Culture=neutral, PublicKeyToken=null
    attributes:
    - m_Type: 3
      m_Min: -Infinity
      m_Max: Infinity
      m_Tooltip: The vector.
      m_Regex: 
      m_RegexMaxLength: 0
  m_Direction: 0
  m_LinkedSlots: []
--- !u!114 &53
=======
  m_Script: {fileID: 11500000, guid: 5265657162cc1a241bba03a3b0476d99, type: 3}
  m_Name: 
  m_EditorClassIdentifier: 
  m_Parent: {fileID: 0}
  m_Children:
  - {fileID: 57}
  m_UIPosition: {x: 0, y: 0}
  m_UICollapsed: 1
  m_UISuperCollapsed: 0
  m_MasterSlot: {fileID: 56}
  m_MasterData:
    m_Owner: {fileID: 30}
    m_Value:
      m_Type:
        m_SerializableType: UnityEditor.VFX.Position, Unity.VisualEffectGraph.Editor,
          Version=0.0.0.0, Culture=neutral, PublicKeyToken=null
      m_SerializableObject: '{"position":{"x":3.0799999237060549,"y":0.0,"z":0.0}}'
    m_Space: 0
  m_Property:
    name: Position
    m_serializedType:
      m_SerializableType: UnityEditor.VFX.Position, Unity.VisualEffectGraph.Editor,
        Version=0.0.0.0, Culture=neutral, PublicKeyToken=null
    attributes: []
  m_Direction: 0
  m_LinkedSlots: []
--- !u!114 &57
>>>>>>> f902aa85
MonoBehaviour:
  m_ObjectHideFlags: 0
  m_CorrespondingSourceObject: {fileID: 0}
  m_PrefabInstance: {fileID: 0}
  m_PrefabAsset: {fileID: 0}
  m_GameObject: {fileID: 0}
  m_Enabled: 1
  m_EditorHideFlags: 0
<<<<<<< HEAD
  m_Script: {fileID: 11500000, guid: f780aa281814f9842a7c076d436932e7, type: 3}
  m_Name: 
  m_EditorClassIdentifier: 
  m_Parent: {fileID: 52}
  m_Children: []
  m_UIPosition: {x: 0, y: 0}
  m_UICollapsed: 1
  m_UISuperCollapsed: 0
  m_MasterSlot: {fileID: 51}
=======
  m_Script: {fileID: 11500000, guid: ac39bd03fca81b849929b9c966f1836a, type: 3}
  m_Name: 
  m_EditorClassIdentifier: 
  m_Parent: {fileID: 56}
  m_Children:
  - {fileID: 58}
  - {fileID: 59}
  - {fileID: 60}
  m_UIPosition: {x: 0, y: 0}
  m_UICollapsed: 1
  m_UISuperCollapsed: 0
  m_MasterSlot: {fileID: 56}
>>>>>>> f902aa85
  m_MasterData:
    m_Owner: {fileID: 0}
    m_Value:
      m_Type:
        m_SerializableType: 
      m_SerializableObject: 
    m_Space: 2147483647
  m_Property:
<<<<<<< HEAD
    name: x
    m_serializedType:
      m_SerializableType: System.Single, mscorlib, Version=4.0.0.0, Culture=neutral,
        PublicKeyToken=b77a5c561934e089
    attributes: []
  m_Direction: 0
  m_LinkedSlots: []
--- !u!114 &54
MonoBehaviour:
  m_ObjectHideFlags: 0
  m_CorrespondingSourceObject: {fileID: 0}
  m_PrefabInstance: {fileID: 0}
  m_PrefabAsset: {fileID: 0}
  m_GameObject: {fileID: 0}
  m_Enabled: 1
  m_EditorHideFlags: 0
  m_Script: {fileID: 11500000, guid: f780aa281814f9842a7c076d436932e7, type: 3}
  m_Name: 
  m_EditorClassIdentifier: 
  m_Parent: {fileID: 52}
  m_Children: []
  m_UIPosition: {x: 0, y: 0}
  m_UICollapsed: 1
  m_UISuperCollapsed: 0
  m_MasterSlot: {fileID: 51}
  m_MasterData:
    m_Owner: {fileID: 0}
    m_Value:
      m_Type:
        m_SerializableType: 
      m_SerializableObject: 
    m_Space: 2147483647
  m_Property:
    name: y
    m_serializedType:
      m_SerializableType: System.Single, mscorlib, Version=4.0.0.0, Culture=neutral,
        PublicKeyToken=b77a5c561934e089
    attributes: []
  m_Direction: 0
  m_LinkedSlots: []
--- !u!114 &55
MonoBehaviour:
  m_ObjectHideFlags: 0
  m_CorrespondingSourceObject: {fileID: 0}
  m_PrefabInstance: {fileID: 0}
  m_PrefabAsset: {fileID: 0}
  m_GameObject: {fileID: 0}
  m_Enabled: 1
  m_EditorHideFlags: 0
  m_Script: {fileID: 11500000, guid: f780aa281814f9842a7c076d436932e7, type: 3}
  m_Name: 
  m_EditorClassIdentifier: 
  m_Parent: {fileID: 52}
  m_Children: []
  m_UIPosition: {x: 0, y: 0}
  m_UICollapsed: 1
  m_UISuperCollapsed: 0
  m_MasterSlot: {fileID: 51}
  m_MasterData:
    m_Owner: {fileID: 0}
    m_Value:
      m_Type:
        m_SerializableType: 
      m_SerializableObject: 
    m_Space: 2147483647
  m_Property:
    name: z
    m_serializedType:
      m_SerializableType: System.Single, mscorlib, Version=4.0.0.0, Culture=neutral,
        PublicKeyToken=b77a5c561934e089
    attributes: []
  m_Direction: 0
  m_LinkedSlots: []
--- !u!114 &56
=======
    name: position
    m_serializedType:
      m_SerializableType: UnityEngine.Vector3, UnityEngine.CoreModule, Version=0.0.0.0,
        Culture=neutral, PublicKeyToken=null
    attributes:
    - m_Type: 3
      m_Min: -Infinity
      m_Max: Infinity
      m_Tooltip: The position.
      m_Regex: 
      m_RegexMaxLength: 0
  m_Direction: 0
  m_LinkedSlots: []
--- !u!114 &58
>>>>>>> f902aa85
MonoBehaviour:
  m_ObjectHideFlags: 0
  m_CorrespondingSourceObject: {fileID: 0}
  m_PrefabInstance: {fileID: 0}
  m_PrefabAsset: {fileID: 0}
  m_GameObject: {fileID: 0}
  m_Enabled: 1
  m_EditorHideFlags: 0
<<<<<<< HEAD
  m_Script: {fileID: 11500000, guid: 5265657162cc1a241bba03a3b0476d99, type: 3}
  m_Name: 
  m_EditorClassIdentifier: 
  m_Parent: {fileID: 0}
  m_Children:
  - {fileID: 57}
=======
  m_Script: {fileID: 11500000, guid: f780aa281814f9842a7c076d436932e7, type: 3}
  m_Name: 
  m_EditorClassIdentifier: 
  m_Parent: {fileID: 57}
  m_Children: []
>>>>>>> f902aa85
  m_UIPosition: {x: 0, y: 0}
  m_UICollapsed: 1
  m_UISuperCollapsed: 0
  m_MasterSlot: {fileID: 56}
  m_MasterData:
<<<<<<< HEAD
    m_Owner: {fileID: 30}
    m_Value:
      m_Type:
        m_SerializableType: UnityEditor.VFX.Position, Unity.VisualEffectGraph.Editor,
          Version=0.0.0.0, Culture=neutral, PublicKeyToken=null
      m_SerializableObject: '{"position":{"x":3.0799999237060549,"y":0.0,"z":0.0}}'
    m_Space: 0
  m_Property:
    name: Position
    m_serializedType:
      m_SerializableType: UnityEditor.VFX.Position, Unity.VisualEffectGraph.Editor,
        Version=0.0.0.0, Culture=neutral, PublicKeyToken=null
    attributes: []
  m_Direction: 0
  m_LinkedSlots: []
--- !u!114 &57
MonoBehaviour:
  m_ObjectHideFlags: 0
  m_CorrespondingSourceObject: {fileID: 0}
  m_PrefabInstance: {fileID: 0}
  m_PrefabAsset: {fileID: 0}
  m_GameObject: {fileID: 0}
  m_Enabled: 1
  m_EditorHideFlags: 0
  m_Script: {fileID: 11500000, guid: ac39bd03fca81b849929b9c966f1836a, type: 3}
  m_Name: 
  m_EditorClassIdentifier: 
  m_Parent: {fileID: 56}
  m_Children:
  - {fileID: 58}
  - {fileID: 59}
  - {fileID: 60}
  m_UIPosition: {x: 0, y: 0}
  m_UICollapsed: 1
  m_UISuperCollapsed: 0
  m_MasterSlot: {fileID: 56}
  m_MasterData:
    m_Owner: {fileID: 0}
    m_Value:
      m_Type:
=======
    m_Owner: {fileID: 0}
    m_Value:
      m_Type:
>>>>>>> f902aa85
        m_SerializableType: 
      m_SerializableObject: 
    m_Space: 2147483647
  m_Property:
<<<<<<< HEAD
    name: position
    m_serializedType:
      m_SerializableType: UnityEngine.Vector3, UnityEngine.CoreModule, Version=0.0.0.0,
        Culture=neutral, PublicKeyToken=null
    attributes:
    - m_Type: 3
      m_Min: -Infinity
      m_Max: Infinity
      m_Tooltip: The position.
      m_Regex: 
      m_RegexMaxLength: 0
  m_Direction: 0
  m_LinkedSlots: []
--- !u!114 &58
=======
    name: x
    m_serializedType:
      m_SerializableType: System.Single, mscorlib, Version=4.0.0.0, Culture=neutral,
        PublicKeyToken=b77a5c561934e089
    attributes: []
  m_Direction: 0
  m_LinkedSlots: []
--- !u!114 &59
>>>>>>> f902aa85
MonoBehaviour:
  m_ObjectHideFlags: 0
  m_CorrespondingSourceObject: {fileID: 0}
  m_PrefabInstance: {fileID: 0}
  m_PrefabAsset: {fileID: 0}
  m_GameObject: {fileID: 0}
  m_Enabled: 1
  m_EditorHideFlags: 0
  m_Script: {fileID: 11500000, guid: f780aa281814f9842a7c076d436932e7, type: 3}
  m_Name: 
  m_EditorClassIdentifier: 
  m_Parent: {fileID: 57}
  m_Children: []
  m_UIPosition: {x: 0, y: 0}
  m_UICollapsed: 1
  m_UISuperCollapsed: 0
  m_MasterSlot: {fileID: 56}
  m_MasterData:
    m_Owner: {fileID: 0}
    m_Value:
      m_Type:
        m_SerializableType: 
      m_SerializableObject: 
    m_Space: 2147483647
  m_Property:
<<<<<<< HEAD
    name: x
=======
    name: y
>>>>>>> f902aa85
    m_serializedType:
      m_SerializableType: System.Single, mscorlib, Version=4.0.0.0, Culture=neutral,
        PublicKeyToken=b77a5c561934e089
    attributes: []
  m_Direction: 0
  m_LinkedSlots: []
<<<<<<< HEAD
--- !u!114 &59
=======
--- !u!114 &60
>>>>>>> f902aa85
MonoBehaviour:
  m_ObjectHideFlags: 0
  m_CorrespondingSourceObject: {fileID: 0}
  m_PrefabInstance: {fileID: 0}
  m_PrefabAsset: {fileID: 0}
  m_GameObject: {fileID: 0}
  m_Enabled: 1
  m_EditorHideFlags: 0
  m_Script: {fileID: 11500000, guid: f780aa281814f9842a7c076d436932e7, type: 3}
  m_Name: 
  m_EditorClassIdentifier: 
  m_Parent: {fileID: 57}
  m_Children: []
  m_UIPosition: {x: 0, y: 0}
  m_UICollapsed: 1
  m_UISuperCollapsed: 0
  m_MasterSlot: {fileID: 56}
  m_MasterData:
    m_Owner: {fileID: 0}
    m_Value:
      m_Type:
        m_SerializableType: 
      m_SerializableObject: 
    m_Space: 2147483647
  m_Property:
<<<<<<< HEAD
    name: y
=======
    name: z
>>>>>>> f902aa85
    m_serializedType:
      m_SerializableType: System.Single, mscorlib, Version=4.0.0.0, Culture=neutral,
        PublicKeyToken=b77a5c561934e089
    attributes: []
  m_Direction: 0
  m_LinkedSlots: []
<<<<<<< HEAD
--- !u!114 &60
=======
--- !u!114 &61
>>>>>>> f902aa85
MonoBehaviour:
  m_ObjectHideFlags: 0
  m_CorrespondingSourceObject: {fileID: 0}
  m_PrefabInstance: {fileID: 0}
  m_PrefabAsset: {fileID: 0}
  m_GameObject: {fileID: 0}
  m_Enabled: 1
  m_EditorHideFlags: 0
<<<<<<< HEAD
  m_Script: {fileID: 11500000, guid: f780aa281814f9842a7c076d436932e7, type: 3}
  m_Name: 
  m_EditorClassIdentifier: 
  m_Parent: {fileID: 57}
=======
  m_Script: {fileID: 11500000, guid: 081ffb0090424ba4cb05370a42ead6b9, type: 3}
  m_Name: 
  m_EditorClassIdentifier: 
  m_Parent: {fileID: 0}
>>>>>>> f902aa85
  m_Children: []
  m_UIPosition: {x: 0, y: 0}
  m_UICollapsed: 1
  m_UISuperCollapsed: 0
<<<<<<< HEAD
  m_MasterSlot: {fileID: 56}
  m_MasterData:
    m_Owner: {fileID: 0}
    m_Value:
      m_Type:
        m_SerializableType: 
      m_SerializableObject: 
    m_Space: 2147483647
  m_Property:
    name: z
    m_serializedType:
      m_SerializableType: System.Single, mscorlib, Version=4.0.0.0, Culture=neutral,
        PublicKeyToken=b77a5c561934e089
    attributes: []
  m_Direction: 0
  m_LinkedSlots: []
=======
  opaqueRenderQueue: 0
  transparentRenderQueue: 1
>>>>>>> f902aa85
<|MERGE_RESOLUTION|>--- conflicted
+++ resolved
@@ -8,9 +8,6 @@
   m_PrefabAsset: {fileID: 0}
   m_Name: VFXSubgraph_Cow
   m_Graph: {fileID: 2}
-<<<<<<< HEAD
-  m_ShaderSources: []
-=======
   m_ShaderSources:
   - compute: 1
     name: '[System 1]Initialize'
@@ -293,20 +290,125 @@
       wPos = position;\n#endif\n\t\tfloat3 camToPos = wPos - cameraPosition;\n\t\t\n\t\tKvp
       kvp;\n\t\tkvp.sortKey = dot(camToPos,camToPos); // sqr distance to the camera\n\t\tkvp.index
       = index;\n\n\t\toutputBuffer[id] = kvp;\n\t}\n}\n"
->>>>>>> f902aa85
   m_Infos:
     m_Expressions:
-      m_Expressions: []
-      m_NeedsLocalToWorld: 0
+      m_Expressions:
+      - op: 1
+        valueIndex: 0
+        data[0]: -1
+        data[1]: -1
+        data[2]: -1
+        data[3]: 13
+      - op: 1
+        valueIndex: 1
+        data[0]: -1
+        data[1]: -1
+        data[2]: -1
+        data[3]: 14
+      - op: 1
+        valueIndex: 2
+        data[0]: -1
+        data[1]: -1
+        data[2]: -1
+        data[3]: 1
+      - op: 1
+        valueIndex: 3
+        data[0]: -1
+        data[1]: -1
+        data[2]: -1
+        data[3]: 3
+      - op: 1
+        valueIndex: 6
+        data[0]: -1
+        data[1]: -1
+        data[2]: -1
+        data[3]: 3
+      - op: 1
+        valueIndex: 9
+        data[0]: -1
+        data[1]: -1
+        data[2]: -1
+        data[3]: 3
+      - op: 1
+        valueIndex: 12
+        data[0]: -1
+        data[1]: -1
+        data[2]: -1
+        data[3]: 3
+      - op: 1
+        valueIndex: 15
+        data[0]: -1
+        data[1]: -1
+        data[2]: -1
+        data[3]: 1
+      - op: 1
+        valueIndex: 16
+        data[0]: -1
+        data[1]: -1
+        data[2]: -1
+        data[3]: 1
+      - op: 1
+        valueIndex: 17
+        data[0]: -1
+        data[1]: -1
+        data[2]: -1
+        data[3]: 3
+      - op: 6
+        valueIndex: 20
+        data[0]: -1
+        data[1]: -1
+        data[2]: -1
+        data[3]: -1
+      - op: 56
+        valueIndex: 21
+        data[0]: 0
+        data[1]: -1
+        data[2]: -1
+        data[3]: 0
+      - op: 57
+        valueIndex: 25
+        data[0]: 1
+        data[1]: -1
+        data[2]: -1
+        data[3]: 0
+      - op: 1
+        valueIndex: 26
+        data[0]: -1
+        data[1]: -1
+        data[2]: -1
+        data[3]: 7
+      - op: 9
+        valueIndex: 27
+        data[0]: -1
+        data[1]: -1
+        data[2]: -1
+        data[3]: -1
+      m_NeedsLocalToWorld: 1
       m_NeedsWorldToLocal: 0
       m_NeededMainCameraBuffers: 0
     m_PropertySheet:
       m_Float:
-        m_Array: []
+        m_Array:
+        - m_ExpressionIndex: 2
+          m_Value: 10
+        - m_ExpressionIndex: 7
+          m_Value: 1
+        - m_ExpressionIndex: 8
+          m_Value: 3
       m_Vector2f:
         m_Array: []
       m_Vector3f:
-        m_Array: []
+        m_Array:
+        - m_ExpressionIndex: 3
+          m_Value: {x: 0, y: 1, z: 0}
+        - m_ExpressionIndex: 4
+          m_Value: {x: 2, y: 3, z: 2}
+        - m_ExpressionIndex: 5
+          m_Value: {x: -0.333, y: 0.2, z: -0.333}
+        - m_ExpressionIndex: 6
+          m_Value: {x: 0.333, y: 1, z: 0.333}
+        - m_ExpressionIndex: 9
+          m_Value: {x: 3.08, y: 0, z: 0}
       m_Vector4f:
         m_Array: []
       m_Uint:
@@ -316,18 +418,212 @@
       m_Matrix4x4f:
         m_Array: []
       m_AnimationCurve:
-        m_Array: []
+        m_Array:
+        - m_ExpressionIndex: 0
+          m_Value:
+            serializedVersion: 2
+            m_Curve:
+            - serializedVersion: 3
+              time: 0
+              value: 0.08673096
+              inSlope: 0.40286255
+              outSlope: 0.40286255
+              tangentMode: 34
+              weightedMode: 0
+              inWeight: 0
+              outWeight: 0
+            - serializedVersion: 3
+              time: 1
+              value: 0.4895935
+              inSlope: 0.40286255
+              outSlope: 0.40286255
+              tangentMode: 34
+              weightedMode: 0
+              inWeight: 0
+              outWeight: 0
+            m_PreInfinity: 2
+            m_PostInfinity: 2
+            m_RotationOrder: 4
       m_Gradient:
-        m_Array: []
+        m_Array:
+        - m_ExpressionIndex: 1
+          m_Value:
+            serializedVersion: 2
+            key0: {r: 1, g: 1, b: 1, a: 0}
+            key1: {r: 1, g: 1, b: 1, a: 1}
+            key2: {r: 0, g: 0, b: 0, a: 0.9577465}
+            key3: {r: 0, g: 0, b: 0, a: 0}
+            key4: {r: 0, g: 0, b: 0, a: 0}
+            key5: {r: 0, g: 0, b: 0, a: 0}
+            key6: {r: 0, g: 0, b: 0, a: 0}
+            key7: {r: 0, g: 0, b: 0, a: 0}
+            ctime0: 0
+            ctime1: 65535
+            ctime2: 0
+            ctime3: 0
+            ctime4: 0
+            ctime5: 0
+            ctime6: 0
+            ctime7: 0
+            atime0: 0
+            atime1: 5975
+            atime2: 50886
+            atime3: 65535
+            atime4: 0
+            atime5: 0
+            atime6: 0
+            atime7: 0
+            m_Mode: 0
+            m_NumColorKeys: 2
+            m_NumAlphaKeys: 4
       m_NamedObject:
-        m_Array: []
+        m_Array:
+        - m_ExpressionIndex: 13
+          m_Value: {fileID: 2800000, guid: a32070e55ecc4a34893532e981f65b58, type: 3}
       m_Bool:
         m_Array: []
     m_ExposedExpressions: []
-    m_Buffers: []
+    m_Buffers:
+    - type: 1
+      size: 352
+      layout:
+      - name: velocity
+        type: 3
+        offset:
+          bucket: 0
+          structure: 4
+          element: 0
+      - name: lifetime
+        type: 1
+        offset:
+          bucket: 128
+          structure: 1
+          element: 0
+      - name: position
+        type: 3
+        offset:
+          bucket: 160
+          structure: 4
+          element: 0
+      - name: alive
+        type: 17
+        offset:
+          bucket: 288
+          structure: 2
+          element: 0
+      - name: age
+        type: 1
+        offset:
+          bucket: 288
+          structure: 2
+          element: 1
+      capacity: 32
+      stride: 4
+    - type: 1
+      size: 352
+      layout:
+      - name: velocity
+        type: 3
+        offset:
+          bucket: 0
+          structure: 4
+          element: 0
+      - name: lifetime
+        type: 1
+        offset:
+          bucket: 128
+          structure: 1
+          element: 0
+      - name: position
+        type: 3
+        offset:
+          bucket: 160
+          structure: 4
+          element: 0
+      - name: alive
+        type: 17
+        offset:
+          bucket: 288
+          structure: 2
+          element: 0
+      - name: age
+        type: 1
+        offset:
+          bucket: 288
+          structure: 2
+          element: 1
+      capacity: 32
+      stride: 4
+    - type: 1
+      size: 1
+      layout:
+      - name: spawnCount
+        type: 1
+        offset:
+          bucket: 0
+          structure: 1
+          element: 0
+      capacity: 1
+      stride: 4
+    - type: 4
+      size: 32
+      layout: []
+      capacity: 0
+      stride: 4
+    - type: 1
+      size: 1
+      layout: []
+      capacity: 0
+      stride: 4
+    - type: 4
+      size: 32
+      layout: []
+      capacity: 0
+      stride: 4
+    - type: 0
+      size: 32
+      layout: []
+      capacity: 0
+      stride: 8
+    - type: 0
+      size: 32
+      layout: []
+      capacity: 0
+      stride: 8
     m_TemporaryBuffers: []
-    m_CPUBuffers: []
-    m_Events: []
+    m_CPUBuffers:
+    - capacity: 1
+      stride: 1
+      layout:
+      - name: spawnCount
+        type: 1
+        offset:
+          bucket: 0
+          structure: 1
+          element: 0
+      initialData:
+        data: 00000000
+    - capacity: 1
+      stride: 1
+      layout:
+      - name: spawnCount
+        type: 1
+        offset:
+          bucket: 0
+          structure: 1
+          element: 0
+      initialData:
+        data: 00000000
+    m_Events:
+    - name: OnPlay
+      playSystems: 
+      stopSystems: 
+    - name: OnStop
+      playSystems: 
+      stopSystems: 00000000
+    - name: Meuh
+      playSystems: 00000000
+      stopSystems: 
     m_RuntimeVersion: 10
     m_RendererSettings:
       motionVectorGenerationMode: 0
@@ -339,7 +635,126 @@
     m_UpdateMode: 0
     m_PreWarmDeltaTime: 0.05
     m_PreWarmStepCount: 0
-  m_Systems: []
+  m_Systems:
+  - type: 0
+    flags: 0
+    capacity: 0
+    layer: 4294967295
+    buffers:
+    - nameId: spawner_output
+      index: 1
+    values: []
+    tasks:
+    - type: 268435456
+      buffers: []
+      temporaryBuffers: []
+      values:
+      - nameId: Rate
+        index: 2
+      params: []
+      processor: {fileID: 0}
+      shaderSourceIndex: -1
+  - type: 1
+    flags: 3
+    capacity: 32
+    layer: 4294967295
+    buffers:
+    - nameId: attributeBuffer
+      index: 0
+    - nameId: sourceAttributeBuffer
+      index: 2
+    - nameId: deadList
+      index: 3
+    - nameId: deadListCount
+      index: 4
+    - nameId: spawner_input
+      index: 1
+    - nameId: indirectBuffer
+      index: 5
+    - nameId: sortBufferA
+      index: 6
+    - nameId: sortBufferB
+      index: 7
+    values:
+    - nameId: bounds_center
+      index: 3
+    - nameId: bounds_size
+      index: 4
+    tasks:
+    - type: 536870912
+      buffers:
+      - nameId: attributeBuffer
+        index: 0
+      - nameId: deadListIn
+        index: 3
+      - nameId: deadListCount
+        index: 4
+      - nameId: sourceAttributeBuffer
+        index: 2
+      temporaryBuffers: []
+      values: []
+      params:
+      - nameId: bounds_center
+        index: 3
+      - nameId: bounds_size
+        index: 4
+      processor: {fileID: 0}
+      shaderSourceIndex: 0
+    - type: 805306368
+      buffers:
+      - nameId: attributeBuffer
+        index: 0
+      - nameId: deadListOut
+        index: 3
+      - nameId: indirectBuffer
+        index: 5
+      temporaryBuffers: []
+      values:
+      - nameId: deltaTime_a
+        index: 10
+      params: []
+      processor: {fileID: 0}
+      shaderSourceIndex: 1
+    - type: 805306369
+      buffers:
+      - nameId: attributeBuffer
+        index: 0
+      - nameId: inputBuffer
+        index: 5
+      - nameId: outputBuffer
+        index: 6
+      - nameId: deadListCount
+        index: 4
+      temporaryBuffers: []
+      values:
+      - nameId: localToWorld
+        index: 14
+      params: []
+      processor: {fileID: 0}
+      shaderSourceIndex: 3
+    - type: 1073741826
+      buffers:
+      - nameId: attributeBuffer
+        index: 0
+      - nameId: indirectBuffer
+        index: 5
+      - nameId: deadListCount
+        index: 4
+      temporaryBuffers: []
+      values:
+      - nameId: Size_b
+        index: 11
+      - nameId: gradient_c
+        index: 12
+      - nameId: mainTexture
+        index: 13
+      params:
+      - nameId: sortPriority
+        index: 0
+      - nameId: indirectDraw
+        index: 1
+      processor: {fileID: 0}
+      shaderSourceIndex: 2
 --- !u!114 &2
 MonoBehaviour:
   m_ObjectHideFlags: 1
@@ -900,7 +1315,6 @@
   m_Enabled: 1
   m_EditorHideFlags: 0
   m_Script: {fileID: 11500000, guid: a971fa2e110a0ac42ac1d8dae408704b, type: 3}
-<<<<<<< HEAD
   m_Name: 
   m_EditorClassIdentifier: 
   m_Parent: {fileID: 7}
@@ -919,25 +1333,6 @@
   Random: 2
   channels: 6
 --- !u!114 &28
-=======
-  m_Name: 
-  m_EditorClassIdentifier: 
-  m_Parent: {fileID: 7}
-  m_Children: []
-  m_UIPosition: {x: -333.53668, y: -13.80011}
-  m_UICollapsed: 0
-  m_UISuperCollapsed: 0
-  m_InputSlots:
-  - {fileID: 28}
-  - {fileID: 29}
-  m_OutputSlots: []
-  m_Disabled: 0
-  attribute: lifetime
-  Composition: 0
-  Source: 0
-  Random: 2
-  channels: 6
---- !u!114 &28
 MonoBehaviour:
   m_ObjectHideFlags: 0
   m_CorrespondingSourceObject: {fileID: 0}
@@ -972,7 +1367,6 @@
   m_Direction: 0
   m_LinkedSlots: []
 --- !u!114 &29
->>>>>>> f902aa85
 MonoBehaviour:
   m_ObjectHideFlags: 0
   m_CorrespondingSourceObject: {fileID: 0}
@@ -989,39 +1383,24 @@
   m_UIPosition: {x: 0, y: 0}
   m_UICollapsed: 1
   m_UISuperCollapsed: 0
-<<<<<<< HEAD
-  m_MasterSlot: {fileID: 28}
-=======
   m_MasterSlot: {fileID: 29}
->>>>>>> f902aa85
   m_MasterData:
     m_Owner: {fileID: 27}
     m_Value:
       m_Type:
         m_SerializableType: System.Single, mscorlib, Version=4.0.0.0, Culture=neutral,
           PublicKeyToken=b77a5c561934e089
-<<<<<<< HEAD
-      m_SerializableObject: 1
-    m_Space: 2147483647
-  m_Property:
-    name: Min
-=======
       m_SerializableObject: 3
     m_Space: 2147483647
   m_Property:
     name: Max
->>>>>>> f902aa85
     m_serializedType:
       m_SerializableType: System.Single, mscorlib, Version=4.0.0.0, Culture=neutral,
         PublicKeyToken=b77a5c561934e089
     attributes: []
   m_Direction: 0
   m_LinkedSlots: []
-<<<<<<< HEAD
---- !u!114 &29
-=======
 --- !u!114 &30
->>>>>>> f902aa85
 MonoBehaviour:
   m_ObjectHideFlags: 0
   m_CorrespondingSourceObject: {fileID: 0}
@@ -1059,8 +1438,6 @@
   m_Script: {fileID: 11500000, guid: 2dc095764ededfa4bb32fa602511ea4b, type: 3}
   m_Name: 
   m_EditorClassIdentifier: 
-<<<<<<< HEAD
-=======
   m_Parent: {fileID: 2}
   m_Children: []
   m_UIPosition: {x: 193, y: 430}
@@ -1142,25 +1519,11 @@
   m_Script: {fileID: 11500000, guid: 70a331b1d86cc8d4aa106ccbe0da5852, type: 3}
   m_Name: 
   m_EditorClassIdentifier: 
->>>>>>> f902aa85
   m_Parent: {fileID: 0}
   m_Children: []
   m_UIPosition: {x: 0, y: 0}
   m_UICollapsed: 1
   m_UISuperCollapsed: 0
-<<<<<<< HEAD
-  m_MasterSlot: {fileID: 29}
-  m_MasterData:
-    m_Owner: {fileID: 27}
-    m_Value:
-      m_Type:
-        m_SerializableType: System.Single, mscorlib, Version=4.0.0.0, Culture=neutral,
-          PublicKeyToken=b77a5c561934e089
-      m_SerializableObject: 3
-    m_Space: 2147483647
-  m_Property:
-    name: Max
-=======
   m_MasterSlot: {fileID: 38}
   m_MasterData:
     m_Owner: {fileID: 37}
@@ -1172,32 +1535,21 @@
     m_Space: 2147483647
   m_Property:
     name: mainTexture
->>>>>>> f902aa85
     m_serializedType:
       m_SerializableType: UnityEngine.Texture2D, UnityEngine.CoreModule, Version=0.0.0.0,
         Culture=neutral, PublicKeyToken=null
     attributes: []
   m_Direction: 0
   m_LinkedSlots: []
-<<<<<<< HEAD
---- !u!114 &30
-=======
 --- !u!114 &40
->>>>>>> f902aa85
-MonoBehaviour:
-  m_ObjectHideFlags: 0
-  m_CorrespondingSourceObject: {fileID: 0}
-  m_PrefabInstance: {fileID: 0}
-  m_PrefabAsset: {fileID: 0}
-  m_GameObject: {fileID: 0}
-  m_Enabled: 1
-  m_EditorHideFlags: 0
-<<<<<<< HEAD
-  m_Script: {fileID: 11500000, guid: a971fa2e110a0ac42ac1d8dae408704b, type: 3}
-  m_Name: 
-  m_EditorClassIdentifier: 
-  m_Parent: {fileID: 7}
-=======
+MonoBehaviour:
+  m_ObjectHideFlags: 0
+  m_CorrespondingSourceObject: {fileID: 0}
+  m_PrefabInstance: {fileID: 0}
+  m_PrefabAsset: {fileID: 0}
+  m_GameObject: {fileID: 0}
+  m_Enabled: 1
+  m_EditorHideFlags: 0
   m_Script: {fileID: 11500000, guid: d16c6aeaef944094b9a1633041804207, type: 3}
   m_Name: 
   m_EditorClassIdentifier: 
@@ -1251,23 +1603,10 @@
   m_Name: 
   m_EditorClassIdentifier: 
   m_Parent: {fileID: 0}
->>>>>>> f902aa85
-  m_Children: []
-  m_UIPosition: {x: -333.53668, y: -13.80011}
-  m_UICollapsed: 0
-  m_UISuperCollapsed: 0
-<<<<<<< HEAD
-  m_InputSlots:
-  - {fileID: 56}
-  m_OutputSlots: []
-  m_Disabled: 0
-  attribute: position
-  Composition: 0
-  Source: 0
-  Random: 0
-  channels: 6
---- !u!114 &35
-=======
+  m_Children: []
+  m_UIPosition: {x: 0, y: 0}
+  m_UICollapsed: 1
+  m_UISuperCollapsed: 0
   m_MasterSlot: {fileID: 42}
   m_MasterData:
     m_Owner: {fileID: 41}
@@ -1286,42 +1625,14 @@
   m_Direction: 0
   m_LinkedSlots: []
 --- !u!114 &43
->>>>>>> f902aa85
-MonoBehaviour:
-  m_ObjectHideFlags: 0
-  m_CorrespondingSourceObject: {fileID: 0}
-  m_PrefabInstance: {fileID: 0}
-  m_PrefabAsset: {fileID: 0}
-  m_GameObject: {fileID: 0}
-  m_Enabled: 1
-  m_EditorHideFlags: 0
-<<<<<<< HEAD
-  m_Script: {fileID: 11500000, guid: 2dc095764ededfa4bb32fa602511ea4b, type: 3}
-  m_Name: 
-  m_EditorClassIdentifier: 
-  m_Parent: {fileID: 2}
-  m_Children: []
-  m_UIPosition: {x: 193, y: 430}
-  m_UICollapsed: 0
-  m_UISuperCollapsed: 0
-  m_InputSlots: []
-  m_OutputSlots: []
-  m_Label: 
-  m_Data: {fileID: 17}
-  m_InputFlowSlot:
-  - link:
-    - context: {fileID: 7}
-      slotIndex: 0
-  m_OutputFlowSlot:
-  - link:
-    - context: {fileID: 37}
-      slotIndex: 0
-  integration: 0
-  angularIntegration: 0
-  ageParticles: 1
-  reapParticles: 1
---- !u!114 &37
-=======
+MonoBehaviour:
+  m_ObjectHideFlags: 0
+  m_CorrespondingSourceObject: {fileID: 0}
+  m_PrefabInstance: {fileID: 0}
+  m_PrefabAsset: {fileID: 0}
+  m_GameObject: {fileID: 0}
+  m_Enabled: 1
+  m_EditorHideFlags: 0
   m_Script: {fileID: 11500000, guid: 956b68870e880b144bab17e5aa6e7e94, type: 3}
   m_Name: 
   m_EditorClassIdentifier: 
@@ -1378,54 +1689,14 @@
   m_Direction: 0
   m_LinkedSlots: []
 --- !u!114 &45
->>>>>>> f902aa85
-MonoBehaviour:
-  m_ObjectHideFlags: 0
-  m_CorrespondingSourceObject: {fileID: 0}
-  m_PrefabInstance: {fileID: 0}
-  m_PrefabAsset: {fileID: 0}
-  m_GameObject: {fileID: 0}
-  m_Enabled: 1
-  m_EditorHideFlags: 0
-<<<<<<< HEAD
-  m_Script: {fileID: 11500000, guid: a0b9e6b9139e58d4c957ec54595da7d3, type: 3}
-  m_Name: 
-  m_EditorClassIdentifier: 
-  m_Parent: {fileID: 2}
-  m_Children:
-  - {fileID: 40}
-  - {fileID: 41}
-  - {fileID: 43}
-  m_UIPosition: {x: 192, y: 613}
-  m_UICollapsed: 0
-  m_UISuperCollapsed: 0
-  m_InputSlots:
-  - {fileID: 38}
-  m_OutputSlots: []
-  m_Label: 
-  m_Data: {fileID: 17}
-  m_InputFlowSlot:
-  - link:
-    - context: {fileID: 35}
-      slotIndex: 0
-  m_OutputFlowSlot:
-  - link: []
-  blendMode: 1
-  cullMode: 0
-  zWriteMode: 0
-  zTestMode: 0
-  colorMappingMode: 0
-  uvMode: 0
-  useSoftParticle: 0
-  sortPriority: 0
-  sort: 0
-  indirectDraw: 0
-  castShadows: 0
-  preRefraction: 0
-  primitiveType: 1
-  useGeometryShader: 0
---- !u!114 &38
-=======
+MonoBehaviour:
+  m_ObjectHideFlags: 0
+  m_CorrespondingSourceObject: {fileID: 0}
+  m_PrefabInstance: {fileID: 0}
+  m_PrefabAsset: {fileID: 0}
+  m_GameObject: {fileID: 0}
+  m_Enabled: 1
+  m_EditorHideFlags: 0
   m_Script: {fileID: 11500000, guid: 2461f61b3c026d54db1951a4e17ab20e, type: 3}
   m_Name: 
   m_EditorClassIdentifier: 
@@ -1481,26 +1752,14 @@
   m_Direction: 0
   m_LinkedSlots: []
 --- !u!114 &47
->>>>>>> f902aa85
-MonoBehaviour:
-  m_ObjectHideFlags: 0
-  m_CorrespondingSourceObject: {fileID: 0}
-  m_PrefabInstance: {fileID: 0}
-  m_PrefabAsset: {fileID: 0}
-  m_GameObject: {fileID: 0}
-  m_Enabled: 1
-  m_EditorHideFlags: 0
-<<<<<<< HEAD
-  m_Script: {fileID: 11500000, guid: 70a331b1d86cc8d4aa106ccbe0da5852, type: 3}
-  m_Name: 
-  m_EditorClassIdentifier: 
-  m_Parent: {fileID: 0}
-  m_Children: []
-  m_UIPosition: {x: 0, y: 0}
-  m_UICollapsed: 1
-  m_UISuperCollapsed: 0
-  m_MasterSlot: {fileID: 38}
-=======
+MonoBehaviour:
+  m_ObjectHideFlags: 0
+  m_CorrespondingSourceObject: {fileID: 0}
+  m_PrefabInstance: {fileID: 0}
+  m_PrefabAsset: {fileID: 0}
+  m_GameObject: {fileID: 0}
+  m_Enabled: 1
+  m_EditorHideFlags: 0
   m_Script: {fileID: 11500000, guid: ac39bd03fca81b849929b9c966f1836a, type: 3}
   m_Name: 
   m_EditorClassIdentifier: 
@@ -1513,26 +1772,14 @@
   m_UICollapsed: 1
   m_UISuperCollapsed: 0
   m_MasterSlot: {fileID: 46}
->>>>>>> f902aa85
-  m_MasterData:
-    m_Owner: {fileID: 37}
-    m_Value:
-      m_Type:
-        m_SerializableType: UnityEngine.Texture2D, UnityEngine.CoreModule, Version=0.0.0.0,
-          Culture=neutral, PublicKeyToken=null
-      m_SerializableObject: '{"obj":{"fileID":2800000,"guid":"a32070e55ecc4a34893532e981f65b58","type":3}}'
-    m_Space: 2147483647
-  m_Property:
-<<<<<<< HEAD
-    name: mainTexture
-    m_serializedType:
-      m_SerializableType: UnityEngine.Texture2D, UnityEngine.CoreModule, Version=0.0.0.0,
-        Culture=neutral, PublicKeyToken=null
-    attributes: []
-  m_Direction: 0
-  m_LinkedSlots: []
---- !u!114 &40
-=======
+  m_MasterData:
+    m_Owner: {fileID: 0}
+    m_Value:
+      m_Type:
+        m_SerializableType: 
+      m_SerializableObject: 
+    m_Space: 2147483647
+  m_Property:
     name: vector
     m_serializedType:
       m_SerializableType: UnityEngine.Vector3, UnityEngine.CoreModule, Version=0.0.0.0,
@@ -1547,62 +1794,22 @@
   m_Direction: 0
   m_LinkedSlots: []
 --- !u!114 &48
->>>>>>> f902aa85
-MonoBehaviour:
-  m_ObjectHideFlags: 0
-  m_CorrespondingSourceObject: {fileID: 0}
-  m_PrefabInstance: {fileID: 0}
-  m_PrefabAsset: {fileID: 0}
-  m_GameObject: {fileID: 0}
-  m_Enabled: 1
-  m_EditorHideFlags: 0
-  m_Script: {fileID: 11500000, guid: d16c6aeaef944094b9a1633041804207, type: 3}
-  m_Name: 
-  m_EditorClassIdentifier: 
-<<<<<<< HEAD
-  m_Parent: {fileID: 37}
-=======
+MonoBehaviour:
+  m_ObjectHideFlags: 0
+  m_CorrespondingSourceObject: {fileID: 0}
+  m_PrefabInstance: {fileID: 0}
+  m_PrefabAsset: {fileID: 0}
+  m_GameObject: {fileID: 0}
+  m_Enabled: 1
+  m_EditorHideFlags: 0
+  m_Script: {fileID: 11500000, guid: f780aa281814f9842a7c076d436932e7, type: 3}
+  m_Name: 
+  m_EditorClassIdentifier: 
   m_Parent: {fileID: 47}
->>>>>>> f902aa85
-  m_Children: []
-  m_UIPosition: {x: -333.53668, y: -13.80011}
-  m_UICollapsed: 0
-  m_UISuperCollapsed: 0
-<<<<<<< HEAD
-  m_InputSlots: []
-  m_OutputSlots: []
-  m_Disabled: 0
-  mode: 0
---- !u!114 &41
-MonoBehaviour:
-  m_ObjectHideFlags: 0
-  m_CorrespondingSourceObject: {fileID: 0}
-  m_PrefabInstance: {fileID: 0}
-  m_PrefabAsset: {fileID: 0}
-  m_GameObject: {fileID: 0}
-  m_Enabled: 1
-  m_EditorHideFlags: 0
-  m_Script: {fileID: 11500000, guid: 01ec2c1930009b04ea08905b47262415, type: 3}
-  m_Name: 
-  m_EditorClassIdentifier: 
-  m_Parent: {fileID: 37}
-  m_Children: []
-  m_UIPosition: {x: -333.53668, y: -13.80011}
-  m_UICollapsed: 0
-  m_UISuperCollapsed: 0
-  m_InputSlots:
-  - {fileID: 42}
-  m_OutputSlots: []
-  m_Disabled: 0
-  attribute: size
-  Composition: 0
-  AlphaComposition: 0
-  SampleMode: 0
-  Mode: 1
-  ColorMode: 3
-  channels: 0
---- !u!114 &42
-=======
+  m_Children: []
+  m_UIPosition: {x: 0, y: 0}
+  m_UICollapsed: 1
+  m_UISuperCollapsed: 0
   m_MasterSlot: {fileID: 46}
   m_MasterData:
     m_Owner: {fileID: 0}
@@ -1620,16 +1827,15 @@
   m_Direction: 0
   m_LinkedSlots: []
 --- !u!114 &49
->>>>>>> f902aa85
-MonoBehaviour:
-  m_ObjectHideFlags: 0
-  m_CorrespondingSourceObject: {fileID: 0}
-  m_PrefabInstance: {fileID: 0}
-  m_PrefabAsset: {fileID: 0}
-  m_GameObject: {fileID: 0}
-  m_Enabled: 1
-  m_EditorHideFlags: 0
-  m_Script: {fileID: 11500000, guid: c117b74c5c58db542bffe25c78fe92db, type: 3}
+MonoBehaviour:
+  m_ObjectHideFlags: 0
+  m_CorrespondingSourceObject: {fileID: 0}
+  m_PrefabInstance: {fileID: 0}
+  m_PrefabAsset: {fileID: 0}
+  m_GameObject: {fileID: 0}
+  m_Enabled: 1
+  m_EditorHideFlags: 0
+  m_Script: {fileID: 11500000, guid: f780aa281814f9842a7c076d436932e7, type: 3}
   m_Name: 
   m_EditorClassIdentifier: 
   m_Parent: {fileID: 47}
@@ -1637,19 +1843,6 @@
   m_UIPosition: {x: 0, y: 0}
   m_UICollapsed: 1
   m_UISuperCollapsed: 0
-<<<<<<< HEAD
-  m_MasterSlot: {fileID: 42}
-  m_MasterData:
-    m_Owner: {fileID: 41}
-    m_Value:
-      m_Type:
-        m_SerializableType: UnityEngine.AnimationCurve, UnityEngine.CoreModule, Version=0.0.0.0,
-          Culture=neutral, PublicKeyToken=null
-      m_SerializableObject: '{"frames":[{"time":0.0,"value":0.08673095703125,"inTangent":0.402862548828125,"outTangent":0.402862548828125,"tangentMode":0,"leftTangentMode":1,"rightTangentMode":1,"broken":false},{"time":1.0,"value":0.489593505859375,"inTangent":0.402862548828125,"outTangent":0.402862548828125,"tangentMode":0,"leftTangentMode":1,"rightTangentMode":1,"broken":false}],"preWrapMode":8,"postWrapMode":8,"version":1}'
-    m_Space: 2147483647
-  m_Property:
-    name: Size
-=======
   m_MasterSlot: {fileID: 46}
   m_MasterData:
     m_Owner: {fileID: 0}
@@ -1660,51 +1853,22 @@
     m_Space: 2147483647
   m_Property:
     name: y
->>>>>>> f902aa85
-    m_serializedType:
-      m_SerializableType: UnityEngine.AnimationCurve, UnityEngine.CoreModule, Version=0.0.0.0,
-        Culture=neutral, PublicKeyToken=null
+    m_serializedType:
+      m_SerializableType: System.Single, mscorlib, Version=4.0.0.0, Culture=neutral,
+        PublicKeyToken=b77a5c561934e089
     attributes: []
   m_Direction: 0
   m_LinkedSlots: []
-<<<<<<< HEAD
---- !u!114 &43
-=======
 --- !u!114 &50
->>>>>>> f902aa85
-MonoBehaviour:
-  m_ObjectHideFlags: 0
-  m_CorrespondingSourceObject: {fileID: 0}
-  m_PrefabInstance: {fileID: 0}
-  m_PrefabAsset: {fileID: 0}
-  m_GameObject: {fileID: 0}
-  m_Enabled: 1
-  m_EditorHideFlags: 0
-  m_Script: {fileID: 11500000, guid: 956b68870e880b144bab17e5aa6e7e94, type: 3}
-  m_Name: 
-  m_EditorClassIdentifier: 
-  m_Parent: {fileID: 37}
-  m_Children: []
-  m_UIPosition: {x: -333.53668, y: -13.80011}
-  m_UICollapsed: 0
-  m_UISuperCollapsed: 0
-  m_InputSlots:
-  - {fileID: 44}
-  m_OutputSlots: []
-  m_Disabled: 0
-  mode: 3
-  ColorComposition: 2
-  AlphaComposition: 2
---- !u!114 &44
-MonoBehaviour:
-  m_ObjectHideFlags: 0
-  m_CorrespondingSourceObject: {fileID: 0}
-  m_PrefabInstance: {fileID: 0}
-  m_PrefabAsset: {fileID: 0}
-  m_GameObject: {fileID: 0}
-  m_Enabled: 1
-  m_EditorHideFlags: 0
-  m_Script: {fileID: 11500000, guid: 76f778ff57c4e8145b9681fe3268d8e9, type: 3}
+MonoBehaviour:
+  m_ObjectHideFlags: 0
+  m_CorrespondingSourceObject: {fileID: 0}
+  m_PrefabInstance: {fileID: 0}
+  m_PrefabAsset: {fileID: 0}
+  m_GameObject: {fileID: 0}
+  m_Enabled: 1
+  m_EditorHideFlags: 0
+  m_Script: {fileID: 11500000, guid: f780aa281814f9842a7c076d436932e7, type: 3}
   m_Name: 
   m_EditorClassIdentifier: 
   m_Parent: {fileID: 47}
@@ -1712,19 +1876,6 @@
   m_UIPosition: {x: 0, y: 0}
   m_UICollapsed: 1
   m_UISuperCollapsed: 0
-<<<<<<< HEAD
-  m_MasterSlot: {fileID: 44}
-  m_MasterData:
-    m_Owner: {fileID: 43}
-    m_Value:
-      m_Type:
-        m_SerializableType: UnityEngine.Gradient, UnityEngine.CoreModule, Version=0.0.0.0,
-          Culture=neutral, PublicKeyToken=null
-      m_SerializableObject: '{"colorKeys":[{"color":{"r":1.0,"g":1.0,"b":1.0,"a":1.0},"time":0.0},{"color":{"r":1.0,"g":1.0,"b":1.0,"a":1.0},"time":1.0}],"alphaKeys":[{"alpha":0.0,"time":0.0},{"alpha":1.0,"time":0.09117265790700913},{"alpha":0.9577465057373047,"time":0.7764706015586853},{"alpha":0.0,"time":1.0}],"gradientMode":0}'
-    m_Space: 2147483647
-  m_Property:
-    name: gradient
-=======
   m_MasterSlot: {fileID: 46}
   m_MasterData:
     m_Owner: {fileID: 0}
@@ -1735,54 +1886,21 @@
     m_Space: 2147483647
   m_Property:
     name: z
->>>>>>> f902aa85
-    m_serializedType:
-      m_SerializableType: UnityEngine.Gradient, UnityEngine.CoreModule, Version=0.0.0.0,
-        Culture=neutral, PublicKeyToken=null
-    attributes:
-    - m_Type: 3
-      m_Min: -Infinity
-      m_Max: Infinity
-      m_Tooltip: The over-life Gradient
-      m_Regex: 
-      m_RegexMaxLength: 0
-  m_Direction: 0
-  m_LinkedSlots: []
-<<<<<<< HEAD
---- !u!114 &45
-=======
+    m_serializedType:
+      m_SerializableType: System.Single, mscorlib, Version=4.0.0.0, Culture=neutral,
+        PublicKeyToken=b77a5c561934e089
+    attributes: []
+  m_Direction: 0
+  m_LinkedSlots: []
 --- !u!114 &51
->>>>>>> f902aa85
-MonoBehaviour:
-  m_ObjectHideFlags: 0
-  m_CorrespondingSourceObject: {fileID: 0}
-  m_PrefabInstance: {fileID: 0}
-  m_PrefabAsset: {fileID: 0}
-  m_GameObject: {fileID: 0}
-  m_Enabled: 1
-  m_EditorHideFlags: 0
-<<<<<<< HEAD
-  m_Script: {fileID: 11500000, guid: 2461f61b3c026d54db1951a4e17ab20e, type: 3}
-  m_Name: 
-  m_EditorClassIdentifier: 
-  m_Parent: {fileID: 2}
-  m_Children: []
-  m_UIPosition: {x: 193, y: -372}
-  m_UICollapsed: 0
-  m_UISuperCollapsed: 0
-  m_InputSlots: []
-  m_OutputSlots: []
-  m_Label: 
-  m_Data: {fileID: 0}
-  m_InputFlowSlot:
-  - link: []
-  m_OutputFlowSlot:
-  - link:
-    - context: {fileID: 4}
-      slotIndex: 0
-  eventName: Meuh
---- !u!114 &46
-=======
+MonoBehaviour:
+  m_ObjectHideFlags: 0
+  m_CorrespondingSourceObject: {fileID: 0}
+  m_PrefabInstance: {fileID: 0}
+  m_PrefabAsset: {fileID: 0}
+  m_GameObject: {fileID: 0}
+  m_Enabled: 1
+  m_EditorHideFlags: 0
   m_Script: {fileID: 11500000, guid: a9f9544b71b7dab44a4644b6807e8bf6, type: 3}
   m_Name: 
   m_EditorClassIdentifier: 
@@ -1810,68 +1928,19 @@
   m_Direction: 0
   m_LinkedSlots: []
 --- !u!114 &52
->>>>>>> f902aa85
-MonoBehaviour:
-  m_ObjectHideFlags: 0
-  m_CorrespondingSourceObject: {fileID: 0}
-  m_PrefabInstance: {fileID: 0}
-  m_PrefabAsset: {fileID: 0}
-  m_GameObject: {fileID: 0}
-  m_Enabled: 1
-  m_EditorHideFlags: 0
-  m_Script: {fileID: 11500000, guid: a9f9544b71b7dab44a4644b6807e8bf6, type: 3}
+MonoBehaviour:
+  m_ObjectHideFlags: 0
+  m_CorrespondingSourceObject: {fileID: 0}
+  m_PrefabInstance: {fileID: 0}
+  m_PrefabAsset: {fileID: 0}
+  m_GameObject: {fileID: 0}
+  m_Enabled: 1
+  m_EditorHideFlags: 0
+  m_Script: {fileID: 11500000, guid: ac39bd03fca81b849929b9c966f1836a, type: 3}
   m_Name: 
   m_EditorClassIdentifier: 
   m_Parent: {fileID: 51}
   m_Children:
-<<<<<<< HEAD
-  - {fileID: 47}
-  m_UIPosition: {x: 0, y: 0}
-  m_UICollapsed: 1
-  m_UISuperCollapsed: 0
-  m_MasterSlot: {fileID: 46}
-  m_MasterData:
-    m_Owner: {fileID: 18}
-    m_Value:
-      m_Type:
-        m_SerializableType: UnityEditor.VFX.Vector, Unity.VisualEffectGraph.Editor,
-          Version=0.0.0.0, Culture=neutral, PublicKeyToken=null
-      m_SerializableObject: '{"vector":{"x":-0.3330000042915344,"y":0.20000000298023225,"z":-0.3330000042915344}}'
-    m_Space: 0
-  m_Property:
-    name: Min
-    m_serializedType:
-      m_SerializableType: UnityEditor.VFX.Vector, Unity.VisualEffectGraph.Editor,
-        Version=0.0.0.0, Culture=neutral, PublicKeyToken=null
-    attributes: []
-  m_Direction: 0
-  m_LinkedSlots: []
---- !u!114 &47
-MonoBehaviour:
-  m_ObjectHideFlags: 0
-  m_CorrespondingSourceObject: {fileID: 0}
-  m_PrefabInstance: {fileID: 0}
-  m_PrefabAsset: {fileID: 0}
-  m_GameObject: {fileID: 0}
-  m_Enabled: 1
-  m_EditorHideFlags: 0
-  m_Script: {fileID: 11500000, guid: ac39bd03fca81b849929b9c966f1836a, type: 3}
-  m_Name: 
-  m_EditorClassIdentifier: 
-  m_Parent: {fileID: 46}
-  m_Children:
-  - {fileID: 48}
-  - {fileID: 49}
-  - {fileID: 50}
-  m_UIPosition: {x: 0, y: 0}
-  m_UICollapsed: 1
-  m_UISuperCollapsed: 0
-  m_MasterSlot: {fileID: 46}
-  m_MasterData:
-    m_Owner: {fileID: 0}
-    m_Value:
-      m_Type:
-=======
   - {fileID: 53}
   - {fileID: 54}
   - {fileID: 55}
@@ -1883,7 +1952,6 @@
     m_Owner: {fileID: 0}
     m_Value:
       m_Type:
->>>>>>> f902aa85
         m_SerializableType: 
       m_SerializableObject: 
     m_Space: 2147483647
@@ -1901,11 +1969,7 @@
       m_RegexMaxLength: 0
   m_Direction: 0
   m_LinkedSlots: []
-<<<<<<< HEAD
---- !u!114 &48
-=======
 --- !u!114 &53
->>>>>>> f902aa85
 MonoBehaviour:
   m_ObjectHideFlags: 0
   m_CorrespondingSourceObject: {fileID: 0}
@@ -1917,20 +1981,12 @@
   m_Script: {fileID: 11500000, guid: f780aa281814f9842a7c076d436932e7, type: 3}
   m_Name: 
   m_EditorClassIdentifier: 
-<<<<<<< HEAD
-  m_Parent: {fileID: 47}
-=======
   m_Parent: {fileID: 52}
->>>>>>> f902aa85
-  m_Children: []
-  m_UIPosition: {x: 0, y: 0}
-  m_UICollapsed: 1
-  m_UISuperCollapsed: 0
-<<<<<<< HEAD
-  m_MasterSlot: {fileID: 46}
-=======
+  m_Children: []
+  m_UIPosition: {x: 0, y: 0}
+  m_UICollapsed: 1
+  m_UISuperCollapsed: 0
   m_MasterSlot: {fileID: 51}
->>>>>>> f902aa85
   m_MasterData:
     m_Owner: {fileID: 0}
     m_Value:
@@ -1946,11 +2002,7 @@
     attributes: []
   m_Direction: 0
   m_LinkedSlots: []
-<<<<<<< HEAD
---- !u!114 &49
-=======
 --- !u!114 &54
->>>>>>> f902aa85
 MonoBehaviour:
   m_ObjectHideFlags: 0
   m_CorrespondingSourceObject: {fileID: 0}
@@ -1962,20 +2014,12 @@
   m_Script: {fileID: 11500000, guid: f780aa281814f9842a7c076d436932e7, type: 3}
   m_Name: 
   m_EditorClassIdentifier: 
-<<<<<<< HEAD
-  m_Parent: {fileID: 47}
-=======
   m_Parent: {fileID: 52}
->>>>>>> f902aa85
-  m_Children: []
-  m_UIPosition: {x: 0, y: 0}
-  m_UICollapsed: 1
-  m_UISuperCollapsed: 0
-<<<<<<< HEAD
-  m_MasterSlot: {fileID: 46}
-=======
+  m_Children: []
+  m_UIPosition: {x: 0, y: 0}
+  m_UICollapsed: 1
+  m_UISuperCollapsed: 0
   m_MasterSlot: {fileID: 51}
->>>>>>> f902aa85
   m_MasterData:
     m_Owner: {fileID: 0}
     m_Value:
@@ -1991,11 +2035,7 @@
     attributes: []
   m_Direction: 0
   m_LinkedSlots: []
-<<<<<<< HEAD
---- !u!114 &50
-=======
 --- !u!114 &55
->>>>>>> f902aa85
 MonoBehaviour:
   m_ObjectHideFlags: 0
   m_CorrespondingSourceObject: {fileID: 0}
@@ -2007,20 +2047,12 @@
   m_Script: {fileID: 11500000, guid: f780aa281814f9842a7c076d436932e7, type: 3}
   m_Name: 
   m_EditorClassIdentifier: 
-<<<<<<< HEAD
-  m_Parent: {fileID: 47}
-=======
   m_Parent: {fileID: 52}
->>>>>>> f902aa85
-  m_Children: []
-  m_UIPosition: {x: 0, y: 0}
-  m_UICollapsed: 1
-  m_UISuperCollapsed: 0
-<<<<<<< HEAD
-  m_MasterSlot: {fileID: 46}
-=======
+  m_Children: []
+  m_UIPosition: {x: 0, y: 0}
+  m_UICollapsed: 1
+  m_UISuperCollapsed: 0
   m_MasterSlot: {fileID: 51}
->>>>>>> f902aa85
   m_MasterData:
     m_Owner: {fileID: 0}
     m_Value:
@@ -2036,90 +2068,15 @@
     attributes: []
   m_Direction: 0
   m_LinkedSlots: []
-<<<<<<< HEAD
---- !u!114 &51
-MonoBehaviour:
-  m_ObjectHideFlags: 0
-  m_CorrespondingSourceObject: {fileID: 0}
-  m_PrefabInstance: {fileID: 0}
-  m_PrefabAsset: {fileID: 0}
-  m_GameObject: {fileID: 0}
-  m_Enabled: 1
-  m_EditorHideFlags: 0
-  m_Script: {fileID: 11500000, guid: a9f9544b71b7dab44a4644b6807e8bf6, type: 3}
-  m_Name: 
-  m_EditorClassIdentifier: 
-  m_Parent: {fileID: 0}
-  m_Children:
-  - {fileID: 52}
-  m_UIPosition: {x: 0, y: 0}
-  m_UICollapsed: 1
-  m_UISuperCollapsed: 0
-  m_MasterSlot: {fileID: 51}
-  m_MasterData:
-    m_Owner: {fileID: 18}
-    m_Value:
-      m_Type:
-        m_SerializableType: UnityEditor.VFX.Vector, Unity.VisualEffectGraph.Editor,
-          Version=0.0.0.0, Culture=neutral, PublicKeyToken=null
-      m_SerializableObject: '{"vector":{"x":0.3330000042915344,"y":1.0,"z":0.3330000042915344}}'
-    m_Space: 0
-  m_Property:
-    name: Max
-    m_serializedType:
-      m_SerializableType: UnityEditor.VFX.Vector, Unity.VisualEffectGraph.Editor,
-        Version=0.0.0.0, Culture=neutral, PublicKeyToken=null
-    attributes: []
-  m_Direction: 0
-  m_LinkedSlots: []
---- !u!114 &52
-=======
 --- !u!114 &56
->>>>>>> f902aa85
-MonoBehaviour:
-  m_ObjectHideFlags: 0
-  m_CorrespondingSourceObject: {fileID: 0}
-  m_PrefabInstance: {fileID: 0}
-  m_PrefabAsset: {fileID: 0}
-  m_GameObject: {fileID: 0}
-  m_Enabled: 1
-  m_EditorHideFlags: 0
-<<<<<<< HEAD
-  m_Script: {fileID: 11500000, guid: ac39bd03fca81b849929b9c966f1836a, type: 3}
-  m_Name: 
-  m_EditorClassIdentifier: 
-  m_Parent: {fileID: 51}
-  m_Children:
-  - {fileID: 53}
-  - {fileID: 54}
-  - {fileID: 55}
-  m_UIPosition: {x: 0, y: 0}
-  m_UICollapsed: 1
-  m_UISuperCollapsed: 0
-  m_MasterSlot: {fileID: 51}
-  m_MasterData:
-    m_Owner: {fileID: 0}
-    m_Value:
-      m_Type:
-        m_SerializableType: 
-      m_SerializableObject: 
-    m_Space: 2147483647
-  m_Property:
-    name: vector
-    m_serializedType:
-      m_SerializableType: UnityEngine.Vector3, UnityEngine.CoreModule, Version=0.0.0.0,
-        Culture=neutral, PublicKeyToken=null
-    attributes:
-    - m_Type: 3
-      m_Min: -Infinity
-      m_Max: Infinity
-      m_Tooltip: The vector.
-      m_Regex: 
-      m_RegexMaxLength: 0
-  m_Direction: 0
-  m_LinkedSlots: []
---- !u!114 &53
-=======
+MonoBehaviour:
+  m_ObjectHideFlags: 0
+  m_CorrespondingSourceObject: {fileID: 0}
+  m_PrefabInstance: {fileID: 0}
+  m_PrefabAsset: {fileID: 0}
+  m_GameObject: {fileID: 0}
+  m_Enabled: 1
+  m_EditorHideFlags: 0
   m_Script: {fileID: 11500000, guid: 5265657162cc1a241bba03a3b0476d99, type: 3}
   m_Name: 
   m_EditorClassIdentifier: 
@@ -2147,26 +2104,14 @@
   m_Direction: 0
   m_LinkedSlots: []
 --- !u!114 &57
->>>>>>> f902aa85
-MonoBehaviour:
-  m_ObjectHideFlags: 0
-  m_CorrespondingSourceObject: {fileID: 0}
-  m_PrefabInstance: {fileID: 0}
-  m_PrefabAsset: {fileID: 0}
-  m_GameObject: {fileID: 0}
-  m_Enabled: 1
-  m_EditorHideFlags: 0
-<<<<<<< HEAD
-  m_Script: {fileID: 11500000, guid: f780aa281814f9842a7c076d436932e7, type: 3}
-  m_Name: 
-  m_EditorClassIdentifier: 
-  m_Parent: {fileID: 52}
-  m_Children: []
-  m_UIPosition: {x: 0, y: 0}
-  m_UICollapsed: 1
-  m_UISuperCollapsed: 0
-  m_MasterSlot: {fileID: 51}
-=======
+MonoBehaviour:
+  m_ObjectHideFlags: 0
+  m_CorrespondingSourceObject: {fileID: 0}
+  m_PrefabInstance: {fileID: 0}
+  m_PrefabAsset: {fileID: 0}
+  m_GameObject: {fileID: 0}
+  m_Enabled: 1
+  m_EditorHideFlags: 0
   m_Script: {fileID: 11500000, guid: ac39bd03fca81b849929b9c966f1836a, type: 3}
   m_Name: 
   m_EditorClassIdentifier: 
@@ -2179,7 +2124,6 @@
   m_UICollapsed: 1
   m_UISuperCollapsed: 0
   m_MasterSlot: {fileID: 56}
->>>>>>> f902aa85
   m_MasterData:
     m_Owner: {fileID: 0}
     m_Value:
@@ -2188,82 +2132,6 @@
       m_SerializableObject: 
     m_Space: 2147483647
   m_Property:
-<<<<<<< HEAD
-    name: x
-    m_serializedType:
-      m_SerializableType: System.Single, mscorlib, Version=4.0.0.0, Culture=neutral,
-        PublicKeyToken=b77a5c561934e089
-    attributes: []
-  m_Direction: 0
-  m_LinkedSlots: []
---- !u!114 &54
-MonoBehaviour:
-  m_ObjectHideFlags: 0
-  m_CorrespondingSourceObject: {fileID: 0}
-  m_PrefabInstance: {fileID: 0}
-  m_PrefabAsset: {fileID: 0}
-  m_GameObject: {fileID: 0}
-  m_Enabled: 1
-  m_EditorHideFlags: 0
-  m_Script: {fileID: 11500000, guid: f780aa281814f9842a7c076d436932e7, type: 3}
-  m_Name: 
-  m_EditorClassIdentifier: 
-  m_Parent: {fileID: 52}
-  m_Children: []
-  m_UIPosition: {x: 0, y: 0}
-  m_UICollapsed: 1
-  m_UISuperCollapsed: 0
-  m_MasterSlot: {fileID: 51}
-  m_MasterData:
-    m_Owner: {fileID: 0}
-    m_Value:
-      m_Type:
-        m_SerializableType: 
-      m_SerializableObject: 
-    m_Space: 2147483647
-  m_Property:
-    name: y
-    m_serializedType:
-      m_SerializableType: System.Single, mscorlib, Version=4.0.0.0, Culture=neutral,
-        PublicKeyToken=b77a5c561934e089
-    attributes: []
-  m_Direction: 0
-  m_LinkedSlots: []
---- !u!114 &55
-MonoBehaviour:
-  m_ObjectHideFlags: 0
-  m_CorrespondingSourceObject: {fileID: 0}
-  m_PrefabInstance: {fileID: 0}
-  m_PrefabAsset: {fileID: 0}
-  m_GameObject: {fileID: 0}
-  m_Enabled: 1
-  m_EditorHideFlags: 0
-  m_Script: {fileID: 11500000, guid: f780aa281814f9842a7c076d436932e7, type: 3}
-  m_Name: 
-  m_EditorClassIdentifier: 
-  m_Parent: {fileID: 52}
-  m_Children: []
-  m_UIPosition: {x: 0, y: 0}
-  m_UICollapsed: 1
-  m_UISuperCollapsed: 0
-  m_MasterSlot: {fileID: 51}
-  m_MasterData:
-    m_Owner: {fileID: 0}
-    m_Value:
-      m_Type:
-        m_SerializableType: 
-      m_SerializableObject: 
-    m_Space: 2147483647
-  m_Property:
-    name: z
-    m_serializedType:
-      m_SerializableType: System.Single, mscorlib, Version=4.0.0.0, Culture=neutral,
-        PublicKeyToken=b77a5c561934e089
-    attributes: []
-  m_Direction: 0
-  m_LinkedSlots: []
---- !u!114 &56
-=======
     name: position
     m_serializedType:
       m_SerializableType: UnityEngine.Vector3, UnityEngine.CoreModule, Version=0.0.0.0,
@@ -2278,100 +2146,31 @@
   m_Direction: 0
   m_LinkedSlots: []
 --- !u!114 &58
->>>>>>> f902aa85
-MonoBehaviour:
-  m_ObjectHideFlags: 0
-  m_CorrespondingSourceObject: {fileID: 0}
-  m_PrefabInstance: {fileID: 0}
-  m_PrefabAsset: {fileID: 0}
-  m_GameObject: {fileID: 0}
-  m_Enabled: 1
-  m_EditorHideFlags: 0
-<<<<<<< HEAD
-  m_Script: {fileID: 11500000, guid: 5265657162cc1a241bba03a3b0476d99, type: 3}
-  m_Name: 
-  m_EditorClassIdentifier: 
-  m_Parent: {fileID: 0}
-  m_Children:
-  - {fileID: 57}
-=======
+MonoBehaviour:
+  m_ObjectHideFlags: 0
+  m_CorrespondingSourceObject: {fileID: 0}
+  m_PrefabInstance: {fileID: 0}
+  m_PrefabAsset: {fileID: 0}
+  m_GameObject: {fileID: 0}
+  m_Enabled: 1
+  m_EditorHideFlags: 0
   m_Script: {fileID: 11500000, guid: f780aa281814f9842a7c076d436932e7, type: 3}
   m_Name: 
   m_EditorClassIdentifier: 
   m_Parent: {fileID: 57}
   m_Children: []
->>>>>>> f902aa85
   m_UIPosition: {x: 0, y: 0}
   m_UICollapsed: 1
   m_UISuperCollapsed: 0
   m_MasterSlot: {fileID: 56}
   m_MasterData:
-<<<<<<< HEAD
-    m_Owner: {fileID: 30}
-    m_Value:
-      m_Type:
-        m_SerializableType: UnityEditor.VFX.Position, Unity.VisualEffectGraph.Editor,
-          Version=0.0.0.0, Culture=neutral, PublicKeyToken=null
-      m_SerializableObject: '{"position":{"x":3.0799999237060549,"y":0.0,"z":0.0}}'
-    m_Space: 0
-  m_Property:
-    name: Position
-    m_serializedType:
-      m_SerializableType: UnityEditor.VFX.Position, Unity.VisualEffectGraph.Editor,
-        Version=0.0.0.0, Culture=neutral, PublicKeyToken=null
-    attributes: []
-  m_Direction: 0
-  m_LinkedSlots: []
---- !u!114 &57
-MonoBehaviour:
-  m_ObjectHideFlags: 0
-  m_CorrespondingSourceObject: {fileID: 0}
-  m_PrefabInstance: {fileID: 0}
-  m_PrefabAsset: {fileID: 0}
-  m_GameObject: {fileID: 0}
-  m_Enabled: 1
-  m_EditorHideFlags: 0
-  m_Script: {fileID: 11500000, guid: ac39bd03fca81b849929b9c966f1836a, type: 3}
-  m_Name: 
-  m_EditorClassIdentifier: 
-  m_Parent: {fileID: 56}
-  m_Children:
-  - {fileID: 58}
-  - {fileID: 59}
-  - {fileID: 60}
-  m_UIPosition: {x: 0, y: 0}
-  m_UICollapsed: 1
-  m_UISuperCollapsed: 0
-  m_MasterSlot: {fileID: 56}
-  m_MasterData:
     m_Owner: {fileID: 0}
     m_Value:
       m_Type:
-=======
-    m_Owner: {fileID: 0}
-    m_Value:
-      m_Type:
->>>>>>> f902aa85
         m_SerializableType: 
       m_SerializableObject: 
     m_Space: 2147483647
   m_Property:
-<<<<<<< HEAD
-    name: position
-    m_serializedType:
-      m_SerializableType: UnityEngine.Vector3, UnityEngine.CoreModule, Version=0.0.0.0,
-        Culture=neutral, PublicKeyToken=null
-    attributes:
-    - m_Type: 3
-      m_Min: -Infinity
-      m_Max: Infinity
-      m_Tooltip: The position.
-      m_Regex: 
-      m_RegexMaxLength: 0
-  m_Direction: 0
-  m_LinkedSlots: []
---- !u!114 &58
-=======
     name: x
     m_serializedType:
       m_SerializableType: System.Single, mscorlib, Version=4.0.0.0, Culture=neutral,
@@ -2380,7 +2179,6 @@
   m_Direction: 0
   m_LinkedSlots: []
 --- !u!114 &59
->>>>>>> f902aa85
 MonoBehaviour:
   m_ObjectHideFlags: 0
   m_CorrespondingSourceObject: {fileID: 0}
@@ -2406,22 +2204,14 @@
       m_SerializableObject: 
     m_Space: 2147483647
   m_Property:
-<<<<<<< HEAD
-    name: x
-=======
     name: y
->>>>>>> f902aa85
     m_serializedType:
       m_SerializableType: System.Single, mscorlib, Version=4.0.0.0, Culture=neutral,
         PublicKeyToken=b77a5c561934e089
     attributes: []
   m_Direction: 0
   m_LinkedSlots: []
-<<<<<<< HEAD
---- !u!114 &59
-=======
 --- !u!114 &60
->>>>>>> f902aa85
 MonoBehaviour:
   m_ObjectHideFlags: 0
   m_CorrespondingSourceObject: {fileID: 0}
@@ -2447,63 +2237,29 @@
       m_SerializableObject: 
     m_Space: 2147483647
   m_Property:
-<<<<<<< HEAD
-    name: y
-=======
     name: z
->>>>>>> f902aa85
     m_serializedType:
       m_SerializableType: System.Single, mscorlib, Version=4.0.0.0, Culture=neutral,
         PublicKeyToken=b77a5c561934e089
     attributes: []
   m_Direction: 0
   m_LinkedSlots: []
-<<<<<<< HEAD
---- !u!114 &60
-=======
 --- !u!114 &61
->>>>>>> f902aa85
-MonoBehaviour:
-  m_ObjectHideFlags: 0
-  m_CorrespondingSourceObject: {fileID: 0}
-  m_PrefabInstance: {fileID: 0}
-  m_PrefabAsset: {fileID: 0}
-  m_GameObject: {fileID: 0}
-  m_Enabled: 1
-  m_EditorHideFlags: 0
-<<<<<<< HEAD
-  m_Script: {fileID: 11500000, guid: f780aa281814f9842a7c076d436932e7, type: 3}
-  m_Name: 
-  m_EditorClassIdentifier: 
-  m_Parent: {fileID: 57}
-=======
+MonoBehaviour:
+  m_ObjectHideFlags: 0
+  m_CorrespondingSourceObject: {fileID: 0}
+  m_PrefabInstance: {fileID: 0}
+  m_PrefabAsset: {fileID: 0}
+  m_GameObject: {fileID: 0}
+  m_Enabled: 1
+  m_EditorHideFlags: 0
   m_Script: {fileID: 11500000, guid: 081ffb0090424ba4cb05370a42ead6b9, type: 3}
   m_Name: 
   m_EditorClassIdentifier: 
   m_Parent: {fileID: 0}
->>>>>>> f902aa85
-  m_Children: []
-  m_UIPosition: {x: 0, y: 0}
-  m_UICollapsed: 1
-  m_UISuperCollapsed: 0
-<<<<<<< HEAD
-  m_MasterSlot: {fileID: 56}
-  m_MasterData:
-    m_Owner: {fileID: 0}
-    m_Value:
-      m_Type:
-        m_SerializableType: 
-      m_SerializableObject: 
-    m_Space: 2147483647
-  m_Property:
-    name: z
-    m_serializedType:
-      m_SerializableType: System.Single, mscorlib, Version=4.0.0.0, Culture=neutral,
-        PublicKeyToken=b77a5c561934e089
-    attributes: []
-  m_Direction: 0
-  m_LinkedSlots: []
-=======
+  m_Children: []
+  m_UIPosition: {x: 0, y: 0}
+  m_UICollapsed: 1
+  m_UISuperCollapsed: 0
   opaqueRenderQueue: 0
-  transparentRenderQueue: 1
->>>>>>> f902aa85
+  transparentRenderQueue: 1