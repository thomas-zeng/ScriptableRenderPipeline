--- conflicted
+++ resolved
@@ -344,13 +344,6 @@
         {
             s_TempSlots.Clear();
             GetOutputSlots(s_TempSlots);
-<<<<<<< HEAD
-            foreach (var outSlot in s_TempSlots)
-            {
-                visitor.AddShaderChunk(outSlot.concreteValueType.ToShaderString() + " " + GetVariableNameForSlot(outSlot.id) + ";", true);
-            }
-=======
->>>>>>> b23b4ef7
 
             using(registry.ProvideSnippet(GetVariableNameForNode(), guid, out var s))
             {
@@ -443,15 +436,6 @@
 
         public virtual void GenerateNodeFunction(ShaderSnippetRegistry registry, GraphContext graphContext, GenerationMode generationMode)
         {
-<<<<<<< HEAD
-            registry.ProvideFunction(GetFunctionName(), precision, s =>
-                {
-                    s.AppendLine(GetFunctionHeader());
-                    var functionBody = GetFunctionBody(GetFunctionToConvert());
-                    var lines = functionBody.Trim('\r', '\n', '\t', ' ');
-                    s.AppendLines(lines);
-                });
-=======
             using(registry.ProvideSnippet(GetFunctionName(), guid, out var s))
             {
                 s.AppendLine(GetFunctionHeader());
@@ -459,7 +443,6 @@
                 var lines = functionBody.Trim('\r', '\n', '\t', ' ');
                 s.AppendLines(lines);
             }
->>>>>>> b23b4ef7
         }
 
         private static SlotAttribute GetSlotAttribute([NotNull] ParameterInfo info)
