%YAML 1.1
%TAG !u! tag:unity3d.com,2011:
--- !u!114 &114001699684221874
MonoBehaviour:
  m_ObjectHideFlags: 0
  m_CorrespondingSourceObject: {fileID: 0}
  m_PrefabInternal: {fileID: 0}
  m_GameObject: {fileID: 0}
  m_Enabled: 1
  m_EditorHideFlags: 0
  m_Script: {fileID: 11500000, guid: dd023f92c379f8b4daa3799f524ec9e6, type: 3}
  m_Name: VFXDataSpawnEvent
  m_EditorClassIdentifier: 
  m_Parent: {fileID: 0}
  m_Children: []
  m_UIPosition: {x: 0, y: 0}
  m_UICollapsed: 1
  m_Owners:
  - {fileID: 114930313903648504}
--- !u!114 &114003764121622154
MonoBehaviour:
  m_ObjectHideFlags: 1
  m_CorrespondingSourceObject: {fileID: 0}
  m_PrefabInternal: {fileID: 0}
  m_GameObject: {fileID: 0}
  m_Enabled: 1
  m_EditorHideFlags: 0
  m_Script: {fileID: 11500000, guid: 1b605c022ee79394a8a776c0869b3f9a, type: 3}
  m_Name: VFXSlot
  m_EditorClassIdentifier: 
  m_Parent: {fileID: 0}
  m_Children:
  - {fileID: 114942460738447182}
  - {fileID: 114025978078228038}
  m_UIPosition: {x: 0, y: 0}
  m_UICollapsed: 0
  m_UISuperCollapsed: 0
  m_MasterSlot: {fileID: 114003764121622154}
  m_MasterData:
    m_Owner: {fileID: 114673099322863142}
    m_Value:
      m_Type:
        m_SerializableType: UnityEditor.VFX.AABox, Assembly-CSharp-Editor-testable,
          Version=0.0.0.0, Culture=neutral, PublicKeyToken=null
      m_SerializableObject: '{"space":0,"center":{"x":1.178358554840088,"y":0.4952092170715332,"z":3.5682642459869386},"size":{"x":8.359450340270996,"y":14.195845603942871,"z":10.333127975463868}}'
  m_Property:
    name: bounds
    m_serializedType:
      m_SerializableType: UnityEditor.VFX.AABox, Assembly-CSharp-Editor-testable,
        Version=0.0.0.0, Culture=neutral, PublicKeyToken=null
    attributes: []
  m_Direction: 0
  m_LinkedSlots: []
--- !u!114 &114018318040081942
MonoBehaviour:
  m_ObjectHideFlags: 1
  m_CorrespondingSourceObject: {fileID: 0}
  m_PrefabInternal: {fileID: 0}
  m_GameObject: {fileID: 0}
  m_Enabled: 1
  m_EditorHideFlags: 0
  m_Script: {fileID: 11500000, guid: 1b2b751071c7fc14f9fa503163991826, type: 3}
  m_Name: VFXSlotFloat2
  m_EditorClassIdentifier: 
  m_Parent: {fileID: 0}
  m_Children:
  - {fileID: 114985030451115008}
  - {fileID: 114189492240180414}
  m_UIPosition: {x: 0, y: 0}
  m_UICollapsed: 1
  m_UISuperCollapsed: 0
  m_MasterSlot: {fileID: 114018318040081942}
  m_MasterData:
    m_Owner: {fileID: 114557997713897138}
    m_Value:
      m_Type:
        m_SerializableType: UnityEngine.Vector2, UnityEngine.CoreModule, Version=0.0.0.0,
          Culture=neutral, PublicKeyToken=null
      m_SerializableObject: '{"x":0.0,"y":0.0}'
  m_Property:
    name: SamplePosition
    m_serializedType:
      m_SerializableType: UnityEngine.Vector2, UnityEngine.CoreModule, Version=0.0.0.0,
        Culture=neutral, PublicKeyToken=null
    attributes:
    - m_Type: 3
      m_Min: -Infinity
      m_Max: Infinity
      m_Tooltip: Absolute index to sample
      m_Regex: 
      m_RegexMaxLength: 0
  m_Direction: 0
  m_LinkedSlots:
  - {fileID: 114890036089422230}
--- !u!114 &114021723973041616
MonoBehaviour:
  m_ObjectHideFlags: 1
  m_CorrespondingSourceObject: {fileID: 0}
  m_PrefabInternal: {fileID: 0}
  m_GameObject: {fileID: 0}
  m_Enabled: 1
  m_EditorHideFlags: 0
  m_Script: {fileID: 11500000, guid: f780aa281814f9842a7c076d436932e7, type: 3}
  m_Name: VFXSlotFloat
  m_EditorClassIdentifier: 
  m_Parent: {fileID: 114898168314785482}
  m_Children: []
  m_UIPosition: {x: 0, y: 0}
  m_UICollapsed: 1
  m_UISuperCollapsed: 0
  m_MasterSlot: {fileID: 114288959738953426}
  m_MasterData:
    m_Owner: {fileID: 0}
    m_Value:
      m_Type:
        m_SerializableType: 
      m_SerializableObject: 
  m_Property:
    name: x
    m_serializedType:
      m_SerializableType: System.Single, mscorlib, Version=2.0.0.0, Culture=neutral,
        PublicKeyToken=b77a5c561934e089
    attributes: []
  m_Direction: 0
  m_LinkedSlots: []
--- !u!114 &114025978078228038
MonoBehaviour:
  m_ObjectHideFlags: 1
  m_CorrespondingSourceObject: {fileID: 0}
  m_PrefabInternal: {fileID: 0}
  m_GameObject: {fileID: 0}
  m_Enabled: 1
  m_EditorHideFlags: 0
  m_Script: {fileID: 11500000, guid: ac39bd03fca81b849929b9c966f1836a, type: 3}
  m_Name: VFXSlotFloat3
  m_EditorClassIdentifier: 
  m_Parent: {fileID: 114003764121622154}
  m_Children:
  - {fileID: 114867534635002562}
  - {fileID: 114348996303338644}
  - {fileID: 114229555509573000}
  m_UIPosition: {x: 0, y: 0}
  m_UICollapsed: 1
  m_UISuperCollapsed: 0
  m_MasterSlot: {fileID: 114003764121622154}
  m_MasterData:
    m_Owner: {fileID: 0}
    m_Value:
      m_Type:
        m_SerializableType: 
      m_SerializableObject: 
  m_Property:
    name: size
    m_serializedType:
      m_SerializableType: UnityEngine.Vector3, UnityEngine.CoreModule, Version=0.0.0.0,
        Culture=neutral, PublicKeyToken=null
    attributes:
    - m_Type: 3
      m_Min: -Infinity
      m_Max: Infinity
      m_Tooltip: The size of the box along each axis.
      m_Regex: 
      m_RegexMaxLength: 0
  m_Direction: 0
  m_LinkedSlots: []
--- !u!114 &114029265443195772
MonoBehaviour:
  m_ObjectHideFlags: 1
  m_CorrespondingSourceObject: {fileID: 0}
  m_PrefabInternal: {fileID: 0}
  m_GameObject: {fileID: 0}
  m_Enabled: 1
  m_EditorHideFlags: 0
  m_Script: {fileID: 11500000, guid: ac39bd03fca81b849929b9c966f1836a, type: 3}
  m_Name: VFXSlotFloat3
  m_EditorClassIdentifier: 
  m_Parent: {fileID: 0}
  m_Children:
  - {fileID: 114194455078429050}
  - {fileID: 114451215401082506}
  - {fileID: 114233876248823812}
  m_UIPosition: {x: 0, y: 0}
  m_UICollapsed: 1
  m_UISuperCollapsed: 0
  m_MasterSlot: {fileID: 114029265443195772}
  m_MasterData:
    m_Owner: {fileID: 114914130506429360}
    m_Value:
      m_Type:
        m_SerializableType: UnityEngine.Vector3, UnityEngine.CoreModule, Version=0.0.0.0,
          Culture=neutral, PublicKeyToken=null
      m_SerializableObject: '{"x":1.0,"y":1.0,"z":1.0}'
  m_Property:
    name: valueScale
    m_serializedType:
      m_SerializableType: UnityEngine.Vector3, UnityEngine.CoreModule, Version=0.0.0.0,
        Culture=neutral, PublicKeyToken=null
    attributes:
    - m_Type: 3
      m_Min: -Infinity
      m_Max: Infinity
      m_Tooltip: Scale Applied to the read Vector3 value
      m_Regex: 
      m_RegexMaxLength: 0
  m_Direction: 0
  m_LinkedSlots: []
--- !u!114 &114037397167517022
MonoBehaviour:
  m_ObjectHideFlags: 1
  m_CorrespondingSourceObject: {fileID: 0}
  m_PrefabInternal: {fileID: 0}
  m_GameObject: {fileID: 0}
  m_Enabled: 1
  m_EditorHideFlags: 0
  m_Script: {fileID: 11500000, guid: f780aa281814f9842a7c076d436932e7, type: 3}
  m_Name: VFXSlotFloat
  m_EditorClassIdentifier: 
  m_Parent: {fileID: 114601629914660358}
  m_Children: []
  m_UIPosition: {x: 0, y: 0}
  m_UICollapsed: 1
  m_UISuperCollapsed: 0
  m_MasterSlot: {fileID: 114601629914660358}
  m_MasterData:
    m_Owner: {fileID: 0}
    m_Value:
      m_Type:
        m_SerializableType: 
      m_SerializableObject: 
  m_Property:
    name: z
    m_serializedType:
      m_SerializableType: System.Single, mscorlib, Version=2.0.0.0, Culture=neutral,
        PublicKeyToken=b77a5c561934e089
    attributes: []
  m_Direction: 0
  m_LinkedSlots: []
--- !u!114 &114046297381223960
MonoBehaviour:
  m_ObjectHideFlags: 1
  m_CorrespondingSourceObject: {fileID: 0}
  m_PrefabInternal: {fileID: 0}
  m_GameObject: {fileID: 0}
  m_Enabled: 1
  m_EditorHideFlags: 0
  m_Script: {fileID: 11500000, guid: f780aa281814f9842a7c076d436932e7, type: 3}
  m_Name: VFXSlotFloat
  m_EditorClassIdentifier: 
  m_Parent: {fileID: 114942460738447182}
  m_Children: []
  m_UIPosition: {x: 0, y: 0}
  m_UICollapsed: 1
  m_UISuperCollapsed: 0
  m_MasterSlot: {fileID: 114003764121622154}
  m_MasterData:
    m_Owner: {fileID: 0}
    m_Value:
      m_Type:
        m_SerializableType: 
      m_SerializableObject: 
  m_Property:
    name: x
    m_serializedType:
      m_SerializableType: System.Single, mscorlib, Version=2.0.0.0, Culture=neutral,
        PublicKeyToken=b77a5c561934e089
    attributes: []
  m_Direction: 0
  m_LinkedSlots: []
--- !u!114 &114063982717290258
MonoBehaviour:
  m_ObjectHideFlags: 1
  m_CorrespondingSourceObject: {fileID: 0}
  m_PrefabInternal: {fileID: 0}
  m_GameObject: {fileID: 0}
  m_Enabled: 1
  m_EditorHideFlags: 0
  m_Script: {fileID: 11500000, guid: 1b2b751071c7fc14f9fa503163991826, type: 3}
  m_Name: VFXSlotFloat2
  m_EditorClassIdentifier: 
  m_Parent: {fileID: 0}
  m_Children:
  - {fileID: 114621149816704142}
  - {fileID: 114943517035188660}
  m_UIPosition: {x: 0, y: 0}
  m_UICollapsed: 1
  m_UISuperCollapsed: 0
  m_MasterSlot: {fileID: 114063982717290258}
  m_MasterData:
    m_Owner: {fileID: 114903238838974454}
    m_Value:
      m_Type:
        m_SerializableType: UnityEngine.Vector2, UnityEngine.CoreModule, Version=0.0.0.0,
          Culture=neutral, PublicKeyToken=null
      m_SerializableObject: 
  m_Property:
    name: o
    m_serializedType:
      m_SerializableType: UnityEngine.Vector2, UnityEngine.CoreModule, Version=0.0.0.0,
        Culture=neutral, PublicKeyToken=null
    attributes: []
  m_Direction: 1
  m_LinkedSlots:
  - {fileID: 114698317762930228}
--- !u!114 &114075046692646640
MonoBehaviour:
  m_ObjectHideFlags: 1
  m_CorrespondingSourceObject: {fileID: 0}
  m_PrefabInternal: {fileID: 0}
  m_GameObject: {fileID: 0}
  m_Enabled: 1
  m_EditorHideFlags: 0
  m_Script: {fileID: 11500000, guid: 87c154e0feeee864da39ba7591cf27e7, type: 3}
  m_Name: VFXSlotFloatN
  m_EditorClassIdentifier: 
  m_Parent: {fileID: 0}
  m_Children: []
  m_UIPosition: {x: 0, y: 0}
  m_UICollapsed: 1
  m_UISuperCollapsed: 0
  m_MasterSlot: {fileID: 114075046692646640}
  m_MasterData:
    m_Owner: {fileID: 114903238838974454}
    m_Value:
      m_Type:
        m_SerializableType: UnityEditor.VFX.FloatN, Assembly-CSharp-Editor-testable,
          Version=0.0.0.0, Culture=neutral, PublicKeyToken=null
      m_SerializableObject: '{"m_Components":[0.0]}'
  m_Property:
    name: b
    m_serializedType:
      m_SerializableType: UnityEditor.VFX.FloatN, Assembly-CSharp-Editor-testable,
        Version=0.0.0.0, Culture=neutral, PublicKeyToken=null
    attributes: []
  m_Direction: 0
  m_LinkedSlots:
  - {fileID: 114273833245552750}
--- !u!114 &114090953281235702
MonoBehaviour:
  m_ObjectHideFlags: 1
  m_CorrespondingSourceObject: {fileID: 0}
  m_PrefabInternal: {fileID: 0}
  m_GameObject: {fileID: 0}
  m_Enabled: 1
  m_EditorHideFlags: 0
  m_Script: {fileID: 11500000, guid: 70a331b1d86cc8d4aa106ccbe0da5852, type: 3}
  m_Name: VFXSlotTexture2D
  m_EditorClassIdentifier: 
  m_Parent: {fileID: 0}
  m_Children: []
  m_UIPosition: {x: 0, y: 0}
  m_UICollapsed: 1
  m_UISuperCollapsed: 0
  m_MasterSlot: {fileID: 114090953281235702}
  m_MasterData:
    m_Owner: {fileID: 114914130506429360}
    m_Value:
      m_Type:
        m_SerializableType: UnityEngine.Texture2D, UnityEngine.CoreModule, Version=0.0.0.0,
          Culture=neutral, PublicKeyToken=null
      m_SerializableObject: '{"obj":{"fileID":2800002,"guid":"344672ad4746f63439060a14774e4a9b","type":3}}'
  m_Property:
    name: attributeMap
    m_serializedType:
      m_SerializableType: UnityEngine.Texture2D, UnityEngine.CoreModule, Version=0.0.0.0,
        Culture=neutral, PublicKeyToken=null
    attributes:
    - m_Type: 3
      m_Min: -Infinity
      m_Max: Infinity
      m_Tooltip: AttributeMap texture to read attributes from
      m_Regex: 
      m_RegexMaxLength: 0
  m_Direction: 0
  m_LinkedSlots:
  - {fileID: 114550538227819310}
--- !u!114 &114090985496719494
MonoBehaviour:
  m_ObjectHideFlags: 1
  m_CorrespondingSourceObject: {fileID: 0}
  m_PrefabInternal: {fileID: 0}
  m_GameObject: {fileID: 0}
  m_Enabled: 1
  m_EditorHideFlags: 0
  m_Script: {fileID: 11500000, guid: f780aa281814f9842a7c076d436932e7, type: 3}
  m_Name: VFXSlotFloat
  m_EditorClassIdentifier: 
  m_Parent: {fileID: 114866035642227910}
  m_Children: []
  m_UIPosition: {x: 0, y: 0}
  m_UICollapsed: 1
  m_UISuperCollapsed: 0
  m_MasterSlot: {fileID: 114866035642227910}
  m_MasterData:
    m_Owner: {fileID: 0}
    m_Value:
      m_Type:
        m_SerializableType: 
      m_SerializableObject: 
  m_Property:
    name: x
    m_serializedType:
      m_SerializableType: System.Single, mscorlib, Version=2.0.0.0, Culture=neutral,
        PublicKeyToken=b77a5c561934e089
    attributes: []
  m_Direction: 1
  m_LinkedSlots:
  - {fileID: 114294854613443830}
--- !u!114 &114101237388889722
MonoBehaviour:
  m_ObjectHideFlags: 1
  m_CorrespondingSourceObject: {fileID: 0}
  m_PrefabInternal: {fileID: 0}
  m_GameObject: {fileID: 0}
  m_Enabled: 1
  m_EditorHideFlags: 0
  m_Script: {fileID: 11500000, guid: f780aa281814f9842a7c076d436932e7, type: 3}
  m_Name: VFXSlotFloat
  m_EditorClassIdentifier: 
  m_Parent: {fileID: 0}
  m_Children: []
  m_UIPosition: {x: 0, y: 0}
  m_UICollapsed: 1
  m_UISuperCollapsed: 0
  m_MasterSlot: {fileID: 114101237388889722}
  m_MasterData:
    m_Owner: {fileID: 114400999044442138}
    m_Value:
      m_Type:
        m_SerializableType: System.Single, mscorlib, Version=2.0.0.0, Culture=neutral,
          PublicKeyToken=b77a5c561934e089
      m_SerializableObject: 
  m_Property:
    name: o
    m_serializedType:
      m_SerializableType: System.Single, mscorlib, Version=2.0.0.0, Culture=neutral,
        PublicKeyToken=b77a5c561934e089
    attributes: []
  m_Direction: 1
  m_LinkedSlots:
  - {fileID: 114572797098831710}
  - {fileID: 114378597894627596}
--- !u!114 &114111992344411372
MonoBehaviour:
  m_ObjectHideFlags: 1
  m_CorrespondingSourceObject: {fileID: 0}
  m_PrefabInternal: {fileID: 0}
  m_GameObject: {fileID: 0}
  m_Enabled: 1
  m_EditorHideFlags: 0
  m_Script: {fileID: 11500000, guid: ac39bd03fca81b849929b9c966f1836a, type: 3}
  m_Name: VFXSlotFloat3
  m_EditorClassIdentifier: 
  m_Parent: {fileID: 114288959738953426}
  m_Children:
  - {fileID: 114645105411124642}
  - {fileID: 114594572538337858}
  - {fileID: 114533305611580252}
  m_UIPosition: {x: 0, y: 0}
  m_UICollapsed: 1
  m_UISuperCollapsed: 0
  m_MasterSlot: {fileID: 114288959738953426}
  m_MasterData:
    m_Owner: {fileID: 0}
    m_Value:
      m_Type:
        m_SerializableType: 
      m_SerializableObject: 
  m_Property:
    name: scale
    m_serializedType:
      m_SerializableType: UnityEngine.Vector3, UnityEngine.CoreModule, Version=0.0.0.0,
        Culture=neutral, PublicKeyToken=null
    attributes:
    - m_Type: 3
      m_Min: -Infinity
      m_Max: Infinity
      m_Tooltip: The scale of the transform along each axis.
      m_Regex: 
      m_RegexMaxLength: 0
  m_Direction: 0
  m_LinkedSlots: []
--- !u!114 &114114454544214586
MonoBehaviour:
  m_ObjectHideFlags: 1
  m_CorrespondingSourceObject: {fileID: 0}
  m_PrefabInternal: {fileID: 0}
  m_GameObject: {fileID: 0}
  m_Enabled: 1
  m_EditorHideFlags: 0
  m_Script: {fileID: 11500000, guid: 70a331b1d86cc8d4aa106ccbe0da5852, type: 3}
  m_Name: VFXSlotTexture2D
  m_EditorClassIdentifier: 
  m_Parent: {fileID: 0}
  m_Children: []
  m_UIPosition: {x: 0, y: 0}
  m_UICollapsed: 1
  m_UISuperCollapsed: 0
  m_MasterSlot: {fileID: 114114454544214586}
  m_MasterData:
    m_Owner: {fileID: 114557997713897138}
    m_Value:
      m_Type:
        m_SerializableType: UnityEngine.Texture2D, UnityEngine.CoreModule, Version=0.0.0.0,
          Culture=neutral, PublicKeyToken=null
      m_SerializableObject: '{"obj":{"fileID":2800000,"guid":"7a371224af202974e93f00c4f5a8eb38","type":3}}'
  m_Property:
    name: attributeMap
    m_serializedType:
      m_SerializableType: UnityEngine.Texture2D, UnityEngine.CoreModule, Version=0.0.0.0,
        Culture=neutral, PublicKeyToken=null
    attributes:
    - m_Type: 3
      m_Min: -Infinity
      m_Max: Infinity
      m_Tooltip: AttributeMap texture to read attributes from
      m_Regex: 
      m_RegexMaxLength: 0
  m_Direction: 0
  m_LinkedSlots: []
--- !u!114 &114172749474034088
MonoBehaviour:
  m_ObjectHideFlags: 1
  m_CorrespondingSourceObject: {fileID: 0}
  m_PrefabInternal: {fileID: 0}
  m_GameObject: {fileID: 0}
  m_Enabled: 1
  m_EditorHideFlags: 0
  m_Script: {fileID: 11500000, guid: 70a331b1d86cc8d4aa106ccbe0da5852, type: 3}
  m_Name: VFXSlotTexture2D
  m_EditorClassIdentifier: 
  m_Parent: {fileID: 0}
  m_Children: []
  m_UIPosition: {x: 0, y: 0}
  m_UICollapsed: 1
  m_UISuperCollapsed: 0
  m_MasterSlot: {fileID: 114172749474034088}
  m_MasterData:
    m_Owner: {fileID: 114929763782468360}
    m_Value:
      m_Type:
        m_SerializableType: UnityEngine.Texture2D, UnityEngine.CoreModule, Version=0.0.0.0,
          Culture=neutral, PublicKeyToken=null
      m_SerializableObject: '{"obj":{"fileID":2800000,"guid":"344672ad4746f63439060a14774e4a9b","type":3}}'
  m_Property:
    name: attributeMap
    m_serializedType:
      m_SerializableType: UnityEngine.Texture2D, UnityEngine.CoreModule, Version=0.0.0.0,
        Culture=neutral, PublicKeyToken=null
    attributes:
    - m_Type: 3
      m_Min: -Infinity
      m_Max: Infinity
      m_Tooltip: AttributeMap texture to read attributes from
      m_Regex: 
      m_RegexMaxLength: 0
  m_Direction: 0
  m_LinkedSlots:
  - {fileID: 114887464936678632}
--- !u!114 &114189492240180414
MonoBehaviour:
  m_ObjectHideFlags: 1
  m_CorrespondingSourceObject: {fileID: 0}
  m_PrefabInternal: {fileID: 0}
  m_GameObject: {fileID: 0}
  m_Enabled: 1
  m_EditorHideFlags: 0
  m_Script: {fileID: 11500000, guid: f780aa281814f9842a7c076d436932e7, type: 3}
  m_Name: VFXSlotFloat
  m_EditorClassIdentifier: 
  m_Parent: {fileID: 114018318040081942}
  m_Children: []
  m_UIPosition: {x: 0, y: 0}
  m_UICollapsed: 1
  m_UISuperCollapsed: 0
  m_MasterSlot: {fileID: 114018318040081942}
  m_MasterData:
    m_Owner: {fileID: 0}
    m_Value:
      m_Type:
        m_SerializableType: 
      m_SerializableObject: 
  m_Property:
    name: y
    m_serializedType:
      m_SerializableType: System.Single, mscorlib, Version=2.0.0.0, Culture=neutral,
        PublicKeyToken=b77a5c561934e089
    attributes: []
  m_Direction: 0
  m_LinkedSlots: []
--- !u!114 &114194455078429050
MonoBehaviour:
  m_ObjectHideFlags: 1
  m_CorrespondingSourceObject: {fileID: 0}
  m_PrefabInternal: {fileID: 0}
  m_GameObject: {fileID: 0}
  m_Enabled: 1
  m_EditorHideFlags: 0
  m_Script: {fileID: 11500000, guid: f780aa281814f9842a7c076d436932e7, type: 3}
  m_Name: VFXSlotFloat
  m_EditorClassIdentifier: 
  m_Parent: {fileID: 114029265443195772}
  m_Children: []
  m_UIPosition: {x: 0, y: 0}
  m_UICollapsed: 1
  m_UISuperCollapsed: 0
  m_MasterSlot: {fileID: 114029265443195772}
  m_MasterData:
    m_Owner: {fileID: 0}
    m_Value:
      m_Type:
        m_SerializableType: 
      m_SerializableObject: 
  m_Property:
    name: x
    m_serializedType:
      m_SerializableType: System.Single, mscorlib, Version=2.0.0.0, Culture=neutral,
        PublicKeyToken=b77a5c561934e089
    attributes: []
  m_Direction: 0
  m_LinkedSlots: []
--- !u!114 &114208146401381950
MonoBehaviour:
  m_ObjectHideFlags: 1
  m_CorrespondingSourceObject: {fileID: 0}
  m_PrefabInternal: {fileID: 0}
  m_GameObject: {fileID: 0}
  m_Enabled: 1
  m_EditorHideFlags: 0
  m_Script: {fileID: 11500000, guid: 87c154e0feeee864da39ba7591cf27e7, type: 3}
  m_Name: VFXSlotFloatN
  m_EditorClassIdentifier: 
  m_Parent: {fileID: 0}
  m_Children: []
  m_UIPosition: {x: 0, y: 0}
  m_UICollapsed: 1
  m_UISuperCollapsed: 0
  m_MasterSlot: {fileID: 114208146401381950}
  m_MasterData:
    m_Owner: {fileID: 114388354612783604}
    m_Value:
      m_Type:
        m_SerializableType: UnityEditor.VFX.FloatN, Assembly-CSharp-Editor-testable,
          Version=0.0.0.0, Culture=neutral, PublicKeyToken=null
      m_SerializableObject: '{"m_Components":[1.0]}'
  m_Property:
    name: newRangeMax
    m_serializedType:
      m_SerializableType: UnityEditor.VFX.FloatN, Assembly-CSharp-Editor-testable,
        Version=0.0.0.0, Culture=neutral, PublicKeyToken=null
    attributes:
    - m_Type: 3
      m_Min: -Infinity
      m_Max: Infinity
      m_Tooltip: The end of the new range.
      m_Regex: 
      m_RegexMaxLength: 0
  m_Direction: 0
  m_LinkedSlots: []
--- !u!114 &114219562863948968
MonoBehaviour:
  m_ObjectHideFlags: 1
  m_CorrespondingSourceObject: {fileID: 0}
  m_PrefabInternal: {fileID: 0}
  m_GameObject: {fileID: 0}
  m_Enabled: 1
  m_EditorHideFlags: 0
  m_Script: {fileID: 11500000, guid: 2dc095764ededfa4bb32fa602511ea4b, type: 3}
  m_Name: VFXBasicUpdate
  m_EditorClassIdentifier: 
  m_Parent: {fileID: 114811252617829750}
  m_Children:
  - {fileID: 114471997082149478}
  m_UIPosition: {x: 191.85262, y: 1578.8619}
  m_UICollapsed: 0
  m_UISuperCollapsed: 0
  m_InputSlots: []
  m_OutputSlots: []
  m_Data: {fileID: 114549753361081170}
  m_InputFlowSlot:
  - link:
    - context: {fileID: 114673099322863142}
      slotIndex: 0
  m_OutputFlowSlot:
  - link:
    - context: {fileID: 114869244314744030}
      slotIndex: 0
  integration: 0
--- !u!114 &114229555509573000
MonoBehaviour:
  m_ObjectHideFlags: 1
  m_CorrespondingSourceObject: {fileID: 0}
  m_PrefabInternal: {fileID: 0}
  m_GameObject: {fileID: 0}
  m_Enabled: 1
  m_EditorHideFlags: 0
  m_Script: {fileID: 11500000, guid: f780aa281814f9842a7c076d436932e7, type: 3}
  m_Name: VFXSlotFloat
  m_EditorClassIdentifier: 
  m_Parent: {fileID: 114025978078228038}
  m_Children: []
  m_UIPosition: {x: 0, y: 0}
  m_UICollapsed: 1
  m_UISuperCollapsed: 0
  m_MasterSlot: {fileID: 114003764121622154}
  m_MasterData:
    m_Owner: {fileID: 0}
    m_Value:
      m_Type:
        m_SerializableType: 
      m_SerializableObject: 
  m_Property:
    name: z
    m_serializedType:
      m_SerializableType: System.Single, mscorlib, Version=2.0.0.0, Culture=neutral,
        PublicKeyToken=b77a5c561934e089
    attributes: []
  m_Direction: 0
  m_LinkedSlots: []
--- !u!114 &114233876248823812
MonoBehaviour:
  m_ObjectHideFlags: 1
  m_CorrespondingSourceObject: {fileID: 0}
  m_PrefabInternal: {fileID: 0}
  m_GameObject: {fileID: 0}
  m_Enabled: 1
  m_EditorHideFlags: 0
  m_Script: {fileID: 11500000, guid: f780aa281814f9842a7c076d436932e7, type: 3}
  m_Name: VFXSlotFloat
  m_EditorClassIdentifier: 
  m_Parent: {fileID: 114029265443195772}
  m_Children: []
  m_UIPosition: {x: 0, y: 0}
  m_UICollapsed: 1
  m_UISuperCollapsed: 0
  m_MasterSlot: {fileID: 114029265443195772}
  m_MasterData:
    m_Owner: {fileID: 0}
    m_Value:
      m_Type:
        m_SerializableType: 
      m_SerializableObject: 
  m_Property:
    name: z
    m_serializedType:
      m_SerializableType: System.Single, mscorlib, Version=2.0.0.0, Culture=neutral,
        PublicKeyToken=b77a5c561934e089
    attributes: []
  m_Direction: 0
  m_LinkedSlots: []
--- !u!114 &114239029945680976
MonoBehaviour:
  m_ObjectHideFlags: 1
  m_CorrespondingSourceObject: {fileID: 0}
  m_PrefabInternal: {fileID: 0}
  m_GameObject: {fileID: 0}
  m_Enabled: 1
  m_EditorHideFlags: 0
  m_Script: {fileID: 11500000, guid: f780aa281814f9842a7c076d436932e7, type: 3}
  m_Name: VFXSlotFloat
  m_EditorClassIdentifier: 
  m_Parent: {fileID: 114601629914660358}
  m_Children: []
  m_UIPosition: {x: 0, y: 0}
  m_UICollapsed: 1
  m_UISuperCollapsed: 0
  m_MasterSlot: {fileID: 114601629914660358}
  m_MasterData:
    m_Owner: {fileID: 0}
    m_Value:
      m_Type:
        m_SerializableType: 
      m_SerializableObject: 
  m_Property:
    name: y
    m_serializedType:
      m_SerializableType: System.Single, mscorlib, Version=2.0.0.0, Culture=neutral,
        PublicKeyToken=b77a5c561934e089
    attributes: []
  m_Direction: 0
  m_LinkedSlots: []
--- !u!114 &114250090361642672
MonoBehaviour:
  m_ObjectHideFlags: 1
  m_CorrespondingSourceObject: {fileID: 0}
  m_PrefabInternal: {fileID: 0}
  m_GameObject: {fileID: 0}
  m_Enabled: 1
  m_EditorHideFlags: 0
  m_Script: {fileID: 11500000, guid: ac39bd03fca81b849929b9c966f1836a, type: 3}
  m_Name: VFXSlotFloat3
  m_EditorClassIdentifier: 
  m_Parent: {fileID: 114288959738953426}
  m_Children:
  - {fileID: 114763501538080986}
  - {fileID: 114298503841178882}
  - {fileID: 114332309113091946}
  m_UIPosition: {x: 0, y: 0}
  m_UICollapsed: 1
  m_UISuperCollapsed: 0
  m_MasterSlot: {fileID: 114288959738953426}
  m_MasterData:
    m_Owner: {fileID: 0}
    m_Value:
      m_Type:
        m_SerializableType: 
      m_SerializableObject: 
  m_Property:
    name: position
    m_serializedType:
      m_SerializableType: UnityEngine.Vector3, UnityEngine.CoreModule, Version=0.0.0.0,
        Culture=neutral, PublicKeyToken=null
    attributes:
    - m_Type: 3
      m_Min: -Infinity
      m_Max: Infinity
      m_Tooltip: The transform position.
      m_Regex: 
      m_RegexMaxLength: 0
  m_Direction: 0
  m_LinkedSlots: []
--- !u!114 &114257695015969142
MonoBehaviour:
  m_ObjectHideFlags: 1
  m_CorrespondingSourceObject: {fileID: 0}
  m_PrefabInternal: {fileID: 0}
  m_GameObject: {fileID: 0}
  m_Enabled: 1
  m_EditorHideFlags: 0
  m_Script: {fileID: 11500000, guid: f05c6884b705ce14d82ae720f0ec209f, type: 3}
  m_Name: VFXSpawnerConstantRate
  m_EditorClassIdentifier: 
  m_Parent: {fileID: 114930313903648504}
  m_Children: []
  m_UIPosition: {x: 0, y: 0}
  m_UICollapsed: 0
  m_UISuperCollapsed: 0
  m_InputSlots:
  - {fileID: 114682745072358596}
  m_OutputSlots: []
  m_Disabled: 0
--- !u!114 &114257960855464560
MonoBehaviour:
  m_ObjectHideFlags: 1
  m_CorrespondingSourceObject: {fileID: 0}
  m_PrefabInternal: {fileID: 0}
  m_GameObject: {fileID: 0}
  m_Enabled: 1
  m_EditorHideFlags: 0
  m_Script: {fileID: 11500000, guid: f780aa281814f9842a7c076d436932e7, type: 3}
  m_Name: VFXSlotFloat
  m_EditorClassIdentifier: 
  m_Parent: {fileID: 0}
  m_Children: []
  m_UIPosition: {x: 0, y: 0}
  m_UICollapsed: 1
  m_UISuperCollapsed: 0
  m_MasterSlot: {fileID: 114257960855464560}
  m_MasterData:
    m_Owner: {fileID: 114555154138301174}
    m_Value:
      m_Type:
        m_SerializableType: System.Single, mscorlib, Version=2.0.0.0, Culture=neutral,
          PublicKeyToken=b77a5c561934e089
      m_SerializableObject: 0.1
  m_Property:
    name: SizeX
    m_serializedType:
      m_SerializableType: System.Single, mscorlib, Version=2.0.0.0, Culture=neutral,
        PublicKeyToken=b77a5c561934e089
    attributes: []
  m_Direction: 0
  m_LinkedSlots: []
--- !u!114 &114273833245552750
MonoBehaviour:
  m_ObjectHideFlags: 1
  m_CorrespondingSourceObject: {fileID: 0}
  m_PrefabInternal: {fileID: 0}
  m_GameObject: {fileID: 0}
  m_Enabled: 1
  m_EditorHideFlags: 0
  m_Script: {fileID: 11500000, guid: f780aa281814f9842a7c076d436932e7, type: 3}
  m_Name: VFXSlotFloat
  m_EditorClassIdentifier: 
  m_Parent: {fileID: 114912247837274598}
  m_Children: []
  m_UIPosition: {x: 0, y: 0}
  m_UICollapsed: 1
  m_UISuperCollapsed: 0
  m_MasterSlot: {fileID: 114912247837274598}
  m_MasterData:
    m_Owner: {fileID: 0}
    m_Value:
      m_Type:
        m_SerializableType: 
      m_SerializableObject: 
  m_Property:
    name: y
    m_serializedType:
      m_SerializableType: System.Single, mscorlib, Version=2.0.0.0, Culture=neutral,
        PublicKeyToken=b77a5c561934e089
    attributes: []
  m_Direction: 1
  m_LinkedSlots:
  - {fileID: 114075046692646640}
--- !u!114 &114288959738953426
MonoBehaviour:
  m_ObjectHideFlags: 1
  m_CorrespondingSourceObject: {fileID: 0}
  m_PrefabInternal: {fileID: 0}
  m_GameObject: {fileID: 0}
  m_Enabled: 1
  m_EditorHideFlags: 0
  m_Script: {fileID: 11500000, guid: 3e3f628d80ffceb489beac74258f9cf7, type: 3}
  m_Name: VFXSlotTransform
  m_EditorClassIdentifier: 
  m_Parent: {fileID: 0}
  m_Children:
  - {fileID: 114250090361642672}
  - {fileID: 114898168314785482}
  - {fileID: 114111992344411372}
  m_UIPosition: {x: 0, y: 0}
  m_UICollapsed: 0
  m_UISuperCollapsed: 0
  m_MasterSlot: {fileID: 114288959738953426}
  m_MasterData:
    m_Owner: {fileID: 114471997082149478}
    m_Value:
      m_Type:
        m_SerializableType: UnityEditor.VFX.Transform, Assembly-CSharp-Editor-testable,
          Version=0.0.0.0, Culture=neutral, PublicKeyToken=null
      m_SerializableObject: '{"space":0,"position":{"x":0.0,"y":0.0,"z":0.0},"angles":{"x":0.0,"y":0.0,"z":0.0},"scale":{"x":2.0,"y":2.0,"z":2.0}}'
  m_Property:
    name: FieldTransform
    m_serializedType:
      m_SerializableType: UnityEditor.VFX.Transform, Assembly-CSharp-Editor-testable,
        Version=0.0.0.0, Culture=neutral, PublicKeyToken=null
    attributes:
    - m_Type: 3
      m_Min: -Infinity
      m_Max: Infinity
      m_Tooltip: The position, rotation and scale of the vectorfield
      m_Regex: 
      m_RegexMaxLength: 0
  m_Direction: 0
  m_LinkedSlots: []
--- !u!114 &114294854613443830
MonoBehaviour:
  m_ObjectHideFlags: 1
  m_CorrespondingSourceObject: {fileID: 0}
  m_PrefabInternal: {fileID: 0}
  m_GameObject: {fileID: 0}
  m_Enabled: 1
  m_EditorHideFlags: 0
  m_Script: {fileID: 11500000, guid: 87c154e0feeee864da39ba7591cf27e7, type: 3}
  m_Name: VFXSlotFloatN
  m_EditorClassIdentifier: 
  m_Parent: {fileID: 0}
  m_Children: []
  m_UIPosition: {x: 0, y: 0}
  m_UICollapsed: 1
  m_UISuperCollapsed: 0
  m_MasterSlot: {fileID: 114294854613443830}
  m_MasterData:
    m_Owner: {fileID: 114704874594580452}
    m_Value:
      m_Type:
        m_SerializableType: UnityEditor.VFX.FloatN, Assembly-CSharp-Editor-testable,
          Version=0.0.0.0, Culture=neutral, PublicKeyToken=null
      m_SerializableObject: '{"m_Components":[0.0]}'
  m_Property:
    name: x
    m_serializedType:
      m_SerializableType: UnityEditor.VFX.FloatN, Assembly-CSharp-Editor-testable,
        Version=0.0.0.0, Culture=neutral, PublicKeyToken=null
    attributes:
    - m_Type: 3
      m_Min: -Infinity
      m_Max: Infinity
      m_Tooltip: The operand.
      m_Regex: 
      m_RegexMaxLength: 0
  m_Direction: 0
  m_LinkedSlots:
  - {fileID: 114090985496719494}
--- !u!114 &114298503841178882
MonoBehaviour:
  m_ObjectHideFlags: 1
  m_CorrespondingSourceObject: {fileID: 0}
  m_PrefabInternal: {fileID: 0}
  m_GameObject: {fileID: 0}
  m_Enabled: 1
  m_EditorHideFlags: 0
  m_Script: {fileID: 11500000, guid: f780aa281814f9842a7c076d436932e7, type: 3}
  m_Name: VFXSlotFloat
  m_EditorClassIdentifier: 
  m_Parent: {fileID: 114250090361642672}
  m_Children: []
  m_UIPosition: {x: 0, y: 0}
  m_UICollapsed: 1
  m_UISuperCollapsed: 0
  m_MasterSlot: {fileID: 114288959738953426}
  m_MasterData:
    m_Owner: {fileID: 0}
    m_Value:
      m_Type:
        m_SerializableType: 
      m_SerializableObject: 
  m_Property:
    name: y
    m_serializedType:
      m_SerializableType: System.Single, mscorlib, Version=2.0.0.0, Culture=neutral,
        PublicKeyToken=b77a5c561934e089
    attributes: []
  m_Direction: 0
  m_LinkedSlots: []
--- !u!114 &114300130529710038
MonoBehaviour:
  m_ObjectHideFlags: 1
  m_CorrespondingSourceObject: {fileID: 0}
  m_PrefabInternal: {fileID: 0}
  m_GameObject: {fileID: 0}
  m_Enabled: 1
  m_EditorHideFlags: 0
  m_Script: {fileID: 11500000, guid: f780aa281814f9842a7c076d436932e7, type: 3}
  m_Name: VFXSlotFloat
  m_EditorClassIdentifier: 
  m_Parent: {fileID: 114545672650384022}
  m_Children: []
  m_UIPosition: {x: 0, y: 0}
  m_UICollapsed: 1
  m_UISuperCollapsed: 0
  m_MasterSlot: {fileID: 114545672650384022}
  m_MasterData:
    m_Owner: {fileID: 0}
    m_Value:
      m_Type:
        m_SerializableType: 
      m_SerializableObject: 
  m_Property:
    name: y
    m_serializedType:
      m_SerializableType: System.Single, mscorlib, Version=2.0.0.0, Culture=neutral,
        PublicKeyToken=b77a5c561934e089
    attributes: []
  m_Direction: 0
  m_LinkedSlots: []
--- !u!114 &114300332862496628
MonoBehaviour:
  m_ObjectHideFlags: 1
  m_CorrespondingSourceObject: {fileID: 0}
  m_PrefabInternal: {fileID: 0}
  m_GameObject: {fileID: 0}
  m_Enabled: 1
  m_EditorHideFlags: 0
  m_Script: {fileID: 11500000, guid: f780aa281814f9842a7c076d436932e7, type: 3}
  m_Name: VFXSlotFloat
  m_EditorClassIdentifier: 
  m_Parent: {fileID: 0}
  m_Children: []
  m_UIPosition: {x: 0, y: 0}
  m_UICollapsed: 1
  m_UISuperCollapsed: 0
  m_MasterSlot: {fileID: 114300332862496628}
  m_MasterData:
    m_Owner: {fileID: 114557997713897138}
    m_Value:
      m_Type:
        m_SerializableType: System.Single, mscorlib, Version=2.0.0.0, Culture=neutral,
          PublicKeyToken=b77a5c561934e089
      m_SerializableObject: 0
  m_Property:
    name: LOD
    m_serializedType:
      m_SerializableType: System.Single, mscorlib, Version=2.0.0.0, Culture=neutral,
        PublicKeyToken=b77a5c561934e089
    attributes: []
  m_Direction: 0
  m_LinkedSlots: []
--- !u!114 &114301040986645908
MonoBehaviour:
  m_ObjectHideFlags: 1
  m_CorrespondingSourceObject: {fileID: 0}
  m_PrefabInternal: {fileID: 0}
  m_GameObject: {fileID: 0}
  m_Enabled: 1
  m_EditorHideFlags: 0
  m_Script: {fileID: 11500000, guid: f780aa281814f9842a7c076d436932e7, type: 3}
  m_Name: VFXSlotFloat
  m_EditorClassIdentifier: 
  m_Parent: {fileID: 0}
  m_Children: []
  m_UIPosition: {x: 0, y: 0}
  m_UICollapsed: 1
  m_UISuperCollapsed: 0
  m_MasterSlot: {fileID: 114301040986645908}
  m_MasterData:
    m_Owner: {fileID: 114869244314744030}
    m_Value:
      m_Type:
        m_SerializableType: System.Single, mscorlib, Version=2.0.0.0, Culture=neutral,
          PublicKeyToken=b77a5c561934e089
      m_SerializableObject: 0.5
  m_Property:
    name: alphaThreshold
    m_serializedType:
      m_SerializableType: System.Single, mscorlib, Version=2.0.0.0, Culture=neutral,
        PublicKeyToken=b77a5c561934e089
    attributes: []
  m_Direction: 0
  m_LinkedSlots: []
--- !u!114 &114322869480156890
MonoBehaviour:
  m_ObjectHideFlags: 1
  m_CorrespondingSourceObject: {fileID: 0}
  m_PrefabInternal: {fileID: 0}
  m_GameObject: {fileID: 0}
  m_Enabled: 1
  m_EditorHideFlags: 0
  m_Script: {fileID: 11500000, guid: 87c154e0feeee864da39ba7591cf27e7, type: 3}
  m_Name: VFXSlotFloatN
  m_EditorClassIdentifier: 
  m_Parent: {fileID: 0}
  m_Children: []
  m_UIPosition: {x: 0, y: 0}
  m_UICollapsed: 1
  m_UISuperCollapsed: 0
  m_MasterSlot: {fileID: 114322869480156890}
  m_MasterData:
    m_Owner: {fileID: 114400999044442138}
    m_Value:
      m_Type:
        m_SerializableType: UnityEditor.VFX.FloatN, Assembly-CSharp-Editor-testable,
          Version=0.0.0.0, Culture=neutral, PublicKeyToken=null
      m_SerializableObject: '{"m_Components":[0.0]}'
  m_Property:
    name: min
    m_serializedType:
      m_SerializableType: UnityEditor.VFX.FloatN, Assembly-CSharp-Editor-testable,
        Version=0.0.0.0, Culture=neutral, PublicKeyToken=null
    attributes:
    - m_Type: 3
      m_Min: -Infinity
      m_Max: Infinity
      m_Tooltip: The lower bound to clamp the input to.
      m_Regex: 
      m_RegexMaxLength: 0
  m_Direction: 0
  m_LinkedSlots: []
--- !u!114 &114327841631449880
MonoBehaviour:
  m_ObjectHideFlags: 1
  m_CorrespondingSourceObject: {fileID: 0}
  m_PrefabInternal: {fileID: 0}
  m_GameObject: {fileID: 0}
  m_Enabled: 1
  m_EditorHideFlags: 0
  m_Script: {fileID: 11500000, guid: 76f778ff57c4e8145b9681fe3268d8e9, type: 3}
  m_Name: VFXSlotGradient
  m_EditorClassIdentifier: 
  m_Parent: {fileID: 0}
  m_Children: []
  m_UIPosition: {x: 0, y: 0}
  m_UICollapsed: 1
  m_UISuperCollapsed: 0
  m_MasterSlot: {fileID: 114327841631449880}
  m_MasterData:
    m_Owner: {fileID: 114518480327850464}
    m_Value:
      m_Type:
        m_SerializableType: UnityEngine.Gradient, UnityEngine.CoreModule, Version=0.0.0.0,
          Culture=neutral, PublicKeyToken=null
      m_SerializableObject: '{"colorKeys":[{"color":{"r":1.0,"g":1.0,"b":1.0,"a":1.0},"time":0.0},{"color":{"r":1.0,"g":1.0,"b":1.0,"a":1.0},"time":1.0}],"alphaKeys":[{"alpha":0.0,"time":0.0},{"alpha":1.0,"time":0.13299763202667237},{"alpha":0.0,"time":1.0}],"gradientMode":0}'
  m_Property:
    name: gradient
    m_serializedType:
      m_SerializableType: UnityEngine.Gradient, UnityEngine.CoreModule, Version=0.0.0.0,
        Culture=neutral, PublicKeyToken=null
    attributes:
    - m_Type: 3
      m_Min: -Infinity
      m_Max: Infinity
      m_Tooltip: The over-life Gradient
      m_Regex: 
      m_RegexMaxLength: 0
  m_Direction: 0
  m_LinkedSlots: []
--- !u!114 &114330163478096092
MonoBehaviour:
  m_ObjectHideFlags: 1
  m_CorrespondingSourceObject: {fileID: 0}
  m_PrefabInternal: {fileID: 0}
  m_GameObject: {fileID: 0}
  m_Enabled: 1
  m_EditorHideFlags: 0
  m_Script: {fileID: 11500000, guid: f780aa281814f9842a7c076d436932e7, type: 3}
  m_Name: VFXSlotFloat
  m_EditorClassIdentifier: 
  m_Parent: {fileID: 114711404268786046}
  m_Children: []
  m_UIPosition: {x: 0, y: 0}
  m_UICollapsed: 1
  m_UISuperCollapsed: 0
  m_MasterSlot: {fileID: 114711404268786046}
  m_MasterData:
    m_Owner: {fileID: 0}
    m_Value:
      m_Type:
        m_SerializableType: 
      m_SerializableObject: 
  m_Property:
    name: z
    m_serializedType:
      m_SerializableType: System.Single, mscorlib, Version=2.0.0.0, Culture=neutral,
        PublicKeyToken=b77a5c561934e089
    attributes: []
  m_Direction: 0
  m_LinkedSlots: []
--- !u!114 &114331282118177370
MonoBehaviour:
  m_ObjectHideFlags: 1
  m_CorrespondingSourceObject: {fileID: 0}
  m_PrefabInternal: {fileID: 0}
  m_GameObject: {fileID: 0}
  m_Enabled: 1
  m_EditorHideFlags: 0
  m_Script: {fileID: 11500000, guid: f780aa281814f9842a7c076d436932e7, type: 3}
  m_Name: VFXSlotFloat
  m_EditorClassIdentifier: 
  m_Parent: {fileID: 114898168314785482}
  m_Children: []
  m_UIPosition: {x: 0, y: 0}
  m_UICollapsed: 1
  m_UISuperCollapsed: 0
  m_MasterSlot: {fileID: 114288959738953426}
  m_MasterData:
    m_Owner: {fileID: 0}
    m_Value:
      m_Type:
        m_SerializableType: 
      m_SerializableObject: 
  m_Property:
    name: y
    m_serializedType:
      m_SerializableType: System.Single, mscorlib, Version=2.0.0.0, Culture=neutral,
        PublicKeyToken=b77a5c561934e089
    attributes: []
  m_Direction: 0
  m_LinkedSlots: []
--- !u!114 &114332309113091946
MonoBehaviour:
  m_ObjectHideFlags: 1
  m_CorrespondingSourceObject: {fileID: 0}
  m_PrefabInternal: {fileID: 0}
  m_GameObject: {fileID: 0}
  m_Enabled: 1
  m_EditorHideFlags: 0
  m_Script: {fileID: 11500000, guid: f780aa281814f9842a7c076d436932e7, type: 3}
  m_Name: VFXSlotFloat
  m_EditorClassIdentifier: 
  m_Parent: {fileID: 114250090361642672}
  m_Children: []
  m_UIPosition: {x: 0, y: 0}
  m_UICollapsed: 1
  m_UISuperCollapsed: 0
  m_MasterSlot: {fileID: 114288959738953426}
  m_MasterData:
    m_Owner: {fileID: 0}
    m_Value:
      m_Type:
        m_SerializableType: 
      m_SerializableObject: 
  m_Property:
    name: z
    m_serializedType:
      m_SerializableType: System.Single, mscorlib, Version=2.0.0.0, Culture=neutral,
        PublicKeyToken=b77a5c561934e089
    attributes: []
  m_Direction: 0
  m_LinkedSlots: []
--- !u!114 &114348996303338644
MonoBehaviour:
  m_ObjectHideFlags: 1
  m_CorrespondingSourceObject: {fileID: 0}
  m_PrefabInternal: {fileID: 0}
  m_GameObject: {fileID: 0}
  m_Enabled: 1
  m_EditorHideFlags: 0
  m_Script: {fileID: 11500000, guid: f780aa281814f9842a7c076d436932e7, type: 3}
  m_Name: VFXSlotFloat
  m_EditorClassIdentifier: 
  m_Parent: {fileID: 114025978078228038}
  m_Children: []
  m_UIPosition: {x: 0, y: 0}
  m_UICollapsed: 1
  m_UISuperCollapsed: 0
  m_MasterSlot: {fileID: 114003764121622154}
  m_MasterData:
    m_Owner: {fileID: 0}
    m_Value:
      m_Type:
        m_SerializableType: 
      m_SerializableObject: 
  m_Property:
    name: y
    m_serializedType:
      m_SerializableType: System.Single, mscorlib, Version=2.0.0.0, Culture=neutral,
        PublicKeyToken=b77a5c561934e089
    attributes: []
  m_Direction: 0
  m_LinkedSlots: []
--- !u!114 &114366046789904446
MonoBehaviour:
  m_ObjectHideFlags: 1
  m_CorrespondingSourceObject: {fileID: 0}
  m_PrefabInternal: {fileID: 0}
  m_GameObject: {fileID: 0}
  m_Enabled: 1
  m_EditorHideFlags: 0
  m_Script: {fileID: 11500000, guid: f780aa281814f9842a7c076d436932e7, type: 3}
  m_Name: VFXSlotFloat
  m_EditorClassIdentifier: 
  m_Parent: {fileID: 0}
  m_Children: []
  m_UIPosition: {x: 0, y: 0}
  m_UICollapsed: 1
  m_UISuperCollapsed: 0
  m_MasterSlot: {fileID: 114366046789904446}
  m_MasterData:
    m_Owner: {fileID: 114704874594580452}
    m_Value:
      m_Type:
        m_SerializableType: System.Single, mscorlib, Version=2.0.0.0, Culture=neutral,
          PublicKeyToken=b77a5c561934e089
      m_SerializableObject: 
  m_Property:
    name: o
    m_serializedType:
      m_SerializableType: System.Single, mscorlib, Version=2.0.0.0, Culture=neutral,
        PublicKeyToken=b77a5c561934e089
    attributes: []
  m_Direction: 1
  m_LinkedSlots:
  - {fileID: 114716071498805684}
--- !u!114 &114369225748394978
MonoBehaviour:
  m_ObjectHideFlags: 1
  m_CorrespondingSourceObject: {fileID: 0}
  m_PrefabInternal: {fileID: 0}
  m_GameObject: {fileID: 0}
  m_Enabled: 1
  m_EditorHideFlags: 0
  m_Script: {fileID: 11500000, guid: 87c154e0feeee864da39ba7591cf27e7, type: 3}
  m_Name: VFXSlotFloatN
  m_EditorClassIdentifier: 
  m_Parent: {fileID: 0}
  m_Children: []
  m_UIPosition: {x: 0, y: 0}
  m_UICollapsed: 1
  m_UISuperCollapsed: 0
  m_MasterSlot: {fileID: 114369225748394978}
  m_MasterData:
    m_Owner: {fileID: 114903238838974454}
    m_Value:
      m_Type:
        m_SerializableType: UnityEditor.VFX.FloatN, Assembly-CSharp-Editor-testable,
          Version=0.0.0.0, Culture=neutral, PublicKeyToken=null
      m_SerializableObject: '{"m_Components":[0.0]}'
  m_Property:
    name: a
    m_serializedType:
      m_SerializableType: UnityEditor.VFX.FloatN, Assembly-CSharp-Editor-testable,
        Version=0.0.0.0, Culture=neutral, PublicKeyToken=null
    attributes: []
  m_Direction: 0
  m_LinkedSlots:
  - {fileID: 114962281432536176}
--- !u!114 &114378597894627596
MonoBehaviour:
  m_ObjectHideFlags: 1
  m_CorrespondingSourceObject: {fileID: 0}
  m_PrefabInternal: {fileID: 0}
  m_GameObject: {fileID: 0}
  m_Enabled: 1
  m_EditorHideFlags: 0
  m_Script: {fileID: 11500000, guid: f780aa281814f9842a7c076d436932e7, type: 3}
  m_Name: VFXSlotFloat
  m_EditorClassIdentifier: 
  m_Parent: {fileID: 0}
  m_Children: []
  m_UIPosition: {x: 0, y: 0}
  m_UICollapsed: 1
  m_UISuperCollapsed: 0
  m_MasterSlot: {fileID: 114378597894627596}
  m_MasterData:
    m_Owner: {fileID: 114557997713897138}
    m_Value:
      m_Type:
        m_SerializableType: System.Single, mscorlib, Version=2.0.0.0, Culture=neutral,
          PublicKeyToken=b77a5c561934e089
      m_SerializableObject: 0.5
  m_Property:
    name: blend
    m_serializedType:
      m_SerializableType: System.Single, mscorlib, Version=2.0.0.0, Culture=neutral,
        PublicKeyToken=b77a5c561934e089
    attributes:
    - m_Type: 3
      m_Min: -Infinity
      m_Max: Infinity
      m_Tooltip: Blend fraction with previous value
      m_Regex: 
      m_RegexMaxLength: 0
  m_Direction: 0
  m_LinkedSlots:
  - {fileID: 114101237388889722}
--- !u!114 &114379710775301080
MonoBehaviour:
  m_ObjectHideFlags: 1
  m_CorrespondingSourceObject: {fileID: 0}
  m_PrefabInternal: {fileID: 0}
  m_GameObject: {fileID: 0}
  m_Enabled: 1
  m_EditorHideFlags: 0
  m_Script: {fileID: 11500000, guid: f780aa281814f9842a7c076d436932e7, type: 3}
  m_Name: VFXSlotFloat
  m_EditorClassIdentifier: 
  m_Parent: {fileID: 114545672650384022}
  m_Children: []
  m_UIPosition: {x: 0, y: 0}
  m_UICollapsed: 1
  m_UISuperCollapsed: 0
  m_MasterSlot: {fileID: 114545672650384022}
  m_MasterData:
    m_Owner: {fileID: 0}
    m_Value:
      m_Type:
        m_SerializableType: 
      m_SerializableObject: 
  m_Property:
    name: z
    m_serializedType:
      m_SerializableType: System.Single, mscorlib, Version=2.0.0.0, Culture=neutral,
        PublicKeyToken=b77a5c561934e089
    attributes: []
  m_Direction: 0
  m_LinkedSlots: []
--- !u!114 &114382454224361024
MonoBehaviour:
  m_ObjectHideFlags: 1
  m_CorrespondingSourceObject: {fileID: 0}
  m_PrefabInternal: {fileID: 0}
  m_GameObject: {fileID: 0}
  m_Enabled: 1
  m_EditorHideFlags: 0
  m_Script: {fileID: 11500000, guid: f780aa281814f9842a7c076d436932e7, type: 3}
  m_Name: VFXSlotFloat
  m_EditorClassIdentifier: 
  m_Parent: {fileID: 114866035642227910}
  m_Children: []
  m_UIPosition: {x: 0, y: 0}
  m_UICollapsed: 1
  m_UISuperCollapsed: 0
  m_MasterSlot: {fileID: 114866035642227910}
  m_MasterData:
    m_Owner: {fileID: 0}
    m_Value:
      m_Type:
        m_SerializableType: 
      m_SerializableObject: 
  m_Property:
    name: y
    m_serializedType:
      m_SerializableType: System.Single, mscorlib, Version=2.0.0.0, Culture=neutral,
        PublicKeyToken=b77a5c561934e089
    attributes: []
  m_Direction: 1
  m_LinkedSlots: []
--- !u!114 &114388354612783604
MonoBehaviour:
  m_ObjectHideFlags: 1
  m_CorrespondingSourceObject: {fileID: 0}
  m_PrefabInternal: {fileID: 0}
  m_GameObject: {fileID: 0}
  m_Enabled: 1
  m_EditorHideFlags: 0
  m_Script: {fileID: 11500000, guid: 198a1b97523b7284c9029248e55f4a2d, type: 3}
  m_Name: VFXOperatorFit
  m_EditorClassIdentifier: 
  m_Parent: {fileID: 114811252617829750}
  m_Children: []
  m_UIPosition: {x: -184.57138, y: 2789.006}
  m_UICollapsed: 1
  m_UISuperCollapsed: 0
  m_InputSlots:
  - {fileID: 114698317762930228}
  - {fileID: 114958834723408570}
  - {fileID: 114632733225076840}
  - {fileID: 114596939772966312}
  - {fileID: 114208146401381950}
  m_OutputSlots:
  - {fileID: 114890036089422230}
  Clamp: 0
--- !u!114 &114400999044442138
MonoBehaviour:
  m_ObjectHideFlags: 1
  m_CorrespondingSourceObject: {fileID: 0}
  m_PrefabInternal: {fileID: 0}
  m_GameObject: {fileID: 0}
  m_Enabled: 1
  m_EditorHideFlags: 0
  m_Script: {fileID: 11500000, guid: 3f4921bef5ff52a4a8351851f2e15c80, type: 3}
  m_Name: VFXOperatorClamp
  m_EditorClassIdentifier: 
  m_Parent: {fileID: 114811252617829750}
  m_Children: []
  m_UIPosition: {x: -638.3296, y: 2047.0516}
  m_UICollapsed: 1
  m_UISuperCollapsed: 0
  m_InputSlots:
  - {fileID: 114716071498805684}
  - {fileID: 114322869480156890}
  - {fileID: 114922359469091578}
  m_OutputSlots:
  - {fileID: 114101237388889722}
--- !u!114 &114411706723581660
MonoBehaviour:
  m_ObjectHideFlags: 1
  m_CorrespondingSourceObject: {fileID: 0}
  m_PrefabInternal: {fileID: 0}
  m_GameObject: {fileID: 0}
  m_Enabled: 1
  m_EditorHideFlags: 0
  m_Script: {fileID: 11500000, guid: 87c154e0feeee864da39ba7591cf27e7, type: 3}
  m_Name: VFXSlotFloatN
  m_EditorClassIdentifier: 
  m_Parent: {fileID: 0}
  m_Children: []
  m_UIPosition: {x: 0, y: 0}
  m_UICollapsed: 1
  m_UISuperCollapsed: 0
  m_MasterSlot: {fileID: 114411706723581660}
  m_MasterData:
    m_Owner: {fileID: 114903238838974454}
    m_Value:
      m_Type:
        m_SerializableType: UnityEditor.VFX.FloatN, Assembly-CSharp-Editor-testable,
          Version=0.0.0.0, Culture=neutral, PublicKeyToken=null
      m_SerializableObject: 
  m_Property:
    name: c
    m_serializedType:
      m_SerializableType: UnityEditor.VFX.FloatN, Assembly-CSharp-Editor-testable,
        Version=0.0.0.0, Culture=neutral, PublicKeyToken=null
    attributes: []
  m_Direction: 0
  m_LinkedSlots: []
--- !u!114 &114417552807115378
MonoBehaviour:
  m_ObjectHideFlags: 1
  m_CorrespondingSourceObject: {fileID: 0}
  m_PrefabInternal: {fileID: 0}
  m_GameObject: {fileID: 0}
  m_Enabled: 1
  m_EditorHideFlags: 0
  m_Script: {fileID: 11500000, guid: 486e063e1ed58c843942ea4122829ab1, type: 3}
  m_Name: VFXAttributeParameter
  m_EditorClassIdentifier: 
  m_Parent: {fileID: 114811252617829750}
  m_Children: []
  m_UIPosition: {x: -847.0578, y: 2723.25}
  m_UICollapsed: 0
  m_UISuperCollapsed: 0
  m_InputSlots: []
  m_OutputSlots:
  - {fileID: 114912247837274598}
  attribute: position
  location: 0
--- !u!114 &114451215401082506
MonoBehaviour:
  m_ObjectHideFlags: 1
  m_CorrespondingSourceObject: {fileID: 0}
  m_PrefabInternal: {fileID: 0}
  m_GameObject: {fileID: 0}
  m_Enabled: 1
  m_EditorHideFlags: 0
  m_Script: {fileID: 11500000, guid: f780aa281814f9842a7c076d436932e7, type: 3}
  m_Name: VFXSlotFloat
  m_EditorClassIdentifier: 
  m_Parent: {fileID: 114029265443195772}
  m_Children: []
  m_UIPosition: {x: 0, y: 0}
  m_UICollapsed: 1
  m_UISuperCollapsed: 0
  m_MasterSlot: {fileID: 114029265443195772}
  m_MasterData:
    m_Owner: {fileID: 0}
    m_Value:
      m_Type:
        m_SerializableType: 
      m_SerializableObject: 
  m_Property:
    name: y
    m_serializedType:
      m_SerializableType: System.Single, mscorlib, Version=2.0.0.0, Culture=neutral,
        PublicKeyToken=b77a5c561934e089
    attributes: []
  m_Direction: 0
  m_LinkedSlots: []
--- !u!114 &114470732006328028
MonoBehaviour:
  m_ObjectHideFlags: 1
  m_CorrespondingSourceObject: {fileID: 0}
  m_PrefabInternal: {fileID: 0}
  m_GameObject: {fileID: 0}
  m_Enabled: 1
  m_EditorHideFlags: 0
  m_Script: {fileID: 11500000, guid: 486e063e1ed58c843942ea4122829ab1, type: 3}
  m_Name: VFXAttributeParameter
  m_EditorClassIdentifier: 
  m_Parent: {fileID: 114811252617829750}
  m_Children: []
  m_UIPosition: {x: -1031.1324, y: 2048.6514}
  m_UICollapsed: 1
  m_UISuperCollapsed: 0
  m_InputSlots: []
  m_OutputSlots:
  - {fileID: 114866035642227910}
  attribute: position
  location: 0
--- !u!114 &114471997082149478
MonoBehaviour:
  m_ObjectHideFlags: 1
  m_CorrespondingSourceObject: {fileID: 0}
  m_PrefabInternal: {fileID: 0}
  m_GameObject: {fileID: 0}
  m_Enabled: 1
  m_EditorHideFlags: 0
  m_Script: {fileID: 11500000, guid: b5ef41639278ae84eac41b1850137685, type: 3}
  m_Name: VectorFieldForce
  m_EditorClassIdentifier: 
  m_Parent: {fileID: 114219562863948968}
  m_Children: []
  m_UIPosition: {x: 0, y: 0}
  m_UICollapsed: 0
  m_UISuperCollapsed: 0
  m_InputSlots:
  - {fileID: 114690240430530546}
  - {fileID: 114288959738953426}
  - {fileID: 114572797098831710}
  - {fileID: 114719184606412478}
  m_OutputSlots: []
  m_Disabled: 0
  DataEncoding: 0
--- !u!114 &114518480327850464
MonoBehaviour:
  m_ObjectHideFlags: 1
  m_CorrespondingSourceObject: {fileID: 0}
  m_PrefabInternal: {fileID: 0}
  m_GameObject: {fileID: 0}
  m_Enabled: 1
  m_EditorHideFlags: 0
  m_Script: {fileID: 11500000, guid: 956b68870e880b144bab17e5aa6e7e94, type: 3}
  m_Name: ColorOverLife
  m_EditorClassIdentifier: 
  m_Parent: {fileID: 114869244314744030}
  m_Children: []
  m_UIPosition: {x: 0, y: 0}
  m_UICollapsed: 0
  m_UISuperCollapsed: 0
  m_InputSlots:
  - {fileID: 114327841631449880}
  m_OutputSlots: []
  m_Disabled: 0
  mode: 3
  ColorComposition: 2
  AlphaComposition: 2
--- !u!114 &114532996188412602
MonoBehaviour:
  m_ObjectHideFlags: 1
  m_CorrespondingSourceObject: {fileID: 0}
  m_PrefabInternal: {fileID: 0}
  m_GameObject: {fileID: 0}
  m_Enabled: 1
  m_EditorHideFlags: 0
  m_Script: {fileID: 11500000, guid: 70a331b1d86cc8d4aa106ccbe0da5852, type: 3}
  m_Name: VFXSlotTexture2D
  m_EditorClassIdentifier: 
  m_Parent: {fileID: 0}
  m_Children: []
  m_UIPosition: {x: 0, y: 0}
  m_UICollapsed: 1
  m_UISuperCollapsed: 0
  m_MasterSlot: {fileID: 114532996188412602}
  m_MasterData:
    m_Owner: {fileID: 114869244314744030}
    m_Value:
      m_Type:
        m_SerializableType: UnityEngine.Texture2D, UnityEngine.CoreModule, Version=0.0.0.0,
          Culture=neutral, PublicKeyToken=null
      m_SerializableObject: '{"obj":{"fileID":2800000,"guid":"039eecbca64d7d746baf0dd7d360fe32","type":3}}'
  m_Property:
    name: mainTexture
    m_serializedType:
      m_SerializableType: UnityEngine.Texture2D, UnityEngine.CoreModule, Version=0.0.0.0,
        Culture=neutral, PublicKeyToken=null
    attributes: []
  m_Direction: 0
  m_LinkedSlots: []
--- !u!114 &114533305611580252
MonoBehaviour:
  m_ObjectHideFlags: 1
  m_CorrespondingSourceObject: {fileID: 0}
  m_PrefabInternal: {fileID: 0}
  m_GameObject: {fileID: 0}
  m_Enabled: 1
  m_EditorHideFlags: 0
  m_Script: {fileID: 11500000, guid: f780aa281814f9842a7c076d436932e7, type: 3}
  m_Name: VFXSlotFloat
  m_EditorClassIdentifier: 
  m_Parent: {fileID: 114111992344411372}
  m_Children: []
  m_UIPosition: {x: 0, y: 0}
  m_UICollapsed: 1
  m_UISuperCollapsed: 0
  m_MasterSlot: {fileID: 114288959738953426}
  m_MasterData:
    m_Owner: {fileID: 0}
    m_Value:
      m_Type:
        m_SerializableType: 
      m_SerializableObject: 
  m_Property:
    name: z
    m_serializedType:
      m_SerializableType: System.Single, mscorlib, Version=2.0.0.0, Culture=neutral,
        PublicKeyToken=b77a5c561934e089
    attributes: []
  m_Direction: 0
  m_LinkedSlots: []
--- !u!114 &114541308409116912
MonoBehaviour:
  m_ObjectHideFlags: 1
  m_CorrespondingSourceObject: {fileID: 0}
  m_PrefabInternal: {fileID: 0}
  m_GameObject: {fileID: 0}
  m_Enabled: 1
  m_EditorHideFlags: 0
  m_Script: {fileID: 11500000, guid: f780aa281814f9842a7c076d436932e7, type: 3}
  m_Name: VFXSlotFloat
  m_EditorClassIdentifier: 
  m_Parent: {fileID: 0}
  m_Children: []
  m_UIPosition: {x: 0, y: 0}
  m_UICollapsed: 1
  m_UISuperCollapsed: 0
  m_MasterSlot: {fileID: 114541308409116912}
  m_MasterData:
    m_Owner: {fileID: 114957465338825280}
    m_Value:
      m_Type:
        m_SerializableType: System.Single, mscorlib, Version=2.0.0.0, Culture=neutral,
          PublicKeyToken=b77a5c561934e089
      m_SerializableObject: 4
  m_Property:
    name: Min
    m_serializedType:
      m_SerializableType: System.Single, mscorlib, Version=2.0.0.0, Culture=neutral,
        PublicKeyToken=b77a5c561934e089
    attributes: []
  m_Direction: 0
  m_LinkedSlots: []
--- !u!114 &114545672650384022
MonoBehaviour:
  m_ObjectHideFlags: 1
  m_CorrespondingSourceObject: {fileID: 0}
  m_PrefabInternal: {fileID: 0}
  m_GameObject: {fileID: 0}
  m_Enabled: 1
  m_EditorHideFlags: 0
  m_Script: {fileID: 11500000, guid: ac39bd03fca81b849929b9c966f1836a, type: 3}
  m_Name: VFXSlotFloat3
  m_EditorClassIdentifier: 
  m_Parent: {fileID: 0}
  m_Children:
  - {fileID: 114575909737644550}
  - {fileID: 114300130529710038}
  - {fileID: 114379710775301080}
  m_UIPosition: {x: 0, y: 0}
  m_UICollapsed: 1
  m_UISuperCollapsed: 0
  m_MasterSlot: {fileID: 114545672650384022}
  m_MasterData:
    m_Owner: {fileID: 114914130506429360}
    m_Value:
      m_Type:
        m_SerializableType: UnityEngine.Vector3, UnityEngine.CoreModule, Version=0.0.0.0,
          Culture=neutral, PublicKeyToken=null
      m_SerializableObject: '{"x":0.0,"y":0.0,"z":0.0}'
  m_Property:
    name: valueBias
    m_serializedType:
      m_SerializableType: UnityEngine.Vector3, UnityEngine.CoreModule, Version=0.0.0.0,
        Culture=neutral, PublicKeyToken=null
    attributes:
    - m_Type: 3
      m_Min: -Infinity
      m_Max: Infinity
      m_Tooltip: Bias Applied to the read Vector3 value
      m_Regex: 
      m_RegexMaxLength: 0
  m_Direction: 0
  m_LinkedSlots: []
--- !u!114 &114549753361081170
MonoBehaviour:
  m_ObjectHideFlags: 1
  m_CorrespondingSourceObject: {fileID: 0}
  m_PrefabInternal: {fileID: 0}
  m_GameObject: {fileID: 0}
  m_Enabled: 1
  m_EditorHideFlags: 0
  m_Script: {fileID: 11500000, guid: d78581a96eae8bf4398c282eb0b098bd, type: 3}
  m_Name: VFXDataParticle
  m_EditorClassIdentifier: 
  m_Parent: {fileID: 0}
  m_Children: []
  m_UIPosition: {x: 0, y: 0}
  m_UICollapsed: 1
  m_UISuperCollapsed: 0
  m_Owners:
  - {fileID: 114673099322863142}
  - {fileID: 114219562863948968}
  - {fileID: 114869244314744030}
  m_Capacity: 60032
  m_Space: 0
--- !u!114 &114550538227819310
MonoBehaviour:
  m_ObjectHideFlags: 1
  m_CorrespondingSourceObject: {fileID: 0}
  m_PrefabInternal: {fileID: 0}
  m_GameObject: {fileID: 0}
  m_Enabled: 1
  m_EditorHideFlags: 0
  m_Script: {fileID: 11500000, guid: 70a331b1d86cc8d4aa106ccbe0da5852, type: 3}
  m_Name: VFXSlotTexture2D
  m_EditorClassIdentifier: 
  m_Parent: {fileID: 0}
  m_Children: []
  m_UIPosition: {x: 0, y: 0}
  m_UICollapsed: 1
  m_UISuperCollapsed: 0
  m_MasterSlot: {fileID: 114550538227819310}
  m_MasterData:
    m_Owner: {fileID: 114818566889534690}
    m_Value:
      m_Type:
        m_SerializableType: UnityEngine.Texture2D, UnityEngine.CoreModule, Version=0.0.0.0,
          Culture=neutral, PublicKeyToken=null
      m_SerializableObject: 
  m_Property:
    name: 'AttributeMap : color'
    m_serializedType:
      m_SerializableType: UnityEngine.Texture2D, UnityEngine.CoreModule, Version=0.0.0.0,
        Culture=neutral, PublicKeyToken=null
    attributes: []
  m_Direction: 1
  m_LinkedSlots:
  - {fileID: 114090953281235702}
--- !u!114 &114555154138301174
MonoBehaviour:
  m_ObjectHideFlags: 1
  m_CorrespondingSourceObject: {fileID: 0}
  m_PrefabInternal: {fileID: 0}
  m_GameObject: {fileID: 0}
  m_Enabled: 1
  m_EditorHideFlags: 0
  m_Script: {fileID: 11500000, guid: a971fa2e110a0ac42ac1d8dae408704b, type: 3}
  m_Name: SetAttribute
  m_EditorClassIdentifier: 
  m_Parent: {fileID: 114869244314744030}
  m_Children: []
  m_UIPosition: {x: 0, y: 0}
  m_UICollapsed: 0
  m_UISuperCollapsed: 0
  m_InputSlots:
  - {fileID: 114257960855464560}
  m_OutputSlots: []
  m_Disabled: 0
  attribute: sizeX
  Composition: 0
  Random: 0
--- !u!114 &114557997713897138
MonoBehaviour:
  m_ObjectHideFlags: 1
  m_CorrespondingSourceObject: {fileID: 0}
  m_PrefabInternal: {fileID: 0}
  m_GameObject: {fileID: 0}
  m_Enabled: 1
  m_EditorHideFlags: 0
  m_Script: {fileID: 11500000, guid: 60fff265f139e2a4194a44c2bac41757, type: 3}
  m_Name: AttributeFromMap
  m_EditorClassIdentifier: 
  m_Parent: {fileID: 114869244314744030}
  m_Children: []
  m_UIPosition: {x: 0, y: 0}
  m_UICollapsed: 0
  m_UISuperCollapsed: 0
  m_InputSlots:
  - {fileID: 114114454544214586}
  - {fileID: 114018318040081942}
  - {fileID: 114300332862496628}
  - {fileID: 114378597894627596}
  - {fileID: 114601629914660358}
  - {fileID: 114711404268786046}
  m_OutputSlots: []
  m_Disabled: 0
  attribute: color
  Composition: 3
  SampleMode: 3
--- !u!114 &114565652237543776
MonoBehaviour:
  m_ObjectHideFlags: 1
  m_CorrespondingSourceObject: {fileID: 0}
  m_PrefabInternal: {fileID: 0}
  m_GameObject: {fileID: 0}
  m_Enabled: 1
  m_EditorHideFlags: 0
  m_Script: {fileID: 11500000, guid: f780aa281814f9842a7c076d436932e7, type: 3}
  m_Name: VFXSlotFloat
  m_EditorClassIdentifier: 
  m_Parent: {fileID: 114890036089422230}
  m_Children: []
  m_UIPosition: {x: 0, y: 0}
  m_UICollapsed: 1
  m_UISuperCollapsed: 0
  m_MasterSlot: {fileID: 114890036089422230}
  m_MasterData:
    m_Owner: {fileID: 0}
    m_Value:
      m_Type:
        m_SerializableType: 
      m_SerializableObject: 
  m_Property:
    name: y
    m_serializedType:
      m_SerializableType: System.Single, mscorlib, Version=2.0.0.0, Culture=neutral,
        PublicKeyToken=b77a5c561934e089
    attributes: []
  m_Direction: 1
  m_LinkedSlots: []
--- !u!114 &114571738044371278
MonoBehaviour:
  m_ObjectHideFlags: 1
  m_CorrespondingSourceObject: {fileID: 0}
  m_PrefabInternal: {fileID: 0}
  m_GameObject: {fileID: 0}
  m_Enabled: 1
  m_EditorHideFlags: 0
  m_Script: {fileID: 11500000, guid: f780aa281814f9842a7c076d436932e7, type: 3}
  m_Name: VFXSlotFloat
  m_EditorClassIdentifier: 
  m_Parent: {fileID: 0}
  m_Children: []
  m_UIPosition: {x: 0, y: 0}
  m_UICollapsed: 1
  m_UISuperCollapsed: 0
  m_MasterSlot: {fileID: 114571738044371278}
  m_MasterData:
    m_Owner: {fileID: 114957465338825280}
    m_Value:
      m_Type:
        m_SerializableType: System.Single, mscorlib, Version=2.0.0.0, Culture=neutral,
          PublicKeyToken=b77a5c561934e089
      m_SerializableObject: 5
  m_Property:
    name: Max
    m_serializedType:
      m_SerializableType: System.Single, mscorlib, Version=2.0.0.0, Culture=neutral,
        PublicKeyToken=b77a5c561934e089
    attributes: []
  m_Direction: 0
  m_LinkedSlots: []
--- !u!114 &114572797098831710
MonoBehaviour:
  m_ObjectHideFlags: 1
  m_CorrespondingSourceObject: {fileID: 0}
  m_PrefabInternal: {fileID: 0}
  m_GameObject: {fileID: 0}
  m_Enabled: 1
  m_EditorHideFlags: 0
  m_Script: {fileID: 11500000, guid: f780aa281814f9842a7c076d436932e7, type: 3}
  m_Name: VFXSlotFloat
  m_EditorClassIdentifier: 
  m_Parent: {fileID: 0}
  m_Children: []
  m_UIPosition: {x: 0, y: 0}
  m_UICollapsed: 1
  m_UISuperCollapsed: 0
  m_MasterSlot: {fileID: 114572797098831710}
  m_MasterData:
    m_Owner: {fileID: 114471997082149478}
    m_Value:
      m_Type:
        m_SerializableType: System.Single, mscorlib, Version=2.0.0.0, Culture=neutral,
          PublicKeyToken=b77a5c561934e089
      m_SerializableObject: 1
  m_Property:
    name: Intensity
    m_serializedType:
      m_SerializableType: System.Single, mscorlib, Version=2.0.0.0, Culture=neutral,
        PublicKeyToken=b77a5c561934e089
    attributes:
    - m_Type: 3
      m_Min: -Infinity
      m_Max: Infinity
      m_Tooltip: Intensity of the motion vectors
      m_Regex: 
      m_RegexMaxLength: 0
  m_Direction: 0
  m_LinkedSlots:
  - {fileID: 114101237388889722}
--- !u!114 &114575909737644550
MonoBehaviour:
  m_ObjectHideFlags: 1
  m_CorrespondingSourceObject: {fileID: 0}
  m_PrefabInternal: {fileID: 0}
  m_GameObject: {fileID: 0}
  m_Enabled: 1
  m_EditorHideFlags: 0
  m_Script: {fileID: 11500000, guid: f780aa281814f9842a7c076d436932e7, type: 3}
  m_Name: VFXSlotFloat
  m_EditorClassIdentifier: 
  m_Parent: {fileID: 114545672650384022}
  m_Children: []
  m_UIPosition: {x: 0, y: 0}
  m_UICollapsed: 1
  m_UISuperCollapsed: 0
  m_MasterSlot: {fileID: 114545672650384022}
  m_MasterData:
    m_Owner: {fileID: 0}
    m_Value:
      m_Type:
        m_SerializableType: 
      m_SerializableObject: 
  m_Property:
    name: x
    m_serializedType:
      m_SerializableType: System.Single, mscorlib, Version=2.0.0.0, Culture=neutral,
        PublicKeyToken=b77a5c561934e089
    attributes: []
  m_Direction: 0
  m_LinkedSlots: []
--- !u!114 &114594572538337858
MonoBehaviour:
  m_ObjectHideFlags: 1
  m_CorrespondingSourceObject: {fileID: 0}
  m_PrefabInternal: {fileID: 0}
  m_GameObject: {fileID: 0}
  m_Enabled: 1
  m_EditorHideFlags: 0
  m_Script: {fileID: 11500000, guid: f780aa281814f9842a7c076d436932e7, type: 3}
  m_Name: VFXSlotFloat
  m_EditorClassIdentifier: 
  m_Parent: {fileID: 114111992344411372}
  m_Children: []
  m_UIPosition: {x: 0, y: 0}
  m_UICollapsed: 1
  m_UISuperCollapsed: 0
  m_MasterSlot: {fileID: 114288959738953426}
  m_MasterData:
    m_Owner: {fileID: 0}
    m_Value:
      m_Type:
        m_SerializableType: 
      m_SerializableObject: 
  m_Property:
    name: y
    m_serializedType:
      m_SerializableType: System.Single, mscorlib, Version=2.0.0.0, Culture=neutral,
        PublicKeyToken=b77a5c561934e089
    attributes: []
  m_Direction: 0
  m_LinkedSlots: []
--- !u!114 &114596939772966312
MonoBehaviour:
  m_ObjectHideFlags: 1
  m_CorrespondingSourceObject: {fileID: 0}
  m_PrefabInternal: {fileID: 0}
  m_GameObject: {fileID: 0}
  m_Enabled: 1
  m_EditorHideFlags: 0
  m_Script: {fileID: 11500000, guid: 87c154e0feeee864da39ba7591cf27e7, type: 3}
  m_Name: VFXSlotFloatN
  m_EditorClassIdentifier: 
  m_Parent: {fileID: 0}
  m_Children: []
  m_UIPosition: {x: 0, y: 0}
  m_UICollapsed: 1
  m_UISuperCollapsed: 0
  m_MasterSlot: {fileID: 114596939772966312}
  m_MasterData:
    m_Owner: {fileID: 114388354612783604}
    m_Value:
      m_Type:
        m_SerializableType: UnityEditor.VFX.FloatN, Assembly-CSharp-Editor-testable,
          Version=0.0.0.0, Culture=neutral, PublicKeyToken=null
      m_SerializableObject: '{"m_Components":[0.0]}'
  m_Property:
    name: newRangeMin
    m_serializedType:
      m_SerializableType: UnityEditor.VFX.FloatN, Assembly-CSharp-Editor-testable,
        Version=0.0.0.0, Culture=neutral, PublicKeyToken=null
    attributes:
    - m_Type: 3
      m_Min: -Infinity
      m_Max: Infinity
      m_Tooltip: The start of the new range.
      m_Regex: 
      m_RegexMaxLength: 0
  m_Direction: 0
  m_LinkedSlots: []
--- !u!114 &114601629914660358
MonoBehaviour:
  m_ObjectHideFlags: 1
  m_CorrespondingSourceObject: {fileID: 0}
  m_PrefabInternal: {fileID: 0}
  m_GameObject: {fileID: 0}
  m_Enabled: 1
  m_EditorHideFlags: 0
  m_Script: {fileID: 11500000, guid: ac39bd03fca81b849929b9c966f1836a, type: 3}
  m_Name: VFXSlotFloat3
  m_EditorClassIdentifier: 
  m_Parent: {fileID: 0}
  m_Children:
  - {fileID: 114645575042376716}
  - {fileID: 114239029945680976}
  - {fileID: 114037397167517022}
  m_UIPosition: {x: 0, y: 0}
  m_UICollapsed: 1
  m_UISuperCollapsed: 0
  m_MasterSlot: {fileID: 114601629914660358}
  m_MasterData:
    m_Owner: {fileID: 114557997713897138}
    m_Value:
      m_Type:
        m_SerializableType: UnityEngine.Vector3, UnityEngine.CoreModule, Version=0.0.0.0,
          Culture=neutral, PublicKeyToken=null
      m_SerializableObject: '{"x":0.0,"y":0.0,"z":0.0}'
  m_Property:
    name: valueBias
    m_serializedType:
      m_SerializableType: UnityEngine.Vector3, UnityEngine.CoreModule, Version=0.0.0.0,
        Culture=neutral, PublicKeyToken=null
    attributes:
    - m_Type: 3
      m_Min: -Infinity
      m_Max: Infinity
      m_Tooltip: Bias Applied to the read Vector3 value
      m_Regex: 
      m_RegexMaxLength: 0
  m_Direction: 0
  m_LinkedSlots: []
--- !u!114 &114603800043353834
MonoBehaviour:
  m_ObjectHideFlags: 1
  m_CorrespondingSourceObject: {fileID: 0}
  m_PrefabInternal: {fileID: 0}
  m_GameObject: {fileID: 0}
  m_Enabled: 1
  m_EditorHideFlags: 0
  m_Script: {fileID: 11500000, guid: f780aa281814f9842a7c076d436932e7, type: 3}
  m_Name: VFXSlotFloat
  m_EditorClassIdentifier: 
  m_Parent: {fileID: 114866035642227910}
  m_Children: []
  m_UIPosition: {x: 0, y: 0}
  m_UICollapsed: 1
  m_UISuperCollapsed: 0
  m_MasterSlot: {fileID: 114866035642227910}
  m_MasterData:
    m_Owner: {fileID: 0}
    m_Value:
      m_Type:
        m_SerializableType: 
      m_SerializableObject: 
  m_Property:
    name: z
    m_serializedType:
      m_SerializableType: System.Single, mscorlib, Version=2.0.0.0, Culture=neutral,
        PublicKeyToken=b77a5c561934e089
    attributes: []
  m_Direction: 1
  m_LinkedSlots: []
--- !u!114 &114620072362822852
MonoBehaviour:
  m_ObjectHideFlags: 1
  m_CorrespondingSourceObject: {fileID: 0}
  m_PrefabInternal: {fileID: 0}
  m_GameObject: {fileID: 0}
  m_Enabled: 1
  m_EditorHideFlags: 0
  m_Script: {fileID: 11500000, guid: c52d920e7fff73b498050a6b3c4404ca, type: 3}
  m_Name: VFXSlotUint
  m_EditorClassIdentifier: 
  m_Parent: {fileID: 0}
  m_Children: []
  m_UIPosition: {x: 0, y: 0}
  m_UICollapsed: 1
  m_UISuperCollapsed: 0
  m_MasterSlot: {fileID: 114620072362822852}
  m_MasterData:
    m_Owner: {fileID: 114818566889534690}
    m_Value:
      m_Type:
        m_SerializableType: System.UInt32, mscorlib, Version=2.0.0.0, Culture=neutral,
          PublicKeyToken=b77a5c561934e089
      m_SerializableObject: 
  m_Property:
    name: Point Count
    m_serializedType:
      m_SerializableType: System.UInt32, mscorlib, Version=2.0.0.0, Culture=neutral,
        PublicKeyToken=b77a5c561934e089
    attributes: []
  m_Direction: 1
  m_LinkedSlots: []
--- !u!114 &114621149816704142
MonoBehaviour:
  m_ObjectHideFlags: 1
  m_CorrespondingSourceObject: {fileID: 0}
  m_PrefabInternal: {fileID: 0}
  m_GameObject: {fileID: 0}
  m_Enabled: 1
  m_EditorHideFlags: 0
  m_Script: {fileID: 11500000, guid: f780aa281814f9842a7c076d436932e7, type: 3}
  m_Name: VFXSlotFloat
  m_EditorClassIdentifier: 
  m_Parent: {fileID: 114063982717290258}
  m_Children: []
  m_UIPosition: {x: 0, y: 0}
  m_UICollapsed: 1
  m_UISuperCollapsed: 0
  m_MasterSlot: {fileID: 114063982717290258}
  m_MasterData:
    m_Owner: {fileID: 0}
    m_Value:
      m_Type:
        m_SerializableType: 
      m_SerializableObject: 
  m_Property:
    name: x
    m_serializedType:
      m_SerializableType: System.Single, mscorlib, Version=2.0.0.0, Culture=neutral,
        PublicKeyToken=b77a5c561934e089
    attributes: []
  m_Direction: 1
  m_LinkedSlots: []
--- !u!114 &114632733225076840
MonoBehaviour:
  m_ObjectHideFlags: 1
  m_CorrespondingSourceObject: {fileID: 0}
  m_PrefabInternal: {fileID: 0}
  m_GameObject: {fileID: 0}
  m_Enabled: 1
  m_EditorHideFlags: 0
  m_Script: {fileID: 11500000, guid: 87c154e0feeee864da39ba7591cf27e7, type: 3}
  m_Name: VFXSlotFloatN
  m_EditorClassIdentifier: 
  m_Parent: {fileID: 0}
  m_Children: []
  m_UIPosition: {x: 0, y: 0}
  m_UICollapsed: 1
  m_UISuperCollapsed: 0
  m_MasterSlot: {fileID: 114632733225076840}
  m_MasterData:
    m_Owner: {fileID: 114388354612783604}
    m_Value:
      m_Type:
        m_SerializableType: UnityEditor.VFX.FloatN, Assembly-CSharp-Editor-testable,
          Version=0.0.0.0, Culture=neutral, PublicKeyToken=null
      m_SerializableObject: '{"m_Components":[4.0]}'
  m_Property:
    name: oldRangeMax
    m_serializedType:
      m_SerializableType: UnityEditor.VFX.FloatN, Assembly-CSharp-Editor-testable,
        Version=0.0.0.0, Culture=neutral, PublicKeyToken=null
    attributes:
    - m_Type: 3
      m_Min: -Infinity
      m_Max: Infinity
      m_Tooltip: The end of the old range.
      m_Regex: 
      m_RegexMaxLength: 0
  m_Direction: 0
  m_LinkedSlots: []
--- !u!114 &114644431410626768
MonoBehaviour:
  m_ObjectHideFlags: 1
  m_CorrespondingSourceObject: {fileID: 0}
  m_PrefabInternal: {fileID: 0}
  m_GameObject: {fileID: 0}
  m_Enabled: 1
  m_EditorHideFlags: 0
  m_Script: {fileID: 11500000, guid: ac39bd03fca81b849929b9c966f1836a, type: 3}
  m_Name: VFXSlotFloat3
  m_EditorClassIdentifier: 
  m_Parent: {fileID: 0}
  m_Children:
  - {fileID: 114884491355409486}
  - {fileID: 114700434990615694}
  - {fileID: 114680230215059402}
  m_UIPosition: {x: 0, y: 0}
  m_UICollapsed: 1
  m_UISuperCollapsed: 0
  m_MasterSlot: {fileID: 114644431410626768}
  m_MasterData:
    m_Owner: {fileID: 114929763782468360}
    m_Value:
      m_Type:
        m_SerializableType: UnityEngine.Vector3, UnityEngine.CoreModule, Version=0.0.0.0,
          Culture=neutral, PublicKeyToken=null
      m_SerializableObject: '{"x":1.0,"y":1.0,"z":1.0}'
  m_Property:
    name: valueScale
    m_serializedType:
      m_SerializableType: UnityEngine.Vector3, UnityEngine.CoreModule, Version=0.0.0.0,
        Culture=neutral, PublicKeyToken=null
    attributes:
    - m_Type: 3
      m_Min: -Infinity
      m_Max: Infinity
      m_Tooltip: Scale Applied to the read Vector3 value
      m_Regex: 
      m_RegexMaxLength: 0
  m_Direction: 0
  m_LinkedSlots: []
--- !u!114 &114645105411124642
MonoBehaviour:
  m_ObjectHideFlags: 1
  m_CorrespondingSourceObject: {fileID: 0}
  m_PrefabInternal: {fileID: 0}
  m_GameObject: {fileID: 0}
  m_Enabled: 1
  m_EditorHideFlags: 0
  m_Script: {fileID: 11500000, guid: f780aa281814f9842a7c076d436932e7, type: 3}
  m_Name: VFXSlotFloat
  m_EditorClassIdentifier: 
  m_Parent: {fileID: 114111992344411372}
  m_Children: []
  m_UIPosition: {x: 0, y: 0}
  m_UICollapsed: 1
  m_UISuperCollapsed: 0
  m_MasterSlot: {fileID: 114288959738953426}
  m_MasterData:
    m_Owner: {fileID: 0}
    m_Value:
      m_Type:
        m_SerializableType: 
      m_SerializableObject: 
  m_Property:
    name: x
    m_serializedType:
      m_SerializableType: System.Single, mscorlib, Version=2.0.0.0, Culture=neutral,
        PublicKeyToken=b77a5c561934e089
    attributes: []
  m_Direction: 0
  m_LinkedSlots: []
--- !u!114 &114645575042376716
MonoBehaviour:
  m_ObjectHideFlags: 1
  m_CorrespondingSourceObject: {fileID: 0}
  m_PrefabInternal: {fileID: 0}
  m_GameObject: {fileID: 0}
  m_Enabled: 1
  m_EditorHideFlags: 0
  m_Script: {fileID: 11500000, guid: f780aa281814f9842a7c076d436932e7, type: 3}
  m_Name: VFXSlotFloat
  m_EditorClassIdentifier: 
  m_Parent: {fileID: 114601629914660358}
  m_Children: []
  m_UIPosition: {x: 0, y: 0}
  m_UICollapsed: 1
  m_UISuperCollapsed: 0
  m_MasterSlot: {fileID: 114601629914660358}
  m_MasterData:
    m_Owner: {fileID: 0}
    m_Value:
      m_Type:
        m_SerializableType: 
      m_SerializableObject: 
  m_Property:
    name: x
    m_serializedType:
      m_SerializableType: System.Single, mscorlib, Version=2.0.0.0, Culture=neutral,
        PublicKeyToken=b77a5c561934e089
    attributes: []
  m_Direction: 0
  m_LinkedSlots: []
--- !u!114 &114669717944615864
MonoBehaviour:
  m_ObjectHideFlags: 1
  m_CorrespondingSourceObject: {fileID: 0}
  m_PrefabInternal: {fileID: 0}
  m_GameObject: {fileID: 0}
  m_Enabled: 1
  m_EditorHideFlags: 0
  m_Script: {fileID: 11500000, guid: f780aa281814f9842a7c076d436932e7, type: 3}
  m_Name: VFXSlotFloat
  m_EditorClassIdentifier: 
  m_Parent: {fileID: 114912247837274598}
  m_Children: []
  m_UIPosition: {x: 0, y: 0}
  m_UICollapsed: 1
  m_UISuperCollapsed: 0
  m_MasterSlot: {fileID: 114912247837274598}
  m_MasterData:
    m_Owner: {fileID: 0}
    m_Value:
      m_Type:
        m_SerializableType: 
      m_SerializableObject: 
  m_Property:
    name: z
    m_serializedType:
      m_SerializableType: System.Single, mscorlib, Version=2.0.0.0, Culture=neutral,
        PublicKeyToken=b77a5c561934e089
    attributes: []
  m_Direction: 1
  m_LinkedSlots: []
--- !u!114 &114673099322863142
MonoBehaviour:
  m_ObjectHideFlags: 1
  m_CorrespondingSourceObject: {fileID: 0}
  m_PrefabInternal: {fileID: 0}
  m_GameObject: {fileID: 0}
  m_Enabled: 1
  m_EditorHideFlags: 0
  m_Script: {fileID: 11500000, guid: 9dfea48843f53fc438eabc12a3a30abc, type: 3}
  m_Name: VFXBasicInitialize
  m_EditorClassIdentifier: 
  m_Parent: {fileID: 114811252617829750}
  m_Children:
  - {fileID: 114929763782468360}
  - {fileID: 114914130506429360}
  - {fileID: 114957465338825280}
  m_UIPosition: {x: 184.38196, y: 722.0351}
  m_UICollapsed: 0
  m_UISuperCollapsed: 0
  m_InputSlots:
  - {fileID: 114003764121622154}
  m_OutputSlots: []
  m_Data: {fileID: 114549753361081170}
  m_InputFlowSlot:
  - link:
    - context: {fileID: 114930313903648504}
      slotIndex: 0
  m_OutputFlowSlot:
  - link:
    - context: {fileID: 114219562863948968}
      slotIndex: 0
--- !u!114 &114680230215059402
MonoBehaviour:
  m_ObjectHideFlags: 1
  m_CorrespondingSourceObject: {fileID: 0}
  m_PrefabInternal: {fileID: 0}
  m_GameObject: {fileID: 0}
  m_Enabled: 1
  m_EditorHideFlags: 0
  m_Script: {fileID: 11500000, guid: f780aa281814f9842a7c076d436932e7, type: 3}
  m_Name: VFXSlotFloat
  m_EditorClassIdentifier: 
  m_Parent: {fileID: 114644431410626768}
  m_Children: []
  m_UIPosition: {x: 0, y: 0}
  m_UICollapsed: 1
  m_UISuperCollapsed: 0
  m_MasterSlot: {fileID: 114644431410626768}
  m_MasterData:
    m_Owner: {fileID: 0}
    m_Value:
      m_Type:
        m_SerializableType: 
      m_SerializableObject: 
  m_Property:
    name: z
    m_serializedType:
      m_SerializableType: System.Single, mscorlib, Version=2.0.0.0, Culture=neutral,
        PublicKeyToken=b77a5c561934e089
    attributes: []
  m_Direction: 0
  m_LinkedSlots: []
--- !u!114 &114682745072358596
MonoBehaviour:
  m_ObjectHideFlags: 1
  m_CorrespondingSourceObject: {fileID: 0}
  m_PrefabInternal: {fileID: 0}
  m_GameObject: {fileID: 0}
  m_Enabled: 1
  m_EditorHideFlags: 0
  m_Script: {fileID: 11500000, guid: f780aa281814f9842a7c076d436932e7, type: 3}
  m_Name: VFXSlotFloat
  m_EditorClassIdentifier: 
  m_Parent: {fileID: 0}
  m_Children: []
  m_UIPosition: {x: 0, y: 0}
  m_UICollapsed: 1
  m_UISuperCollapsed: 0
  m_MasterSlot: {fileID: 114682745072358596}
  m_MasterData:
    m_Owner: {fileID: 114257695015969142}
    m_Value:
      m_Type:
        m_SerializableType: System.Single, mscorlib, Version=2.0.0.0, Culture=neutral,
          PublicKeyToken=b77a5c561934e089
      m_SerializableObject: 12345
  m_Property:
    name: Rate
    m_serializedType:
      m_SerializableType: System.Single, mscorlib, Version=2.0.0.0, Culture=neutral,
        PublicKeyToken=b77a5c561934e089
    attributes:
    - m_Type: 1
      m_Min: 0
      m_Max: Infinity
      m_Tooltip: 
      m_Regex: 
      m_RegexMaxLength: 0
  m_Direction: 0
  m_LinkedSlots: []
--- !u!114 &114684361256915972
MonoBehaviour:
  m_ObjectHideFlags: 1
  m_CorrespondingSourceObject: {fileID: 0}
  m_PrefabInternal: {fileID: 0}
  m_GameObject: {fileID: 0}
  m_Enabled: 1
  m_EditorHideFlags: 0
  m_Script: {fileID: 11500000, guid: f780aa281814f9842a7c076d436932e7, type: 3}
  m_Name: VFXSlotFloat
  m_EditorClassIdentifier: 
  m_Parent: {fileID: 114703636966493344}
  m_Children: []
  m_UIPosition: {x: 0, y: 0}
  m_UICollapsed: 1
  m_UISuperCollapsed: 0
  m_MasterSlot: {fileID: 114703636966493344}
  m_MasterData:
    m_Owner: {fileID: 0}
    m_Value:
      m_Type:
        m_SerializableType: 
      m_SerializableObject: 
  m_Property:
    name: x
    m_serializedType:
      m_SerializableType: System.Single, mscorlib, Version=2.0.0.0, Culture=neutral,
        PublicKeyToken=b77a5c561934e089
    attributes: []
  m_Direction: 0
  m_LinkedSlots: []
--- !u!114 &114690240430530546
MonoBehaviour:
  m_ObjectHideFlags: 1
  m_CorrespondingSourceObject: {fileID: 0}
  m_PrefabInternal: {fileID: 0}
  m_GameObject: {fileID: 0}
  m_Enabled: 1
  m_EditorHideFlags: 0
  m_Script: {fileID: 11500000, guid: ef9ecf819143d0a439c558ab8e84fce7, type: 3}
  m_Name: VFXSlotTexture3D
  m_EditorClassIdentifier: 
  m_Parent: {fileID: 0}
  m_Children: []
  m_UIPosition: {x: 0, y: 0}
  m_UICollapsed: 1
  m_UISuperCollapsed: 0
  m_MasterSlot: {fileID: 114690240430530546}
  m_MasterData:
    m_Owner: {fileID: 114471997082149478}
    m_Value:
      m_Type:
        m_SerializableType: UnityEngine.Texture3D, UnityEngine.CoreModule, Version=0.0.0.0,
          Culture=neutral, PublicKeyToken=null
      m_SerializableObject: '{"obj":{"fileID":11700000,"guid":"8ee031b62b352354291bb6d90f96c44f","type":2}}'
  m_Property:
    name: VectorField
    m_serializedType:
      m_SerializableType: UnityEngine.Texture3D, UnityEngine.CoreModule, Version=0.0.0.0,
        Culture=neutral, PublicKeyToken=null
    attributes:
    - m_Type: 3
      m_Min: -Infinity
      m_Max: Infinity
      m_Tooltip: The vector field used as a force for particles
      m_Regex: 
      m_RegexMaxLength: 0
  m_Direction: 0
  m_LinkedSlots: []
--- !u!114 &114698317762930228
MonoBehaviour:
  m_ObjectHideFlags: 1
  m_CorrespondingSourceObject: {fileID: 0}
  m_PrefabInternal: {fileID: 0}
  m_GameObject: {fileID: 0}
  m_Enabled: 1
  m_EditorHideFlags: 0
  m_Script: {fileID: 11500000, guid: 87c154e0feeee864da39ba7591cf27e7, type: 3}
  m_Name: VFXSlotFloatN
  m_EditorClassIdentifier: 
  m_Parent: {fileID: 0}
  m_Children: []
  m_UIPosition: {x: 0, y: 0}
  m_UICollapsed: 1
  m_UISuperCollapsed: 0
  m_MasterSlot: {fileID: 114698317762930228}
  m_MasterData:
    m_Owner: {fileID: 114388354612783604}
    m_Value:
      m_Type:
        m_SerializableType: UnityEditor.VFX.FloatN, Assembly-CSharp-Editor-testable,
          Version=0.0.0.0, Culture=neutral, PublicKeyToken=null
      m_SerializableObject: '{"m_Components":[0.5]}'
  m_Property:
    name: input
    m_serializedType:
      m_SerializableType: UnityEditor.VFX.FloatN, Assembly-CSharp-Editor-testable,
        Version=0.0.0.0, Culture=neutral, PublicKeyToken=null
    attributes:
    - m_Type: 3
      m_Min: -Infinity
      m_Max: Infinity
      m_Tooltip: The value to be remapped into the new range.
      m_Regex: 
      m_RegexMaxLength: 0
  m_Direction: 0
  m_LinkedSlots:
  - {fileID: 114063982717290258}
--- !u!114 &114700434990615694
MonoBehaviour:
  m_ObjectHideFlags: 1
  m_CorrespondingSourceObject: {fileID: 0}
  m_PrefabInternal: {fileID: 0}
  m_GameObject: {fileID: 0}
  m_Enabled: 1
  m_EditorHideFlags: 0
  m_Script: {fileID: 11500000, guid: f780aa281814f9842a7c076d436932e7, type: 3}
  m_Name: VFXSlotFloat
  m_EditorClassIdentifier: 
  m_Parent: {fileID: 114644431410626768}
  m_Children: []
  m_UIPosition: {x: 0, y: 0}
  m_UICollapsed: 1
  m_UISuperCollapsed: 0
  m_MasterSlot: {fileID: 114644431410626768}
  m_MasterData:
    m_Owner: {fileID: 0}
    m_Value:
      m_Type:
        m_SerializableType: 
      m_SerializableObject: 
  m_Property:
    name: y
    m_serializedType:
      m_SerializableType: System.Single, mscorlib, Version=2.0.0.0, Culture=neutral,
        PublicKeyToken=b77a5c561934e089
    attributes: []
  m_Direction: 0
  m_LinkedSlots: []
--- !u!114 &114703636966493344
MonoBehaviour:
  m_ObjectHideFlags: 1
  m_CorrespondingSourceObject: {fileID: 0}
  m_PrefabInternal: {fileID: 0}
  m_GameObject: {fileID: 0}
  m_Enabled: 1
  m_EditorHideFlags: 0
  m_Script: {fileID: 11500000, guid: ac39bd03fca81b849929b9c966f1836a, type: 3}
  m_Name: VFXSlotFloat3
  m_EditorClassIdentifier: 
  m_Parent: {fileID: 0}
  m_Children:
  - {fileID: 114684361256915972}
  - {fileID: 114722693451794944}
  - {fileID: 114948792827961728}
  m_UIPosition: {x: 0, y: 0}
  m_UICollapsed: 1
  m_UISuperCollapsed: 0
  m_MasterSlot: {fileID: 114703636966493344}
  m_MasterData:
    m_Owner: {fileID: 114929763782468360}
    m_Value:
      m_Type:
        m_SerializableType: UnityEngine.Vector3, UnityEngine.CoreModule, Version=0.0.0.0,
          Culture=neutral, PublicKeyToken=null
      m_SerializableObject: '{"x":-0.5,"y":0.0,"z":0.0}'
  m_Property:
    name: valueBias
    m_serializedType:
      m_SerializableType: UnityEngine.Vector3, UnityEngine.CoreModule, Version=0.0.0.0,
        Culture=neutral, PublicKeyToken=null
    attributes:
    - m_Type: 3
      m_Min: -Infinity
      m_Max: Infinity
      m_Tooltip: Bias Applied to the read Vector3 value
      m_Regex: 
      m_RegexMaxLength: 0
  m_Direction: 0
  m_LinkedSlots: []
--- !u!114 &114704874594580452
MonoBehaviour:
  m_ObjectHideFlags: 1
  m_CorrespondingSourceObject: {fileID: 0}
  m_PrefabInternal: {fileID: 0}
  m_GameObject: {fileID: 0}
  m_Enabled: 1
  m_EditorHideFlags: 0
  m_Script: {fileID: 11500000, guid: ef7d5c09cb1337042b33613d4ff56968, type: 3}
  m_Name: VFXOperatorCeil
  m_EditorClassIdentifier: 
  m_Parent: {fileID: 114811252617829750}
  m_Children: []
  m_UIPosition: {x: -796.4693, y: 2048.3667}
  m_UICollapsed: 1
  m_UISuperCollapsed: 0
  m_InputSlots:
  - {fileID: 114294854613443830}
  m_OutputSlots:
  - {fileID: 114366046789904446}
--- !u!114 &114705079854144220
MonoBehaviour:
  m_ObjectHideFlags: 1
  m_CorrespondingSourceObject: {fileID: 0}
  m_PrefabInternal: {fileID: 0}
  m_GameObject: {fileID: 0}
  m_Enabled: 1
  m_EditorHideFlags: 0
  m_Script: {fileID: 11500000, guid: f780aa281814f9842a7c076d436932e7, type: 3}
  m_Name: VFXSlotFloat
  m_EditorClassIdentifier: 
  m_Parent: {fileID: 114942460738447182}
  m_Children: []
  m_UIPosition: {x: 0, y: 0}
  m_UICollapsed: 1
  m_UISuperCollapsed: 0
  m_MasterSlot: {fileID: 114003764121622154}
  m_MasterData:
    m_Owner: {fileID: 0}
    m_Value:
      m_Type:
        m_SerializableType: 
      m_SerializableObject: 
  m_Property:
    name: z
    m_serializedType:
      m_SerializableType: System.Single, mscorlib, Version=2.0.0.0, Culture=neutral,
        PublicKeyToken=b77a5c561934e089
    attributes: []
  m_Direction: 0
  m_LinkedSlots: []
--- !u!114 &114711404268786046
MonoBehaviour:
  m_ObjectHideFlags: 1
  m_CorrespondingSourceObject: {fileID: 0}
  m_PrefabInternal: {fileID: 0}
  m_GameObject: {fileID: 0}
  m_Enabled: 1
  m_EditorHideFlags: 0
  m_Script: {fileID: 11500000, guid: ac39bd03fca81b849929b9c966f1836a, type: 3}
  m_Name: VFXSlotFloat3
  m_EditorClassIdentifier: 
  m_Parent: {fileID: 0}
  m_Children:
  - {fileID: 114837214357517362}
  - {fileID: 114968025572384638}
  - {fileID: 114330163478096092}
  m_UIPosition: {x: 0, y: 0}
  m_UICollapsed: 1
  m_UISuperCollapsed: 0
  m_MasterSlot: {fileID: 114711404268786046}
  m_MasterData:
    m_Owner: {fileID: 114557997713897138}
    m_Value:
      m_Type:
        m_SerializableType: UnityEngine.Vector3, UnityEngine.CoreModule, Version=0.0.0.0,
          Culture=neutral, PublicKeyToken=null
      m_SerializableObject: '{"x":1.0,"y":1.0,"z":1.0}'
  m_Property:
    name: valueScale
    m_serializedType:
      m_SerializableType: UnityEngine.Vector3, UnityEngine.CoreModule, Version=0.0.0.0,
        Culture=neutral, PublicKeyToken=null
    attributes:
    - m_Type: 3
      m_Min: -Infinity
      m_Max: Infinity
      m_Tooltip: Scale Applied to the read Vector3 value
      m_Regex: 
      m_RegexMaxLength: 0
  m_Direction: 0
  m_LinkedSlots: []
--- !u!114 &114716071498805684
MonoBehaviour:
  m_ObjectHideFlags: 1
  m_CorrespondingSourceObject: {fileID: 0}
  m_PrefabInternal: {fileID: 0}
  m_GameObject: {fileID: 0}
  m_Enabled: 1
  m_EditorHideFlags: 0
  m_Script: {fileID: 11500000, guid: 87c154e0feeee864da39ba7591cf27e7, type: 3}
  m_Name: VFXSlotFloatN
  m_EditorClassIdentifier: 
  m_Parent: {fileID: 0}
  m_Children: []
  m_UIPosition: {x: 0, y: 0}
  m_UICollapsed: 1
  m_UISuperCollapsed: 0
  m_MasterSlot: {fileID: 114716071498805684}
  m_MasterData:
    m_Owner: {fileID: 114400999044442138}
    m_Value:
      m_Type:
        m_SerializableType: UnityEditor.VFX.FloatN, Assembly-CSharp-Editor-testable,
          Version=0.0.0.0, Culture=neutral, PublicKeyToken=null
      m_SerializableObject: '{"m_Components":[0.0]}'
  m_Property:
    name: input
    m_serializedType:
      m_SerializableType: UnityEditor.VFX.FloatN, Assembly-CSharp-Editor-testable,
        Version=0.0.0.0, Culture=neutral, PublicKeyToken=null
    attributes:
    - m_Type: 3
      m_Min: -Infinity
      m_Max: Infinity
      m_Tooltip: The value to be clamped.
      m_Regex: 
      m_RegexMaxLength: 0
  m_Direction: 0
  m_LinkedSlots:
  - {fileID: 114366046789904446}
--- !u!114 &114719184606412478
MonoBehaviour:
  m_ObjectHideFlags: 1
  m_CorrespondingSourceObject: {fileID: 0}
  m_PrefabInternal: {fileID: 0}
  m_GameObject: {fileID: 0}
  m_Enabled: 1
  m_EditorHideFlags: 0
  m_Script: {fileID: 11500000, guid: f780aa281814f9842a7c076d436932e7, type: 3}
  m_Name: VFXSlotFloat
  m_EditorClassIdentifier: 
  m_Parent: {fileID: 0}
  m_Children: []
  m_UIPosition: {x: 0, y: 0}
  m_UICollapsed: 1
  m_UISuperCollapsed: 0
  m_MasterSlot: {fileID: 114719184606412478}
  m_MasterData:
    m_Owner: {fileID: 114471997082149478}
    m_Value:
      m_Type:
        m_SerializableType: System.Single, mscorlib, Version=2.0.0.0, Culture=neutral,
          PublicKeyToken=b77a5c561934e089
      m_SerializableObject: 1
  m_Property:
    name: DragCoefficient
    m_serializedType:
      m_SerializableType: System.Single, mscorlib, Version=2.0.0.0, Culture=neutral,
        PublicKeyToken=b77a5c561934e089
    attributes:
    - m_Type: 3
      m_Min: -Infinity
      m_Max: Infinity
      m_Tooltip: The drag coefficient used to drive particles
      m_Regex: 
      m_RegexMaxLength: 0
  m_Direction: 0
  m_LinkedSlots: []
--- !u!114 &114722693451794944
MonoBehaviour:
  m_ObjectHideFlags: 1
  m_CorrespondingSourceObject: {fileID: 0}
  m_PrefabInternal: {fileID: 0}
  m_GameObject: {fileID: 0}
  m_Enabled: 1
  m_EditorHideFlags: 0
  m_Script: {fileID: 11500000, guid: f780aa281814f9842a7c076d436932e7, type: 3}
  m_Name: VFXSlotFloat
  m_EditorClassIdentifier: 
  m_Parent: {fileID: 114703636966493344}
  m_Children: []
  m_UIPosition: {x: 0, y: 0}
  m_UICollapsed: 1
  m_UISuperCollapsed: 0
  m_MasterSlot: {fileID: 114703636966493344}
  m_MasterData:
    m_Owner: {fileID: 0}
    m_Value:
      m_Type:
        m_SerializableType: 
      m_SerializableObject: 
  m_Property:
    name: y
    m_serializedType:
      m_SerializableType: System.Single, mscorlib, Version=2.0.0.0, Culture=neutral,
        PublicKeyToken=b77a5c561934e089
    attributes: []
  m_Direction: 0
  m_LinkedSlots: []
--- !u!114 &114763501538080986
MonoBehaviour:
  m_ObjectHideFlags: 1
  m_CorrespondingSourceObject: {fileID: 0}
  m_PrefabInternal: {fileID: 0}
  m_GameObject: {fileID: 0}
  m_Enabled: 1
  m_EditorHideFlags: 0
  m_Script: {fileID: 11500000, guid: f780aa281814f9842a7c076d436932e7, type: 3}
  m_Name: VFXSlotFloat
  m_EditorClassIdentifier: 
  m_Parent: {fileID: 114250090361642672}
  m_Children: []
  m_UIPosition: {x: 0, y: 0}
  m_UICollapsed: 1
  m_UISuperCollapsed: 0
  m_MasterSlot: {fileID: 114288959738953426}
  m_MasterData:
    m_Owner: {fileID: 0}
    m_Value:
      m_Type:
        m_SerializableType: 
      m_SerializableObject: 
  m_Property:
    name: x
    m_serializedType:
      m_SerializableType: System.Single, mscorlib, Version=2.0.0.0, Culture=neutral,
        PublicKeyToken=b77a5c561934e089
    attributes: []
  m_Direction: 0
  m_LinkedSlots: []
--- !u!114 &114771453266218966
MonoBehaviour:
  m_ObjectHideFlags: 1
  m_CorrespondingSourceObject: {fileID: 0}
  m_PrefabInternal: {fileID: 0}
  m_GameObject: {fileID: 0}
  m_Enabled: 1
  m_EditorHideFlags: 0
  m_Script: {fileID: 11500000, guid: f780aa281814f9842a7c076d436932e7, type: 3}
  m_Name: VFXSlotFloat
  m_EditorClassIdentifier: 
  m_Parent: {fileID: 114898168314785482}
  m_Children: []
  m_UIPosition: {x: 0, y: 0}
  m_UICollapsed: 1
  m_UISuperCollapsed: 0
  m_MasterSlot: {fileID: 114288959738953426}
  m_MasterData:
    m_Owner: {fileID: 0}
    m_Value:
      m_Type:
        m_SerializableType: 
      m_SerializableObject: 
  m_Property:
    name: z
    m_serializedType:
      m_SerializableType: System.Single, mscorlib, Version=2.0.0.0, Culture=neutral,
        PublicKeyToken=b77a5c561934e089
    attributes: []
  m_Direction: 0
  m_LinkedSlots: []
--- !u!114 &114772099345926572
MonoBehaviour:
  m_ObjectHideFlags: 1
  m_CorrespondingSourceObject: {fileID: 0}
  m_PrefabInternal: {fileID: 0}
  m_GameObject: {fileID: 0}
  m_Enabled: 1
  m_EditorHideFlags: 0
  m_Script: {fileID: 11500000, guid: d01270efd3285ea4a9d6c555cb0a8027, type: 3}
  m_Name: VFXUI
  m_EditorClassIdentifier: 
  groupInfos: []
  uiBounds:
    serializedVersion: 2
    x: 0
    y: 0
    width: 0
    height: 0
--- !u!114 &114782163398082670
MonoBehaviour:
  m_ObjectHideFlags: 1
  m_CorrespondingSourceObject: {fileID: 0}
  m_PrefabInternal: {fileID: 0}
  m_GameObject: {fileID: 0}
  m_Enabled: 1
  m_EditorHideFlags: 0
  m_Script: {fileID: 11500000, guid: f780aa281814f9842a7c076d436932e7, type: 3}
  m_Name: VFXSlotFloat
  m_EditorClassIdentifier: 
  m_Parent: {fileID: 114942460738447182}
  m_Children: []
  m_UIPosition: {x: 0, y: 0}
  m_UICollapsed: 1
  m_UISuperCollapsed: 0
  m_MasterSlot: {fileID: 114003764121622154}
  m_MasterData:
    m_Owner: {fileID: 0}
    m_Value:
      m_Type:
        m_SerializableType: 
      m_SerializableObject: 
  m_Property:
    name: y
    m_serializedType:
      m_SerializableType: System.Single, mscorlib, Version=2.0.0.0, Culture=neutral,
        PublicKeyToken=b77a5c561934e089
    attributes: []
  m_Direction: 0
  m_LinkedSlots: []
--- !u!114 &114811252617829750
MonoBehaviour:
  m_ObjectHideFlags: 1
  m_CorrespondingSourceObject: {fileID: 0}
  m_PrefabInternal: {fileID: 0}
  m_GameObject: {fileID: 0}
  m_Enabled: 1
  m_EditorHideFlags: 0
  m_Script: {fileID: 11500000, guid: 7d4c867f6b72b714dbb5fd1780afe208, type: 3}
  m_Name: 
  m_EditorClassIdentifier: 
  m_Parent: {fileID: 0}
  m_Children:
  - {fileID: 114930313903648504}
  - {fileID: 114673099322863142}
  - {fileID: 114219562863948968}
  - {fileID: 114869244314744030}
  - {fileID: 114903238838974454}
  - {fileID: 114388354612783604}
  - {fileID: 114704874594580452}
  - {fileID: 114400999044442138}
  - {fileID: 114818566889534690}
  - {fileID: 114417552807115378}
  - {fileID: 114470732006328028}
  m_UIPosition: {x: 0, y: 0}
  m_UICollapsed: 1
  m_UISuperCollapsed: 0
  m_UIInfos: {fileID: 114772099345926572}
  m_saved: 1
--- !u!114 &114818566889534690
MonoBehaviour:
  m_ObjectHideFlags: 1
  m_CorrespondingSourceObject: {fileID: 0}
  m_PrefabInternal: {fileID: 0}
  m_GameObject: {fileID: 0}
  m_Enabled: 1
  m_EditorHideFlags: 0
  m_Script: {fileID: 11500000, guid: e24f5c333a68a5241bf815a7478274fe, type: 3}
  m_Name: VFXOperatorPointCache
  m_EditorClassIdentifier: 
  m_Parent: {fileID: 114811252617829750}
  m_Children: []
  m_UIPosition: {x: -233.32379, y: 888.9455}
  m_UICollapsed: 0
  m_UISuperCollapsed: 0
  m_InputSlots: []
  m_OutputSlots:
  - {fileID: 114620072362822852}
  - {fileID: 114887464936678632}
  - {fileID: 114550538227819310}
  Asset: {fileID: 11400000, guid: 344672ad4746f63439060a14774e4a9b, type: 3}
--- !u!114 &114837214357517362
MonoBehaviour:
  m_ObjectHideFlags: 1
  m_CorrespondingSourceObject: {fileID: 0}
  m_PrefabInternal: {fileID: 0}
  m_GameObject: {fileID: 0}
  m_Enabled: 1
  m_EditorHideFlags: 0
  m_Script: {fileID: 11500000, guid: f780aa281814f9842a7c076d436932e7, type: 3}
  m_Name: VFXSlotFloat
  m_EditorClassIdentifier: 
  m_Parent: {fileID: 114711404268786046}
  m_Children: []
  m_UIPosition: {x: 0, y: 0}
  m_UICollapsed: 1
  m_UISuperCollapsed: 0
  m_MasterSlot: {fileID: 114711404268786046}
  m_MasterData:
    m_Owner: {fileID: 0}
    m_Value:
      m_Type:
        m_SerializableType: 
      m_SerializableObject: 
  m_Property:
    name: x
    m_serializedType:
      m_SerializableType: System.Single, mscorlib, Version=2.0.0.0, Culture=neutral,
        PublicKeyToken=b77a5c561934e089
    attributes: []
  m_Direction: 0
  m_LinkedSlots: []
--- !u!114 &114866035642227910
MonoBehaviour:
  m_ObjectHideFlags: 1
  m_CorrespondingSourceObject: {fileID: 0}
  m_PrefabInternal: {fileID: 0}
  m_GameObject: {fileID: 0}
  m_Enabled: 1
  m_EditorHideFlags: 0
  m_Script: {fileID: 11500000, guid: ac39bd03fca81b849929b9c966f1836a, type: 3}
  m_Name: VFXSlotFloat3
  m_EditorClassIdentifier: 
  m_Parent: {fileID: 0}
  m_Children:
  - {fileID: 114090985496719494}
  - {fileID: 114382454224361024}
  - {fileID: 114603800043353834}
  m_UIPosition: {x: 0, y: 0}
  m_UICollapsed: 1
  m_UISuperCollapsed: 0
  m_MasterSlot: {fileID: 114866035642227910}
  m_MasterData:
    m_Owner: {fileID: 114470732006328028}
    m_Value:
      m_Type:
        m_SerializableType: UnityEngine.Vector3, UnityEngine.CoreModule, Version=0.0.0.0,
          Culture=neutral, PublicKeyToken=null
      m_SerializableObject: '{"x":0.0,"y":0.0,"z":0.0}'
  m_Property:
    name: position
    m_serializedType:
      m_SerializableType: UnityEngine.Vector3, UnityEngine.CoreModule, Version=0.0.0.0,
        Culture=neutral, PublicKeyToken=null
    attributes: []
  m_Direction: 1
  m_LinkedSlots: []
--- !u!114 &114867534635002562
MonoBehaviour:
  m_ObjectHideFlags: 1
  m_CorrespondingSourceObject: {fileID: 0}
  m_PrefabInternal: {fileID: 0}
  m_GameObject: {fileID: 0}
  m_Enabled: 1
  m_EditorHideFlags: 0
  m_Script: {fileID: 11500000, guid: f780aa281814f9842a7c076d436932e7, type: 3}
  m_Name: VFXSlotFloat
  m_EditorClassIdentifier: 
  m_Parent: {fileID: 114025978078228038}
  m_Children: []
  m_UIPosition: {x: 0, y: 0}
  m_UICollapsed: 1
  m_UISuperCollapsed: 0
  m_MasterSlot: {fileID: 114003764121622154}
  m_MasterData:
    m_Owner: {fileID: 0}
    m_Value:
      m_Type:
        m_SerializableType: 
      m_SerializableObject: 
  m_Property:
    name: x
    m_serializedType:
      m_SerializableType: System.Single, mscorlib, Version=2.0.0.0, Culture=neutral,
        PublicKeyToken=b77a5c561934e089
    attributes: []
  m_Direction: 0
  m_LinkedSlots: []
--- !u!114 &114869244314744030
MonoBehaviour:
  m_ObjectHideFlags: 1
  m_CorrespondingSourceObject: {fileID: 0}
  m_PrefabInternal: {fileID: 0}
  m_GameObject: {fileID: 0}
  m_Enabled: 1
  m_EditorHideFlags: 0
  m_Script: {fileID: 11500000, guid: a0b9e6b9139e58d4c957ec54595da7d3, type: 3}
  m_Name: VFXQuadOutput
  m_EditorClassIdentifier: 
  m_Parent: {fileID: 114811252617829750}
  m_Children:
  - {fileID: 114518480327850464}
  - {fileID: 114980005912853720}
  - {fileID: 114555154138301174}
  - {fileID: 114557997713897138}
  m_UIPosition: {x: 192.98215, y: 2058.3655}
  m_UICollapsed: 0
  m_UISuperCollapsed: 0
  m_InputSlots:
  - {fileID: 114532996188412602}
  - {fileID: 114301040986645908}
  m_OutputSlots: []
  m_Data: {fileID: 114549753361081170}
  m_InputFlowSlot:
  - link:
    - context: {fileID: 114219562863948968}
      slotIndex: 0
  m_OutputFlowSlot:
  - link: []
  blendMode: 2
  cullMode: 0
  zWriteMode: 0
  zTestMode: 0
  flipbookMode: 0
  useSoftParticle: 0
  sortPriority: 0
  indirectDraw: 0
  preRefraction: 0
  useGeometryShader: 0
--- !u!114 &114879815840584768
MonoBehaviour:
  m_ObjectHideFlags: 1
  m_CorrespondingSourceObject: {fileID: 0}
  m_PrefabInternal: {fileID: 0}
  m_GameObject: {fileID: 0}
  m_Enabled: 1
  m_EditorHideFlags: 0
  m_Script: {fileID: 11500000, guid: f780aa281814f9842a7c076d436932e7, type: 3}
  m_Name: VFXSlotFloat
  m_EditorClassIdentifier: 
  m_Parent: {fileID: 114890036089422230}
  m_Children: []
  m_UIPosition: {x: 0, y: 0}
  m_UICollapsed: 1
  m_UISuperCollapsed: 0
  m_MasterSlot: {fileID: 114890036089422230}
  m_MasterData:
    m_Owner: {fileID: 0}
    m_Value:
      m_Type:
        m_SerializableType: 
      m_SerializableObject: 
  m_Property:
    name: x
    m_serializedType:
      m_SerializableType: System.Single, mscorlib, Version=2.0.0.0, Culture=neutral,
        PublicKeyToken=b77a5c561934e089
    attributes: []
  m_Direction: 1
  m_LinkedSlots: []
--- !u!114 &114884491355409486
MonoBehaviour:
  m_ObjectHideFlags: 1
  m_CorrespondingSourceObject: {fileID: 0}
  m_PrefabInternal: {fileID: 0}
  m_GameObject: {fileID: 0}
  m_Enabled: 1
  m_EditorHideFlags: 0
  m_Script: {fileID: 11500000, guid: f780aa281814f9842a7c076d436932e7, type: 3}
  m_Name: VFXSlotFloat
  m_EditorClassIdentifier: 
  m_Parent: {fileID: 114644431410626768}
  m_Children: []
  m_UIPosition: {x: 0, y: 0}
  m_UICollapsed: 1
  m_UISuperCollapsed: 0
  m_MasterSlot: {fileID: 114644431410626768}
  m_MasterData:
    m_Owner: {fileID: 0}
    m_Value:
      m_Type:
        m_SerializableType: 
      m_SerializableObject: 
  m_Property:
    name: x
    m_serializedType:
      m_SerializableType: System.Single, mscorlib, Version=2.0.0.0, Culture=neutral,
        PublicKeyToken=b77a5c561934e089
    attributes: []
  m_Direction: 0
  m_LinkedSlots: []
--- !u!114 &114887464936678632
MonoBehaviour:
  m_ObjectHideFlags: 1
  m_CorrespondingSourceObject: {fileID: 0}
  m_PrefabInternal: {fileID: 0}
  m_GameObject: {fileID: 0}
  m_Enabled: 1
  m_EditorHideFlags: 0
  m_Script: {fileID: 11500000, guid: 70a331b1d86cc8d4aa106ccbe0da5852, type: 3}
  m_Name: VFXSlotTexture2D
  m_EditorClassIdentifier: 
  m_Parent: {fileID: 0}
  m_Children: []
  m_UIPosition: {x: 0, y: 0}
  m_UICollapsed: 1
  m_UISuperCollapsed: 0
  m_MasterSlot: {fileID: 114887464936678632}
  m_MasterData:
    m_Owner: {fileID: 114818566889534690}
    m_Value:
      m_Type:
        m_SerializableType: UnityEngine.Texture2D, UnityEngine.CoreModule, Version=0.0.0.0,
          Culture=neutral, PublicKeyToken=null
      m_SerializableObject: 
  m_Property:
    name: 'AttributeMap : position'
    m_serializedType:
      m_SerializableType: UnityEngine.Texture2D, UnityEngine.CoreModule, Version=0.0.0.0,
        Culture=neutral, PublicKeyToken=null
    attributes: []
  m_Direction: 1
  m_LinkedSlots:
  - {fileID: 114172749474034088}
--- !u!114 &114890036089422230
MonoBehaviour:
  m_ObjectHideFlags: 1
  m_CorrespondingSourceObject: {fileID: 0}
  m_PrefabInternal: {fileID: 0}
  m_GameObject: {fileID: 0}
  m_Enabled: 1
  m_EditorHideFlags: 0
  m_Script: {fileID: 11500000, guid: 1b2b751071c7fc14f9fa503163991826, type: 3}
  m_Name: VFXSlotFloat2
  m_EditorClassIdentifier: 
  m_Parent: {fileID: 0}
  m_Children:
  - {fileID: 114879815840584768}
  - {fileID: 114565652237543776}
  m_UIPosition: {x: 0, y: 0}
  m_UICollapsed: 1
  m_UISuperCollapsed: 0
  m_MasterSlot: {fileID: 114890036089422230}
  m_MasterData:
    m_Owner: {fileID: 114388354612783604}
    m_Value:
      m_Type:
        m_SerializableType: UnityEngine.Vector2, UnityEngine.CoreModule, Version=0.0.0.0,
          Culture=neutral, PublicKeyToken=null
      m_SerializableObject: 
  m_Property:
    name: o
    m_serializedType:
      m_SerializableType: UnityEngine.Vector2, UnityEngine.CoreModule, Version=0.0.0.0,
        Culture=neutral, PublicKeyToken=null
    attributes: []
  m_Direction: 1
  m_LinkedSlots:
  - {fileID: 114018318040081942}
--- !u!114 &114898168314785482
MonoBehaviour:
  m_ObjectHideFlags: 1
  m_CorrespondingSourceObject: {fileID: 0}
  m_PrefabInternal: {fileID: 0}
  m_GameObject: {fileID: 0}
  m_Enabled: 1
  m_EditorHideFlags: 0
  m_Script: {fileID: 11500000, guid: ac39bd03fca81b849929b9c966f1836a, type: 3}
  m_Name: VFXSlotFloat3
  m_EditorClassIdentifier: 
  m_Parent: {fileID: 114288959738953426}
  m_Children:
  - {fileID: 114021723973041616}
  - {fileID: 114331282118177370}
  - {fileID: 114771453266218966}
  m_UIPosition: {x: 0, y: 0}
  m_UICollapsed: 1
  m_UISuperCollapsed: 0
  m_MasterSlot: {fileID: 114288959738953426}
  m_MasterData:
    m_Owner: {fileID: 0}
    m_Value:
      m_Type:
        m_SerializableType: 
      m_SerializableObject: 
  m_Property:
    name: angles
    m_serializedType:
      m_SerializableType: UnityEngine.Vector3, UnityEngine.CoreModule, Version=0.0.0.0,
        Culture=neutral, PublicKeyToken=null
    attributes:
    - m_Type: 3
      m_Min: -Infinity
      m_Max: Infinity
      m_Tooltip: The euler angles of the transform.
      m_Regex: 
      m_RegexMaxLength: 0
    - m_Type: 4
      m_Min: -Infinity
      m_Max: Infinity
      m_Tooltip: 
      m_Regex: 
      m_RegexMaxLength: 0
  m_Direction: 0
  m_LinkedSlots: []
--- !u!114 &114903238838974454
MonoBehaviour:
  m_ObjectHideFlags: 1
  m_CorrespondingSourceObject: {fileID: 0}
  m_PrefabInternal: {fileID: 0}
  m_GameObject: {fileID: 0}
  m_Enabled: 1
  m_EditorHideFlags: 0
  m_Script: {fileID: 11500000, guid: 71007e3b6fdb5db479661eb5e3c4846b, type: 3}
  m_Name: VFXOperatorAppendVector
  m_EditorClassIdentifier: 
  m_Parent: {fileID: 114811252617829750}
  m_Children: []
  m_UIPosition: {x: -417.57587, y: 2788.1133}
  m_UICollapsed: 1
  m_UISuperCollapsed: 0
  m_InputSlots:
  - {fileID: 114369225748394978}
  - {fileID: 114075046692646640}
  - {fileID: 114411706723581660}
  m_OutputSlots:
  - {fileID: 114063982717290258}
--- !u!114 &114912247837274598
MonoBehaviour:
  m_ObjectHideFlags: 1
  m_CorrespondingSourceObject: {fileID: 0}
  m_PrefabInternal: {fileID: 0}
  m_GameObject: {fileID: 0}
  m_Enabled: 1
  m_EditorHideFlags: 0
  m_Script: {fileID: 11500000, guid: ac39bd03fca81b849929b9c966f1836a, type: 3}
  m_Name: VFXSlotFloat3
  m_EditorClassIdentifier: 
  m_Parent: {fileID: 0}
  m_Children:
  - {fileID: 114962281432536176}
  - {fileID: 114273833245552750}
  - {fileID: 114669717944615864}
  m_UIPosition: {x: 0, y: 0}
  m_UICollapsed: 1
  m_UISuperCollapsed: 0
  m_MasterSlot: {fileID: 114912247837274598}
  m_MasterData:
    m_Owner: {fileID: 114417552807115378}
    m_Value:
      m_Type:
        m_SerializableType: UnityEngine.Vector3, UnityEngine.CoreModule, Version=0.0.0.0,
          Culture=neutral, PublicKeyToken=null
      m_SerializableObject: '{"x":0.0,"y":0.0,"z":0.0}'
  m_Property:
    name: position
    m_serializedType:
      m_SerializableType: UnityEngine.Vector3, UnityEngine.CoreModule, Version=0.0.0.0,
        Culture=neutral, PublicKeyToken=null
    attributes: []
  m_Direction: 1
  m_LinkedSlots: []
--- !u!114 &114914130506429360
MonoBehaviour:
  m_ObjectHideFlags: 1
  m_CorrespondingSourceObject: {fileID: 0}
  m_PrefabInternal: {fileID: 0}
  m_GameObject: {fileID: 0}
  m_Enabled: 1
  m_EditorHideFlags: 0
  m_Script: {fileID: 11500000, guid: 60fff265f139e2a4194a44c2bac41757, type: 3}
  m_Name: AttributeFromMap
  m_EditorClassIdentifier: 
  m_Parent: {fileID: 114673099322863142}
  m_Children: []
  m_UIPosition: {x: 0, y: 0}
  m_UICollapsed: 0
  m_UISuperCollapsed: 0
  m_InputSlots:
  - {fileID: 114090953281235702}
  - {fileID: 114545672650384022}
  - {fileID: 114029265443195772}
  m_OutputSlots: []
  m_Disabled: 0
  attribute: color
  Composition: 0
  SampleMode: 6
--- !u!114 &114922359469091578
MonoBehaviour:
  m_ObjectHideFlags: 1
  m_CorrespondingSourceObject: {fileID: 0}
  m_PrefabInternal: {fileID: 0}
  m_GameObject: {fileID: 0}
  m_Enabled: 1
  m_EditorHideFlags: 0
  m_Script: {fileID: 11500000, guid: 87c154e0feeee864da39ba7591cf27e7, type: 3}
  m_Name: VFXSlotFloatN
  m_EditorClassIdentifier: 
  m_Parent: {fileID: 0}
  m_Children: []
  m_UIPosition: {x: 0, y: 0}
  m_UICollapsed: 1
  m_UISuperCollapsed: 0
  m_MasterSlot: {fileID: 114922359469091578}
  m_MasterData:
    m_Owner: {fileID: 114400999044442138}
    m_Value:
      m_Type:
        m_SerializableType: UnityEditor.VFX.FloatN, Assembly-CSharp-Editor-testable,
          Version=0.0.0.0, Culture=neutral, PublicKeyToken=null
      m_SerializableObject: '{"m_Components":[1.0]}'
  m_Property:
    name: max
    m_serializedType:
      m_SerializableType: UnityEditor.VFX.FloatN, Assembly-CSharp-Editor-testable,
        Version=0.0.0.0, Culture=neutral, PublicKeyToken=null
    attributes:
    - m_Type: 3
      m_Min: -Infinity
      m_Max: Infinity
      m_Tooltip: The upper bound to clamp the input to.
      m_Regex: 
      m_RegexMaxLength: 0
  m_Direction: 0
  m_LinkedSlots: []
--- !u!114 &114929763782468360
MonoBehaviour:
  m_ObjectHideFlags: 1
  m_CorrespondingSourceObject: {fileID: 0}
  m_PrefabInternal: {fileID: 0}
  m_GameObject: {fileID: 0}
  m_Enabled: 1
  m_EditorHideFlags: 0
  m_Script: {fileID: 11500000, guid: 60fff265f139e2a4194a44c2bac41757, type: 3}
  m_Name: AttributeFromMap
  m_EditorClassIdentifier: 
  m_Parent: {fileID: 114673099322863142}
  m_Children: []
  m_UIPosition: {x: 0, y: 0}
  m_UICollapsed: 0
  m_UISuperCollapsed: 0
  m_InputSlots:
  - {fileID: 114172749474034088}
  - {fileID: 114703636966493344}
  - {fileID: 114644431410626768}
  m_OutputSlots: []
  m_Disabled: 0
  attribute: position
  Composition: 0
  SampleMode: 6
--- !u!114 &114930313903648504
MonoBehaviour:
  m_ObjectHideFlags: 1
  m_CorrespondingSourceObject: {fileID: 0}
  m_PrefabInternal: {fileID: 0}
  m_GameObject: {fileID: 0}
  m_Enabled: 1
  m_EditorHideFlags: 0
  m_Script: {fileID: 11500000, guid: 73a13919d81fb7444849bae8b5c812a2, type: 3}
  m_Name: VFXBasicSpawner
  m_EditorClassIdentifier: 
  m_Parent: {fileID: 114811252617829750}
  m_Children:
  - {fileID: 114257695015969142}
  m_UIPosition: {x: 193.48373, y: 377.65387}
  m_UICollapsed: 0
  m_UISuperCollapsed: 0
  m_InputSlots: []
  m_OutputSlots: []
  m_Data: {fileID: 0}
  m_InputFlowSlot:
  - link: []
  - link: []
  m_OutputFlowSlot:
  - link:
    - context: {fileID: 114673099322863142}
      slotIndex: 0
--- !u!114 &114942460738447182
MonoBehaviour:
  m_ObjectHideFlags: 1
  m_CorrespondingSourceObject: {fileID: 0}
  m_PrefabInternal: {fileID: 0}
  m_GameObject: {fileID: 0}
  m_Enabled: 1
  m_EditorHideFlags: 0
  m_Script: {fileID: 11500000, guid: ac39bd03fca81b849929b9c966f1836a, type: 3}
  m_Name: VFXSlotFloat3
  m_EditorClassIdentifier: 
  m_Parent: {fileID: 114003764121622154}
  m_Children:
  - {fileID: 114046297381223960}
  - {fileID: 114782163398082670}
  - {fileID: 114705079854144220}
  m_UIPosition: {x: 0, y: 0}
  m_UICollapsed: 1
  m_UISuperCollapsed: 0
  m_MasterSlot: {fileID: 114003764121622154}
  m_MasterData:
    m_Owner: {fileID: 0}
    m_Value:
      m_Type:
        m_SerializableType: 
      m_SerializableObject: 
  m_Property:
    name: center
    m_serializedType:
      m_SerializableType: UnityEngine.Vector3, UnityEngine.CoreModule, Version=0.0.0.0,
        Culture=neutral, PublicKeyToken=null
    attributes:
    - m_Type: 3
      m_Min: -Infinity
      m_Max: Infinity
      m_Tooltip: The centre of the box.
      m_Regex: 
      m_RegexMaxLength: 0
  m_Direction: 0
  m_LinkedSlots: []
--- !u!114 &114943517035188660
MonoBehaviour:
  m_ObjectHideFlags: 1
  m_CorrespondingSourceObject: {fileID: 0}
  m_PrefabInternal: {fileID: 0}
  m_GameObject: {fileID: 0}
  m_Enabled: 1
  m_EditorHideFlags: 0
  m_Script: {fileID: 11500000, guid: f780aa281814f9842a7c076d436932e7, type: 3}
  m_Name: VFXSlotFloat
  m_EditorClassIdentifier: 
  m_Parent: {fileID: 114063982717290258}
  m_Children: []
  m_UIPosition: {x: 0, y: 0}
  m_UICollapsed: 1
  m_UISuperCollapsed: 0
  m_MasterSlot: {fileID: 114063982717290258}
  m_MasterData:
    m_Owner: {fileID: 0}
    m_Value:
      m_Type:
        m_SerializableType: 
      m_SerializableObject: 
  m_Property:
    name: y
    m_serializedType:
      m_SerializableType: System.Single, mscorlib, Version=2.0.0.0, Culture=neutral,
        PublicKeyToken=b77a5c561934e089
    attributes: []
  m_Direction: 1
  m_LinkedSlots: []
--- !u!114 &114948792827961728
MonoBehaviour:
  m_ObjectHideFlags: 1
  m_CorrespondingSourceObject: {fileID: 0}
  m_PrefabInternal: {fileID: 0}
  m_GameObject: {fileID: 0}
  m_Enabled: 1
  m_EditorHideFlags: 0
  m_Script: {fileID: 11500000, guid: f780aa281814f9842a7c076d436932e7, type: 3}
  m_Name: VFXSlotFloat
  m_EditorClassIdentifier: 
  m_Parent: {fileID: 114703636966493344}
  m_Children: []
  m_UIPosition: {x: 0, y: 0}
  m_UICollapsed: 1
  m_UISuperCollapsed: 0
  m_MasterSlot: {fileID: 114703636966493344}
  m_MasterData:
    m_Owner: {fileID: 0}
    m_Value:
      m_Type:
        m_SerializableType: 
      m_SerializableObject: 
  m_Property:
    name: z
    m_serializedType:
      m_SerializableType: System.Single, mscorlib, Version=2.0.0.0, Culture=neutral,
        PublicKeyToken=b77a5c561934e089
    attributes: []
  m_Direction: 0
  m_LinkedSlots: []
--- !u!114 &114957465338825280
MonoBehaviour:
  m_ObjectHideFlags: 1
  m_CorrespondingSourceObject: {fileID: 0}
  m_PrefabInternal: {fileID: 0}
  m_GameObject: {fileID: 0}
  m_Enabled: 1
  m_EditorHideFlags: 0
  m_Script: {fileID: 11500000, guid: 83af02f1eaf178a4d882048c2cdfadc0, type: 3}
  m_Name: SetLifetime
  m_EditorClassIdentifier: 
  m_Parent: {fileID: 114673099322863142}
  m_Children: []
  m_UIPosition: {x: 0, y: 0}
  m_UICollapsed: 0
  m_UISuperCollapsed: 0
  m_InputSlots:
  - {fileID: 114541308409116912}
  - {fileID: 114571738044371278}
  m_OutputSlots: []
  m_Disabled: 0
  mode: 1
--- !u!114 &114958834723408570
MonoBehaviour:
  m_ObjectHideFlags: 1
  m_CorrespondingSourceObject: {fileID: 0}
  m_PrefabInternal: {fileID: 0}
  m_GameObject: {fileID: 0}
  m_Enabled: 1
  m_EditorHideFlags: 0
  m_Script: {fileID: 11500000, guid: 87c154e0feeee864da39ba7591cf27e7, type: 3}
  m_Name: VFXSlotFloatN
  m_EditorClassIdentifier: 
  m_Parent: {fileID: 0}
  m_Children: []
  m_UIPosition: {x: 0, y: 0}
  m_UICollapsed: 1
  m_UISuperCollapsed: 0
  m_MasterSlot: {fileID: 114958834723408570}
  m_MasterData:
    m_Owner: {fileID: 114388354612783604}
    m_Value:
      m_Type:
        m_SerializableType: UnityEditor.VFX.FloatN, Assembly-CSharp-Editor-testable,
          Version=0.0.0.0, Culture=neutral, PublicKeyToken=null
      m_SerializableObject: '{"m_Components":[-4.0]}'
  m_Property:
    name: oldRangeMin
    m_serializedType:
      m_SerializableType: UnityEditor.VFX.FloatN, Assembly-CSharp-Editor-testable,
        Version=0.0.0.0, Culture=neutral, PublicKeyToken=null
    attributes:
    - m_Type: 3
      m_Min: -Infinity
      m_Max: Infinity
      m_Tooltip: The start of the old range.
      m_Regex: 
      m_RegexMaxLength: 0
  m_Direction: 0
  m_LinkedSlots: []
--- !u!114 &114962281432536176
MonoBehaviour:
  m_ObjectHideFlags: 1
  m_CorrespondingSourceObject: {fileID: 0}
  m_PrefabInternal: {fileID: 0}
  m_GameObject: {fileID: 0}
  m_Enabled: 1
  m_EditorHideFlags: 0
  m_Script: {fileID: 11500000, guid: f780aa281814f9842a7c076d436932e7, type: 3}
  m_Name: VFXSlotFloat
  m_EditorClassIdentifier: 
  m_Parent: {fileID: 114912247837274598}
  m_Children: []
  m_UIPosition: {x: 0, y: 0}
  m_UICollapsed: 1
  m_UISuperCollapsed: 0
  m_MasterSlot: {fileID: 114912247837274598}
  m_MasterData:
    m_Owner: {fileID: 0}
    m_Value:
      m_Type:
        m_SerializableType: 
      m_SerializableObject: 
  m_Property:
    name: x
    m_serializedType:
      m_SerializableType: System.Single, mscorlib, Version=2.0.0.0, Culture=neutral,
        PublicKeyToken=b77a5c561934e089
    attributes: []
  m_Direction: 1
  m_LinkedSlots:
  - {fileID: 114369225748394978}
--- !u!114 &114968025572384638
MonoBehaviour:
  m_ObjectHideFlags: 1
  m_CorrespondingSourceObject: {fileID: 0}
  m_PrefabInternal: {fileID: 0}
  m_GameObject: {fileID: 0}
  m_Enabled: 1
  m_EditorHideFlags: 0
  m_Script: {fileID: 11500000, guid: f780aa281814f9842a7c076d436932e7, type: 3}
  m_Name: VFXSlotFloat
  m_EditorClassIdentifier: 
  m_Parent: {fileID: 114711404268786046}
  m_Children: []
  m_UIPosition: {x: 0, y: 0}
  m_UICollapsed: 1
  m_UISuperCollapsed: 0
  m_MasterSlot: {fileID: 114711404268786046}
  m_MasterData:
    m_Owner: {fileID: 0}
    m_Value:
      m_Type:
        m_SerializableType: 
      m_SerializableObject: 
  m_Property:
    name: y
    m_serializedType:
      m_SerializableType: System.Single, mscorlib, Version=2.0.0.0, Culture=neutral,
        PublicKeyToken=b77a5c561934e089
    attributes: []
  m_Direction: 0
  m_LinkedSlots: []
--- !u!114 &114980005912853720
MonoBehaviour:
  m_ObjectHideFlags: 1
  m_CorrespondingSourceObject: {fileID: 0}
  m_PrefabInternal: {fileID: 0}
  m_GameObject: {fileID: 0}
  m_Enabled: 1
  m_EditorHideFlags: 0
  m_Script: {fileID: 11500000, guid: d16c6aeaef944094b9a1633041804207, type: 3}
  m_Name: Orient
  m_EditorClassIdentifier: 
  m_Parent: {fileID: 114869244314744030}
  m_Children: []
  m_UIPosition: {x: 0, y: 0}
  m_UICollapsed: 0
  m_UISuperCollapsed: 0
  m_InputSlots: []
  m_OutputSlots: []
  m_Disabled: 0
  mode: 0
--- !u!114 &114985030451115008
MonoBehaviour:
  m_ObjectHideFlags: 1
  m_CorrespondingSourceObject: {fileID: 0}
  m_PrefabInternal: {fileID: 0}
  m_GameObject: {fileID: 0}
  m_Enabled: 1
  m_EditorHideFlags: 0
  m_Script: {fileID: 11500000, guid: f780aa281814f9842a7c076d436932e7, type: 3}
  m_Name: VFXSlotFloat
  m_EditorClassIdentifier: 
  m_Parent: {fileID: 114018318040081942}
  m_Children: []
  m_UIPosition: {x: 0, y: 0}
  m_UICollapsed: 1
  m_UISuperCollapsed: 0
  m_MasterSlot: {fileID: 114018318040081942}
  m_MasterData:
    m_Owner: {fileID: 0}
    m_Value:
      m_Type:
        m_SerializableType: 
      m_SerializableObject: 
  m_Property:
    name: x
    m_serializedType:
      m_SerializableType: System.Single, mscorlib, Version=2.0.0.0, Culture=neutral,
        PublicKeyToken=b77a5c561934e089
    attributes: []
  m_Direction: 0
  m_LinkedSlots: []
--- !u!2058629509 &8926484042661614526
VisualEffectAsset:
  m_ObjectHideFlags: 0
  m_CorrespondingSourceObject: {fileID: 0}
  m_PrefabInternal: {fileID: 0}
  m_Name: 09_AttributeMaps
  m_Graph: {fileID: 114811252617829750}
  m_Expressions:
    m_Expressions:
    - op: 1
      valueIndex: 0
      data[0]: -1
      data[1]: -1
      data[2]: -1
      data[3]: 1
    - op: 1
      valueIndex: 1
      data[0]: -1
      data[1]: -1
      data[2]: -1
      data[3]: 1
    - op: 1
      valueIndex: 2
      data[0]: -1
      data[1]: -1
      data[2]: -1
      data[3]: 1
    - op: 2
      valueIndex: 3
      data[0]: 0
      data[1]: 0
      data[2]: -1
      data[3]: -1
    - op: 1
      valueIndex: 5
      data[0]: -1
      data[1]: -1
      data[2]: -1
      data[3]: 1
    - op: 1
      valueIndex: 6
      data[0]: -1
      data[1]: -1
      data[2]: -1
      data[3]: 1
    - op: 2
      valueIndex: 7
      data[0]: 2
      data[1]: 2
      data[2]: -1
      data[3]: -1
    - op: 1
      valueIndex: 9
      data[0]: -1
      data[1]: -1
      data[2]: -1
      data[3]: 1
    - op: 1
      valueIndex: 10
      data[0]: -1
      data[1]: -1
      data[2]: -1
      data[3]: 1
    - op: 1
      valueIndex: 11
      data[0]: -1
      data[1]: -1
      data[2]: -1
      data[3]: 1
    - op: 1
      valueIndex: 12
      data[0]: -1
      data[1]: -1
      data[2]: -1
      data[3]: 1
    - op: 1
      valueIndex: 13
      data[0]: -1
      data[1]: -1
      data[2]: -1
      data[3]: 1
    - op: 1
      valueIndex: 14
      data[0]: -1
      data[1]: -1
      data[2]: -1
      data[3]: 1
    - op: 2
      valueIndex: 15
      data[0]: 4
      data[1]: 4
      data[2]: -1
      data[3]: -1
    - op: 2
      valueIndex: 17
      data[0]: 5
      data[1]: 5
      data[2]: -1
      data[3]: -1
    - op: 24
      valueIndex: 19
      data[0]: 6
      data[1]: 3
      data[2]: -1
      data[3]: 2
    - op: 1
      valueIndex: 21
      data[0]: -1
      data[1]: -1
      data[2]: -1
      data[3]: 1
    - op: 1
      valueIndex: 22
      data[0]: -1
      data[1]: -1
      data[2]: -1
      data[3]: 1
    - op: 1
      valueIndex: 23
      data[0]: -1
      data[1]: -1
      data[2]: -1
      data[3]: 1
    - op: 3
      valueIndex: 24
      data[0]: 7
      data[1]: 8
      data[2]: 9
      data[3]: -1
    - op: 3
      valueIndex: 27
      data[0]: 10
      data[1]: 12
      data[2]: 11
      data[3]: -1
    - op: 3
      valueIndex: 30
      data[0]: 16
      data[1]: 17
      data[2]: 18
      data[3]: -1
    - op: 24
      valueIndex: 33
      data[0]: 14
      data[1]: 13
      data[2]: -1
      data[3]: 2
    - op: 1
      valueIndex: 35
      data[0]: -1
      data[1]: -1
      data[2]: -1
      data[3]: 1
    - op: 1
      valueIndex: 36
      data[0]: -1
      data[1]: -1
      data[2]: -1
      data[3]: 1
    - op: 1
      valueIndex: 37
      data[0]: -1
      data[1]: -1
      data[2]: -1
      data[3]: 1
    - op: 1
      valueIndex: 38
      data[0]: -1
      data[1]: -1
      data[2]: -1
      data[3]: 1
    - op: 1
      valueIndex: 39
      data[0]: -1
      data[1]: -1
      data[2]: -1
      data[3]: 1
    - op: 1
      valueIndex: 40
      data[0]: -1
      data[1]: -1
      data[2]: -1
      data[3]: 1
    - op: 1
      valueIndex: 41
      data[0]: -1
      data[1]: -1
      data[2]: -1
      data[3]: 1
    - op: 1
      valueIndex: 42
      data[0]: -1
      data[1]: -1
      data[2]: -1
      data[3]: 1
    - op: 1
      valueIndex: 43
      data[0]: -1
      data[1]: -1
      data[2]: -1
      data[3]: 1
    - op: 1
      valueIndex: 44
      data[0]: -1
      data[1]: -1
      data[2]: -1
      data[3]: 1
    - op: 1
      valueIndex: 45
      data[0]: -1
      data[1]: -1
      data[2]: -1
      data[3]: 1
    - op: 1
      valueIndex: 46
      data[0]: -1
      data[1]: -1
      data[2]: -1
      data[3]: 1
    - op: 1
      valueIndex: 47
      data[0]: -1
      data[1]: -1
      data[2]: -1
      data[3]: 1
    - op: 1
      valueIndex: 48
      data[0]: -1
      data[1]: -1
      data[2]: -1
      data[3]: 14
    - op: 1
      valueIndex: 49
      data[0]: -1
      data[1]: -1
      data[2]: -1
      data[3]: 1
    - op: 1
      valueIndex: 50
      data[0]: -1
      data[1]: -1
      data[2]: -1
      data[3]: 1
    - op: 1
      valueIndex: 51
      data[0]: -1
      data[1]: -1
      data[2]: -1
      data[3]: 1
    - op: 1
      valueIndex: 52
      data[0]: -1
      data[1]: -1
      data[2]: -1
      data[3]: 1
    - op: 1
      valueIndex: 53
      data[0]: -1
      data[1]: -1
      data[2]: -1
      data[3]: 1
    - op: 1
      valueIndex: 54
      data[0]: -1
      data[1]: -1
      data[2]: -1
      data[3]: 1
    - op: 1
      valueIndex: 55
      data[0]: -1
      data[1]: -1
      data[2]: -1
      data[3]: 1
    - op: 1
      valueIndex: 56
      data[0]: -1
      data[1]: -1
      data[2]: -1
      data[3]: 1
    - op: 1
      valueIndex: 57
      data[0]: -1
      data[1]: -1
      data[2]: -1
      data[3]: 1
    - op: 29
      valueIndex: 58
      data[0]: 20
      data[1]: 19
      data[2]: 21
      data[3]: -1
    - op: 1
      valueIndex: 74
      data[0]: -1
      data[1]: -1
      data[2]: -1
      data[3]: 1
    - op: 1
      valueIndex: 75
      data[0]: -1
      data[1]: -1
      data[2]: -1
      data[3]: 1
    - op: 1
      valueIndex: 76
      data[0]: -1
      data[1]: -1
      data[2]: -1
      data[3]: 1
    - op: 1
      valueIndex: 77
      data[0]: -1
      data[1]: -1
      data[2]: -1
      data[3]: 1
    - op: 1
      valueIndex: 78
      data[0]: -1
      data[1]: -1
      data[2]: -1
      data[3]: 1
    - op: 1
      valueIndex: 79
      data[0]: -1
      data[1]: -1
      data[2]: -1
      data[3]: 1
    - op: 1
      valueIndex: 80
      data[0]: -1
      data[1]: -1
      data[2]: -1
      data[3]: 7
    - op: 3
      valueIndex: 82
      data[0]: 34
      data[1]: 35
      data[2]: 32
      data[3]: -1
    - op: 3
      valueIndex: 85
      data[0]: 25
      data[1]: 30
      data[2]: 31
      data[3]: -1
    - op: 3
      valueIndex: 88
      data[0]: 41
      data[1]: 44
      data[2]: 43
      data[3]: -1
    - op: 1
      valueIndex: 91
      data[0]: -1
      data[1]: -1
      data[2]: -1
      data[3]: 1
    - op: 1
      valueIndex: 92
      data[0]: -1
      data[1]: -1
      data[2]: -1
      data[3]: 1
    - op: 26
      valueIndex: 93
      data[0]: 37
      data[1]: 38
      data[2]: -1
      data[3]: 1
    - op: 3
      valueIndex: 94
      data[0]: 52
      data[1]: 51
      data[2]: 39
      data[3]: -1
    - op: 30
      valueIndex: 97
      data[0]: 46
      data[1]: -1
      data[2]: -1
      data[3]: -1
    - op: 3
      valueIndex: 113
      data[0]: 28
      data[1]: 29
      data[2]: 49
      data[3]: -1
    - op: 3
      valueIndex: 116
      data[0]: 48
      data[1]: 50
      data[2]: 47
      data[3]: -1
    - op: 1
      valueIndex: 119
      data[0]: -1
      data[1]: -1
      data[2]: -1
      data[3]: 1
    - op: 3
      valueIndex: 120
      data[0]: 40
      data[1]: 45
      data[2]: 42
      data[3]: -1
    - op: 1
      valueIndex: 123
      data[0]: -1
      data[1]: -1
      data[2]: -1
      data[3]: 9
    - op: 1
      valueIndex: 125
      data[0]: -1
      data[1]: -1
      data[2]: -1
      data[3]: 1
    - op: 1
      valueIndex: 126
      data[0]: -1
      data[1]: -1
      data[2]: -1
      data[3]: 1
    - op: 41
      valueIndex: 127
      data[0]: 36
      data[1]: -1
      data[2]: -1
      data[3]: 0
    - op: 3
      valueIndex: 128
      data[0]: 33
      data[1]: 27
      data[2]: 24
      data[3]: -1
    - op: 1
      valueIndex: 131
      data[0]: -1
      data[1]: -1
      data[2]: -1
      data[3]: 7
    - op: 1
      valueIndex: 133
      data[0]: -1
      data[1]: -1
      data[2]: -1
      data[3]: 7
    - op: 1
      valueIndex: 135
      data[0]: -1
      data[1]: -1
      data[2]: -1
      data[3]: 7
    - op: 6
      valueIndex: 137
      data[0]: -1
      data[1]: -1
      data[2]: -1
      data[3]: -1
    - op: 1
      valueIndex: 138
      data[0]: -1
      data[1]: -1
      data[2]: -1
      data[3]: 1
    m_NeedsLocalToWorld: 0
    m_NeedsWorldToLocal: 0
  m_ExposedExpressions: []
  m_PropertySheet:
    m_Float:
      m_Array:
      - m_ExpressionIndex: 0
        m_Value: -4
      - m_ExpressionIndex: 1
        m_Value: -1
      - m_ExpressionIndex: 2
        m_Value: 4
      - m_ExpressionIndex: 4
        m_Value: 0
      - m_ExpressionIndex: 5
        m_Value: 1
      - m_ExpressionIndex: 7
        m_Value: 0
      - m_ExpressionIndex: 8
        m_Value: 0
      - m_ExpressionIndex: 9
        m_Value: 0
      - m_ExpressionIndex: 10
        m_Value: 0
      - m_ExpressionIndex: 11
        m_Value: 0
      - m_ExpressionIndex: 12
        m_Value: 0
      - m_ExpressionIndex: 16
        m_Value: 2
      - m_ExpressionIndex: 17
        m_Value: 2
      - m_ExpressionIndex: 18
        m_Value: 2
      - m_ExpressionIndex: 23
        m_Value: 0
      - m_ExpressionIndex: 24
        m_Value: 10.333128
      - m_ExpressionIndex: 25
        m_Value: 0
      - m_ExpressionIndex: 26
        m_Value: 1
      - m_ExpressionIndex: 27
        m_Value: 14.195846
      - m_ExpressionIndex: 28
        m_Value: -0.5
      - m_ExpressionIndex: 29
        m_Value: 0
      - m_ExpressionIndex: 30
        m_Value: 0
      - m_ExpressionIndex: 31
        m_Value: 0
      - m_ExpressionIndex: 32
        m_Value: 3.5682642
      - m_ExpressionIndex: 33
        m_Value: 8.35945
      - m_ExpressionIndex: 34
        m_Value: 1.1783586
      - m_ExpressionIndex: 35
        m_Value: 0.49520922
      - m_ExpressionIndex: 37
        m_Value: 12345
      - m_ExpressionIndex: 38
        m_Value: 0
      - m_ExpressionIndex: 39
        m_Value: 1
      - m_ExpressionIndex: 40
        m_Value: 1
      - m_ExpressionIndex: 41
        m_Value: 1
      - m_ExpressionIndex: 42
        m_Value: 1
      - m_ExpressionIndex: 43
        m_Value: 1
      - m_ExpressionIndex: 44
        m_Value: 1
      - m_ExpressionIndex: 45
        m_Value: 1
      - m_ExpressionIndex: 47
        m_Value: 0
      - m_ExpressionIndex: 48
        m_Value: 0
      - m_ExpressionIndex: 49
        m_Value: 0
      - m_ExpressionIndex: 50
        m_Value: 0
      - m_ExpressionIndex: 51
        m_Value: 1
      - m_ExpressionIndex: 52
        m_Value: 1
      - m_ExpressionIndex: 57
        m_Value: 0
      - m_ExpressionIndex: 58
        m_Value: 0.5
      - m_ExpressionIndex: 64
        m_Value: 4
      - m_ExpressionIndex: 67
        m_Value: 5
      - m_ExpressionIndex: 68
        m_Value: 0.1
      - m_ExpressionIndex: 75
        m_Value: 1
    m_Vector2f:
      m_Array: []
    m_Vector3f:
      m_Array: []
    m_Vector4f:
      m_Array: []
    m_Uint:
      m_Array: []
    m_Int:
      m_Array: []
    m_Matrix4x4f:
      m_Array: []
    m_AnimationCurve:
      m_Array: []
    m_Gradient:
      m_Array:
      - m_ExpressionIndex: 36
        m_Value:
          serializedVersion: 2
          key0: {r: 1, g: 1, b: 1, a: 0}
          key1: {r: 1, g: 1, b: 1, a: 1}
          key2: {r: 0, g: 0, b: 0, a: 0}
          key3: {r: 0, g: 0, b: 0, a: 0}
          key4: {r: 0, g: 0, b: 0, a: 0}
          key5: {r: 0, g: 0, b: 0, a: 0}
          key6: {r: 0, g: 0, b: 0, a: 0}
          key7: {r: 0, g: 0, b: 0, a: 0}
          ctime0: 0
          ctime1: 65535
          ctime2: 0
          ctime3: 0
          ctime4: 0
          ctime5: 0
          ctime6: 0
          ctime7: 0
          atime0: 0
          atime1: 8716
          atime2: 65535
          atime3: 0
          atime4: 0
          atime5: 0
          atime6: 0
          atime7: 0
          m_Mode: 0
          m_NumColorKeys: 2
          m_NumAlphaKeys: 3
    m_NamedObject:
      m_Array:
      - m_ExpressionIndex: 53
        m_Value: {fileID: 2800000, guid: 039eecbca64d7d746baf0dd7d360fe32, type: 3}
      - m_ExpressionIndex: 66
        m_Value: {fileID: 11700000, guid: 8ee031b62b352354291bb6d90f96c44f, type: 2}
      - m_ExpressionIndex: 71
        m_Value: {fileID: 2800000, guid: 7a371224af202974e93f00c4f5a8eb38, type: 3}
      - m_ExpressionIndex: 72
        m_Value: {fileID: 2800002, guid: 344672ad4746f63439060a14774e4a9b, type: 3}
      - m_ExpressionIndex: 73
        m_Value: {fileID: 2800000, guid: 344672ad4746f63439060a14774e4a9b, type: 3}
    m_Bool:
      m_Array: []
  m_Buffers:
  - type: 1
    size: 1020544
    capacity: 60032
    layout:
    - name: position
      type: 3
      offset:
        bucket: 0
        structure: 8
        element: 0
    - name: alive
      type: 17
      offset:
        bucket: 0
        structure: 8
        element: 3
    - name: age
      type: 1
      offset:
        bucket: 0
        structure: 8
        element: 4
    - name: color
      type: 3
      offset:
        bucket: 480256
        structure: 4
        element: 0
    - name: lifetime
      type: 1
      offset:
        bucket: 720384
        structure: 1
        element: 0
    - name: velocity
      type: 3
      offset:
        bucket: 780416
        structure: 4
        element: 0
  - type: 1
    size: 1
    capacity: 1
    layout:
    - name: spawnCount
      type: 1
      offset:
        bucket: 0
        structure: 1
        element: 0
  - type: 2
    size: 60032
    capacity: 0
    layout: []
  - type: 1
    size: 1
    capacity: 0
    layout: []
  m_CPUBuffers:
  - capacity: 1
    stride: 1
    layout:
    - name: spawnCount
      type: 1
      offset:
        bucket: 0
        structure: 1
        element: 0
    initialData:
      data: 00000000
  - capacity: 1
    stride: 1
    layout:
    - name: spawnCount
      type: 1
      offset:
        bucket: 0
        structure: 1
        element: 0
    initialData:
      data: 00000000
  m_Systems:
  - type: 0
    flags: 0
    capacity: 0
<<<<<<< HEAD
    layer: 0
=======
    layer: 4294967295
>>>>>>> a5805f11
    buffers:
    - nameId: spawner_output
      index: 1
    values: []
    tasks:
    - type: 268435456
      buffers: []
      values:
      - nameId: Rate
        index: 59
      params: []
      processor: {fileID: 0}
  - type: 1
    flags: 1
    capacity: 60032
    layer: 4294967295
    buffers:
    - nameId: attributeBuffer
      index: 0
    - nameId: sourceAttributeBuffer
      index: 1
    - nameId: deadList
      index: 2
    - nameId: deadListCount
      index: 3
    - nameId: spawner_input
      index: 1
    values:
    - nameId: bounds_center
      index: 54
    - nameId: bounds_size
      index: 70
    tasks:
    - type: 536870912
      buffers:
      - nameId: attributeBuffer
        index: 0
      - nameId: deadListIn
        index: 2
      - nameId: deadListCount
        index: 3
      - nameId: sourceAttributeBuffer
        index: 1
      values:
      - nameId: valueBias_b
        index: 62
      - nameId: valueScale_b
        index: 60
      - nameId: valueBias_c
        index: 63
      - nameId: valueScale_c
        index: 65
      - nameId: Min_d
        index: 64
      - nameId: Max_d
        index: 67
      - nameId: attributeMap_b
        index: 73
      - nameId: attributeMap_c
        index: 72
      params:
      - nameId: bounds_center
        index: 54
      - nameId: bounds_size
        index: 70
<<<<<<< HEAD
      processor: {fileID: 7200000, guid: 96e9fa8a2d79ff14ca4a6ed6e3eae08c, type: 3}
=======
      processor: {fileID: 7200000, guid: 6ae862c75d1b8154bbb836e61ca77217, type: 3}
>>>>>>> a5805f11
    - type: 805306368
      buffers:
      - nameId: attributeBuffer
        index: 0
      - nameId: deadListOut
        index: 2
      values:
      - nameId: InvFieldTransform_b
        index: 61
      - nameId: FieldTransform_b
        index: 46
      - nameId: uniform_d
        index: 23
      - nameId: uniform_e
        index: 26
      - nameId: DragCoefficient_b
        index: 75
      - nameId: deltaTime_b
        index: 74
      - nameId: VectorField_b
        index: 66
      params: []
<<<<<<< HEAD
      processor: {fileID: 7200000, guid: 3c653789e4c2feb40a31afe0d2f8350c, type: 3}
=======
      processor: {fileID: 7200000, guid: 794ee11d3c6b59444808145a28a07e01, type: 3}
>>>>>>> a5805f11
    - type: 1073741826
      buffers:
      - nameId: attributeBuffer
        index: 0
      values:
      - nameId: gradient_b
        index: 69
      - nameId: SizeX_d
        index: 68
      - nameId: uniform_d
        index: 13
      - nameId: uniform_e
        index: 3
      - nameId: uniform_f
        index: 15
      - nameId: uniform_g
        index: 22
      - nameId: LOD_e
        index: 57
      - nameId: uniform_i
        index: 23
      - nameId: uniform_j
        index: 26
      - nameId: valueBias_e
        index: 55
      - nameId: valueScale_e
        index: 56
      - nameId: alphaThreshold
        index: 58
      - nameId: attributeMap_e
        index: 71
      - nameId: mainTexture
        index: 53
      params:
      - nameId: sortPriority
        index: 0
<<<<<<< HEAD
      processor: {fileID: 4800000, guid: da94ef87d7ae1d34db5c9c45e2650fb2, type: 3}
=======
      processor: {fileID: 4800000, guid: 02e766f0d3254f94dbc9e03a7869bbe3, type: 3}
>>>>>>> a5805f11
  m_Events:
  - name: OnPlay
    playSystems: 00000000
    stopSystems: 
  - name: OnStop
    playSystems: 
    stopSystems: 00000000
  m_RendererSettings:
    motionVectorGenerationMode: 0
    shadowCastingMode: 0
    receiveShadows: 0
    reflectionProbeUsage: 0
    lightProbeUsage: 0
  m_CullingFlags: 3
  m_RuntimeVersion: 3<|MERGE_RESOLUTION|>--- conflicted
+++ resolved
@@ -4542,11 +4542,7 @@
   - type: 0
     flags: 0
     capacity: 0
-<<<<<<< HEAD
-    layer: 0
-=======
     layer: 4294967295
->>>>>>> a5805f11
     buffers:
     - nameId: spawner_output
       index: 1
@@ -4612,11 +4608,7 @@
         index: 54
       - nameId: bounds_size
         index: 70
-<<<<<<< HEAD
-      processor: {fileID: 7200000, guid: 96e9fa8a2d79ff14ca4a6ed6e3eae08c, type: 3}
-=======
       processor: {fileID: 7200000, guid: 6ae862c75d1b8154bbb836e61ca77217, type: 3}
->>>>>>> a5805f11
     - type: 805306368
       buffers:
       - nameId: attributeBuffer
@@ -4639,11 +4631,7 @@
       - nameId: VectorField_b
         index: 66
       params: []
-<<<<<<< HEAD
-      processor: {fileID: 7200000, guid: 3c653789e4c2feb40a31afe0d2f8350c, type: 3}
-=======
       processor: {fileID: 7200000, guid: 794ee11d3c6b59444808145a28a07e01, type: 3}
->>>>>>> a5805f11
     - type: 1073741826
       buffers:
       - nameId: attributeBuffer
@@ -4680,11 +4668,7 @@
       params:
       - nameId: sortPriority
         index: 0
-<<<<<<< HEAD
-      processor: {fileID: 4800000, guid: da94ef87d7ae1d34db5c9c45e2650fb2, type: 3}
-=======
       processor: {fileID: 4800000, guid: 02e766f0d3254f94dbc9e03a7869bbe3, type: 3}
->>>>>>> a5805f11
   m_Events:
   - name: OnPlay
     playSystems: 00000000
