using System;
using System.Collections.Generic;
using System.IO;
using System.Linq;
using System.Text;
using UnityEngine;
using UnityEditor.Graphing;
using UnityEditor.Graphing.Util;
using Debug = UnityEngine.Debug;
using Object = UnityEngine.Object;
using UnityEngine.Rendering;

using UnityEditor.UIElements;
using Edge = UnityEditor.Experimental.GraphView.Edge;
using UnityEditor.Experimental.GraphView;
using UnityEngine.UIElements;

namespace UnityEditor.ShaderGraph.Drawing
{
    class MaterialGraphEditWindow : EditorWindow
    {
        [SerializeField]
        string m_Selected;

        [SerializeField]
        GraphObject m_GraphObject;

        [NonSerialized]
        bool m_HasError;

        [NonSerialized]
        public bool updatePreviewShaders = false;

        ColorSpace m_ColorSpace;
        RenderPipelineAsset m_RenderPipelineAsset;
        bool m_FrameAllAfterLayout;

        GraphEditorView m_GraphEditorView;

        string m_PrevPath;

        MessageManager m_MessageManager;
        MessageManager messageManager
        {
            get { return m_MessageManager ?? (m_MessageManager = new MessageManager()); }
        }

        GraphEditorView graphEditorView
        {
            get { return m_GraphEditorView; }
            set
            {
                if (m_GraphEditorView != null)
                {
                    m_GraphEditorView.RemoveFromHierarchy();
                    m_GraphEditorView.Dispose();
                }

                m_GraphEditorView = value;
                if (m_GraphEditorView != null)
                {
                    m_GraphEditorView.saveRequested += UpdateAsset;
                    m_GraphEditorView.convertToSubgraphRequested += ToSubGraph;
                    m_GraphEditorView.showInProjectRequested += PingAsset;
                    m_GraphEditorView.RegisterCallback<GeometryChangedEvent>(OnGeometryChanged);
                    m_FrameAllAfterLayout = true;
                    this.rootVisualElement.Add(graphEditorView);
                }
            }
        }

        GraphObject graphObject
        {
            get { return m_GraphObject; }
            set
            {
                if (m_GraphObject != null)
                    DestroyImmediate(m_GraphObject);
                m_GraphObject = value;
            }
        }

        public string selectedGuid
        {
            get { return m_Selected; }
            private set { m_Selected = value; }
        }

        public string assetName
        {
            get { return titleContent.text; }
            set
            {
                titleContent.text = value;
                graphEditorView.assetName = value;
            }
        }

        void Update()
        {
            if (m_HasError)
                return;

            if (PlayerSettings.colorSpace != m_ColorSpace)
            {
                graphEditorView = null;
                m_ColorSpace = PlayerSettings.colorSpace;
            }

            if (GraphicsSettings.renderPipelineAsset != m_RenderPipelineAsset)
            {
                graphEditorView = null;
                m_RenderPipelineAsset = GraphicsSettings.renderPipelineAsset;
            }

            try
            {
                if (graphObject == null && selectedGuid != null)
                {
                    var guid = selectedGuid;
                    selectedGuid = null;
                    Initialize(guid);
                }

                if (graphObject == null)
                {
                    Close();
                    return;
                }

                var materialGraph = graphObject.graph as GraphData;
                if (materialGraph == null)
                    return;

                if (graphEditorView == null)
                {
                    messageManager.ClearAll();
                    materialGraph.messageManager = messageManager;
                    var asset = AssetDatabase.LoadAssetAtPath<Object>(AssetDatabase.GUIDToAssetPath(selectedGuid));
                    graphEditorView = new GraphEditorView(this, materialGraph, messageManager)
                    {
                        viewDataKey = selectedGuid,
                        assetName = asset.name.Split('/').Last()
                    };
                    m_ColorSpace = PlayerSettings.colorSpace;
                    m_RenderPipelineAsset = GraphicsSettings.renderPipelineAsset;
                    graphObject.Validate();
                }

                if (graphObject.wasUndoRedoPerformed)
                {
                    graphEditorView.HandleGraphChanges();
                    graphObject.graph.ClearChanges();
                    graphObject.HandleUndoRedo();
                }

                if (updatePreviewShaders)
                {
                    m_GraphEditorView.UpdatePreviewShaders();
                    updatePreviewShaders = false;
                }

                graphEditorView.HandleGraphChanges();
                graphObject.graph.ClearChanges();
            }
            catch (Exception e)
            {
                m_HasError = true;
                m_GraphEditorView = null;
                graphObject = null;
                Debug.LogException(e);
                throw;
            }
        }

        void OnEnable()
        {
            this.SetAntiAliasing(4);
        }

        void OnDisable()
        {
            graphEditorView = null;
            messageManager.ClearAll();
        }

        void OnDestroy()
        {
            if (graphObject != null)
            {
                string nameOfFile = AssetDatabase.GUIDToAssetPath(selectedGuid);
                if (graphObject.isDirty && EditorUtility.DisplayDialog("Shader Graph Has Been Modified", "Do you want to save the changes you made in the Shader Graph?\n" + nameOfFile + "\n\nYour changes will be lost if you don't save them.", "Save", "Don't Save"))
                    UpdateAsset();
                Undo.ClearUndo(graphObject);
                DestroyImmediate(graphObject);
            }

            graphEditorView = null;
        }

        public void PingAsset()
        {
            if (selectedGuid != null)
            {
                var path = AssetDatabase.GUIDToAssetPath(selectedGuid);
                var asset = AssetDatabase.LoadAssetAtPath<Object>(path);
                EditorGUIUtility.PingObject(asset);
            }
        }

        public void UpdateAsset()
        {
            if (selectedGuid != null && graphObject != null)
            {
                var path = AssetDatabase.GUIDToAssetPath(selectedGuid);
                if (string.IsNullOrEmpty(path) || graphObject == null)
                    return;

                UpdateShaderGraphOnDisk(path);

                graphObject.isDirty = false;
                var windows = Resources.FindObjectsOfTypeAll<MaterialGraphEditWindow>();
                foreach (var materialGraphEditWindow in windows)
                {
                    materialGraphEditWindow.Rebuild();
                }
            }
        }

        public void ToSubGraph()
        {
            if (m_PrevPath == null || m_PrevPath.Length == 0) m_PrevPath = Application.dataPath; 

<<<<<<< HEAD
            var path = EditorUtility.SaveFilePanelInProject("Save Sub Graph", "New Shader Sub Graph", ShaderSubGraphImporter.Extension, "", m_PrevPath);
=======
            var path = EditorUtility.SaveFilePanelInProject("Save Sub Graph", "SubGraph", ShaderSubGraphImporter.Extension, "", m_PrevPath);
>>>>>>> ef79a04b

            path = path.Replace(Application.dataPath, "Assets");
            if (path.Length == 0)
                return;

            var graphView = graphEditorView.graphView;

            graphObject.RegisterCompleteObjectUndo("Convert To Subgraph");

            var nodes = graphView.selection.OfType<IShaderNodeView>().Where(x => !(x.node is PropertyNode || x.node is SubGraphOutputNode)).Select(x => x.node).Where(x => x.allowedInSubGraph).ToArray();
            var bounds = Rect.MinMaxRect(float.PositiveInfinity, float.PositiveInfinity, float.NegativeInfinity, float.NegativeInfinity);
            foreach (var node in nodes)
            {
                var center = node.drawState.position.center;
                bounds = Rect.MinMaxRect(
                        Mathf.Min(bounds.xMin, center.x),
                        Mathf.Min(bounds.yMin, center.y),
                        Mathf.Max(bounds.xMax, center.x),
                        Mathf.Max(bounds.yMax, center.y));
            }
            var middle = bounds.center;
            bounds.center = Vector2.zero;

            // Collect the property nodes and get the corresponding properties
            var propertyNodeGuids = graphView.selection.OfType<IShaderNodeView>().Where(x => (x.node is PropertyNode)).Select(x => ((PropertyNode)x.node).propertyGuid);
            var metaProperties = graphView.graph.properties.Where(x => propertyNodeGuids.Contains(x.guid));

            var copyPasteGraph = new CopyPasteGraph(
                    graphView.graph.assetGuid,
                    graphView.selection.OfType<ShaderGroup>().Select(x => x.userData),
                    graphView.selection.OfType<IShaderNodeView>().Where(x => !(x.node is PropertyNode || x.node is SubGraphOutputNode)).Select(x => x.node).Where(x => x.allowedInSubGraph).ToArray(),
                    graphView.selection.OfType<Edge>().Select(x => x.userData as IEdge),
                    graphView.selection.OfType<BlackboardField>().Select(x => x.userData as AbstractShaderProperty),
                    metaProperties);

            var deserialized = CopyPasteGraph.FromJson(JsonUtility.ToJson(copyPasteGraph, false));
            if (deserialized == null)
                return;

            var subGraph = new GraphData { isSubGraph = true };
            subGraph.path = "Sub Graphs";
            var subGraphOutputNode = new SubGraphOutputNode();
            {
                var drawState = subGraphOutputNode.drawState;
                drawState.position = new Rect(new Vector2(bounds.xMax + 200f, 0f), drawState.position.size);
                subGraphOutputNode.drawState = drawState;
            }
            subGraph.AddNode(subGraphOutputNode);

            var groupGuidMap = new Dictionary<Guid, Guid>();
            foreach (GroupData groupData in deserialized.groups)
            {
                var oldGuid = groupData.guid;
                var newGuid = groupData.RewriteGuid();
                groupGuidMap[oldGuid] = newGuid;
                subGraph.CreateGroup(groupData);
            }

            List<Guid> groupGuids = new List<Guid>();
            var nodeGuidMap = new Dictionary<Guid, Guid>();
            foreach (var node in deserialized.GetNodes<AbstractMaterialNode>())
            {
                var oldGuid = node.guid;
                var newGuid = node.RewriteGuid();
                nodeGuidMap[oldGuid] = newGuid;
                var drawState = node.drawState;
                drawState.position = new Rect(drawState.position.position - middle, drawState.position.size);
                node.drawState = drawState;

                if (!groupGuids.Contains(node.groupGuid))
                {
                    groupGuids.Add(node.groupGuid);
                }

                // Checking if the group guid is also being copied.
                // If not then nullify that guid
                if (node.groupGuid != Guid.Empty)
                {
                    node.groupGuid = !groupGuidMap.ContainsKey(node.groupGuid) ? Guid.Empty : groupGuidMap[node.groupGuid];
                }

                subGraph.AddNode(node);
            }

            // figure out what needs remapping
            var externalOutputSlots = new List<IEdge>();
            var externalInputSlots = new List<IEdge>();
            foreach (var edge in deserialized.edges)
            {
                var outputSlot = edge.outputSlot;
                var inputSlot = edge.inputSlot;

                Guid remappedOutputNodeGuid;
                Guid remappedInputNodeGuid;
                var outputSlotExistsInSubgraph = nodeGuidMap.TryGetValue(outputSlot.nodeGuid, out remappedOutputNodeGuid);
                var inputSlotExistsInSubgraph = nodeGuidMap.TryGetValue(inputSlot.nodeGuid, out remappedInputNodeGuid);

                // pasting nice internal links!
                if (outputSlotExistsInSubgraph && inputSlotExistsInSubgraph)
                {
                    var outputSlotRef = new SlotReference(remappedOutputNodeGuid, outputSlot.slotId);
                    var inputSlotRef = new SlotReference(remappedInputNodeGuid, inputSlot.slotId);
                    subGraph.Connect(outputSlotRef, inputSlotRef);
                }
                // one edge needs to go to outside world
                else if (outputSlotExistsInSubgraph)
                {
                    externalInputSlots.Add(edge);
                }
                else if (inputSlotExistsInSubgraph)
                {
                    externalOutputSlots.Add(edge);
                }
            }

            // Find the unique edges coming INTO the graph
            var uniqueIncomingEdges = externalOutputSlots.GroupBy(
                    edge => edge.outputSlot,
                    edge => edge,
                    (key, edges) => new { slotRef = key, edges = edges.ToList() });

            var externalInputNeedingConnection = new List<KeyValuePair<IEdge, AbstractShaderProperty>>();
            foreach (var group in uniqueIncomingEdges)
            {
                var sr = group.slotRef;
                var fromNode = graphObject.graph.GetNodeFromGuid(sr.nodeGuid);
                var fromSlot = fromNode.FindOutputSlot<MaterialSlot>(sr.slotId);

                AbstractShaderProperty prop;
                switch (fromSlot.concreteValueType)
                {
                    case ConcreteSlotValueType.Texture2D:
                        prop = new TextureShaderProperty();
                        break;
                    case ConcreteSlotValueType.Texture2DArray:
                        prop = new Texture2DArrayShaderProperty();
                        break;
                    case ConcreteSlotValueType.Texture3D:
                        prop = new Texture3DShaderProperty();
                        break;
                    case ConcreteSlotValueType.Cubemap:
                        prop = new CubemapShaderProperty();
                        break;
                    case ConcreteSlotValueType.Vector4:
                        prop = new Vector4ShaderProperty();
                        break;
                    case ConcreteSlotValueType.Vector3:
                        prop = new Vector3ShaderProperty();
                        break;
                    case ConcreteSlotValueType.Vector2:
                        prop = new Vector2ShaderProperty();
                        break;
                    case ConcreteSlotValueType.Vector1:
                        prop = new Vector1ShaderProperty();
                        break;
                    case ConcreteSlotValueType.Boolean:
                        prop = new BooleanShaderProperty();
                        break;
                    case ConcreteSlotValueType.Matrix2:
                        prop = new Matrix2ShaderProperty();
                        break;
                    case ConcreteSlotValueType.Matrix3:
                        prop = new Matrix3ShaderProperty();
                        break;
                    case ConcreteSlotValueType.Matrix4:
                        prop = new Matrix4ShaderProperty();
                        break;
                    case ConcreteSlotValueType.SamplerState:
                        prop = new SamplerStateShaderProperty();
                        break;
                    case ConcreteSlotValueType.Gradient:
                        prop = new GradientShaderProperty();
                        break;
                    default:
                        throw new ArgumentOutOfRangeException();
                }

                if (prop != null)
                {
                    var materialGraph = (GraphData)graphObject.graph;
                    var fromPropertyNode = fromNode as PropertyNode;
                    var fromProperty = fromPropertyNode != null ? materialGraph.properties.FirstOrDefault(p => p.guid == fromPropertyNode.propertyGuid) : null;
                    prop.displayName = fromProperty != null ? fromProperty.displayName : fromSlot.concreteValueType.ToString();

                    subGraph.AddShaderProperty(prop);
                    var propNode = new PropertyNode();
                    {
                        var drawState = propNode.drawState;
                        drawState.position = new Rect(new Vector2(bounds.xMin - 300f, 0f), drawState.position.size);
                        propNode.drawState = drawState;
                    }
                    subGraph.AddNode(propNode);
                    propNode.propertyGuid = prop.guid;

                    foreach (var edge in group.edges)
                    {
                        subGraph.Connect(
                            new SlotReference(propNode.guid, PropertyNode.OutputSlotId),
                            new SlotReference(nodeGuidMap[edge.inputSlot.nodeGuid], edge.inputSlot.slotId));
                        externalInputNeedingConnection.Add(new KeyValuePair<IEdge, AbstractShaderProperty>(edge, prop));
                    }
                }
            }

            var uniqueOutgoingEdges = externalInputSlots.GroupBy(
                    edge => edge.outputSlot,
                    edge => edge,
                    (key, edges) => new { slot = key, edges = edges.ToList() });

            var externalOutputsNeedingConnection = new List<KeyValuePair<IEdge, IEdge>>();
            foreach (var group in uniqueOutgoingEdges)
            {
                var outputNode = subGraph.outputNode as SubGraphOutputNode;

                AbstractMaterialNode node = graphView.graph.GetNodeFromGuid(group.edges[0].outputSlot.nodeGuid);
                MaterialSlot slot = node.FindSlot<MaterialSlot>(group.edges[0].outputSlot.slotId);
                var slotId = outputNode.AddSlot(slot.concreteValueType);

                var inputSlotRef = new SlotReference(outputNode.guid, slotId);

                foreach (var edge in group.edges)
                {
                    var newEdge = subGraph.Connect(new SlotReference(nodeGuidMap[edge.outputSlot.nodeGuid], edge.outputSlot.slotId), inputSlotRef);
                    externalOutputsNeedingConnection.Add(new KeyValuePair<IEdge, IEdge>(edge, newEdge));
                }
            }

<<<<<<< HEAD
            if(FileUtilities.WriteShaderGraphToDisk(path, subGraph))
                AssetDatabase.ImportAsset(path);
=======
            File.WriteAllText(path, EditorJsonUtility.ToJson(subGraph));
            AssetDatabase.ImportAsset(path);
>>>>>>> ef79a04b
            m_PrevPath = path;

            var loadedSubGraph = AssetDatabase.LoadAssetAtPath(path, typeof(SubGraphAsset)) as SubGraphAsset;
            if (loadedSubGraph == null)
                return;

            var subGraphNode = new SubGraphNode();
            var ds = subGraphNode.drawState;
            ds.position = new Rect(middle - new Vector2(100f, 150f), Vector2.zero);
            subGraphNode.drawState = ds;

            // Add the subgraph into the group if the nodes was all in the same group group
            if (groupGuids.Count == 1)
            {
                subGraphNode.groupGuid = groupGuids[0];
            }

            graphObject.graph.AddNode(subGraphNode);
            subGraphNode.subGraphAsset = loadedSubGraph;

            foreach (var edgeMap in externalInputNeedingConnection)
            {
                graphObject.graph.Connect(edgeMap.Key.outputSlot, new SlotReference(subGraphNode.guid, edgeMap.Value.guid.GetHashCode()));
            }

            foreach (var edgeMap in externalOutputsNeedingConnection)
            {
                graphObject.graph.Connect(new SlotReference(subGraphNode.guid, edgeMap.Value.inputSlot.slotId), edgeMap.Key.inputSlot);
            }

            graphObject.graph.RemoveElements(
                graphView.selection.OfType<IShaderNodeView>().Select(x => x.node).Where(x => x.allowedInSubGraph),
                Enumerable.Empty<IEdge>(),
                Enumerable.Empty<GroupData>());
            graphObject.graph.ValidateGraph();
        }

        void UpdateShaderGraphOnDisk(string path)
        {
            if(FileUtilities.WriteShaderGraphToDisk(path, graphObject.graph))
                AssetDatabase.ImportAsset(path);
        }

        private void Rebuild()
        {
            if (graphObject != null && graphObject.graph != null)
            {
                var subNodes = graphObject.graph.GetNodes<SubGraphNode>();
                foreach (var node in subNodes)
                    node.UpdateSlots();
            }
        }

        public void Initialize(string assetGuid)
        {
            try
            {
                m_ColorSpace = PlayerSettings.colorSpace;
                m_RenderPipelineAsset = GraphicsSettings.renderPipelineAsset;

                var asset = AssetDatabase.LoadAssetAtPath<Object>(AssetDatabase.GUIDToAssetPath(assetGuid));
                if (asset == null)
                    return;

                if (!EditorUtility.IsPersistent(asset))
                    return;

                if (selectedGuid == assetGuid)
                    return;

                var path = AssetDatabase.GetAssetPath(asset);
                var extension = Path.GetExtension(path);
                if (extension == null)
                    return;
                // Path.GetExtension returns the extension prefixed with ".", so we remove it. We force lower case such that
                // the comparison will be case-insensitive.
                extension = extension.Substring(1).ToLowerInvariant();
                bool isSubGraph;
                switch (extension)
                {
                    case ShaderGraphImporter.Extension:
                        isSubGraph = false;
                        break;
                    case ShaderSubGraphImporter.Extension:
                        isSubGraph = true;
                        break;
                    default:
                        return;
                }

                selectedGuid = assetGuid;

                var textGraph = File.ReadAllText(path, Encoding.UTF8);
                graphObject = CreateInstance<GraphObject>();
                graphObject.hideFlags = HideFlags.HideAndDontSave;
                graphObject.graph = JsonUtility.FromJson<GraphData>(textGraph);
                graphObject.graph.assetGuid = assetGuid;
                graphObject.graph.isSubGraph = isSubGraph;
                graphObject.graph.messageManager = messageManager;
                graphObject.graph.OnEnable();
                graphObject.graph.ValidateGraph();

                graphEditorView = new GraphEditorView(this, m_GraphObject.graph, messageManager)
                {
                    viewDataKey = selectedGuid,
                    assetName = asset.name.Split('/').Last()
                };

                titleContent = new GUIContent(asset.name.Split('/').Last());

                Repaint();
            }
            catch (Exception)
            {
                m_HasError = true;
                m_GraphEditorView = null;
                graphObject = null;
                throw;
            }
        }

        void OnGeometryChanged(GeometryChangedEvent evt)
        {
            graphEditorView.UnregisterCallback<GeometryChangedEvent>(OnGeometryChanged);
            if (m_FrameAllAfterLayout)
                graphEditorView.graphView.FrameAll();
            m_FrameAllAfterLayout = false;
            foreach (var node in m_GraphObject.graph.GetNodes<AbstractMaterialNode>())
                node.Dirty(ModificationScope.Node);
        }
    }
}<|MERGE_RESOLUTION|>--- conflicted
+++ resolved
@@ -231,11 +231,7 @@
         {
             if (m_PrevPath == null || m_PrevPath.Length == 0) m_PrevPath = Application.dataPath; 
 
-<<<<<<< HEAD
-            var path = EditorUtility.SaveFilePanelInProject("Save Sub Graph", "New Shader Sub Graph", ShaderSubGraphImporter.Extension, "", m_PrevPath);
-=======
-            var path = EditorUtility.SaveFilePanelInProject("Save Sub Graph", "SubGraph", ShaderSubGraphImporter.Extension, "", m_PrevPath);
->>>>>>> ef79a04b
+            var path = EditorUtility.SaveFilePanelInProject("Save Sub Graph", "New Sub Graph", ShaderSubGraphImporter.Extension, "", m_PrevPath);
 
             path = path.Replace(Application.dataPath, "Assets");
             if (path.Length == 0)
@@ -463,13 +459,8 @@
                 }
             }
 
-<<<<<<< HEAD
             if(FileUtilities.WriteShaderGraphToDisk(path, subGraph))
                 AssetDatabase.ImportAsset(path);
-=======
-            File.WriteAllText(path, EditorJsonUtility.ToJson(subGraph));
-            AssetDatabase.ImportAsset(path);
->>>>>>> ef79a04b
             m_PrevPath = path;
 
             var loadedSubGraph = AssetDatabase.LoadAssetAtPath(path, typeof(SubGraphAsset)) as SubGraphAsset;
