--- conflicted
+++ resolved
@@ -4654,14 +4654,6 @@
   lightLength: 0
   lightWidth: 0
   shadowAlgorithm: 0
-<<<<<<< HEAD
-  shadowVariant: 0
-  shadowPrecision: 0
-  shadowData:
-    format: 0
-    data: 
-  shadowDatas: []
-=======
   shadowVariant: 4
   shadowPrecision: 0
   shadowData:
@@ -4670,7 +4662,6 @@
   shadowDatas:
   - format: 4
     data: 0bd7a33b0000803f
->>>>>>> 234a9787
 --- !u!108 &726298023
 Light:
   m_ObjectHideFlags: 0
@@ -8932,7 +8923,6 @@
   m_UseColorTemperature: 0
   m_ShadowRadius: 0
   m_ShadowAngle: 0
-<<<<<<< HEAD
 --- !u!1001 &1159917811
 Prefab:
   m_ObjectHideFlags: 0
@@ -9031,8 +9021,6 @@
 Transform:
   m_PrefabParentObject: {fileID: 0}
   m_PrefabInternal: {fileID: 1159917811}
-=======
->>>>>>> 234a9787
 --- !u!1 &1161056796
 GameObject:
   m_ObjectHideFlags: 0
@@ -15147,26 +15135,16 @@
   lightLength: 0
   lightWidth: 0
   shadowAlgorithm: 0
-<<<<<<< HEAD
-  shadowVariant: 0
-  shadowPrecision: 0
-  shadowData:
-    format: 0
-=======
   shadowVariant: 4
   shadowPrecision: 0
   shadowData:
     format: 4
->>>>>>> 234a9787
     data: 0bd7a33b0000803f
   shadowDatas:
   - format: 0
     data: 0bd7a33b0000803f
-<<<<<<< HEAD
-=======
   - format: 4
     data: 0bd7a33b0000803f
->>>>>>> 234a9787
 --- !u!108 &1943835614
 Light:
   m_ObjectHideFlags: 0
