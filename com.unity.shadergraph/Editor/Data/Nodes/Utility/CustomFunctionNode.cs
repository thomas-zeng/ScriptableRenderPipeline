--- conflicted
+++ resolved
@@ -228,8 +228,8 @@
             }
 
             bool validFunctionSource = !string.IsNullOrEmpty(functionSource) && functionSource != k_DefaultFunctionSource;
-            return validFunctionName & validFunctionSource;
-        }
+                return validFunctionName & validFunctionSource;
+            }
 
         void ValidateSlotName()
         {
@@ -257,22 +257,7 @@
 
             base.ValidateNode();
         }
-<<<<<<< HEAD
         
-=======
-
-        public override void GetSourceAssetDependencies(List<string> paths)
-        {
-            base.GetSourceAssetDependencies(paths);
-            if (sourceType == HlslSourceType.File && IsValidFunction())
-            {
-                paths.Add(functionSource);
-                foreach (var dependencyPath in AssetDatabase.GetDependencies(functionSource))
-                    paths.Add(dependencyPath);
-            }
-        }
-
->>>>>>> 6693c82f
         public VisualElement CreateSettingsElement()
         {
             PropertySheet ps = new PropertySheet();
