--- conflicted
+++ resolved
@@ -49,23 +49,21 @@
                 float shadow = 1.0;
                 if (_DirectionalShadowIndex >= 0)
                 {
-#if (SHADERPASS == SHADERPASS_FORWARD) || !defined(SCREEN_SPACE_SHADOWS)
                     DirectionalLightData light = _DirectionalLightDatas[_DirectionalShadowIndex];
-<<<<<<< HEAD
-#if (SHADERPASS == SHADERPASS_FORWARD) || !defined(SCREEN_SPACE_SHADOWS)
-=======
->>>>>>> 861dd2db
-
-                    float3 L = -light.forward;
-                    shadow = GetDirectionalShadowAttenuation(context.shadowContext,
+
+#if defined(SCREEN_SPACE_SHADOWS) && !defined(_SURFACE_TYPE_TRANSPARENT)
+                    if(light.screenSpaceShadowIndex >= 0)
+                    {
+                        shadow = GetScreenSpaceShadow(posInput, light.screenSpaceShadowIndex);
+                    }
+                    else
+#else
+                    {
+                        float3 L = -light.forward;
+                        shadow = GetDirectionalShadowAttenuation(context.shadowContext,
                                                              posInput.positionSS, posInput.positionWS, GetNormalForShadowBias(bsdfData),
                                                              light.shadowIndex, L);
-#else
-<<<<<<< HEAD
-                    shadow = GetScreenSpaceShadow(posInput, light.screenSpaceShadowIndex);
-=======
-                    shadow = GetScreenSpaceShadow(posInput);
->>>>>>> 861dd2db
+                    }
 #endif
                 }
 
@@ -128,7 +126,6 @@
         {
             DirectionalLightData light = _DirectionalLightDatas[_DirectionalShadowIndex];
 
-<<<<<<< HEAD
 #if defined(SCREEN_SPACE_SHADOWS) && !defined(_SURFACE_TYPE_TRANSPARENT)
             if(light.screenSpaceShadowIndex >= 0)
             {
@@ -150,23 +147,6 @@
                                                                           light.shadowIndex, L);
                 }
             }
-=======
-            // TODO: this will cause us to load from the normal buffer first. Does this cause a performance problem?
-            float3 L = -light.forward;
-
-            // Is it worth sampling the shadow map?
-            if ((light.lightDimmer > 0) && (light.shadowDimmer > 0) && // Note: Volumetric can have different dimmer, thus why we test it here
-                IsNonZeroBSDF(V, L, preLightData, bsdfData) &&
-                !ShouldEvaluateThickObjectTransmission(V, L, preLightData, bsdfData, light.shadowIndex))
-            {
-                context.shadowValue = GetDirectionalShadowAttenuation(context.shadowContext,
-                                                                      posInput.positionSS, posInput.positionWS, GetNormalForShadowBias(bsdfData),
-                                                                      light.shadowIndex, L);
-            }
-#else
-            context.shadowValue = GetScreenSpaceShadow(posInput);
-#endif
->>>>>>> 861dd2db
         }
     }
 
