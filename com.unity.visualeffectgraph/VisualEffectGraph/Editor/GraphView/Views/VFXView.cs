--- conflicted
+++ resolved
@@ -1555,13 +1555,6 @@
         public override void BuildContextualMenu(ContextualMenuPopulateEvent evt)
         {
             Vector2 mousePosition = evt.mousePosition;
-<<<<<<< HEAD
-            evt.menu.AppendAction("Group Selection", (e) => { GroupSelection(); },
-                (e) => { return canGroupSelection ? ContextualMenu.MenuAction.StatusFlags.Normal : ContextualMenu.MenuAction.StatusFlags.Disabled; });
-            evt.menu.AppendAction("New Sticky Note", (e) => { AddStickyNote(mousePosition); },
-                (e) => { return ContextualMenu.MenuAction.StatusFlags.Normal; });
-            evt.menu.AppendSeparator();
-=======
             bool hasMenu = false;
             if (evt.target is VFXNodeUI)
             {
@@ -1577,7 +1570,6 @@
             }
             if (hasMenu)
                 evt.menu.AppendSeparator();
->>>>>>> a9130b38
             if (evt.target is VFXContextUI)
             {
                 evt.menu.AppendAction("Cut", (e) => { CutSelectionCallback(); },
