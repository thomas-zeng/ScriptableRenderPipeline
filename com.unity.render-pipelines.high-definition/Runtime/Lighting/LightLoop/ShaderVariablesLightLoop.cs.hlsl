//
// This file was automatically generated. Please don't edit by hand.
//

#ifndef SHADERVARIABLESLIGHTLOOP_CS_HLSL
#define SHADERVARIABLESLIGHTLOOP_CS_HLSL
//
// UnityEngine.Experimental.Rendering.HDPipeline.ShaderVariablesLightLoop:  static fields
//
#define MAX_ENV2DLIGHT (32)

// Generated from UnityEngine.Experimental.Rendering.HDPipeline.ShaderVariablesLightLoop
// PackingRules = Exact
    float4 _ShadowAtlasSize;
    float4 _CascadeShadowAtlasSize;
    float4 _AreaShadowAtlasSize;
    float4x4 _Env2DCaptureVP[32];
    float _Env2DCaptureForward[96];
    uint _DirectionalLightCount;
    uint _PunctualLightCount;
    uint _AreaLightCount;
    uint _EnvLightCount;
    uint _EnvProxyCount;
    int _EnvLightSkyEnabled;
    int _DirectionalShadowIndex;
    float _MicroShadowOpacity;
    uint _NumTileFtplX;
    uint _NumTileFtplY;
    float g_fClustScale;
    float g_fClustBase;
    float g_fNearPlane;
    float g_fFarPlane;
    int g_iLog2NumClusters;
    uint g_isLogBaseBufferEnabled;
    uint _NumTileClusteredX;
    uint _NumTileClusteredY;
    uint _CascadeShadowCount;
    int _DebugSingleShadowIndex;
    int _EnvSliceSize;
    uint _CookieSizePOT;
    int _RaytracedAreaShadow;
<<<<<<< HEAD


=======
    int _RaytracedIndirectDiffuse;
>>>>>>> 2f1db339
#endif<|MERGE_RESOLUTION|>--- conflicted
+++ resolved
@@ -39,10 +39,5 @@
     int _EnvSliceSize;
     uint _CookieSizePOT;
     int _RaytracedAreaShadow;
-<<<<<<< HEAD
-
-
-=======
     int _RaytracedIndirectDiffuse;
->>>>>>> 2f1db339
 #endif