--- conflicted
+++ resolved
@@ -59,15 +59,12 @@
     float3 bakeDiffuseLighting = GetBakedDiffuseLigthing(surfaceData, builtinData, bsdfData, preLightData);
     LightLoop(V, posInput, preLightData, bsdfData, bakeDiffuseLighting, featureFlags, diffuseLighting, specularLighting);
 
-<<<<<<< HEAD
-    outColor = EvaluateAtmosphericScattering(posInput, float4(diffuseLighting + specularLighting, builtinData.opacity));
-=======
-#ifdef _BLENDMODE_LERP
+#ifdef _BLENDMODE_ALPHA
     outColor = float4(diffuseLighting + (specularLighting / max(builtinData.opacity, 0.01)), builtinData.opacity);
 #else
     outColor = float4(diffuseLighting + specularLighting, builtinData.opacity);
 #endif
->>>>>>> 1c3f193f
+    outColor = EvaluateAtmosphericScattering(posInput, outColor);
     }
 
 #ifdef _DEPTHOFFSET_ON
