using System.Collections.Generic;
using UnityEngine.Rendering;
using System;
using System.Diagnostics;
using System.Linq;
using UnityEngine.Rendering.PostProcessing;
using UnityEngine.Profiling;

#if UNITY_EDITOR
using UnityEditor;
#endif

namespace UnityEngine.Experimental.Rendering.HDPipeline
{
    public class GBufferManager
    {
        public const int k_MaxGbuffer = 8;

        public int gbufferCount { get; set; }

        RenderTargetIdentifier[] m_ColorMRTs;
        RenderTargetIdentifier[] m_RTIDs = new RenderTargetIdentifier[k_MaxGbuffer];

        public void InitGBuffers(int width, int height, RenderPipelineMaterial deferredMaterial, bool enableBakeShadowMask, CommandBuffer cmd)
        {
            // Init Gbuffer description
            gbufferCount = deferredMaterial.GetMaterialGBufferCount();
            RenderTextureFormat[] rtFormat;
            RenderTextureReadWrite[] rtReadWrite;
            deferredMaterial.GetMaterialGBufferDescription(out rtFormat, out rtReadWrite);

            for (int gbufferIndex = 0; gbufferIndex < gbufferCount; ++gbufferIndex)
            {
                cmd.ReleaseTemporaryRT(HDShaderIDs._GBufferTexture[gbufferIndex]);
                cmd.GetTemporaryRT(HDShaderIDs._GBufferTexture[gbufferIndex], width, height, 0, FilterMode.Point, rtFormat[gbufferIndex], rtReadWrite[gbufferIndex]);
                m_RTIDs[gbufferIndex] = new RenderTargetIdentifier(HDShaderIDs._GBufferTexture[gbufferIndex]);
            }

            if (enableBakeShadowMask)
            {
                cmd.ReleaseTemporaryRT(HDShaderIDs._ShadowMaskTexture);
                cmd.GetTemporaryRT(HDShaderIDs._ShadowMaskTexture, width, height, 0, FilterMode.Point, Builtin.GetShadowMaskBufferFormat(), Builtin.GetShadowMaskBufferReadWrite());
                m_RTIDs[gbufferCount++] = new RenderTargetIdentifier(HDShaderIDs._ShadowMaskTexture);
            }

            if (ShaderConfig.s_VelocityInGbuffer == 1)
            {
                // If velocity is in GBuffer then it is in the last RT. Assign a different name to it.
                cmd.ReleaseTemporaryRT(HDShaderIDs._VelocityTexture);
                cmd.GetTemporaryRT(HDShaderIDs._VelocityTexture, width, height, 0, FilterMode.Point, Builtin.GetVelocityBufferFormat(), Builtin.GetVelocityBufferReadWrite());
                m_RTIDs[gbufferCount++] = new RenderTargetIdentifier(HDShaderIDs._VelocityTexture);
            }
        }

        public RenderTargetIdentifier[] GetGBuffers()
        {
            // TODO: check with THomas or Tim if wa can simply return m_ColorMRTs with null for extra RT
            if (m_ColorMRTs == null || m_ColorMRTs.Length != gbufferCount)
                m_ColorMRTs = new RenderTargetIdentifier[gbufferCount];

            for (int index = 0; index < gbufferCount; index++)
            {
                m_ColorMRTs[index] = m_RTIDs[index];
            }

            return m_ColorMRTs;
        }
    }

    public partial class HDRenderPipeline : RenderPipeline
    {
        enum ForwardPass
        {
            Opaque,
            PreRefraction,
            Transparent
        }

        static readonly string[] k_ForwardPassDebugName =
        {
            "Forward Opaque Debug",
            "Forward PreRefraction Debug",
            "Forward Transparent Debug"
        };

        static readonly string[] k_ForwardPassName =
        {
            "Forward Opaque",
            "Forward PreRefraction",
            "Forward Transparent"
        };

        static readonly RenderQueueRange k_RenderQueue_PreRefraction = new RenderQueueRange { min = (int)HDRenderQueue.PreRefraction, max = (int)HDRenderQueue.Transparent - 1 };
        static readonly RenderQueueRange k_RenderQueue_Transparent = new RenderQueueRange { min = (int)HDRenderQueue.Transparent, max = (int)HDRenderQueue.Overlay - 1};

        readonly HDRenderPipelineAsset m_Asset;

        readonly RenderPipelineMaterial m_DeferredMaterial;
        readonly List<RenderPipelineMaterial> m_MaterialList = new List<RenderPipelineMaterial>();

        readonly GBufferManager m_GbufferManager = new GBufferManager();
        readonly SubsurfaceScatteringManager m_SSSBufferManager = new SubsurfaceScatteringManager();

        // Renderer Bake configuration can vary depends on if shadow mask is enabled or no
        RendererConfiguration m_currentRendererConfigurationBakedLighting = HDUtils.k_RendererConfigurationBakedLighting;
        Material m_CopyStencilForSplitLighting;
        Material m_CopyStencilForNoLighting;
        GPUCopy m_GPUCopy;

        IBLFilterGGX m_IBLFilterGGX = null;

        // Various set of material use in render loop
        ComputeShader m_SubsurfaceScatteringCS { get { return m_Asset.renderPipelineResources.subsurfaceScatteringCS; } }
        int m_SubsurfaceScatteringKernel;
        Material m_CombineLightingPass;
        // Old SSS Model >>>
        Material m_SssVerticalFilterPass;
        Material m_SssHorizontalFilterAndCombinePass;
        // <<< Old SSS Model

        ComputeShader m_GaussianPyramidCS { get { return m_Asset.renderPipelineResources.gaussianPyramidCS; } }
        int m_GaussianPyramidKernel;
        ComputeShader m_DepthPyramidCS { get { return m_Asset.renderPipelineResources.depthPyramidCS; } }
        int m_DepthPyramidKernel;

        ComputeShader m_applyDistortionCS { get { return m_Asset.renderPipelineResources.applyDistortionCS; } }
        int m_applyDistortionKernel;

        Material m_CameraMotionVectorsMaterial;

        // Debug material
        Material m_DebugViewMaterialGBuffer;
        Material m_DebugViewMaterialGBufferShadowMask;
        Material m_currentDebugViewMaterialGBuffer;
        Material m_DebugDisplayLatlong;
        Material m_DebugFullScreen;
        Material m_ErrorMaterial;

        // Various buffer
        readonly int m_CameraColorBuffer;
        readonly int m_CameraSssDiffuseLightingBuffer;
        // Old SSS Model >>>
        readonly int m_CameraFilteringBuffer;
        // <<< Old SSS Model
        readonly int m_ShadowMaskBuffer;
        readonly int m_VelocityBuffer;
        readonly int m_DistortionBuffer;
        readonly int m_GaussianPyramidColorBuffer;
        readonly int m_DepthPyramidBuffer;

        readonly int m_DeferredShadowBuffer;

        // 'm_CameraColorBuffer' does not contain diffuse lighting of SSS materials until the SSS pass. It is stored within 'm_CameraSssDiffuseLightingBuffer'.
        readonly RenderTargetIdentifier m_CameraColorBufferRT;
        readonly RenderTargetIdentifier m_CameraSssDiffuseLightingBufferRT;
        // Old SSS Model >>>
        readonly RenderTargetIdentifier m_CameraFilteringBufferRT;
        // <<< Old SSS Model
        readonly RenderTargetIdentifier m_VelocityBufferRT;
        readonly RenderTargetIdentifier m_DistortionBufferRT;
        readonly RenderTargetIdentifier m_GaussianPyramidColorBufferRT;
        readonly RenderTargetIdentifier m_DepthPyramidBufferRT;
        RenderTextureDescriptor m_GaussianPyramidColorBufferDesc;
        RenderTextureDescriptor m_DepthPyramidBufferDesc;

        readonly RenderTargetIdentifier m_DeferredShadowBufferRT;

        RenderTexture m_CameraDepthStencilBuffer;
        RenderTexture m_CameraDepthBufferCopy;
        RenderTexture m_CameraStencilBufferCopy;
        RenderTexture m_HTile;                   // If the hardware does not expose it, we compute our own, optimized to only contain the SSS bit

        RenderTargetIdentifier m_CameraDepthStencilBufferRT;
        RenderTargetIdentifier m_CameraDepthBufferCopyRT;
        RenderTargetIdentifier m_CameraStencilBufferCopyRT;
        RenderTargetIdentifier m_HTileRT;

        static CustomSampler[] m_samplers = new CustomSampler[(int)CustomSamplerId.Max];

        // The pass "SRPDefaultUnlit" is a fall back to legacy unlit rendering and is required to support unity 2d + unity UI that render in the scene.
        ShaderPassName[] m_ForwardAndForwardOnlyPassNames = { new ShaderPassName(), new ShaderPassName(), HDShaderPassNames.s_SRPDefaultUnlitName};
        ShaderPassName[] m_ForwardOnlyPassNames = { new ShaderPassName(), HDShaderPassNames.s_SRPDefaultUnlitName};

        ShaderPassName[] m_AllTransparentPassNames = {  HDShaderPassNames.s_TransparentBackfaceName,
                                                        HDShaderPassNames.s_ForwardOnlyName,
                                                        HDShaderPassNames.s_ForwardName,
                                                        HDShaderPassNames.s_TransparentDepthPostpassName,
                                                        HDShaderPassNames.s_SRPDefaultUnlitName };

        ShaderPassName[] m_AllTransparentDebugDisplayPassNames = {  HDShaderPassNames.s_TransparentBackfaceDebugDisplayName,
                                                                    HDShaderPassNames.s_ForwardOnlyDebugDisplayName,
                                                                    HDShaderPassNames.s_ForwardDebugDisplayName,
                                                                    HDShaderPassNames.s_TransparentDepthPostpassName,
                                                                    HDShaderPassNames.s_SRPDefaultUnlitName };

        ShaderPassName[] m_AllForwardDebugDisplayPassNames = {  HDShaderPassNames.s_TransparentBackfaceDebugDisplayName,
                                                                HDShaderPassNames.s_ForwardOnlyDebugDisplayName,
                                                                HDShaderPassNames.s_ForwardDebugDisplayName };

        ShaderPassName[] m_DepthOnlyAndDepthForwardOnlyPassNames = { HDShaderPassNames.s_DepthForwardOnlyName, HDShaderPassNames.s_DepthOnlyName };
        ShaderPassName[] m_DepthForwardOnlyPassNames = { HDShaderPassNames.s_DepthForwardOnlyName };
        ShaderPassName[] m_DepthOnlyPassNames = { HDShaderPassNames.s_DepthOnlyName };
        ShaderPassName[] m_TransparentDepthOnlyPassNames = { HDShaderPassNames.s_TransparentDepthPrepassName };
        ShaderPassName[] m_ForwardErrorPassNames = { HDShaderPassNames.s_AlwaysName, HDShaderPassNames.s_ForwardBaseName, HDShaderPassNames.s_DeferredName, HDShaderPassNames.s_PrepassBaseName, HDShaderPassNames.s_VertexName, HDShaderPassNames.s_VertexLMRGBMName, HDShaderPassNames.s_VertexLMName };
        ShaderPassName[] m_SinglePassName = new ShaderPassName[1];

        RenderTargetIdentifier[] m_MRTCache2 = new RenderTargetIdentifier[2];

        // Stencil usage in HDRenderPipeline.
        // Currently we use only 2 bits to identify the kind of lighting that is expected from the render pipeline
        // Usage is define in LightDefinitions.cs
        [Flags]
        public enum StencilBitMask
        {
            Clear    = 0,                    // 0x0
            Lighting = 3,                    // 0x3  - 2 bit
            All      = 255                   // 0xFF - 8 bit
        }

        RenderStateBlock m_DepthStateOpaque;
        RenderStateBlock m_DepthStateOpaqueWithPrepass;

        // Detect when windows size is changing
        int m_CurrentWidth;
        int m_CurrentHeight;

        // Use to detect frame changes
        int m_FrameCount;

        public int GetCurrentShadowCount() { return m_LightLoop.GetCurrentShadowCount(); }
        public int GetShadowAtlasCount() { return m_LightLoop.GetShadowAtlasCount(); }

        readonly SkyManager m_SkyManager = new SkyManager();
        readonly LightLoop m_LightLoop = new LightLoop();
        readonly ShadowSettings m_ShadowSettings = new ShadowSettings();

        // Debugging
        MaterialPropertyBlock m_SharedPropertyBlock = new MaterialPropertyBlock();
        DebugDisplaySettings m_DebugDisplaySettings = new DebugDisplaySettings();
        static DebugDisplaySettings s_NeutralDebugDisplaySettings = new DebugDisplaySettings();
        DebugDisplaySettings m_CurrentDebugDisplaySettings;

        int m_DebugFullScreenTempRT;
        bool m_FullScreenDebugPushed;

        SubsurfaceScatteringSettings m_InternalSSSAsset;
        public SubsurfaceScatteringSettings sssSettings
        {
            get
            {
                // If no SSS asset is set, build / reuse an internal one for simplicity
                var asset = m_Asset.sssSettings;

                if (asset == null)
                {
                    if (m_InternalSSSAsset == null)
                        m_InternalSSSAsset = ScriptableObject.CreateInstance<SubsurfaceScatteringSettings>();

                    asset = m_InternalSSSAsset;
                }

                return asset;
            }
        }

        CommonSettings.Settings m_CommonSettings = CommonSettings.Settings.s_Defaultsettings;
        SkySettings m_SkySettings = null;

        static public CustomSampler   GetSampler(CustomSamplerId id)
        {
            return m_samplers[(int)id];
        }

        public CommonSettings.Settings commonSettingsToUse
        {
            get
            {
                if (CommonSettingsSingleton.overrideSettings)
                    return CommonSettingsSingleton.overrideSettings.settings;

                return m_CommonSettings;
            }
        }

        public SkySettings skySettingsToUse
        {
            get
            {
                if (SkySettingsSingleton.overrideSettings)
                    return SkySettingsSingleton.overrideSettings;

                return m_SkySettings;
            }
        }

        public HDRenderPipeline(HDRenderPipelineAsset asset)
        {
            m_Asset = asset;
            m_GPUCopy = new GPUCopy(asset.renderPipelineResources.copyChannelCS);
            EncodeBC6H.DefaultInstance = EncodeBC6H.DefaultInstance ?? new EncodeBC6H(asset.renderPipelineResources.encodeBC6HCS);

            // Scan material list and assign it
            m_MaterialList = HDUtils.GetRenderPipelineMaterialList();
            // Find first material that have non 0 Gbuffer count and assign it as deferredMaterial
            m_DeferredMaterial = null;
            foreach (var material in m_MaterialList)
            {
                if (material.GetMaterialGBufferCount() > 0)
                    m_DeferredMaterial = material;
            }

            // TODO: Handle the case of no Gbuffer material
            // TODO: I comment the assert here because m_DeferredMaterial for whatever reasons contain the correct class but with a "null" in the name instead of the real name and then trigger the assert
            // whereas it work. Don't know what is happening, DebugDisplay use the same code and name is correct there.
            // Debug.Assert(m_DeferredMaterial != null);

            m_CameraColorBuffer                = HDShaderIDs._CameraColorTexture;
            m_CameraColorBufferRT              = new RenderTargetIdentifier(m_CameraColorBuffer);
            m_CameraSssDiffuseLightingBuffer   = HDShaderIDs._CameraSssDiffuseLightingBuffer;
            m_CameraSssDiffuseLightingBufferRT = new RenderTargetIdentifier(m_CameraSssDiffuseLightingBuffer);
            m_CameraFilteringBuffer            = HDShaderIDs._CameraFilteringBuffer;
            m_CameraFilteringBufferRT          = new RenderTargetIdentifier(m_CameraFilteringBuffer);

            CreateSssMaterials();

            // Initialize various compute shader resources
            m_applyDistortionKernel = m_applyDistortionCS.FindKernel("KMain");

            m_CopyStencilForSplitLighting   = CoreUtils.CreateEngineMaterial("Hidden/HDRenderPipeline/CopyStencilBuffer");
            m_CopyStencilForSplitLighting.SetInt(HDShaderIDs._StencilRef, (int)StencilLightingUsage.SplitLighting);
            m_CopyStencilForNoLighting = CoreUtils.CreateEngineMaterial("Hidden/HDRenderPipeline/CopyStencilBuffer");
            m_CopyStencilForNoLighting.SetInt(HDShaderIDs._StencilRef, (int)StencilLightingUsage.NoLighting);
            m_CameraMotionVectorsMaterial   = CoreUtils.CreateEngineMaterial("Hidden/HDRenderPipeline/CameraMotionVectors");

            InitializeDebugMaterials();

            m_VelocityBuffer = HDShaderIDs._VelocityTexture;
            m_VelocityBufferRT = new RenderTargetIdentifier(m_VelocityBuffer);

            m_DistortionBuffer = HDShaderIDs._DistortionTexture;
            m_DistortionBufferRT = new RenderTargetIdentifier(m_DistortionBuffer);

            m_GaussianPyramidKernel = m_GaussianPyramidCS.FindKernel("KMain");
            m_GaussianPyramidColorBuffer = HDShaderIDs._GaussianPyramidColorTexture;
            m_GaussianPyramidColorBufferRT = new RenderTargetIdentifier(m_GaussianPyramidColorBuffer);
            m_GaussianPyramidColorBufferDesc = new RenderTextureDescriptor(2, 2, RenderTextureFormat.ARGBHalf, 0)
            {
                useMipMap = true,
                autoGenerateMips = false
            };

            m_DepthPyramidKernel = m_DepthPyramidCS.FindKernel("KMain");
            m_DepthPyramidBuffer = HDShaderIDs._DepthPyramidTexture;
            m_DepthPyramidBufferRT = new RenderTargetIdentifier(m_DepthPyramidBuffer);
            m_DepthPyramidBufferDesc = new RenderTextureDescriptor(2, 2, RenderTextureFormat.RFloat, 0)
            {
                useMipMap = true,
                autoGenerateMips = false
            };

            m_DeferredShadowBuffer = HDShaderIDs._DeferredShadowTexture;
            m_DeferredShadowBufferRT = new RenderTargetIdentifier(m_DeferredShadowBuffer);

            m_MaterialList.ForEach(material => material.Build(asset.renderPipelineResources));

            m_IBLFilterGGX = new IBLFilterGGX(asset.renderPipelineResources);

            m_LightLoop.Build(asset.renderPipelineResources, asset.globalRenderingSettings, asset.tileSettings, asset.globalTextureSettings, asset.shadowInitParams, m_ShadowSettings, m_IBLFilterGGX);

            m_SkyManager.Build(asset.renderPipelineResources, m_IBLFilterGGX);
            m_SkyManager.skySettings = skySettingsToUse;

            m_DebugDisplaySettings.RegisterDebug();
            m_DebugFullScreenTempRT = HDShaderIDs._DebugFullScreenTexture;


            // Init all samplers
            for (int i = 0; i < (int)CustomSamplerId.Max; i++)
            {
                CustomSamplerId id = (CustomSamplerId)i;
                m_samplers[i] = CustomSampler.Create("C#_" + id.ToString());
            }

            InitializeRenderStateBlocks();

            RegisterDebug();
        }

        void RegisterDebug()
        {
            // These need to be Runtime Only because those values are held by the HDRenderPipeline asset so if user change them through the editor debug menu they might change the value in the asset without noticing it.
            DebugMenuManager.instance.AddDebugItem<bool>("HDRP", "Forward Only", () => m_Asset.globalRenderingSettings.useForwardRenderingOnly, (value) => m_Asset.globalRenderingSettings.useForwardRenderingOnly = (bool)value, DebugItemFlag.RuntimeOnly);
            DebugMenuManager.instance.AddDebugItem<bool>("HDRP", "Deferred Depth Prepass", () => m_Asset.globalRenderingSettings.useDepthPrepassWithDeferredRendering, (value) => m_Asset.globalRenderingSettings.useDepthPrepassWithDeferredRendering = (bool)value, DebugItemFlag.RuntimeOnly);
            DebugMenuManager.instance.AddDebugItem<bool>("HDRP", "Deferred Depth Prepass ATest Only", () => m_Asset.globalRenderingSettings.renderAlphaTestOnlyInDeferredPrepass, (value) => m_Asset.globalRenderingSettings.renderAlphaTestOnlyInDeferredPrepass = (bool)value, DebugItemFlag.RuntimeOnly);

            DebugMenuManager.instance.AddDebugItem<bool>("HDRP", "Enable Tile/Cluster", () => m_Asset.tileSettings.enableTileAndCluster, (value) => m_Asset.tileSettings.enableTileAndCluster = (bool)value, DebugItemFlag.RuntimeOnly);
            DebugMenuManager.instance.AddDebugItem<bool>("HDRP", "Enable Big Tile", () => m_Asset.tileSettings.enableBigTilePrepass, (value) => m_Asset.tileSettings.enableBigTilePrepass = (bool)value, DebugItemFlag.RuntimeOnly);
            DebugMenuManager.instance.AddDebugItem<bool>("HDRP", "Enable Compute Lighting", () => m_Asset.tileSettings.enableComputeLightEvaluation, (value) => m_Asset.tileSettings.enableComputeLightEvaluation = (bool)value, DebugItemFlag.RuntimeOnly);
            DebugMenuManager.instance.AddDebugItem<bool>("HDRP", "Enable Light Classification", () => m_Asset.tileSettings.enableComputeLightVariants, (value) => m_Asset.tileSettings.enableComputeLightVariants = (bool)value, DebugItemFlag.RuntimeOnly);
            DebugMenuManager.instance.AddDebugItem<bool>("HDRP", "Enable Material Classification", () => m_Asset.tileSettings.enableComputeMaterialVariants, (value) => m_Asset.tileSettings.enableComputeMaterialVariants = (bool)value, DebugItemFlag.RuntimeOnly);
        }

        void InitializeDebugMaterials()
        {
            m_DebugViewMaterialGBuffer = CoreUtils.CreateEngineMaterial(m_Asset.renderPipelineResources.debugViewMaterialGBufferShader);
            m_DebugViewMaterialGBufferShadowMask = CoreUtils.CreateEngineMaterial(m_Asset.renderPipelineResources.debugViewMaterialGBufferShader);
            m_DebugViewMaterialGBufferShadowMask.EnableKeyword("SHADOWS_SHADOWMASK");
            m_DebugDisplayLatlong = CoreUtils.CreateEngineMaterial(m_Asset.renderPipelineResources.debugDisplayLatlongShader);
            m_DebugFullScreen = CoreUtils.CreateEngineMaterial(m_Asset.renderPipelineResources.debugFullScreenShader);
            m_ErrorMaterial = CoreUtils.CreateEngineMaterial("Hidden/InternalErrorShader");
        }

        public void CreateSssMaterials()
        {
            m_SubsurfaceScatteringKernel = m_SubsurfaceScatteringCS.FindKernel("SubsurfaceScattering");

            CoreUtils.Destroy(m_CombineLightingPass);
            m_CombineLightingPass = CoreUtils.CreateEngineMaterial("Hidden/HDRenderPipeline/CombineLighting");

            // Old SSS Model >>>
            CoreUtils.Destroy(m_SssVerticalFilterPass);
            m_SssVerticalFilterPass = CoreUtils.CreateEngineMaterial("Hidden/HDRenderPipeline/SubsurfaceScattering");
            m_SssVerticalFilterPass.DisableKeyword("SSS_FILTER_HORIZONTAL_AND_COMBINE");
            m_SssVerticalFilterPass.SetFloat(HDShaderIDs._DstBlend, (float)BlendMode.Zero);

            CoreUtils.Destroy(m_SssHorizontalFilterAndCombinePass);
            m_SssHorizontalFilterAndCombinePass = CoreUtils.CreateEngineMaterial("Hidden/HDRenderPipeline/SubsurfaceScattering");
            m_SssHorizontalFilterAndCombinePass.EnableKeyword("SSS_FILTER_HORIZONTAL_AND_COMBINE");
            m_SssHorizontalFilterAndCombinePass.SetFloat(HDShaderIDs._DstBlend, (float)BlendMode.One);
            // <<< Old SSS Model
        }

        void InitializeRenderStateBlocks()
        {
            m_DepthStateOpaque = new RenderStateBlock
            {
                depthState = new DepthState(true, CompareFunction.LessEqual),
                mask = RenderStateMask.Depth
            };

            // When doing a prepass, we don't need to write the depth anymore.
            // Moreover, we need to use DepthEqual because for alpha tested materials we don't do the clip in the shader anymore (otherwise HiZ does not work on PS4)
            m_DepthStateOpaqueWithPrepass = new RenderStateBlock
            {
                depthState = new DepthState(false, CompareFunction.Equal),
                mask = RenderStateMask.Depth
            };
        }

        public void OnSceneLoad()
        {
            // Recreate the textures which went NULL
            m_MaterialList.ForEach(material => material.Build(m_Asset.renderPipelineResources));
        }

        public override void Dispose()
        {
            base.Dispose();

            m_LightLoop.Cleanup();

            m_MaterialList.ForEach(material => material.Cleanup());

            CoreUtils.Destroy(m_DebugViewMaterialGBuffer);
            CoreUtils.Destroy(m_DebugViewMaterialGBufferShadowMask);
            CoreUtils.Destroy(m_DebugDisplayLatlong);
            CoreUtils.Destroy(m_DebugFullScreen);
            CoreUtils.Destroy(m_ErrorMaterial);
            CoreUtils.Destroy(m_InternalSSSAsset);

            m_SkyManager.Cleanup();

#if UNITY_EDITOR
            SupportedRenderingFeatures.active = new SupportedRenderingFeatures();
#endif
        }

#if UNITY_EDITOR
        static readonly SupportedRenderingFeatures s_NeededFeatures = new SupportedRenderingFeatures()
        {
            reflectionProbeSupportFlags = SupportedRenderingFeatures.ReflectionProbeSupportFlags.Rotation
        };
#endif

        void CreateDepthStencilBuffer(Camera camera)
        {
            if (m_CameraDepthStencilBuffer != null)
                m_CameraDepthStencilBuffer.Release();

            m_CameraDepthStencilBuffer = new RenderTexture(camera.pixelWidth, camera.pixelHeight, 24, RenderTextureFormat.Depth);
            m_CameraDepthStencilBuffer.filterMode = FilterMode.Point;
            m_CameraDepthStencilBuffer.Create();
            m_CameraDepthStencilBufferRT = new RenderTargetIdentifier(m_CameraDepthStencilBuffer);

            if (NeedDepthBufferCopy())
            {
                if (m_CameraDepthBufferCopy != null)
                    m_CameraDepthBufferCopy.Release();

                m_CameraDepthBufferCopy = new RenderTexture(camera.pixelWidth, camera.pixelHeight, 24, RenderTextureFormat.Depth);
                m_CameraDepthBufferCopy.filterMode = FilterMode.Point;
                m_CameraDepthBufferCopy.Create();
                m_CameraDepthBufferCopyRT = new RenderTargetIdentifier(m_CameraDepthBufferCopy);
            }

            if (NeedStencilBufferCopy())
            {
                if (m_CameraStencilBufferCopy != null)
                    m_CameraStencilBufferCopy.Release();

                m_CameraStencilBufferCopy = new RenderTexture(camera.pixelWidth, camera.pixelHeight, 0, RenderTextureFormat.R8, RenderTextureReadWrite.Linear); // DXGI_FORMAT_R8_UINT is not supported by Unity
                m_CameraStencilBufferCopy.filterMode = FilterMode.Point;
                m_CameraStencilBufferCopy.Create();
                m_CameraStencilBufferCopyRT = new RenderTargetIdentifier(m_CameraStencilBufferCopy);
            }

            if (NeedHTileCopy())
            {
                if (m_HTile!= null)
                    m_HTile.Release();

                // We use 8x8 tiles in order to match the native GCN HTile as closely as possible.
                m_HTile = new RenderTexture((camera.pixelWidth + 7) / 8, (camera.pixelHeight + 7) / 8, 0, RenderTextureFormat.R8, RenderTextureReadWrite.Linear); // DXGI_FORMAT_R8_UINT is not supported by Unity
                m_HTile.filterMode = FilterMode.Point;
                m_HTile.enableRandomWrite = true;
                m_HTile.Create();
                m_HTileRT = new RenderTargetIdentifier(m_HTile);
            }

        }

        void Resize(Camera camera)
        {
            // TODO: Detect if renderdoc just load and force a resize in this case, as often renderdoc require to realloc resource.

            // TODO: This is the wrong way to handle resize/allocation. We can have several different camera here, mean that the loop on camera will allocate and deallocate
            // the below buffer which is bad. Best is to have a set of buffer for each camera that is persistent and reallocate resource if need
            // For now consider we have only one camera that go to this code, the main one.
            m_SkyManager.skySettings = skySettingsToUse;
            m_SkyManager.Resize(camera.nearClipPlane, camera.farClipPlane); // TODO: Also a bad naming, here we just want to realloc texture if skyparameters change (useful for lookdev)

            bool resolutionChanged = camera.pixelWidth != m_CurrentWidth || camera.pixelHeight != m_CurrentHeight;

            if (resolutionChanged || m_CameraDepthStencilBuffer == null)
                CreateDepthStencilBuffer(camera);

            if (resolutionChanged || m_LightLoop.NeedResize())
            {
                if (m_CurrentWidth > 0 && m_CurrentHeight > 0)
                    m_LightLoop.ReleaseResolutionDependentBuffers();

                m_LightLoop.AllocResolutionDependentBuffers(camera.pixelWidth, camera.pixelHeight);
            }

            // update recorded window resolution
            m_CurrentWidth = camera.pixelWidth;
            m_CurrentHeight = camera.pixelHeight;
        }

        public void PushGlobalParams(HDCamera hdCamera, CommandBuffer cmd, SubsurfaceScatteringSettings sssParameters)
        {
            using (new ProfilingSample(cmd, "Push Global Parameters", GetSampler(CustomSamplerId.PushGlobalParameters)))
            {
                hdCamera.SetupGlobalParams(cmd);

                if (m_SkyManager.IsSkyValid())
                {
                    m_SkyManager.SetGlobalSkyTexture(cmd);
                    cmd.SetGlobalInt(HDShaderIDs._EnvLightSkyEnabled, 1);
                }
                else
                {
                    cmd.SetGlobalInt(HDShaderIDs._EnvLightSkyEnabled, 0);
                }

                // Broadcast SSS parameters to all shaders.
                cmd.SetGlobalInt(HDShaderIDs._EnableSSSAndTransmission, m_CurrentDebugDisplaySettings.renderingDebugSettings.enableSSSAndTransmission ? 1 : 0);
                cmd.SetGlobalInt(HDShaderIDs._UseDisneySSS, sssParameters.useDisneySSS ? 1 : 0);
                unsafe
                {
                    // Warning: Unity is not able to losslessly transfer integers larger than 2^24 to the shader system.
                    // Therefore, we bitcast uint to float in C#, and bitcast back to uint in the shader.
                    uint texturingModeFlags = sssParameters.texturingModeFlags;
                    uint transmissionFlags  = sssParameters.transmissionFlags;
                    cmd.SetGlobalFloat(HDShaderIDs._TexturingModeFlags, *(float*)&texturingModeFlags);
                    cmd.SetGlobalFloat(HDShaderIDs._TransmissionFlags,  *(float*)&transmissionFlags);
                }
                cmd.SetGlobalVectorArray(HDShaderIDs._ThicknessRemaps,            sssParameters.thicknessRemaps);
                cmd.SetGlobalVectorArray(HDShaderIDs._ShapeParams,                sssParameters.shapeParams);
                cmd.SetGlobalVectorArray(HDShaderIDs._HalfRcpVariancesAndWeights, sssParameters.halfRcpVariancesAndWeights);
                cmd.SetGlobalVectorArray(HDShaderIDs._TransmissionTints,          sssParameters.transmissionTints);
                cmd.SetGlobalVectorArray(HDShaderIDs._WorldScales,                sssParameters.worldScales);
            }
        }

        bool NeedDepthBufferCopy()
        {
            // For now we consider only PS4 to be able to read from a bound depth buffer.
            // TODO: test/implement for other platforms.
            return SystemInfo.graphicsDeviceType != GraphicsDeviceType.PlayStation4;
        }

        bool NeedStencilBufferCopy()
        {
            // Currently, Unity does not offer a way to bind the stencil buffer as a texture in a compute shader.
            // Therefore, it's manually copied using a pixel shader.
            return m_CurrentDebugDisplaySettings.renderingDebugSettings.enableSSSAndTransmission || m_LightLoop.GetFeatureVariantsEnabled();
        }

        bool NeedHTileCopy()
        {
            // Currently, Unity does not offer a way to access the GCN HTile even on PS4 and Xbox One.
            // Therefore, it's computed in a pixel shader, and optimized to only contain the SSS bit.
            return m_CurrentDebugDisplaySettings.renderingDebugSettings.enableSSSAndTransmission && sssSettings.useDisneySSS;
        }

        bool NeedTemporarySubsurfaceBuffer()
        {
            // Typed UAV loads from FORMAT_R16G16B16A16_FLOAT is an optional feature of Direct3D 11.
            // Most modern GPUs support it. We can avoid performing a costly copy in this case.
            // TODO: test/implement for other platforms.
            return m_CurrentDebugDisplaySettings.renderingDebugSettings.enableSSSAndTransmission && (!sssSettings.useDisneySSS || (
            SystemInfo.graphicsDeviceType != GraphicsDeviceType.PlayStation4 &&
            SystemInfo.graphicsDeviceType != GraphicsDeviceType.XboxOne &&
            SystemInfo.graphicsDeviceType != GraphicsDeviceType.XboxOneD3D12));
        }

        RenderTargetIdentifier GetDepthTexture()
        {
            return NeedDepthBufferCopy() ? m_CameraDepthBufferCopy : m_CameraDepthStencilBuffer;
        }

        RenderTargetIdentifier GetHTile()
        {
            // Currently, Unity does not offer a way to access the GCN HTile.
            return m_HTileRT;
        }

        void CopyDepthBufferIfNeeded(CommandBuffer cmd)
        {
            using (new ProfilingSample(cmd, NeedDepthBufferCopy() ? "Copy DepthBuffer" : "Set DepthBuffer", GetSampler(CustomSamplerId.CopySetDepthBuffer)))
            {
                if (NeedDepthBufferCopy())
                {
                    using (new ProfilingSample(cmd, "Copy depth-stencil buffer", GetSampler(CustomSamplerId.CopyDepthStencilbuffer)))
                    {
                        cmd.CopyTexture(m_CameraDepthStencilBufferRT, m_CameraDepthBufferCopyRT);
                    }
                }

                cmd.SetGlobalTexture(HDShaderIDs._MainDepthTexture, GetDepthTexture());
            }
        }

        public void UpdateCommonSettings()
        {
            var commonSettings = commonSettingsToUse;

            m_ShadowSettings.maxShadowDistance = commonSettings.shadowMaxDistance;
            m_ShadowSettings.directionalLightNearPlaneOffset = commonSettings.shadowNearPlaneOffset;
        }

        public void ConfigureForShadowMask(bool enableBakeShadowMask, CommandBuffer cmd)
        {
            // Globally enable (for GBuffer shader and forward lit (opaque and transparent) the keyword SHADOWS_SHADOWMASK
            CoreUtils.SetKeyword(cmd, "SHADOWS_SHADOWMASK", enableBakeShadowMask);

            // Configure material to use depends on shadow mask option
            m_currentRendererConfigurationBakedLighting = enableBakeShadowMask ? HDUtils.k_RendererConfigurationBakedLightingWithShadowMask : HDUtils.k_RendererConfigurationBakedLighting;
            m_currentDebugViewMaterialGBuffer = enableBakeShadowMask ? m_DebugViewMaterialGBufferShadowMask : m_DebugViewMaterialGBuffer;
        }

        CullResults m_CullResults;
        public override void Render(ScriptableRenderContext renderContext, Camera[] cameras)
        {
            base.Render(renderContext, cameras);

#if UNITY_EDITOR
            SupportedRenderingFeatures.active = s_NeededFeatures;
#endif
            // HD use specific GraphicsSettings. This is init here.
            // TODO: This should not be set at each Frame but is there another place for these config setup ?
            GraphicsSettings.lightsUseLinearIntensity = true;
            GraphicsSettings.lightsUseColorTemperature = true;

            if (m_FrameCount != Time.frameCount)
            {
                HDCamera.CleanUnused();
                m_FrameCount = Time.frameCount;
            }

            foreach (var camera in cameras)
            {
            // This is the main command buffer used for the frame.
            var cmd = CommandBufferPool.Get("");

            using (new ProfilingSample(cmd, "HDRenderPipeline::Render", GetSampler(CustomSamplerId.HDRenderPipelineRender)))
            {


            foreach (var material in m_MaterialList)
                material.RenderInit(cmd);


            // Do anything we need to do upon a new frame.
            m_LightLoop.NewFrame();

            if (camera == null)
            {
                renderContext.Submit();
                continue;
            }

            // If we render a reflection view or a preview we should not display any debug information
            // This need to be call before ApplyDebugDisplaySettings()
            if (camera.cameraType == CameraType.Reflection || camera.cameraType == CameraType.Preview)
            {
                // Neutral allow to disable all debug settings
                m_CurrentDebugDisplaySettings = s_NeutralDebugDisplaySettings;
            }
            else
            {
                m_CurrentDebugDisplaySettings = m_DebugDisplaySettings;

                using (new ProfilingSample(cmd, "Volume Update", GetSampler(CustomSamplerId.VolumeUpdate)))
                {
                    // TODO: Transform & layer should be configurable per camera
                    VolumeManager.instance.Update(camera.transform, -1);
                }
            }

            ApplyDebugDisplaySettings(cmd);
            UpdateCommonSettings();

            if (!m_IBLFilterGGX.IsInitialized())
                m_IBLFilterGGX.Initialize(cmd);

            ScriptableCullingParameters cullingParams;
            if (!CullResults.GetCullingParameters(camera, out cullingParams))
            {
                renderContext.Submit();
                continue;
            }

            m_LightLoop.UpdateCullingParameters( ref cullingParams );

#if UNITY_EDITOR
            // emit scene view UI
            if (camera.cameraType == CameraType.SceneView)
            {
                ScriptableRenderContext.EmitWorldGeometryForSceneView(camera);
            }
#endif

            using (new ProfilingSample(cmd, "CullResults.Cull", GetSampler(CustomSamplerId.CullResultsCull)))
            {
                CullResults.Cull(ref cullingParams, renderContext,ref m_CullResults);
            }

            Resize(camera);

            renderContext.SetupCameraProperties(camera);

            var postProcessLayer = camera.GetComponent<PostProcessLayer>();
            var hdCamera = HDCamera.Get(camera, postProcessLayer);
            PushGlobalParams(hdCamera, cmd, sssSettings);

            // TODO: Find a correct place to bind these material textures
            // We have to bind the material specific global parameters in this mode
            m_MaterialList.ForEach(material => material.Bind());

            var additionalCameraData = camera.GetComponent<HDAdditionalCameraData>();
            if (additionalCameraData && additionalCameraData.renderingPath == RenderingPathHDRP.Unlit)
            {
                // TODO: Add another path dedicated to planar reflection / real time cubemap that implement simpler lighting
                // It is up to the users to only send unlit object for this camera path

                using (new ProfilingSample(cmd, "Forward", GetSampler(CustomSamplerId.Forward)))
                {
                    CoreUtils.SetRenderTarget(cmd, m_CameraColorBufferRT, m_CameraDepthStencilBufferRT, ClearFlag.Color | ClearFlag.Depth);
                    RenderOpaqueRenderList(m_CullResults, camera, renderContext, cmd, HDShaderPassNames.s_ForwardName);
                    RenderTransparentRenderList(m_CullResults, camera, renderContext, cmd, HDShaderPassNames.s_ForwardName, false);
                }

                renderContext.ExecuteCommandBuffer(cmd);
                CommandBufferPool.Release(cmd);
                renderContext.Submit();
                continue;
            }

            // Note: Legacy Unity behave like this for ShadowMask
            // When you select ShadowMask in Lighting panel it recompile shaders on the fly with the SHADOW_MASK keyword.
            // However there is no C# function that we can query to know what mode have been select in Lighting Panel and it will be wrong anyway. Lighting Panel setup what will be the next bake mode. But until light is bake, it is wrong.
            // Currently to know if you need shadow mask you need to go through all visible lights (of CullResult), check the LightBakingOutput struct and look at lightmapBakeType/mixedLightingMode. If one light have shadow mask bake mode, then you need shadow mask features (i.e extra Gbuffer).
            // It mean that when we build a standalone player, if we detect a light with bake shadow mask, we generate all shader variant (with and without shadow mask) and at runtime, when a bake shadow mask light is visible, we dynamically allocate an extra GBuffer and switch the shader.
            // So the first thing to do is to go through all the light: PrepareLightsForGPU
            bool enableBakeShadowMask;
            using (new ProfilingSample(cmd, "TP_PrepareLightsForGPU", GetSampler(CustomSamplerId.TPPrepareLightsForGPU)))
            {
                enableBakeShadowMask = m_LightLoop.PrepareLightsForGPU(cmd, m_ShadowSettings, m_CullResults, camera);
            }
            ConfigureForShadowMask(enableBakeShadowMask, cmd);

            InitAndClearBuffer(hdCamera, enableBakeShadowMask, cmd);

            RenderDepthPrepass(m_CullResults, camera, renderContext, cmd);

            RenderGBuffer(m_CullResults, camera, renderContext, cmd);

            // In both forward and deferred, everything opaque should have been rendered at this point so we can safely copy the depth buffer for later processing.
            CopyDepthBufferIfNeeded(cmd);

            RenderPyramidDepth(camera, cmd, renderContext, FullScreenDebugMode.DepthPyramid);

            if (m_CurrentDebugDisplaySettings.IsDebugMaterialDisplayEnabled())
            {
                RenderDebugViewMaterial(m_CullResults, hdCamera, renderContext, cmd);
            }
            else
            {
                using (new ProfilingSample(cmd, "Render SSAO", GetSampler(CustomSamplerId.RenderSSAO)))
                {
                    // TODO: Everything here (SSAO, Shadow, Build light list, deferred shadow, material and light classification can be parallelize with Async compute)
                    RenderSSAO(cmd, camera, renderContext, postProcessLayer);
                }

                using (new ProfilingSample(cmd, "Render shadows", GetSampler(CustomSamplerId.RenderShadows)))
                {
                    m_LightLoop.RenderShadows(renderContext, cmd, m_CullResults);
                    // TODO: check if statement below still apply
                    renderContext.SetupCameraProperties(camera); // Need to recall SetupCameraProperties after RenderShadows as it modify our view/proj matrix
                }

                using (new ProfilingSample(cmd, "Deferred directional shadows", GetSampler(CustomSamplerId.RenderDeferredDirectionalShadow)))
                {
                    cmd.ReleaseTemporaryRT(m_DeferredShadowBuffer);
                    cmd.GetTemporaryRT(m_DeferredShadowBuffer, camera.pixelWidth, camera.pixelHeight, 0, FilterMode.Point, RenderTextureFormat.ARGB32, RenderTextureReadWrite.Linear, 1 , true);
                    m_LightLoop.RenderDeferredDirectionalShadow(hdCamera, m_DeferredShadowBufferRT, GetDepthTexture(), cmd);
                    PushFullScreenDebugTexture(cmd, m_DeferredShadowBuffer, hdCamera.camera, renderContext, FullScreenDebugMode.DeferredShadows);
                }

                using (new ProfilingSample(cmd, "Build Light list", GetSampler(CustomSamplerId.BuildLightList)))
                {
                    // TODO: Move this code inside LightLoop
                    if (m_LightLoop.GetFeatureVariantsEnabled())
                    {
                        // For material classification we use compute shader and so can't read into the stencil, so prepare it.
                        using (new ProfilingSample(cmd, "Clear and copy stencil texture", GetSampler(CustomSamplerId.ClearAndCopyStencilTexture)))
                        {
                            CoreUtils.SetRenderTarget(cmd, m_CameraStencilBufferCopyRT, ClearFlag.Color, CoreUtils.clearColorAllBlack);

                            cmd.SetRandomWriteTarget(1, GetHTile());
                            // In the material classification shader we will simply test is we are no lighting
                            // Use ShaderPassID 1 => "Pass 1 - Write 1 if value different from stencilRef to output"
                            CoreUtils.DrawFullScreen(cmd, m_CopyStencilForNoLighting, m_CameraStencilBufferCopyRT, m_CameraDepthStencilBufferRT, null, 1);
                            cmd.ClearRandomWriteTargets();
                        }
                    }

                    m_LightLoop.BuildGPULightLists(camera, cmd, m_CameraDepthStencilBufferRT, m_CameraStencilBufferCopyRT);
                }

                // Caution: We require sun light here as some sky use the sun light to render, mean UpdateSkyEnvironment
                // must be call after BuildGPULightLists.
                // TODO: Try to arrange code so we can trigger this call earlier and use async compute here to run sky convolution during other passes (once we move convolution shader to compute).
                UpdateSkyEnvironment(hdCamera, cmd);

                RenderDeferredLighting(hdCamera, cmd);

                RenderForward(m_CullResults, camera, renderContext, cmd, ForwardPass.Opaque);
                RenderForwardError(m_CullResults, camera, renderContext, cmd, ForwardPass.Opaque);

                // SSS pass here handle both SSS material from deferred and forward
                SubsurfaceScatteringPass(hdCamera, cmd, sssSettings);

                RenderSky(hdCamera, cmd);

                // Render pre refraction objects
                RenderForward(m_CullResults, camera, renderContext, cmd, ForwardPass.PreRefraction);
                RenderForwardError(m_CullResults, camera, renderContext, cmd, ForwardPass.PreRefraction);

                RenderGaussianPyramidColor(camera, cmd, renderContext, FullScreenDebugMode.PreRefractionColorPyramid);

                // Render all type of transparent forward (unlit, lit, complex (hair...)) to keep the sorting between transparent objects.
                RenderForward(m_CullResults, camera, renderContext, cmd, ForwardPass.Transparent);
                RenderForwardError(m_CullResults, camera, renderContext, cmd, ForwardPass.Transparent);

                PushFullScreenDebugTexture(cmd, m_CameraColorBuffer, camera, renderContext, FullScreenDebugMode.NanTracker);

                // Planar and real time cubemap doesn't need post process and render in FP16
                if (camera.cameraType == CameraType.Reflection)
                {
                    using (new ProfilingSample(cmd, "Blit to final RT", GetSampler(CustomSamplerId.BlitToFinalRT)))
                    {
                        // Simple blit
                        cmd.Blit(m_CameraColorBufferRT, BuiltinRenderTextureType.CameraTarget);
                    }
                }
                else
                {
                    RenderVelocity(m_CullResults, hdCamera, renderContext, cmd); // Note we may have to render velocity earlier if we do temporalAO, temporal volumetric etc... Mean we will not take into account forward opaque in case of deferred rendering ?

                    RenderGaussianPyramidColor(camera, cmd, renderContext, FullScreenDebugMode.FinalColorPyramid);

                    // TODO: Check with VFX team.
                    // Rendering distortion here have off course lot of artifact.
                    // But resolving at each objects that write in distortion is not possible (need to sort transparent, render those that do not distort, then resolve, then etc...)
                    // Instead we chose to apply distortion at the end after we cumulate distortion vector and desired blurriness.
                    AccumulateDistortion(m_CullResults, camera, renderContext, cmd);
                    RenderDistortion(cmd, m_Asset.renderPipelineResources);

                    RenderPostProcesses(hdCamera, cmd, postProcessLayer);
                }
            }

            RenderDebug(hdCamera, cmd);

            // Make sure to unbind every render texture here because in the next iteration of the loop we might have to reallocate render texture (if the camera size is different)
            cmd.SetRenderTarget(new RenderTargetIdentifier(-1), new RenderTargetIdentifier(-1));

#if UNITY_EDITOR
            // We still need to bind correctly default camera target with our depth buffer in case we are currently rendering scene view. It should be the last camera here

            // bind depth surface for editor grid/gizmo/selection rendering
            if (camera.cameraType == CameraType.SceneView)
                cmd.SetRenderTarget(BuiltinRenderTextureType.CameraTarget, m_CameraDepthStencilBufferRT);
#endif

            renderContext.ExecuteCommandBuffer(cmd);
            }

            CommandBufferPool.Release(cmd);
            renderContext.Submit();
            } // For each camera
        }

        void RenderOpaqueRenderList(CullResults             cull,
                                    Camera                  camera,
                                    ScriptableRenderContext renderContext,
                                    CommandBuffer           cmd,
                                    ShaderPassName          passName,
                                    RendererConfiguration   rendererConfiguration = 0,
                                    RenderQueueRange?       inRenderQueueRange = null,
                                    RenderStateBlock?       stateBlock = null,
                                    Material                overrideMaterial = null)
        {
            m_SinglePassName[0] = passName;
            RenderOpaqueRenderList(cull, camera, renderContext, cmd, m_SinglePassName, rendererConfiguration, inRenderQueueRange, stateBlock, overrideMaterial);
        }

        void RenderOpaqueRenderList(CullResults             cull,
                                    Camera                  camera,
                                    ScriptableRenderContext renderContext,
                                    CommandBuffer           cmd,
                                    ShaderPassName[]        passNames,
                                    RendererConfiguration   rendererConfiguration = 0,
                                    RenderQueueRange?       inRenderQueueRange = null,
                                    RenderStateBlock?       stateBlock = null,
                                    Material                overrideMaterial = null)
        {
            if (!m_CurrentDebugDisplaySettings.renderingDebugSettings.displayOpaqueObjects)
                return;

            // This is done here because DrawRenderers API lives outside command buffers so we need to make call this before doing any DrawRenders
            renderContext.ExecuteCommandBuffer(cmd);
            cmd.Clear();

            var drawSettings = new DrawRendererSettings(camera, HDShaderPassNames.s_EmptyName)
            {
                rendererConfiguration = rendererConfiguration,
                sorting = { flags = SortFlags.CommonOpaque }
            };

            for (int i = 0; i < passNames.Length; ++i)
            {
                drawSettings.SetShaderPassName(i, passNames[i]);
            }

            if (overrideMaterial != null)
                drawSettings.SetOverrideMaterial(overrideMaterial, 0);

            var filterSettings = new FilterRenderersSettings(true)
            {
                renderQueueRange = inRenderQueueRange == null
                    ? RenderQueueRange.opaque
                    : inRenderQueueRange.Value
            };

            if(stateBlock == null)
                renderContext.DrawRenderers(cull.visibleRenderers, ref drawSettings, filterSettings);
            else
                renderContext.DrawRenderers(cull.visibleRenderers, ref drawSettings, filterSettings, stateBlock.Value);
        }

        void RenderTransparentRenderList(CullResults             cull,
                                         Camera                  camera,
                                         ScriptableRenderContext renderContext,
                                         CommandBuffer           cmd,
                                         ShaderPassName          passName,
                                         bool                    preRefractionQueue,
                                         RendererConfiguration   rendererConfiguration = 0,
                                         RenderStateBlock?       stateBlock = null,
                                         Material                overrideMaterial = null)
        {
            m_SinglePassName[0] = passName;
            RenderTransparentRenderList(cull, camera, renderContext, cmd, m_SinglePassName, preRefractionQueue,
                                        rendererConfiguration, stateBlock, overrideMaterial);
        }

        void RenderTransparentRenderList(CullResults             cull,
                                         Camera                  camera,
                                         ScriptableRenderContext renderContext,
                                         CommandBuffer           cmd,
                                         ShaderPassName[]        passNames,
                                         bool                    preRefractionQueue,
                                         RendererConfiguration   rendererConfiguration = 0,
                                         RenderStateBlock?       stateBlock = null,
                                         Material                overrideMaterial = null
                                         )
        {
            if (!m_CurrentDebugDisplaySettings.renderingDebugSettings.displayTransparentObjects)
                return;

            // This is done here because DrawRenderers API lives outside command buffers so we need to make call this before doing any DrawRenders
            renderContext.ExecuteCommandBuffer(cmd);
            cmd.Clear();

            var drawSettings = new DrawRendererSettings(camera, HDShaderPassNames.s_EmptyName)
            {
                rendererConfiguration = rendererConfiguration,
                sorting = { flags = SortFlags.CommonTransparent }
            };

            for (int i = 0; i < passNames.Length; ++i)
            {
                drawSettings.SetShaderPassName(i, passNames[i]);
            }

            if (overrideMaterial != null)
                drawSettings.SetOverrideMaterial(overrideMaterial, 0);

            var filterSettings = new FilterRenderersSettings(true)
            {
                renderQueueRange = preRefractionQueue
                    ? k_RenderQueue_PreRefraction
                    : k_RenderQueue_Transparent
            };

            if(stateBlock == null)
                renderContext.DrawRenderers(cull.visibleRenderers, ref drawSettings, filterSettings);
            else
                renderContext.DrawRenderers(cull.visibleRenderers, ref drawSettings, filterSettings, stateBlock.Value);
        }

        void AccumulateDistortion(CullResults cullResults, Camera camera, ScriptableRenderContext renderContext, CommandBuffer cmd)
        {
            if (!m_CurrentDebugDisplaySettings.renderingDebugSettings.enableDistortion)
                return;

            using (new ProfilingSample(cmd, "Distortion", GetSampler(CustomSamplerId.Distortion)))
            {
                int w = camera.pixelWidth;
                int h = camera.pixelHeight;

                cmd.ReleaseTemporaryRT(m_DistortionBuffer);
                cmd.GetTemporaryRT(m_DistortionBuffer, w, h, 0, FilterMode.Point, Builtin.GetDistortionBufferFormat(), Builtin.GetDistortionBufferReadWrite());
                cmd.SetRenderTarget(m_DistortionBufferRT, m_CameraDepthStencilBufferRT);
                cmd.ClearRenderTarget(false, true, Color.clear);

                // Only transparent object can render distortion vectors
                RenderTransparentRenderList(cullResults, camera, renderContext, cmd, HDShaderPassNames.s_DistortionVectorsName, true);
                RenderTransparentRenderList(cullResults, camera, renderContext, cmd, HDShaderPassNames.s_DistortionVectorsName, false);
            }
        }

        void RenderDistortion(CommandBuffer cmd, RenderPipelineResources resources)
        {
            using (new ProfilingSample(cmd, "ApplyDistortion", GetSampler(CustomSamplerId.ApplyDistortion)))
            {
                var size = new Vector4(m_CurrentWidth, m_CurrentHeight, 1f / m_CurrentWidth, 1f / m_CurrentHeight);
                uint x, y, z;
                m_applyDistortionCS.GetKernelThreadGroupSizes(m_applyDistortionKernel, out x, out y, out z);
                cmd.SetComputeTextureParam(m_applyDistortionCS, m_applyDistortionKernel, HDShaderIDs._DistortionTexture, m_DistortionBufferRT);
                cmd.SetComputeTextureParam(m_applyDistortionCS, m_applyDistortionKernel, HDShaderIDs._GaussianPyramidColorTexture, m_GaussianPyramidColorBufferRT);
                cmd.SetComputeTextureParam(m_applyDistortionCS, m_applyDistortionKernel, HDShaderIDs._CameraColorTexture, m_CameraColorBufferRT);
                cmd.SetComputeTextureParam(m_applyDistortionCS, m_applyDistortionKernel, HDShaderIDs._DepthTexture, GetDepthTexture());
                cmd.SetComputeVectorParam(m_applyDistortionCS, HDShaderIDs._Size, size);
                cmd.SetComputeVectorParam(m_applyDistortionCS, HDShaderIDs._ZBufferParams, Shader.GetGlobalVector(HDShaderIDs._ZBufferParams));
                cmd.SetComputeVectorParam(m_applyDistortionCS, HDShaderIDs._GaussianPyramidColorMipSize, Shader.GetGlobalVector(HDShaderIDs._GaussianPyramidColorMipSize));

                cmd.DispatchCompute(m_applyDistortionCS, m_applyDistortionKernel, Mathf.CeilToInt(size.x / x), Mathf.CeilToInt(size.y / y), 1);
            }
        }

        // RenderDepthPrepass render both opaque and opaque alpha tested based on engine configuration.
        // Forward only renderer: We always render everything
        // Deferred renderer: We render a depth prepass only if engine request it. We can decide if we render everything or only opaque alpha tested object.
        // Forward opaque with deferred renderer (DepthForwardOnly pass): We always render everything
        void RenderDepthPrepass(CullResults cull, Camera camera, ScriptableRenderContext renderContext, CommandBuffer cmd)
        {
            // In case of deferred renderer, we can have forward opaque material. These materials need to be render in the depth buffer to correctly build the light list.
            // And they will tag the stencil to not be lit during the deferred lighting pass.

            // Guidelines: In deferred by default there is no opaque in forward. However it is possible to force an opaque material to render in forward
            // by using the pass "ForwardOnly". In this case the .shader should not have "Forward" but only a "ForwardOnly" pass.
            // It must also have a "DepthForwardOnly" and no "DepthOnly" pass as forward material (either deferred or forward only rendering) have always a depth pass.

            // In case of forward only rendering we have a depth prepass. In case of deferred renderer, it is optional
            bool addFullDepthPrepass = m_Asset.globalRenderingSettings.ShouldUseForwardRenderingOnly() || m_Asset.globalRenderingSettings.useDepthPrepassWithDeferredRendering;
            bool addAlphaTestedOnly = !m_Asset.globalRenderingSettings.ShouldUseForwardRenderingOnly() && m_Asset.globalRenderingSettings.useDepthPrepassWithDeferredRendering && m_Asset.globalRenderingSettings.renderAlphaTestOnlyInDeferredPrepass;

            using (new ProfilingSample(cmd, addAlphaTestedOnly ? "Depth Prepass alpha test" : "Depth Prepass", GetSampler(CustomSamplerId.DepthPrepass)))
            {
                CoreUtils.SetRenderTarget(cmd, m_CameraDepthStencilBufferRT);
                if (addFullDepthPrepass && !addAlphaTestedOnly) // Always true in case of forward rendering, use in case of deferred rendering if requesting a full depth prepass
                {
                    // We render first the opaque object as opaque alpha tested are more costly to render and could be reject by early-z (but not Hi-z as it is disable with clip instruction)
                    // This is handled automatically with the RenderQueue value (OpaqueAlphaTested have a different value and thus are sorted after Opaque)
                    RenderOpaqueRenderList(cull, camera, renderContext, cmd, m_DepthOnlyAndDepthForwardOnlyPassNames, 0, RenderQueueRange.opaque, m_DepthStateOpaque);
                }
                else // Deferred rendering with partial depth prepass
                {
                    // We always do a DepthForwardOnly pass with all the opaque (including alpha test)
                    RenderOpaqueRenderList(cull, camera, renderContext, cmd, m_DepthForwardOnlyPassNames, 0, RenderQueueRange.opaque, m_DepthStateOpaque);

                    // Render Alpha test only if requested
                    if (addAlphaTestedOnly)
                    {
                        var renderQueueRange = new RenderQueueRange { min = (int)RenderQueue.AlphaTest, max = (int)RenderQueue.GeometryLast - 1 };
                        RenderOpaqueRenderList(cull, camera, renderContext, cmd, m_DepthOnlyPassNames, 0, renderQueueRange, m_DepthStateOpaque);
                    }
                }

                // Render transparent depth prepass after opaque one
                RenderTransparentRenderList(cull, camera, renderContext, cmd, m_TransparentDepthOnlyPassNames, true);
                RenderTransparentRenderList(cull, camera, renderContext, cmd, m_TransparentDepthOnlyPassNames, false);
            }
        }

        // RenderGBuffer do the gbuffer pass. This is solely call with deferred. If we use a depth prepass, then the depth prepass will perform the alpha testing for opaque apha tested and we don't need to do it anymore
        // during Gbuffer pass. This is handled in the shader and the depth test (equal and no depth write) is done here.
        void RenderGBuffer(CullResults cull, Camera camera, ScriptableRenderContext renderContext, CommandBuffer cmd)
        {
            if (m_Asset.globalRenderingSettings.ShouldUseForwardRenderingOnly())
                return;

            using (new ProfilingSample(cmd, m_CurrentDebugDisplaySettings.IsDebugDisplayEnabled() ? "GBufferDebugDisplay" : "GBuffer", GetSampler(CustomSamplerId.GBuffer)))
            {
                // setup GBuffer for rendering
                CoreUtils.SetRenderTarget(cmd, m_GbufferManager.GetGBuffers(), m_CameraDepthStencilBufferRT);

                // Render opaque objects into GBuffer
                if (m_CurrentDebugDisplaySettings.IsDebugDisplayEnabled())
                {
                    // When doing debug display, the shader has the clip instruction regardless of the depth prepass so we can use regular depth test.
                    RenderOpaqueRenderList(cull, camera, renderContext, cmd, HDShaderPassNames.s_GBufferDebugDisplayName, m_currentRendererConfigurationBakedLighting, RenderQueueRange.opaque, m_DepthStateOpaque);
                }
                else
                {
                    if (m_Asset.globalRenderingSettings.useDepthPrepassWithDeferredRendering)
                    {
                        var rangeOpaqueNoAlphaTest = new RenderQueueRange { min = (int)RenderQueue.Geometry,  max = (int)RenderQueue.AlphaTest - 1    };
                        var rangeOpaqueAlphaTest   = new RenderQueueRange { min = (int)RenderQueue.AlphaTest, max = (int)RenderQueue.GeometryLast - 1 };

                        // When using depth prepass for opaque alpha test only we need to use regular depth test for normal opaque objects.
                        RenderOpaqueRenderList(cull, camera, renderContext, cmd, HDShaderPassNames.s_GBufferName, m_currentRendererConfigurationBakedLighting, rangeOpaqueNoAlphaTest, m_Asset.globalRenderingSettings.renderAlphaTestOnlyInDeferredPrepass ? m_DepthStateOpaque : m_DepthStateOpaqueWithPrepass);
                        // but for opaque alpha tested object we use a depth equal and no depth write. And we rely on the shader pass GbufferWithDepthPrepass
                        RenderOpaqueRenderList(cull, camera, renderContext, cmd, HDShaderPassNames.s_GBufferWithPrepassName, m_currentRendererConfigurationBakedLighting, rangeOpaqueAlphaTest, m_DepthStateOpaqueWithPrepass);
                    }
                    else
                    {
                        // No depth prepass, use regular depth test - Note that we will render opaque then opaque alpha tested (based on the RenderQueue system)
                        RenderOpaqueRenderList(cull, camera, renderContext, cmd, HDShaderPassNames.s_GBufferName, m_currentRendererConfigurationBakedLighting, RenderQueueRange.opaque, m_DepthStateOpaque);
                    }
                }
            }
        }

        void RenderDebugViewMaterial(CullResults cull, HDCamera hdCamera, ScriptableRenderContext renderContext, CommandBuffer cmd)
        {
            using (new ProfilingSample(cmd, "DisplayDebug ViewMaterial", GetSampler(CustomSamplerId.DisplayDebugViewMaterial)))
            {
                if (m_CurrentDebugDisplaySettings.materialDebugSettings.IsDebugGBufferEnabled() && !m_Asset.globalRenderingSettings.ShouldUseForwardRenderingOnly())
                {
                    using (new ProfilingSample(cmd, "DebugViewMaterialGBuffer", GetSampler(CustomSamplerId.DebugViewMaterialGBuffer)))
                    {
                        CoreUtils.DrawFullScreen(cmd, m_currentDebugViewMaterialGBuffer, m_CameraColorBufferRT);
                    }
                }
                else
                {
                    CoreUtils.SetRenderTarget(cmd, m_CameraColorBufferRT, m_CameraDepthStencilBufferRT, ClearFlag.All, CoreUtils.clearColorAllBlack);
                    // Render Opaque forward
                    RenderOpaqueRenderList(cull, hdCamera.camera, renderContext, cmd, m_AllForwardDebugDisplayPassNames, m_currentRendererConfigurationBakedLighting);

                    // Render forward transparent
                    RenderTransparentRenderList(cull, hdCamera.camera, renderContext, cmd, m_AllForwardDebugDisplayPassNames, true, m_currentRendererConfigurationBakedLighting);
                    RenderTransparentRenderList(cull, hdCamera.camera, renderContext, cmd, m_AllForwardDebugDisplayPassNames, false, m_currentRendererConfigurationBakedLighting);
                }
            }

            // Last blit
            {
                using (new ProfilingSample(cmd, "Blit DebugView Material Debug", GetSampler(CustomSamplerId.BlitDebugViewMaterialDebug)))
                {
                    cmd.Blit(m_CameraColorBufferRT, BuiltinRenderTextureType.CameraTarget);
                }
            }
        }

        void RenderSSAO(CommandBuffer cmd, Camera camera, ScriptableRenderContext renderContext, PostProcessLayer postProcessLayer)
        {
            // Apply SSAO from PostProcessLayer
            if (postProcessLayer != null && postProcessLayer.enabled)
            {
                var settings = postProcessLayer.GetSettings<AmbientOcclusion>();

                if (settings.IsEnabledAndSupported(null))
                {
                    cmd.ReleaseTemporaryRT(HDShaderIDs._AmbientOcclusionTexture);
                    cmd.GetTemporaryRT(HDShaderIDs._AmbientOcclusionTexture, new RenderTextureDescriptor(camera.pixelWidth, camera.pixelHeight, RenderTextureFormat.R8, 0)
                    {
                        sRGB = false,
                        enableRandomWrite = true
                    }, FilterMode.Bilinear);
                    postProcessLayer.BakeMSVOMap(cmd, camera, HDShaderIDs._AmbientOcclusionTexture, GetDepthTexture(), true);
                    cmd.SetGlobalVector(HDShaderIDs._AmbientOcclusionParam, new Vector4(settings.color.value.r, settings.color.value.g, settings.color.value.b, settings.directLightingStrength.value));
                    PushFullScreenDebugTexture(cmd, HDShaderIDs._AmbientOcclusionTexture, camera, renderContext, FullScreenDebugMode.SSAO);
                    return;
                }
            }

            // No AO applied - neutral is black, see the comment in the shaders
            cmd.SetGlobalTexture(HDShaderIDs._AmbientOcclusionTexture, RuntimeUtilities.blackTexture);
            cmd.SetGlobalVector(HDShaderIDs._AmbientOcclusionParam, Vector4.zero);
        }

        void RenderDeferredLighting(HDCamera hdCamera, CommandBuffer cmd)
        {
            if (m_Asset.globalRenderingSettings.ShouldUseForwardRenderingOnly())
                return;

            m_MRTCache2[0] = m_CameraColorBufferRT;
            m_MRTCache2[1] = m_CameraSssDiffuseLightingBufferRT;
            var depthTexture = GetDepthTexture();

            var options = new LightLoop.LightingPassOptions();

            if (m_CurrentDebugDisplaySettings.renderingDebugSettings.enableSSSAndTransmission)
            {
                // Output split lighting for materials asking for it (masked in the stencil buffer)
                options.outputSplitLighting = true;

                m_LightLoop.RenderDeferredLighting(hdCamera, cmd, m_CurrentDebugDisplaySettings, m_MRTCache2, m_CameraDepthStencilBufferRT, depthTexture, options);
            }

            // Output combined lighting for all the other materials.
            options.outputSplitLighting = false;

            m_LightLoop.RenderDeferredLighting(hdCamera, cmd, m_CurrentDebugDisplaySettings, m_MRTCache2, m_CameraDepthStencilBufferRT, depthTexture, options);
        }

        // Combines specular lighting and diffuse lighting with subsurface scattering.
        void SubsurfaceScatteringPass(HDCamera hdCamera, CommandBuffer cmd, SubsurfaceScatteringSettings sssParameters)
        {
            if (!m_CurrentDebugDisplaySettings.renderingDebugSettings.enableSSSAndTransmission)
                return;

            using (new ProfilingSample(cmd, "Subsurface Scattering", GetSampler(CustomSamplerId.SubsurfaceScattering)))
            {
                if (sssSettings.useDisneySSS)
                {
                    using (new ProfilingSample(cmd, "HTile for SSS", GetSampler(CustomSamplerId.HTileForSSS)))
                    {
                        CoreUtils.SetRenderTarget(cmd, m_HTileRT, ClearFlag.Color, CoreUtils.clearColorAllBlack);

                        cmd.SetRandomWriteTarget(1, GetHTile());
                        // Generate HTile for the split lighting stencil usage. Don't write into stencil texture (shaderPassId = 2)
                        // Use ShaderPassID 1 => "Pass 2 - Export HTILE for stencilRef to output"
                        CoreUtils.DrawFullScreen(cmd, m_CopyStencilForSplitLighting, m_CameraStencilBufferCopyRT, m_CameraDepthStencilBufferRT, null, 2);
                        cmd.ClearRandomWriteTargets();
                    }

                    // TODO: Remove this once fix, see comment inside the function
                    hdCamera.SetupComputeShader(m_SubsurfaceScatteringCS, cmd);

                    unsafe
                    {
                        // Warning: Unity is not able to losslessly transfer integers larger than 2^24 to the shader system.
                        // Therefore, we bitcast uint to float in C#, and bitcast back to uint in the shader.
                        uint texturingModeFlags = sssParameters.texturingModeFlags;
                        cmd.SetComputeFloatParam(m_SubsurfaceScatteringCS, HDShaderIDs._TexturingModeFlags, *(float*)&texturingModeFlags);
                    }

<<<<<<< HEAD
                    cmd.SetComputeVectorArrayParam(m_SubsurfaceScatteringCS, HDShaderIDs._WorldScales,        sssParameters.worldScales);
                    cmd.SetComputeVectorArrayParam(m_SubsurfaceScatteringCS, HDShaderIDs._FilterKernels,      sssParameters.filterKernels);
                    cmd.SetComputeVectorArrayParam(m_SubsurfaceScatteringCS, HDShaderIDs._ShapeParams,        sssParameters.shapeParams);                        
=======
                    cmd.SetComputeVectorArrayParam(m_SubsurfaceScatteringCS, HDShaderIDs._FilterKernels, sssParameters.filterKernels);

                    cmd.SetComputeTextureParam(m_SubsurfaceScatteringCS, m_SubsurfaceScatteringKernel, HDShaderIDs._GBufferTexture0,  m_GbufferManager.GetGBuffers()[0]);
                    cmd.SetComputeTextureParam(m_SubsurfaceScatteringCS, m_SubsurfaceScatteringKernel, HDShaderIDs._GBufferTexture1,  m_GbufferManager.GetGBuffers()[1]);
                    cmd.SetComputeTextureParam(m_SubsurfaceScatteringCS, m_SubsurfaceScatteringKernel, HDShaderIDs._GBufferTexture2,  m_GbufferManager.GetGBuffers()[2]);
                    cmd.SetComputeTextureParam(m_SubsurfaceScatteringCS, m_SubsurfaceScatteringKernel, HDShaderIDs._GBufferTexture3,  m_GbufferManager.GetGBuffers()[3]);
>>>>>>> 544aa3b2
                    cmd.SetComputeTextureParam(m_SubsurfaceScatteringCS, m_SubsurfaceScatteringKernel, HDShaderIDs._DepthTexture,     GetDepthTexture());
                    cmd.SetComputeTextureParam(m_SubsurfaceScatteringCS, m_SubsurfaceScatteringKernel, HDShaderIDs._HTile,            GetHTile());
                    cmd.SetComputeTextureParam(m_SubsurfaceScatteringCS, m_SubsurfaceScatteringKernel, HDShaderIDs._IrradianceSource, m_CameraSssDiffuseLightingBufferRT);

                    for (int i = 0; i < m_SSSBufferManager.sssBufferCount; ++i)
                    {
                        cmd.SetComputeTextureParam(m_SubsurfaceScatteringCS, m_SubsurfaceScatteringKernel, HDShaderIDs._SSSBufferTexture[i], m_SSSBufferManager.GetSSSBuffers(i));
                    }

                    if (NeedTemporarySubsurfaceBuffer())
                    {
                        cmd.SetComputeTextureParam(m_SubsurfaceScatteringCS, m_SubsurfaceScatteringKernel, HDShaderIDs._CameraFilteringBuffer, m_CameraFilteringBufferRT);

                        // Perform the SSS filtering pass which fills 'm_CameraFilteringBufferRT'.
                        cmd.DispatchCompute(m_SubsurfaceScatteringCS, m_SubsurfaceScatteringKernel, ((int)hdCamera.screenSize.x + 15) / 16, ((int)hdCamera.screenSize.y + 15) / 16, 1);

                        cmd.SetGlobalTexture(HDShaderIDs._IrradianceSource, m_CameraFilteringBufferRT);  // Cannot set a RT on a material

                        // Additively blend diffuse and specular lighting into 'm_CameraColorBufferRT'.
                        CoreUtils.DrawFullScreen(cmd, m_CombineLightingPass, m_CameraColorBufferRT, m_CameraDepthStencilBufferRT);
                    }
                    else
                    {
                        cmd.SetComputeTextureParam(m_SubsurfaceScatteringCS, m_SubsurfaceScatteringKernel, HDShaderIDs._CameraColorTexture, m_CameraColorBufferRT);

                        // Perform the SSS filtering pass which performs an in-place update of 'm_CameraColorBufferRT'.
                        cmd.DispatchCompute(m_SubsurfaceScatteringCS, m_SubsurfaceScatteringKernel, ((int)hdCamera.screenSize.x + 15) / 16, ((int)hdCamera.screenSize.y + 15) / 16, 1);
                    }
                }
                else
                {
                    for (int i = 0; i < m_SSSBufferManager.sssBufferCount; ++i)
                    {
                        cmd.SetGlobalTexture(HDShaderIDs._SSSBufferTexture[i], m_SSSBufferManager.GetSSSBuffers(i));
                    }

                    cmd.SetGlobalTexture(HDShaderIDs._IrradianceSource, m_CameraSssDiffuseLightingBufferRT);  // Cannot set a RT on a material
                    m_SssVerticalFilterPass.SetVectorArray(HDShaderIDs._FilterKernelsBasic,       sssParameters.filterKernelsBasic);
                    m_SssVerticalFilterPass.SetVectorArray(HDShaderIDs._HalfRcpWeightedVariances, sssParameters.halfRcpWeightedVariances);
                    // Perform the vertical SSS filtering pass which fills 'm_CameraFilteringBufferRT'.
                    CoreUtils.DrawFullScreen(cmd, m_SssVerticalFilterPass, m_CameraFilteringBufferRT, m_CameraDepthStencilBufferRT);

                    cmd.SetGlobalTexture(HDShaderIDs._IrradianceSource, m_CameraFilteringBufferRT);  // Cannot set a RT on a material
                    m_SssHorizontalFilterAndCombinePass.SetVectorArray(HDShaderIDs._FilterKernelsBasic,       sssParameters.filterKernelsBasic);
                    m_SssHorizontalFilterAndCombinePass.SetVectorArray(HDShaderIDs._HalfRcpWeightedVariances, sssParameters.halfRcpWeightedVariances);
                    // Perform the horizontal SSS filtering pass, and combine diffuse and specular lighting into 'm_CameraColorBufferRT'.
                    CoreUtils.DrawFullScreen(cmd, m_SssHorizontalFilterAndCombinePass, m_CameraColorBufferRT, m_CameraDepthStencilBufferRT);
                }
            }
        }

        void UpdateSkyEnvironment(HDCamera hdCamera, CommandBuffer cmd)
        {
            m_SkyManager.UpdateEnvironment(hdCamera,m_LightLoop.GetCurrentSunLight(), cmd);
        }

        void RenderSky(HDCamera hdCamera, CommandBuffer cmd)
        {
            m_SkyManager.RenderSky(hdCamera, m_LightLoop.GetCurrentSunLight(), m_CameraColorBufferRT, m_CameraDepthStencilBufferRT, cmd, m_DebugDisplaySettings);
            m_SkyManager.RenderOpaqueAtmosphericScattering(cmd);
        }

        public Texture2D ExportSkyToTexture()
        {
            return m_SkyManager.ExportSkyToTexture();
        }

        // Render forward is use for both transparent and opaque objects. In case of deferred we can still render opaque object in forward.
        void RenderForward(CullResults cullResults, Camera camera, ScriptableRenderContext renderContext, CommandBuffer cmd, ForwardPass pass)
        {
            // Guidelines: In deferred by default there is no opaque in forward. However it is possible to force an opaque material to render in forward
            // by using the pass "ForwardOnly". In this case the .shader should not have "Forward" but only a "ForwardOnly" pass.
            // It must also have a "DepthForwardOnly" and no "DepthOnly" pass as forward material (either deferred or forward only rendering) have always a depth pass.
            // The RenderForward pass will render the appropriate pass depends on the engine settings. In case of forward only rendering, both "Forward" pass and "ForwardOnly" pass
            // material will be render for both transparent and opaque. In case of deferred, both path are used for transparent but only "ForwardOnly" is use for opaque.
            // (Thus why "Forward" and "ForwardOnly" are exclusive, else they will render two times"

            string profileName;
            if (m_CurrentDebugDisplaySettings.IsDebugDisplayEnabled())
            {
                profileName = k_ForwardPassDebugName[(int)pass];
            }
            else
            {
                profileName = k_ForwardPassName[(int)pass];
            }

            using (new ProfilingSample(cmd, profileName, GetSampler(CustomSamplerId.ForwardPassName)))
            {
                m_LightLoop.RenderForward(camera, cmd, pass == ForwardPass.Opaque);

                if (pass == ForwardPass.Opaque)
                {
                    // In case of forward SSS we will bind all the required target. It is up to the shader to write into it or not.
                    if (m_CurrentDebugDisplaySettings.renderingDebugSettings.enableSSSAndTransmission)
                    {
                        RenderTargetIdentifier[] m_MRTWithSSS = new RenderTargetIdentifier[2 + m_SSSBufferManager.sssBufferCount];
                        m_MRTWithSSS[0] = m_CameraColorBufferRT; // Store the specular color
                        m_MRTWithSSS[1] = m_CameraSssDiffuseLightingBufferRT;
                        for (int i = 0; i < m_SSSBufferManager.sssBufferCount; ++i)
                        {
                            m_MRTWithSSS[i + 2] = m_SSSBufferManager.GetSSSBuffers(i);
                        }

                        CoreUtils.SetRenderTarget(cmd, m_MRTWithSSS, m_CameraDepthStencilBufferRT);
                    }
                    else
                    {
                        CoreUtils.SetRenderTarget(cmd, m_CameraColorBufferRT, m_CameraDepthStencilBufferRT);
                    }

                    if (m_CurrentDebugDisplaySettings.IsDebugDisplayEnabled())
                    {
                        m_ForwardAndForwardOnlyPassNames[0] = m_ForwardOnlyPassNames[0] = HDShaderPassNames.s_ForwardOnlyDebugDisplayName;
                        m_ForwardAndForwardOnlyPassNames[1] = HDShaderPassNames.s_ForwardDebugDisplayName;
                    }
                    else
                    {
                        m_ForwardAndForwardOnlyPassNames[0] = m_ForwardOnlyPassNames[0] = HDShaderPassNames.s_ForwardOnlyName;
                        m_ForwardAndForwardOnlyPassNames[1] = HDShaderPassNames.s_ForwardName;
                    }

                    var passNames = m_Asset.globalRenderingSettings.ShouldUseForwardRenderingOnly() ? m_ForwardAndForwardOnlyPassNames : m_ForwardOnlyPassNames;
                    // Forward opaque material always have a prepass (whether or not we use deferred, whether or not there is option like alpha test only) so we pass the right depth state here.
                    RenderOpaqueRenderList(cullResults, camera, renderContext, cmd, passNames, m_currentRendererConfigurationBakedLighting, null, m_DepthStateOpaqueWithPrepass);
                }
                else
                {
                    CoreUtils.SetRenderTarget(cmd, m_CameraColorBufferRT, m_CameraDepthStencilBufferRT);

                    var passNames = m_CurrentDebugDisplaySettings.IsDebugDisplayEnabled() ? m_AllTransparentDebugDisplayPassNames : m_AllTransparentPassNames;
                    RenderTransparentRenderList(cullResults, camera, renderContext, cmd, passNames, pass == ForwardPass.PreRefraction, m_currentRendererConfigurationBakedLighting);
                }
            }
        }

        // This is use to Display legacy shader with an error shader
        [Conditional("DEVELOPMENT_BUILD"), Conditional("UNITY_EDITOR")]
        void RenderForwardError(CullResults cullResults, Camera camera, ScriptableRenderContext renderContext, CommandBuffer cmd, ForwardPass pass)
        {
            using (new ProfilingSample(cmd, "Render Forward Error", GetSampler(CustomSamplerId.RenderForwardError)))
            {
                CoreUtils.SetRenderTarget(cmd, m_CameraColorBufferRT, m_CameraDepthStencilBufferRT);

                if (pass == ForwardPass.Opaque)
                {
                    RenderOpaqueRenderList(cullResults, camera, renderContext, cmd, m_ForwardErrorPassNames, 0, null, null, m_ErrorMaterial);
                }
                else
                {
                    RenderTransparentRenderList(cullResults, camera, renderContext, cmd, m_ForwardErrorPassNames, pass == ForwardPass.PreRefraction, 0, null, m_ErrorMaterial);
                }
            }
        }

        void RenderVelocity(CullResults cullResults, HDCamera hdcam, ScriptableRenderContext renderContext, CommandBuffer cmd)
        {
            using (new ProfilingSample(cmd, "Velocity", GetSampler(CustomSamplerId.Velocity)))
            {
                // If opaque velocity have been render during GBuffer no need to render it here
                // TODO: Currently we can't render velocity vector into GBuffer, neither during forward pass (in case of forward opaque), so it is always a separate pass
                // Note that we if we have forward only opaque with deferred rendering, it must also support the rendering of velocity vector to be correct with following test.
                if ((ShaderConfig.s_VelocityInGbuffer == 1))
                {
                    Debug.LogWarning("Velocity in Gbuffer is currently not supported");
                    return;
                }

                // These flags are still required in SRP or the engine won't compute previous model matrices...
                // If the flag hasn't been set yet on this camera, motion vectors will skip a frame.
                hdcam.camera.depthTextureMode |= DepthTextureMode.MotionVectors | DepthTextureMode.Depth;

                int w = (int)hdcam.screenSize.x;
                int h = (int)hdcam.screenSize.y;

                m_CameraMotionVectorsMaterial.SetVector(HDShaderIDs._CameraPosDiff, hdcam.prevCameraPos - hdcam.cameraPos);

                cmd.ReleaseTemporaryRT(m_VelocityBuffer);
                cmd.GetTemporaryRT(m_VelocityBuffer, w, h, 0, FilterMode.Point, Builtin.GetVelocityBufferFormat(), Builtin.GetVelocityBufferReadWrite());
                CoreUtils.DrawFullScreen(cmd, m_CameraMotionVectorsMaterial, m_VelocityBufferRT, null, 0);
                cmd.SetRenderTarget(m_VelocityBufferRT, m_CameraDepthStencilBufferRT);

                RenderOpaqueRenderList(cullResults, hdcam.camera, renderContext, cmd, HDShaderPassNames.s_MotionVectorsName, RendererConfiguration.PerObjectMotionVectors);

                PushFullScreenDebugTexture(cmd, m_VelocityBuffer, hdcam.camera, renderContext, FullScreenDebugMode.MotionVectors);
            }
        }

        void RenderGaussianPyramidColor(Camera camera, CommandBuffer cmd, ScriptableRenderContext renderContext, FullScreenDebugMode debugMode)
        {
            if (!m_CurrentDebugDisplaySettings.renderingDebugSettings.enableGaussianPyramid)
                return;

            using (new ProfilingSample(cmd, "Gaussian Pyramid Color", GetSampler(CustomSamplerId.GaussianPyramidColor)))
            {
                int w = camera.pixelWidth;
                int h = camera.pixelHeight;
                int size = CalculatePyramidSize(w, h);

                // The gaussian pyramid compute works in blocks of 8x8 so make sure the last lod has a
                // minimum size of 8x8
                int lodCount = Mathf.FloorToInt(Mathf.Log(size, 2f) - 3f);
                if (lodCount > HDShaderIDs._GaussianPyramidColorMips.Length)
                {
                    Debug.LogWarningFormat("Cannot compute all mipmaps of the color pyramid, max texture size supported: {0}", (2 << HDShaderIDs._GaussianPyramidColorMips.Length).ToString());
                    lodCount = HDShaderIDs._GaussianPyramidColorMips.Length;
                }

                cmd.SetGlobalVector(HDShaderIDs._GaussianPyramidColorMipSize, new Vector4(size, size, lodCount, 0));

                cmd.Blit(m_CameraColorBufferRT, m_GaussianPyramidColorBuffer);

                var last = m_GaussianPyramidColorBuffer;

                var mipSize = size;
                for (int i = 0; i < lodCount; i++)
                {
                    mipSize >>= 1;

                    cmd.ReleaseTemporaryRT(HDShaderIDs._GaussianPyramidColorMips[i + 1]);
                    cmd.GetTemporaryRT(HDShaderIDs._GaussianPyramidColorMips[i + 1], mipSize, mipSize, 0, FilterMode.Bilinear, RenderTextureFormat.ARGBHalf, RenderTextureReadWrite.Linear, 1, true);
                    cmd.SetComputeTextureParam(m_GaussianPyramidCS, m_GaussianPyramidKernel, "_Source", last);
                    cmd.SetComputeTextureParam(m_GaussianPyramidCS, m_GaussianPyramidKernel, "_Result", HDShaderIDs._GaussianPyramidColorMips[i + 1]);
                    cmd.SetComputeVectorParam(m_GaussianPyramidCS, "_Size", new Vector4(mipSize, mipSize, 1f / mipSize, 1f / mipSize));
                    cmd.DispatchCompute(m_GaussianPyramidCS, m_GaussianPyramidKernel, mipSize / 8, mipSize / 8, 1);
                    cmd.CopyTexture(HDShaderIDs._GaussianPyramidColorMips[i + 1], 0, 0, m_GaussianPyramidColorBufferRT, 0, i + 1);

                    last = HDShaderIDs._GaussianPyramidColorMips[i + 1];
                }

                PushFullScreenDebugTextureMip(cmd, m_GaussianPyramidColorBufferRT, lodCount, size, size, debugMode);

                cmd.SetGlobalTexture(HDShaderIDs._GaussianPyramidColorTexture, m_GaussianPyramidColorBuffer);

                for (int i = 0; i < lodCount; i++)
                    cmd.ReleaseTemporaryRT(HDShaderIDs._GaussianPyramidColorMips[i + 1]);
            }
        }

        void RenderPyramidDepth(Camera camera, CommandBuffer cmd, ScriptableRenderContext renderContext, FullScreenDebugMode debugMode)
        {
            if (!m_CurrentDebugDisplaySettings.renderingDebugSettings.enableGaussianPyramid)
                return;

            using (new ProfilingSample(cmd, "Pyramid Depth", GetSampler(CustomSamplerId.PyramidDepth)))
            {
                int w = camera.pixelWidth;
                int h = camera.pixelHeight;
                int size = CalculatePyramidSize(w, h);

                // The gaussian pyramid compute works in blocks of 8x8 so make sure the last lod has a
                // minimum size of 8x8
                int lodCount = Mathf.FloorToInt(Mathf.Log(size, 2f) - 3f);
                if (lodCount > HDShaderIDs._DepthPyramidMips.Length)
                {
                    Debug.LogWarningFormat("Cannot compute all mipmaps of the depth pyramid, max texture size supported: {0}", (2 << HDShaderIDs._DepthPyramidMips.Length).ToString());
                    lodCount = HDShaderIDs._DepthPyramidMips.Length;
                }

                cmd.SetGlobalVector(HDShaderIDs._DepthPyramidMipSize, new Vector4(size, size, lodCount, 0));

                cmd.ReleaseTemporaryRT(HDShaderIDs._DepthPyramidMips[0]);
                cmd.GetTemporaryRT(HDShaderIDs._DepthPyramidMips[0], size, size, 0, FilterMode.Bilinear, RenderTextureFormat.RFloat, RenderTextureReadWrite.Linear, 1, true);
                m_GPUCopy.SampleCopyChannel_xyzw2x(cmd, GetDepthTexture(), HDShaderIDs._DepthPyramidMips[0], new Vector2(size, size));
                cmd.CopyTexture(HDShaderIDs._DepthPyramidMips[0], 0, 0, m_DepthPyramidBuffer, 0, 0);

                var mipSize = size;
                for (int i = 0; i < lodCount; i++)
                {
                    mipSize >>= 1;

                    cmd.ReleaseTemporaryRT(HDShaderIDs._DepthPyramidMips[i + 1]);
                    cmd.GetTemporaryRT(HDShaderIDs._DepthPyramidMips[i + 1], mipSize, mipSize, 0, FilterMode.Bilinear, RenderTextureFormat.RFloat, RenderTextureReadWrite.Linear, 1, true);
                    cmd.SetComputeTextureParam(m_DepthPyramidCS, m_DepthPyramidKernel, "_Source", HDShaderIDs._DepthPyramidMips[i]);
                    cmd.SetComputeTextureParam(m_DepthPyramidCS, m_DepthPyramidKernel, "_Result", HDShaderIDs._DepthPyramidMips[i + 1]);
                    cmd.SetComputeVectorParam(m_DepthPyramidCS, "_Size", new Vector4(mipSize, mipSize, 1f / mipSize, 1f / mipSize));
                    cmd.DispatchCompute(m_DepthPyramidCS, m_DepthPyramidKernel, mipSize / 8, mipSize / 8, 1);
                    cmd.CopyTexture(HDShaderIDs._DepthPyramidMips[i + 1], 0, 0, m_DepthPyramidBufferRT, 0, i + 1);
                }

                PushFullScreenDebugDepthMip(cmd, m_DepthPyramidBufferRT, lodCount, size, size, debugMode);

                cmd.SetGlobalTexture(HDShaderIDs._DepthPyramidTexture, m_DepthPyramidBuffer);

                for (int i = 0; i < lodCount + 1; i++)
                    cmd.ReleaseTemporaryRT(HDShaderIDs._DepthPyramidMips[i]);
            }
        }

        void RenderPostProcesses(HDCamera hdcamera, CommandBuffer cmd, PostProcessLayer layer)
        {
            using (new ProfilingSample(cmd, "Post-processing", GetSampler(CustomSamplerId.PostProcessing)))
            {
                if (CoreUtils.IsPostProcessingActive(layer))
                {
                    // Note: Here we don't use GetDepthTexture() to get the depth texture but m_CameraDepthStencilBuffer as the Forward transparent pass can
                    // write extra data to deal with DOF/MB
                    cmd.SetGlobalTexture(HDShaderIDs._CameraDepthTexture, m_CameraDepthStencilBuffer);
                    cmd.SetGlobalTexture(HDShaderIDs._CameraMotionVectorsTexture, m_VelocityBufferRT);

                    var context = hdcamera.postprocessRenderContext;
                    context.Reset();
                    context.source = m_CameraColorBufferRT;
                    context.destination = BuiltinRenderTextureType.CameraTarget;
                    context.command = cmd;
                    context.camera = hdcamera.camera;
                    context.sourceFormat = RenderTextureFormat.ARGBHalf;
                    context.flip = true;

                    layer.Render(context);
                }
                else
                {
                    cmd.Blit(m_CameraColorBufferRT, BuiltinRenderTextureType.CameraTarget);
                }
            }
        }

        public void ApplyDebugDisplaySettings(CommandBuffer cmd)
        {
            m_ShadowSettings.enabled = m_CurrentDebugDisplaySettings.lightingDebugSettings.enableShadows;

            var lightingDebugSettings = m_CurrentDebugDisplaySettings.lightingDebugSettings;
            var debugAlbedo = new Vector4(lightingDebugSettings.debugLightingAlbedo.r, lightingDebugSettings.debugLightingAlbedo.g, lightingDebugSettings.debugLightingAlbedo.b, 0.0f);
            var debugSmoothness = new Vector4(lightingDebugSettings.overrideSmoothness ? 1.0f : 0.0f, lightingDebugSettings.overrideSmoothnessValue, 0.0f, 0.0f);

            cmd.SetGlobalInt(HDShaderIDs._DebugViewMaterial, (int)m_CurrentDebugDisplaySettings.GetDebugMaterialIndex());
            cmd.SetGlobalInt(HDShaderIDs._DebugLightingMode, (int)m_CurrentDebugDisplaySettings.GetDebugLightingMode());
            cmd.SetGlobalVector(HDShaderIDs._DebugLightingAlbedo, debugAlbedo);
            cmd.SetGlobalVector(HDShaderIDs._DebugLightingSmoothness, debugSmoothness);
        }

        public void PushFullScreenDebugTexture(CommandBuffer cb, RenderTargetIdentifier textureID, Camera camera, ScriptableRenderContext renderContext, FullScreenDebugMode debugMode)
        {
            if (debugMode == m_CurrentDebugDisplaySettings.fullScreenDebugMode)
            {
                m_FullScreenDebugPushed = true; // We need this flag because otherwise if no fullscreen debug is pushed, when we render the result in RenderDebug the temporary RT will not exist.
                cb.ReleaseTemporaryRT(m_DebugFullScreenTempRT);
                cb.GetTemporaryRT(m_DebugFullScreenTempRT, camera.pixelWidth, camera.pixelHeight, 0, FilterMode.Point, RenderTextureFormat.ARGBHalf, RenderTextureReadWrite.Linear);
                cb.Blit(textureID, m_DebugFullScreenTempRT);
            }
        }

        void PushFullScreenDebugTextureMip(CommandBuffer cmd, RenderTargetIdentifier textureID, int lodCount, int width, int height, FullScreenDebugMode debugMode)
        {
            var mipIndex = Mathf.FloorToInt(m_CurrentDebugDisplaySettings.fullscreenDebugMip * (lodCount));
            if (debugMode == m_CurrentDebugDisplaySettings.fullScreenDebugMode)
            {
                m_FullScreenDebugPushed = true; // We need this flag because otherwise if no fullscreen debug is pushed, when we render the result in RenderDebug the temporary RT will not exist.
                cmd.ReleaseTemporaryRT(m_DebugFullScreenTempRT);
                cmd.GetTemporaryRT(m_DebugFullScreenTempRT, width >> mipIndex, height >> mipIndex, 0, FilterMode.Point, RenderTextureFormat.ARGBHalf, RenderTextureReadWrite.Linear);
                cmd.CopyTexture(textureID, 0, mipIndex, m_DebugFullScreenTempRT, 0, 0);
            }
        }

        void PushFullScreenDebugDepthMip(CommandBuffer cmd, RenderTargetIdentifier textureID, int lodCount, int width, int height, FullScreenDebugMode debugMode)
        {
            var mipIndex = Mathf.FloorToInt(m_CurrentDebugDisplaySettings.fullscreenDebugMip * (lodCount));
            if (debugMode == m_CurrentDebugDisplaySettings.fullScreenDebugMode)
            {
                m_FullScreenDebugPushed = true; // We need this flag because otherwise if no fullscreen debug is pushed, when we render the result in RenderDebug the temporary RT will not exist.
                cmd.ReleaseTemporaryRT(m_DebugFullScreenTempRT);
                cmd.GetTemporaryRT(m_DebugFullScreenTempRT, width >> mipIndex, height >> mipIndex, 0, FilterMode.Point, RenderTextureFormat.RFloat, RenderTextureReadWrite.Linear);
                cmd.CopyTexture(textureID, 0, mipIndex, m_DebugFullScreenTempRT, 0, 0);
            }
        }

        public void PushFullScreenDebugTexture(CommandBuffer cb, int textureID, Camera camera, ScriptableRenderContext renderContext, FullScreenDebugMode debugMode)
        {
            PushFullScreenDebugTexture(cb, new RenderTargetIdentifier(textureID), camera, renderContext, debugMode);
        }

        void RenderDebug(HDCamera camera, CommandBuffer cmd)
        {
            // We don't want any overlay for these kind of rendering
            if (camera.camera.cameraType == CameraType.Reflection || camera.camera.cameraType == CameraType.Preview)
                return;

            using (new ProfilingSample(cmd, "Render Debug", GetSampler(CustomSamplerId.RenderDebug)))
            {
                // We make sure the depth buffer is bound because we need it to write depth at near plane for overlays otherwise the editor grid end up visible in them.
                CoreUtils.SetRenderTarget(cmd, BuiltinRenderTextureType.CameraTarget, m_CameraDepthStencilBufferRT);

                // First render full screen debug texture
                if (m_CurrentDebugDisplaySettings.fullScreenDebugMode != FullScreenDebugMode.None && m_FullScreenDebugPushed)
                {
                    m_FullScreenDebugPushed = false;
                    cmd.SetGlobalTexture(HDShaderIDs._DebugFullScreenTexture, m_DebugFullScreenTempRT);
                    m_DebugFullScreen.SetFloat(HDShaderIDs._FullScreenDebugMode, (float)m_CurrentDebugDisplaySettings.fullScreenDebugMode);
                    CoreUtils.DrawFullScreen(cmd, m_DebugFullScreen, (RenderTargetIdentifier)BuiltinRenderTextureType.CameraTarget);
                }

                // Then overlays
                float x = 0;
                float overlayRatio = m_CurrentDebugDisplaySettings.debugOverlayRatio;
                float overlaySize = Math.Min(camera.camera.pixelHeight, camera.camera.pixelWidth) * overlayRatio;
                float y = camera.camera.pixelHeight - overlaySize;

                var lightingDebug = m_CurrentDebugDisplaySettings.lightingDebugSettings;

                if (lightingDebug.displaySkyReflection)
                {
                    var skyReflection = m_SkyManager.skyReflection;
                    m_SharedPropertyBlock.SetTexture(HDShaderIDs._InputCubemap, skyReflection);
                    m_SharedPropertyBlock.SetFloat(HDShaderIDs._Mipmap, lightingDebug.skyReflectionMipmap);
                    cmd.SetViewport(new Rect(x, y, overlaySize, overlaySize));
                    cmd.DrawProcedural(Matrix4x4.identity, m_DebugDisplayLatlong, 0, MeshTopology.Triangles, 3, 1, m_SharedPropertyBlock);
                    HDUtils.NextOverlayCoord(ref x, ref y, overlaySize, overlaySize, camera.camera.pixelWidth);
                }

                m_LightLoop.RenderDebugOverlay(camera, cmd, m_CurrentDebugDisplaySettings, ref x, ref y, overlaySize, camera.camera.pixelWidth);
            }
        }

        void InitAndClearBuffer(HDCamera camera, bool enableBakeShadowMask, CommandBuffer cmd)
        {
            using (new ProfilingSample(cmd, "InitAndClearBuffer", GetSampler(CustomSamplerId.InitAndClearBuffer)))
            {
                // We clear only the depth buffer, no need to clear the various color buffer as we overwrite them.
                // Clear depth/stencil and init buffers
                using (new ProfilingSample(cmd, "InitGBuffers and clear Depth/Stencil", GetSampler(CustomSamplerId.InitGBuffersAndClearDepthStencil)))
                {
                    // Init buffer
                    // With scriptable render loop we must allocate ourself depth and color buffer (We must be independent of backbuffer for now, hope to fix that later).
                    // Also we manage ourself the HDR format, here allocating fp16 directly.
                    // With scriptable render loop we can allocate temporary RT in a command buffer, they will not be release with ExecuteCommandBuffer
                    // These temporary surface are release automatically at the end of the scriptable render pipeline if not release explicitly
                    int w = camera.camera.pixelWidth;
                    int h = camera.camera.pixelHeight;

                    cmd.ReleaseTemporaryRT(m_CameraColorBuffer);
                    cmd.ReleaseTemporaryRT(m_CameraSssDiffuseLightingBuffer);
                    cmd.GetTemporaryRT(m_CameraColorBuffer,              w, h, 0, FilterMode.Point, RenderTextureFormat.ARGBHalf,       RenderTextureReadWrite.Linear, 1, true); // Enable UAV
                    cmd.GetTemporaryRT(m_CameraSssDiffuseLightingBuffer, w, h, 0, FilterMode.Point, RenderTextureFormat.RGB111110Float, RenderTextureReadWrite.Linear, 1, true); // Enable UAV
                    if (NeedTemporarySubsurfaceBuffer())
                    {
                        cmd.GetTemporaryRT(m_CameraFilteringBuffer,      w, h, 0, FilterMode.Point, RenderTextureFormat.RGB111110Float, RenderTextureReadWrite.Linear, 1, true); // Enable UAV
                    }

                    // Color and depth pyramids
                    int s = CalculatePyramidSize(w, h);
                    m_GaussianPyramidColorBufferDesc.width = s;
                    m_GaussianPyramidColorBufferDesc.height = s;
                    cmd.ReleaseTemporaryRT(m_GaussianPyramidColorBuffer);
                    cmd.GetTemporaryRT(m_GaussianPyramidColorBuffer, m_GaussianPyramidColorBufferDesc, FilterMode.Trilinear);

                    m_DepthPyramidBufferDesc.width = s;
                    m_DepthPyramidBufferDesc.height = s;
                    cmd.ReleaseTemporaryRT(m_DepthPyramidBuffer);
                    cmd.GetTemporaryRT(m_DepthPyramidBuffer, m_DepthPyramidBufferDesc, FilterMode.Trilinear);
                    // End

                    if (!m_Asset.globalRenderingSettings.ShouldUseForwardRenderingOnly())
                    {
                        m_GbufferManager.InitGBuffers(w, h, m_DeferredMaterial, enableBakeShadowMask, cmd);
                        m_SSSBufferManager.InitGBuffers(w, h, m_GbufferManager, cmd);
                    }
                    else
                    {
                        // We need to allocate target for SSS
                        m_SSSBufferManager.InitGBuffers(w, h, cmd);
                    }

                    CoreUtils.SetRenderTarget(cmd, m_CameraColorBufferRT, m_CameraDepthStencilBufferRT, ClearFlag.Depth);
                }

                // Clear the diffuse SSS lighting target
                using (new ProfilingSample(cmd, "Clear SSS diffuse target", GetSampler(CustomSamplerId.ClearSSSDiffuseTarget)))
                {
                    CoreUtils.SetRenderTarget(cmd, m_CameraSssDiffuseLightingBufferRT, ClearFlag.Color, CoreUtils.clearColorAllBlack);
                }

                // Old SSS Model >>>
                if (NeedTemporarySubsurfaceBuffer())
                {
                    // Clear the SSS filtering target
                    using (new ProfilingSample(cmd, "Clear SSS filtering target", GetSampler(CustomSamplerId.ClearSSSFilteringTarget)))
                    {
                        CoreUtils.SetRenderTarget(cmd, m_CameraFilteringBuffer, ClearFlag.Color, CoreUtils.clearColorAllBlack);
                    }
                }
                // <<< Old SSS Model

                // TODO: As we are in development and have not all the setup pass we still clear the color in emissive buffer and gbuffer, but this will be removed later.

                // Clear the HDR target
                using (new ProfilingSample(cmd, "Clear HDR target", GetSampler(CustomSamplerId.ClearHDRTarget)))
                {
                    Color clearColor = camera.camera.backgroundColor.linear; // Need it in linear because we clear a linear fp16 texture.
                    CoreUtils.SetRenderTarget(cmd, m_CameraColorBufferRT, m_CameraDepthStencilBufferRT, ClearFlag.Color, clearColor);
                }

                // Clear GBuffers
                if (!m_Asset.globalRenderingSettings.ShouldUseForwardRenderingOnly())
                {
                    using (new ProfilingSample(cmd, "Clear GBuffer", GetSampler(CustomSamplerId.ClearGBuffer)))
                    {
                        CoreUtils.SetRenderTarget(cmd, m_GbufferManager.GetGBuffers(), m_CameraDepthStencilBufferRT, ClearFlag.Color, CoreUtils.clearColorAllBlack);
                    }
                }
                // END TEMP
            }
        }

        static int CalculatePyramidSize(int w, int h)
        {
            return Mathf.ClosestPowerOfTwo(Mathf.Min(w, h));
        }
    }
}<|MERGE_RESOLUTION|>--- conflicted
+++ resolved
@@ -1292,18 +1292,10 @@
                         cmd.SetComputeFloatParam(m_SubsurfaceScatteringCS, HDShaderIDs._TexturingModeFlags, *(float*)&texturingModeFlags);
                     }
 
-<<<<<<< HEAD
                     cmd.SetComputeVectorArrayParam(m_SubsurfaceScatteringCS, HDShaderIDs._WorldScales,        sssParameters.worldScales);
                     cmd.SetComputeVectorArrayParam(m_SubsurfaceScatteringCS, HDShaderIDs._FilterKernels,      sssParameters.filterKernels);
-                    cmd.SetComputeVectorArrayParam(m_SubsurfaceScatteringCS, HDShaderIDs._ShapeParams,        sssParameters.shapeParams);                        
-=======
-                    cmd.SetComputeVectorArrayParam(m_SubsurfaceScatteringCS, HDShaderIDs._FilterKernels, sssParameters.filterKernels);
-
-                    cmd.SetComputeTextureParam(m_SubsurfaceScatteringCS, m_SubsurfaceScatteringKernel, HDShaderIDs._GBufferTexture0,  m_GbufferManager.GetGBuffers()[0]);
-                    cmd.SetComputeTextureParam(m_SubsurfaceScatteringCS, m_SubsurfaceScatteringKernel, HDShaderIDs._GBufferTexture1,  m_GbufferManager.GetGBuffers()[1]);
-                    cmd.SetComputeTextureParam(m_SubsurfaceScatteringCS, m_SubsurfaceScatteringKernel, HDShaderIDs._GBufferTexture2,  m_GbufferManager.GetGBuffers()[2]);
-                    cmd.SetComputeTextureParam(m_SubsurfaceScatteringCS, m_SubsurfaceScatteringKernel, HDShaderIDs._GBufferTexture3,  m_GbufferManager.GetGBuffers()[3]);
->>>>>>> 544aa3b2
+                    cmd.SetComputeVectorArrayParam(m_SubsurfaceScatteringCS, HDShaderIDs._ShapeParams,        sssParameters.shapeParams);
+
                     cmd.SetComputeTextureParam(m_SubsurfaceScatteringCS, m_SubsurfaceScatteringKernel, HDShaderIDs._DepthTexture,     GetDepthTexture());
                     cmd.SetComputeTextureParam(m_SubsurfaceScatteringCS, m_SubsurfaceScatteringKernel, HDShaderIDs._HTile,            GetHTile());
                     cmd.SetComputeTextureParam(m_SubsurfaceScatteringCS, m_SubsurfaceScatteringKernel, HDShaderIDs._IrradianceSource, m_CameraSssDiffuseLightingBufferRT);
