--- conflicted
+++ resolved
@@ -10,11 +10,8 @@
 using Object = UnityEngine.Object;
 using System.Collections.ObjectModel;
 using System.Reflection;
-<<<<<<< HEAD
+using UnityEngine.Profiling;
 using BranchNew = UnityEditor.VFX.Operator.BranchNew;
-=======
-using UnityEngine.Profiling;
->>>>>>> 28f90971
 
 namespace UnityEditor.VFX.UI
 {
@@ -684,7 +681,7 @@
                 title = "Title",
                 position = new Rect(position, Vector2.one * 100),
                 contents = "type something here",
-                theme = StickyNote.Theme.Classic.ToString(),
+            theme = StickyNote.Theme.Classic.ToString(),
                 textSize = StickyNote.TextSize.Small.ToString()
             };
 
@@ -1272,7 +1269,7 @@
                     newControllers.Add(new VFXBranchOperatorController(model, this));
                 }
                 else
-                    newControllers.Add(new VFXOperatorController(model, this));
+                newControllers.Add(new VFXOperatorController(model, this));
             }
             else if (model is VFXContext)
             {
