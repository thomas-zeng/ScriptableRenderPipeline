//-----------------------------------------------------------------------------
// LightLoop
// ----------------------------------------------------------------------------

void ApplyDebug(LightLoopContext lightLoopContext, float3 positionWS, inout float3 diffuseLighting, inout float3 specularLighting)
{
#ifdef DEBUG_DISPLAY
    if (_DebugLightingMode == DEBUGLIGHTINGMODE_DIFFUSE_LIGHTING)
    {
        specularLighting = float3(0.0, 0.0, 0.0); // Disable specular lighting
    }
    else if (_DebugLightingMode == DEBUGLIGHTINGMODE_SPECULAR_LIGHTING)
    {
        diffuseLighting = float3(0.0, 0.0, 0.0); // Disable diffuse lighting
    }
    else if (_DebugLightingMode == DEBUGLIGHTINGMODE_LUX_METER)
    {
        specularLighting = float3(0.0, 0.0, 0.0); // Disable specular lighting
        // Take the luminance
        diffuseLighting = Luminance(diffuseLighting).xxx;
    }
    else if (_DebugLightingMode == DEBUGLIGHTINGMODE_VISUALIZE_CASCADE)
    {
        specularLighting = float3(0.0, 0.0, 0.0);

        const float3 s_CascadeColors[] = {
            float3(1.0, 0.0, 0.0),
            float3(0.0, 1.0, 0.0),
            float3(0.0, 0.0, 1.0),
            float3(1.0, 1.0, 0.0),
            float3(1.0, 1.0, 1.0)
        };

        diffuseLighting = float3(1.0, 1.0, 1.0);
        if (_DirectionalLightCount > 0)
        {
            int shadowIdx = _DirectionalLightDatas[0].shadowIndex;
            float shadow = GetDirectionalShadowAttenuation(lightLoopContext.shadowContext, positionWS, float3(0.0, 1.0, 0.0 ), shadowIdx, -_DirectionalLightDatas[0].forward, float2(0.0, 0.0));
            uint  payloadOffset;
            real  alpha;
            int cascadeCount;
            int shadowSplitIndex = EvalShadow_GetSplitIndex(lightLoopContext.shadowContext, shadowIdx, positionWS, payloadOffset, alpha, cascadeCount);
            if (shadowSplitIndex >= 0)
            {
                diffuseLighting = lerp(s_CascadeColors[shadowSplitIndex], s_CascadeColors[shadowSplitIndex+1], alpha) * shadow;
            }

        }
    }

    // We always apply exposure when in debug mode. The exposure value will be at a neutral 0.0 when not needed.
    diffuseLighting *= exp2(_DebugExposure);
    specularLighting *= exp2(_DebugExposure);
#endif
}

// bakeDiffuseLighting is part of the prototype so a user is able to implement a "base pass" with GI and multipass direct light (aka old unity rendering path)
void LightLoop( float3 V, PositionInputs posInput, PreLightData preLightData, BSDFData bsdfData, BakeLightingData bakeLightingData, uint featureFlags,
                out float3 diffuseLighting,
                out float3 specularLighting)
{
    LightLoopContext context;
    context.sampleReflection = 0;
    context.shadowContext = InitShadowContext();

    // This struct is define in the material. the Lightloop must not access it
    // PostEvaluateBSDF call at the end will convert Lighting to diffuse and specular lighting
    AggregateLighting aggregateLighting;
    ZERO_INITIALIZE(AggregateLighting, aggregateLighting); // LightLoop is in charge of initializing the struct

    uint i = 0; // Declare once to avoid the D3D11 compiler warning.

    if (featureFlags & LIGHTFEATUREFLAGS_DIRECTIONAL)
    {
        for (i = 0; i < _DirectionalLightCount; ++i)
        {
            DirectLighting lighting = EvaluateBSDF_Directional(context, V, posInput, preLightData, _DirectionalLightDatas[i], bsdfData, bakeLightingData);
            AccumulateDirectLighting(lighting, aggregateLighting);
        }
    }

    if (featureFlags & LIGHTFEATUREFLAGS_PUNCTUAL)
    {
        uint lightCount, lightStart;

    #ifdef LIGHTLOOP_TILE_PASS
        GetCountAndStart(posInput, LIGHTCATEGORY_PUNCTUAL, lightStart, lightCount);
    #else
        lightCount = _PunctualLightCount;
        lightStart = 0;
    #endif

        for (i = 0; i < lightCount; i++)
        {
            LightData lightData = FetchLight(lightStart, i);

            DirectLighting lighting = EvaluateBSDF_Punctual(context, V, posInput, preLightData, lightData, bsdfData, bakeLightingData);
            AccumulateDirectLighting(lighting, aggregateLighting);
        }
    }

    if (featureFlags & LIGHTFEATUREFLAGS_AREA)
    {
        uint lightCount, lightStart;

    #ifdef LIGHTLOOP_TILE_PASS
        GetCountAndStart(posInput, LIGHTCATEGORY_AREA, lightStart, lightCount);
    #else
        lightCount = _AreaLightCount;
        lightStart = _PunctualLightCount;
    #endif

        // COMPILER BEHAVIOR WARNING!
        // If rectangle lights are before line lights, the compiler will duplicate light matrices in VGPR because they are used differently between the two types of lights.
        // By keeping line lights first we avoid this behavior and save substantial register pressure.
        // TODO: This is based on the current Lit.shader and can be different for any other way of implementing area lights, how to be generic and ensure performance ?

        if (lightCount > 0)
        {
            i = 0;

            uint      last      = lightCount - 1;
            LightData lightData = FetchLight(lightStart, i);

            while (i <= last && lightData.lightType == GPULIGHTTYPE_LINE)
            {
                lightData.lightType = GPULIGHTTYPE_LINE; // Enforce constant propagation

                DirectLighting lighting = EvaluateBSDF_Area(context, V, posInput, preLightData, lightData, bsdfData, bakeLightingData);
                AccumulateDirectLighting(lighting, aggregateLighting);

                lightData = FetchLight(lightStart, min(++i, last));
            }

            while (i <= last) // GPULIGHTTYPE_RECTANGLE
            {
                lightData.lightType = GPULIGHTTYPE_RECTANGLE; // Enforce constant propagation

                DirectLighting lighting = EvaluateBSDF_Area(context, V, posInput, preLightData, lightData, bsdfData, bakeLightingData);
                AccumulateDirectLighting(lighting, aggregateLighting);

                lightData = FetchLight(lightStart, min(++i, last));
            }
        }
    }

<<<<<<< HEAD
    float reflectionHierarchyWeight = 0.0; // Max: 1.0
    float refractionHierarchyWeight = 0.0; // Max: 1.0

    // Fetch first env light to provide the scene proxy
    EnvLightData firstEnvLight;
    ZERO_INITIALIZE(EnvLightData, firstEnvLight);
    {
        #ifdef LIGHTLOOP_TILE_PASS
            uint envLightStart;
            uint envLightCount;
            GetCountAndStart(posInput, LIGHTCATEGORY_ENV, envLightStart, envLightCount);
        #else
            uint envLightCount = _EnvLightCount;
        #endif
        if (envLightCount > 0)
        {
            #ifdef LIGHTLOOP_TILE_PASS
                uint envLightIndex = FetchIndex(envLightStart, 0);
            #else
                uint envLightIndex = 0;
            #endif
            firstEnvLight = _EnvLightDatas[envLightIndex];
        }
        else
            firstEnvLight = InitSkyEnvLightData(0);
    }

    if (featureFlags & LIGHTFEATUREFLAGS_SSREFRACTION)
    {
        IndirectLighting lighting = EvaluateBSDF_SSLighting(
            context,
            V,
            posInput,
            preLightData,
            bsdfData,
            firstEnvLight,
            GPUIMAGEBASEDLIGHTINGTYPE_REFRACTION,
            refractionHierarchyWeight);
        AccumulateIndirectLighting(lighting, aggregateLighting);
    }

    if (featureFlags & LIGHTFEATUREFLAGS_SSREFLECTION)
    {
        IndirectLighting lighting = EvaluateBSDF_SSLighting(
            context,
            V,
            posInput,
            preLightData,
            bsdfData,
            firstEnvLight,
            GPUIMAGEBASEDLIGHTINGTYPE_REFLECTION,
            reflectionHierarchyWeight);
        AccumulateIndirectLighting(lighting, aggregateLighting);
    }

    if (featureFlags & LIGHTFEATUREFLAGS_ENV || featureFlags & LIGHTFEATUREFLAGS_SKY)
    {
=======
    // Define macro for a better understanding of the loop
#define EVALUATE_BSDF_ENV(envLightData, TYPE, type) \
    IndirectLighting lighting = EvaluateBSDF_Env(context, V, posInput, preLightData, envLightData, bsdfData, envLightData.influenceShapeType, MERGE_NAME(GPUIMAGEBASEDLIGHTINGTYPE_, TYPE), MERGE_NAME(type, HierarchyWeight)); \
    AccumulateIndirectLighting(lighting, aggregateLighting);

    // First loop iteration
    if (featureFlags & (LIGHTFEATUREFLAGS_ENV | LIGHTFEATUREFLAGS_SKY | LIGHTFEATUREFLAGS_SSREFRACTION | LIGHTFEATUREFLAGS_SSREFLECTION))
    {
        float reflectionHierarchyWeight = 0.0; // Max: 1.0
        float refractionHierarchyWeight = 0.0; // Max: 1.0

        uint envLightStart, envLightCount;

        // Fetch first env light to provide the scene proxy for screen space computation
    #ifdef LIGHTLOOP_TILE_PASS
        GetCountAndStart(posInput, LIGHTCATEGORY_ENV, envLightStart, envLightCount);
    #else
        envLightCount = _EnvLightCount;
        envLightStart = 0;
    #endif

        // Reflection / Refraction hierarchy is
        //  1. Screen Space Refraction / Reflection
        //  2. Environment Reflection / Refraction
        //  3. Sky Reflection / Refraction
        EnvLightData envLightData;
        if (envLightCount > 0)
        {
            envLightData = FetchEnvLight(envLightStart, 0);
        }
        else
        {
            envLightData = InitSkyEnvLightData(0);
        }

        if (featureFlags & LIGHTFEATUREFLAGS_SSREFLECTION)
        {
            IndirectLighting lighting = EvaluateBSDF_SSLighting(    context, V, posInput, preLightData, bsdfData, envLightData,
                                                                    GPUIMAGEBASEDLIGHTINGTYPE_REFLECTION, reflectionHierarchyWeight);
            AccumulateIndirectLighting(lighting, aggregateLighting);
        }

        if (featureFlags & LIGHTFEATUREFLAGS_SSREFRACTION)
        {
            IndirectLighting lighting = EvaluateBSDF_SSLighting(    context, V, posInput, preLightData, bsdfData, envLightData,
                                                                    GPUIMAGEBASEDLIGHTINGTYPE_REFRACTION, refractionHierarchyWeight);
            AccumulateIndirectLighting(lighting, aggregateLighting);
        }

>>>>>>> a80ed64f
        // Reflection probes are sorted by volume (in the increasing order).
        if (featureFlags & LIGHTFEATUREFLAGS_ENV)
        {
            context.sampleReflection = SINGLE_PASS_CONTEXT_SAMPLE_REFLECTION_PROBES;

        #ifdef LIGHTLOOP_TILE_PASS
            uint envLightStart;
            uint envLightCount;
            GetCountAndStart(posInput, LIGHTCATEGORY_ENV, envLightStart, envLightCount);
        #else
            uint envLightCount = _EnvLightCount;
        #endif

            // Note: In case of IBL we are sorted from smaller to bigger projected solid angle bounds. We are not sorted by type so we can't do a 'while' approach like for area light.
            for (i = 0; i < envLightCount && reflectionHierarchyWeight < 1.0; ++i)
            {
<<<<<<< HEAD
            #ifdef LIGHTLOOP_TILE_PASS
                uint envLightIndex = FetchIndex(envLightStart, i);
            #else
                uint envLightIndex = i;
            #endif
                IndirectLighting lighting = EvaluateBSDF_Env(   context, V, posInput, preLightData, _EnvLightDatas[envLightIndex], bsdfData,
                                                                _EnvLightDatas[envLightIndex].influenceShapeType,
                                                                GPUIMAGEBASEDLIGHTINGTYPE_REFLECTION, reflectionHierarchyWeight);
                AccumulateIndirectLighting(lighting, aggregateLighting);
=======
                EVALUATE_BSDF_ENV(FetchEnvLight(envLightStart, i), REFLECTION, reflection);
>>>>>>> a80ed64f
            }

            // Refraction probe and reflection probe will process exactly the same weight. It will be good for performance to be able to share this computation
            // However it is hard to deal with the fact that reflectionHierarchyWeight and refractionHierarchyWeight have not the same values, they are independent
            // The refraction probe is rarely used and happen only with sphere shape and high IOR. So we accept the slow path that use more simple code and
            // doesn't affect the performance of the reflection which is more important.
            // We reuse LIGHTFEATUREFLAGS_SSREFRACTION flag as refraction is mainly base on the screen. Would be a waste to not use screen and only cubemap.
            if (featureFlags & LIGHTFEATUREFLAGS_SSREFRACTION)
            {
                for (i = 0; i < envLightCount && refractionHierarchyWeight < 1.0; ++i)
                {
<<<<<<< HEAD
                #ifdef LIGHTLOOP_TILE_PASS
                    uint envLightIndex = FetchIndex(envLightStart, i);
                #else
                    uint envLightIndex = i;
                #endif
                    IndirectLighting lighting = EvaluateBSDF_Env(   context, V, posInput, preLightData, _EnvLightDatas[envLightIndex], bsdfData,
                                                                    _EnvLightDatas[envLightIndex].influenceShapeType,
                                                                    GPUIMAGEBASEDLIGHTINGTYPE_REFRACTION, refractionHierarchyWeight);
                    AccumulateIndirectLighting(lighting, aggregateLighting);
=======
                    EVALUATE_BSDF_ENV(FetchEnvLight(envLightStart, i), REFRACTION, refraction);
>>>>>>> a80ed64f
                }
            }
        }

        // Only apply the sky IBL if the sky texture is available
        if ((featureFlags & LIGHTFEATUREFLAGS_SKY) && _EnvLightSkyEnabled)
        {
            // The sky is a single cubemap texture separate from the reflection probe texture array (different resolution and compression)
            context.sampleReflection = SINGLE_PASS_CONTEXT_SAMPLE_SKY;

            // The sky data are generated on the fly so the compiler can optimize the code
            EnvLightData envLightSky = InitSkyEnvLightData(0);

            // Only apply the sky if we haven't yet accumulated enough IBL lighting.
            if (reflectionHierarchyWeight < 1.0)
            {
<<<<<<< HEAD
                // The sky is a single cubemap texture separate from the reflection probe texture array (different resolution and compression)
                context.sampleReflection = SINGLE_PASS_CONTEXT_SAMPLE_SKY;

                // The sky data are generated on the fly so the compiler can optimize the code
                EnvLightData envLightSky = InitSkyEnvLightData(0);

                IndirectLighting lighting = EvaluateBSDF_Env(       context, V, posInput, preLightData, envLightSky, bsdfData, 
                                                                    ENVSHAPETYPE_SKY, 
                                                                    GPUIMAGEBASEDLIGHTINGTYPE_REFLECTION, reflectionHierarchyWeight);
                AccumulateIndirectLighting(lighting, aggregateLighting);
=======
                EVALUATE_BSDF_ENV(envLightSky, REFLECTION, reflection);
>>>>>>> a80ed64f
            }

            if (featureFlags & LIGHTFEATUREFLAGS_SSREFRACTION)
            {
                if (refractionHierarchyWeight < 1.0)
                {
<<<<<<< HEAD
                    // The sky is a single cubemap texture separate from the reflection probe texture array (different resolution and compression)
                    context.sampleReflection = SINGLE_PASS_CONTEXT_SAMPLE_SKY;
                    
                    // The sky data are generated on the fly so the compiler can optimize the code
                    EnvLightData envLightSky = InitSkyEnvLightData(0);

                    IndirectLighting lighting = EvaluateBSDF_Env(       context, V, posInput, preLightData, envLightSky, bsdfData, 
                                                                        ENVSHAPETYPE_SKY, 
                                                                        GPUIMAGEBASEDLIGHTINGTYPE_REFRACTION, refractionHierarchyWeight);
                    AccumulateIndirectLighting(lighting, aggregateLighting);
                }
            }
        }
    }
=======
                    EVALUATE_BSDF_ENV(envLightSky, REFRACTION, refraction);
                }
            }
        }
    }
#undef EVALUATE_BSDF_ENV
>>>>>>> a80ed64f

    // Also Apply indiret diffuse (GI)
    // PostEvaluateBSDF will perform any operation wanted by the material and sum everything into diffuseLighting and specularLighting
    PostEvaluateBSDF(   context, V, posInput, preLightData, bsdfData, bakeLightingData, aggregateLighting,
                        diffuseLighting, specularLighting);

    ApplyDebug(context, posInput.positionWS, diffuseLighting, specularLighting);
}<|MERGE_RESOLUTION|>--- conflicted
+++ resolved
@@ -1,3 +1,5 @@
+#include "CoreRP/ShaderLibrary/Macros.hlsl"
+
 //-----------------------------------------------------------------------------
 // LightLoop
 // ----------------------------------------------------------------------------
@@ -144,65 +146,6 @@
         }
     }
 
-<<<<<<< HEAD
-    float reflectionHierarchyWeight = 0.0; // Max: 1.0
-    float refractionHierarchyWeight = 0.0; // Max: 1.0
-
-    // Fetch first env light to provide the scene proxy
-    EnvLightData firstEnvLight;
-    ZERO_INITIALIZE(EnvLightData, firstEnvLight);
-    {
-        #ifdef LIGHTLOOP_TILE_PASS
-            uint envLightStart;
-            uint envLightCount;
-            GetCountAndStart(posInput, LIGHTCATEGORY_ENV, envLightStart, envLightCount);
-        #else
-            uint envLightCount = _EnvLightCount;
-        #endif
-        if (envLightCount > 0)
-        {
-            #ifdef LIGHTLOOP_TILE_PASS
-                uint envLightIndex = FetchIndex(envLightStart, 0);
-            #else
-                uint envLightIndex = 0;
-            #endif
-            firstEnvLight = _EnvLightDatas[envLightIndex];
-        }
-        else
-            firstEnvLight = InitSkyEnvLightData(0);
-    }
-
-    if (featureFlags & LIGHTFEATUREFLAGS_SSREFRACTION)
-    {
-        IndirectLighting lighting = EvaluateBSDF_SSLighting(
-            context,
-            V,
-            posInput,
-            preLightData,
-            bsdfData,
-            firstEnvLight,
-            GPUIMAGEBASEDLIGHTINGTYPE_REFRACTION,
-            refractionHierarchyWeight);
-        AccumulateIndirectLighting(lighting, aggregateLighting);
-    }
-
-    if (featureFlags & LIGHTFEATUREFLAGS_SSREFLECTION)
-    {
-        IndirectLighting lighting = EvaluateBSDF_SSLighting(
-            context,
-            V,
-            posInput,
-            preLightData,
-            bsdfData,
-            firstEnvLight,
-            GPUIMAGEBASEDLIGHTINGTYPE_REFLECTION,
-            reflectionHierarchyWeight);
-        AccumulateIndirectLighting(lighting, aggregateLighting);
-    }
-
-    if (featureFlags & LIGHTFEATUREFLAGS_ENV || featureFlags & LIGHTFEATUREFLAGS_SKY)
-    {
-=======
     // Define macro for a better understanding of the loop
 #define EVALUATE_BSDF_ENV(envLightData, TYPE, type) \
     IndirectLighting lighting = EvaluateBSDF_Env(context, V, posInput, preLightData, envLightData, bsdfData, envLightData.influenceShapeType, MERGE_NAME(GPUIMAGEBASEDLIGHTINGTYPE_, TYPE), MERGE_NAME(type, HierarchyWeight)); \
@@ -252,36 +195,15 @@
             AccumulateIndirectLighting(lighting, aggregateLighting);
         }
 
->>>>>>> a80ed64f
         // Reflection probes are sorted by volume (in the increasing order).
         if (featureFlags & LIGHTFEATUREFLAGS_ENV)
         {
             context.sampleReflection = SINGLE_PASS_CONTEXT_SAMPLE_REFLECTION_PROBES;
 
-        #ifdef LIGHTLOOP_TILE_PASS
-            uint envLightStart;
-            uint envLightCount;
-            GetCountAndStart(posInput, LIGHTCATEGORY_ENV, envLightStart, envLightCount);
-        #else
-            uint envLightCount = _EnvLightCount;
-        #endif
-
             // Note: In case of IBL we are sorted from smaller to bigger projected solid angle bounds. We are not sorted by type so we can't do a 'while' approach like for area light.
             for (i = 0; i < envLightCount && reflectionHierarchyWeight < 1.0; ++i)
             {
-<<<<<<< HEAD
-            #ifdef LIGHTLOOP_TILE_PASS
-                uint envLightIndex = FetchIndex(envLightStart, i);
-            #else
-                uint envLightIndex = i;
-            #endif
-                IndirectLighting lighting = EvaluateBSDF_Env(   context, V, posInput, preLightData, _EnvLightDatas[envLightIndex], bsdfData,
-                                                                _EnvLightDatas[envLightIndex].influenceShapeType,
-                                                                GPUIMAGEBASEDLIGHTINGTYPE_REFLECTION, reflectionHierarchyWeight);
-                AccumulateIndirectLighting(lighting, aggregateLighting);
-=======
                 EVALUATE_BSDF_ENV(FetchEnvLight(envLightStart, i), REFLECTION, reflection);
->>>>>>> a80ed64f
             }
 
             // Refraction probe and reflection probe will process exactly the same weight. It will be good for performance to be able to share this computation
@@ -293,19 +215,7 @@
             {
                 for (i = 0; i < envLightCount && refractionHierarchyWeight < 1.0; ++i)
                 {
-<<<<<<< HEAD
-                #ifdef LIGHTLOOP_TILE_PASS
-                    uint envLightIndex = FetchIndex(envLightStart, i);
-                #else
-                    uint envLightIndex = i;
-                #endif
-                    IndirectLighting lighting = EvaluateBSDF_Env(   context, V, posInput, preLightData, _EnvLightDatas[envLightIndex], bsdfData,
-                                                                    _EnvLightDatas[envLightIndex].influenceShapeType,
-                                                                    GPUIMAGEBASEDLIGHTINGTYPE_REFRACTION, refractionHierarchyWeight);
-                    AccumulateIndirectLighting(lighting, aggregateLighting);
-=======
                     EVALUATE_BSDF_ENV(FetchEnvLight(envLightStart, i), REFRACTION, refraction);
->>>>>>> a80ed64f
                 }
             }
         }
@@ -322,49 +232,19 @@
             // Only apply the sky if we haven't yet accumulated enough IBL lighting.
             if (reflectionHierarchyWeight < 1.0)
             {
-<<<<<<< HEAD
-                // The sky is a single cubemap texture separate from the reflection probe texture array (different resolution and compression)
-                context.sampleReflection = SINGLE_PASS_CONTEXT_SAMPLE_SKY;
-
-                // The sky data are generated on the fly so the compiler can optimize the code
-                EnvLightData envLightSky = InitSkyEnvLightData(0);
-
-                IndirectLighting lighting = EvaluateBSDF_Env(       context, V, posInput, preLightData, envLightSky, bsdfData, 
-                                                                    ENVSHAPETYPE_SKY, 
-                                                                    GPUIMAGEBASEDLIGHTINGTYPE_REFLECTION, reflectionHierarchyWeight);
-                AccumulateIndirectLighting(lighting, aggregateLighting);
-=======
                 EVALUATE_BSDF_ENV(envLightSky, REFLECTION, reflection);
->>>>>>> a80ed64f
             }
 
             if (featureFlags & LIGHTFEATUREFLAGS_SSREFRACTION)
             {
                 if (refractionHierarchyWeight < 1.0)
                 {
-<<<<<<< HEAD
-                    // The sky is a single cubemap texture separate from the reflection probe texture array (different resolution and compression)
-                    context.sampleReflection = SINGLE_PASS_CONTEXT_SAMPLE_SKY;
-                    
-                    // The sky data are generated on the fly so the compiler can optimize the code
-                    EnvLightData envLightSky = InitSkyEnvLightData(0);
-
-                    IndirectLighting lighting = EvaluateBSDF_Env(       context, V, posInput, preLightData, envLightSky, bsdfData, 
-                                                                        ENVSHAPETYPE_SKY, 
-                                                                        GPUIMAGEBASEDLIGHTINGTYPE_REFRACTION, refractionHierarchyWeight);
-                    AccumulateIndirectLighting(lighting, aggregateLighting);
-                }
-            }
-        }
-    }
-=======
                     EVALUATE_BSDF_ENV(envLightSky, REFRACTION, refraction);
                 }
             }
         }
     }
 #undef EVALUATE_BSDF_ENV
->>>>>>> a80ed64f
 
     // Also Apply indiret diffuse (GI)
     // PostEvaluateBSDF will perform any operation wanted by the material and sum everything into diffuseLighting and specularLighting
