--- conflicted
+++ resolved
@@ -44,13 +44,8 @@
                 prop.SetConcretePrecision(inheritedPrecision);
             }
 
-<<<<<<< HEAD
-        public void GetPropertiesDeclaration(ShaderStringBuilder builder, GenerationMode mode)
-        {
             // In preview we ignore the isBatchable of the properties and always bundle them in a constant buffer
             // not sure why...
-=======
->>>>>>> 34e2c704
             var batchAll = mode == GenerationMode.Preview;
 
             builder.AppendLine("CBUFFER_START(UnityPerMaterial)");
