--- conflicted
+++ resolved
@@ -191,11 +191,7 @@
                 sb.AppendLine("{0} {1};", outSlot.concreteValueType.ToShaderString(asset.outputPrecision), GetVariableNameForSlot(outSlot.id));
 
             var arguments = new List<string>();
-<<<<<<< HEAD
-            foreach (var prop in asset.inputs)
-            {
-                prop.SetConcretePrecision(asset.graphPrecision);
-=======
+
             foreach (var input in subGraphData.inputs)
             {
                 var prop = input as AbstractShaderProperty;
@@ -203,7 +199,6 @@
                     continue;
 
                 prop.SetConcretePrecision(subGraphData.graphPrecision);
->>>>>>> 75307f22
                 var inSlotId = m_PropertyIds[m_PropertyGuids.IndexOf(prop.guid.ToString())];
 
                 switch(prop)
@@ -260,13 +255,8 @@
                 return;
             }
 
-<<<<<<< HEAD
-            var props = asset.inputs;
-            foreach (var prop in props)
-=======
             var inputs = subGraphData.inputs;
             foreach (var input in inputs)
->>>>>>> 75307f22
             {
                 var prop = input as AbstractShaderProperty;
                 if(prop == null)
