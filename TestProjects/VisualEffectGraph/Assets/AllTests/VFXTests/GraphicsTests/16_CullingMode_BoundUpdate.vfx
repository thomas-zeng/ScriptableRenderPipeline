--- conflicted
+++ resolved
@@ -909,7 +909,6 @@
   sortPriority: 0
   sort: 0
   indirectDraw: 0
-  castShadows: 0
   preRefraction: 0
   useGeometryShader: 0
 --- !u!114 &114880071494137674
@@ -1077,13 +1076,13 @@
     m_Owner: {fileID: 114571923405776042}
     m_Value:
       m_Type:
-        m_SerializableType: UnityEditor.VFX.AABox, Unity.VisualEffectGraph.Editor-testable, Version=0.0.0.0, Culture=neutral, PublicKeyToken=null
+        m_SerializableType: UnityEditor.VFX.AABox, Assembly-CSharp-Editor-testable, Version=0.0.0.0, Culture=neutral, PublicKeyToken=null
       m_SerializableObject: '{"space":0,"center":{"x":0.0,"y":0.0,"z":0.0},"size":{"x":0.4000000059604645,"y":0.10000000149011612,"z":0.10000000149011612}}'
     m_Space: 0
   m_Property:
     name: bounds
     m_serializedType:
-      m_SerializableType: UnityEditor.VFX.AABox, Unity.VisualEffectGraph.Editor-testable, Version=0.0.0.0, Culture=neutral, PublicKeyToken=null
+      m_SerializableType: UnityEditor.VFX.AABox, Assembly-CSharp-Editor-testable, Version=0.0.0.0, Culture=neutral, PublicKeyToken=null
     attributes: []
   m_Direction: 0
   m_LinkedSlots: []
@@ -1204,20 +1203,16 @@
   m_ShaderSources:
   - compute: 1
     name: Temp_compute_a_initialize_Runtime.compute
-    source: "#pragma kernel CSMain\r\n#include \"HLSLSupport.cginc\"\r\n#define NB_THREADS_PER_GROUP 64\r\n#define VFX_USE_LIFETIME_CURRENT 1\r\n#define VFX_USE_POSITION_CURRENT 1\r\n#define VFX_USE_ALIVE_CURRENT 1\r\n#define VFX_USE_AGE_CURRENT 1\r\n#define VFX_LOCAL_SPACE 1\r\n\r\n\r\nCBUFFER_START(parameters)\r\n    float3 Position_b;\r\n    uint PADDING_0;\r\nCBUFFER_END\r\n\r\n\r\n#include \"VisualEffectGraph/Shaders/Common/VFXCommonCompute.cginc\"\r\n#include \"VisualEffectGraph/Shaders/VFXCommon.cginc\"\r\n\r\n\r\n\r\nRWByteAddressBuffer attributeBuffer;\r\nByteAddressBuffer sourceAttributeBuffer;\r\n\r\nCBUFFER_START(initParams)\r\n#if !VFX_USE_SPAWNER_FROM_GPU\r\n    uint nbSpawned;\t\t\t\t\t// Numbers of particle spawned\r\n    uint spawnIndex;\t\t\t\t// Index of the first particle spawned\r\n#else\r\n    uint offsetInAdditionalOutput;\r\n\tuint nbMax;\r\n#endif\r\n\tuint systemSeed;\r\nCBUFFER_END\r\n\r\n#if VFX_USE_ALIVE_CURRENT\r\nConsumeStructuredBuffer<uint> deadListIn;\r\nByteAddressBuffer deadListCount; // This is bad to use a SRV to fetch deadList count but Unity API currently prevent from copying to CB\r\n#endif\r\n\r\n#if VFX_USE_SPAWNER_FROM_GPU\r\nStructuredBuffer<uint> eventList;\r\nByteAddressBuffer inputAdditional;\r\n#endif\r\n\r\nvoid SetAttribute_2466D9DD(inout float lifetime, float Lifetime) /*attribute:lifetime Composition:Overwrite Source:Slot Random:Off channels:XYZ */\r\n{\r\n    lifetime = Lifetime;\r\n}\r\nvoid SetAttribute_A064353D(inout float3 position, float3 Position) /*attribute:position Composition:Overwrite Source:Slot Random:Off channels:XYZ */\r\n{\r\n    position = Position;\r\n}\r\n\r\n\r\n\r\n[numthreads(NB_THREADS_PER_GROUP,1,1)]\r\nvoid CSMain(uint3 id : SV_DispatchThreadID)\r\n{\r\n#if VFX_USE_SPAWNER_FROM_GPU\r\n    uint maxThreadId = inputAdditional.Load((offsetInAdditionalOutput * 2 + 0) << 2);\r\n    uint currentSpawnIndex = inputAdditional.Load((offsetInAdditionalOutput * 2 + 1) << 2) - maxThreadId;\r\n#else\r\n    uint maxThreadId = nbSpawned;\r\n    uint currentSpawnIndex = spawnIndex;\r\n#endif\r\n\r\n#if VFX_USE_ALIVE_CURRENT\r\n    maxThreadId = min(maxThreadId, deadListCount.Load(0x0));\r\n#elif VFX_USE_SPAWNER_FROM_GPU\r\n    maxThreadId = min(maxThreadId, nbMax); //otherwise, nbSpawned already clamped on CPU\r\n#endif\r\n\r\n    if (id.x < maxThreadId)\r\n    {\r\n#if VFX_USE_SPAWNER_FROM_GPU\r\n        int sourceIndex = eventList[id.x];\r\n#endif\r\n        uint particleIndex = id.x + currentSpawnIndex;\r\n\t\t\r\n#if !VFX_USE_SPAWNER_FROM_GPU\r\n        int sourceIndex = 0;\r\n        /*//Loop with 1 iteration generate a wrong IL Assembly (and actually, useless code)\r\n        uint currentSumSpawnCount = 0u;\r\n        for (sourceIndex=0; sourceIndex<1; sourceIndex++)\r\n        {\r\n            currentSumSpawnCount += uint(asfloat(sourceAttributeBuffer.Load((sourceIndex * 0x1 + 0x0) << 2)));\r\n            if (id.x < currentSumSpawnCount)\r\n            {\r\n                break;\r\n            }\r\n        }\r\n        */\r\n        \r\n\r\n#endif\r\n        float lifetime = (float)0;\r\n        float3 position = float3(0,0,0);\r\n        bool alive = (bool)true;\r\n        float age = (float)0;\r\n        \r\n\r\n#if VFX_USE_PARTICLEID_CURRENT\r\n         particleId = particleIndex;\r\n#endif\r\n#if VFX_USE_SEED_CURRENT\r\n        seed = WangHash(particleIndex ^ systemSeed);\r\n#endif\r\n        \r\n        {\r\n            SetAttribute_2466D9DD( /*inout */lifetime, (float)0.1);\r\n        }\r\n        SetAttribute_A064353D( /*inout */position, Position_b);\r\n        \r\n\r\n\r\n#if VFX_USE_ALIVE_CURRENT\r\n        if (alive)\r\n        {\r\n            uint index = deadListIn.Consume();\r\n            attributeBuffer.Store((index * 0x1 + 0x0) << 2,asuint(lifetime));\r\n            attributeBuffer.Store3((index * 0x4 + 0x10000) << 2,asuint(position));\r\n            attributeBuffer.Store((index * 0x2 + 0x50000) << 2,uint(alive));\r\n            attributeBuffer.Store((index * 0x2 + 0x50001) << 2,asuint(age));\r\n            \r\n\r\n        }\r\n#else\r\n        uint index = particleIndex;\r\n        attributeBuffer.Store((index * 0x1 + 0x0) << 2,asuint(lifetime));\r\n        attributeBuffer.Store3((index * 0x4 + 0x10000) << 2,asuint(position));\r\n        attributeBuffer.Store((index * 0x2 + 0x50000) << 2,uint(alive));\r\n        attributeBuffer.Store((index * 0x2 + 0x50001) << 2,asuint(age));\r\n        \r\n\r\n#endif\r\n    }\r\n}"
+    source: "#pragma kernel CSMain\r\n#include \"HLSLSupport.cginc\"\r\n#define NB_THREADS_PER_GROUP 64\r\n#define VFX_USE_LIFETIME_CURRENT 1\r\n#define VFX_USE_POSITION_CURRENT 1\r\n#define VFX_USE_ALIVE_CURRENT 1\r\n#define VFX_USE_AGE_CURRENT 1\r\n#define VFX_LOCAL_SPACE 1\r\n\r\n\r\nCBUFFER_START(parameters)\r\n    float3 Position_b;\r\n    float Lifetime_a;\r\nCBUFFER_END\r\n\r\n\r\n#include \"Assets/VFXEditor/Shaders/Common/VFXCommonCompute.cginc\"\r\n#include \"Assets/VFXEditor/Shaders/VFXCommon.cginc\"\r\n\r\n\r\n\r\nRWByteAddressBuffer attributeBuffer;\r\nByteAddressBuffer sourceAttributeBuffer;\r\n\r\nCBUFFER_START(initParams)\r\n#if !VFX_USE_SPAWNER_FROM_GPU\r\n    uint nbSpawned;\t\t\t\t\t// Numbers of particle spawned\r\n    uint spawnIndex;\t\t\t\t// Index of the first particle spawned\r\n#else\r\n    uint offsetInAdditionalOutput;\r\n\tuint nbMax;\r\n#endif\r\n\tuint systemSeed;\r\nCBUFFER_END\r\n\r\n#if VFX_USE_ALIVE_CURRENT\r\nConsumeStructuredBuffer<uint> deadListIn;\r\nByteAddressBuffer deadListCount; // This is bad to use a SRV to fetch deadList count but Unity API currently prevent from copying to CB\r\n#endif\r\n\r\n#if VFX_USE_SPAWNER_FROM_GPU\r\nStructuredBuffer<uint> eventList;\r\nByteAddressBuffer inputAdditional;\r\n#endif\r\n\r\nvoid SetAttribute_2466D9DD(inout float lifetime, float Lifetime) /*attribute:lifetime Composition:Overwrite Source:Slot Random:Off channels:XYZ */\r\n{\r\n    lifetime = Lifetime;\r\n}\r\nvoid SetAttribute_A064353D(inout float3 position, float3 Position) /*attribute:position Composition:Overwrite Source:Slot Random:Off channels:XYZ */\r\n{\r\n    position = Position;\r\n}\r\n\r\n\r\n\r\n[numthreads(NB_THREADS_PER_GROUP,1,1)]\r\nvoid CSMain(uint3 id : SV_DispatchThreadID)\r\n{\r\n#if VFX_USE_SPAWNER_FROM_GPU\r\n    uint maxThreadId = inputAdditional.Load((offsetInAdditionalOutput * 2 + 0) << 2);\r\n    uint currentSpawnIndex = inputAdditional.Load((offsetInAdditionalOutput * 2 + 1) << 2) - maxThreadId;\r\n#else\r\n    uint maxThreadId = nbSpawned;\r\n    uint currentSpawnIndex = spawnIndex;\r\n#endif\r\n\r\n#if VFX_USE_ALIVE_CURRENT\r\n    maxThreadId = min(maxThreadId, deadListCount.Load(0x0));\r\n#elif VFX_USE_SPAWNER_FROM_GPU\r\n    maxThreadId = min(maxThreadId, nbMax); //otherwise, nbSpawned already clamped on CPU\r\n#endif\r\n\r\n    if (id.x < maxThreadId)\r\n    {\r\n#if VFX_USE_SPAWNER_FROM_GPU\r\n        int sourceIndex = eventList[id.x];\r\n#endif\r\n        uint particleIndex = id.x + currentSpawnIndex;\r\n\t\t\r\n#if !VFX_USE_SPAWNER_FROM_GPU\r\n        int sourceIndex = 0;\r\n        /*//Loop with 1 iteration generate a wrong IL Assembly (and actually, useless code)\r\n        uint currentSumSpawnCount = 0u;\r\n        for (sourceIndex=0; sourceIndex<1; sourceIndex++)\r\n        {\r\n            currentSumSpawnCount += uint(asfloat(sourceAttributeBuffer.Load((sourceIndex * 0x1 + 0x0) << 2)));\r\n            if (id.x < currentSumSpawnCount)\r\n            {\r\n                break;\r\n            }\r\n        }\r\n        */\r\n        \r\n\r\n#endif\r\n        float lifetime = (float)0;\r\n        float3 position = float3(0,0,0);\r\n        bool alive = (bool)true;\r\n        float age = (float)0;\r\n        \r\n\r\n#if VFX_USE_PARTICLEID_CURRENT\r\n         particleId = particleIndex;\r\n#endif\r\n#if VFX_USE_SEED_CURRENT\r\n        seed = WangHash(particleIndex ^ systemSeed);\r\n#endif\r\n        \r\n        SetAttribute_2466D9DD( /*inout */lifetime, Lifetime_a);\r\n        SetAttribute_A064353D( /*inout */position, Position_b);\r\n        \r\n\r\n\r\n#if VFX_USE_ALIVE_CURRENT\r\n        if (alive)\r\n        {\r\n            uint index = deadListIn.Consume();\r\n            attributeBuffer.Store((index * 0x1 + 0x0) << 2,asuint(lifetime));\r\n            attributeBuffer.Store3((index * 0x4 + 0x10000) << 2,asuint(position));\r\n            attributeBuffer.Store((index * 0x2 + 0x50000) << 2,uint(alive));\r\n            attributeBuffer.Store((index * 0x2 + 0x50001) << 2,asuint(age));\r\n            \r\n\r\n        }\r\n#else\r\n        uint index = particleIndex;\r\n        attributeBuffer.Store((index * 0x1 + 0x0) << 2,asuint(lifetime));\r\n        attributeBuffer.Store3((index * 0x4 + 0x10000) << 2,asuint(position));\r\n        attributeBuffer.Store((index * 0x2 + 0x50000) << 2,uint(alive));\r\n        attributeBuffer.Store((index * 0x2 + 0x50001) << 2,asuint(age));\r\n        \r\n\r\n#endif\r\n    }\r\n}"
   - compute: 1
     name: Temp_compute_b_update_Runtime.compute
-    source: "#pragma kernel CSMain\r\n#include \"HLSLSupport.cginc\"\r\n#define NB_THREADS_PER_GROUP 64\r\n#define VFX_USE_LIFETIME_CURRENT 1\r\n#define VFX_USE_ALIVE_CURRENT 1\r\n#define VFX_USE_AGE_CURRENT 1\r\n#define VFX_HAS_INDIRECT_DRAW 1\r\n#define VFX_LOCAL_SPACE 1\r\n\r\n\r\nCBUFFER_START(parameters)\r\n    float deltaTime_a;\r\n    uint3 PADDING_0;\r\nCBUFFER_END\r\n\r\n\r\n#include \"VisualEffectGraph/Shaders/Common/VFXCommonCompute.cginc\"\r\n#include \"VisualEffectGraph/Shaders/VFXCommon.cginc\"\r\n\r\n\r\n\r\nRWByteAddressBuffer attributeBuffer;\r\n\r\n#if VFX_USE_ALIVE_CURRENT\r\nAppendStructuredBuffer<uint> deadListOut;\r\n#endif\r\n\r\n#if VFX_HAS_INDIRECT_DRAW\r\nAppendStructuredBuffer<uint> indirectBuffer;\r\n#endif\r\n\r\nCBUFFER_START(updateParams)\r\n    uint nbMax;\r\n\tuint systemSeed;\r\nCBUFFER_END\r\n\r\nvoid Age(inout float age, float deltaTime)\r\n{\r\n    age += deltaTime;\r\n}\r\nvoid Reap(float age, float lifetime, inout bool alive)\r\n{\r\n    if(age > lifetime) { alive = false; }\r\n}\r\n\r\n\r\n\r\n[numthreads(NB_THREADS_PER_GROUP,1,1)]\r\nvoid CSMain(uint3 id : SV_DispatchThreadID, uint3 groupId : SV_GroupThreadID)\r\n{\r\n    uint index = id.x;\r\n\tif (id.x < nbMax)\r\n\t{\r\n#if VFX_USE_ALIVE_CURRENT\r\n\t\tbool alive = (attributeBuffer.Load((index * 0x2 + 0x50000) << 2));\r\n\t\t\r\n\r\n\t\tif (alive)\r\n\t\t{\r\n\t\t\tfloat lifetime = asfloat(attributeBuffer.Load((index * 0x1 + 0x0) << 2));\r\n\t\t\tfloat age = asfloat(attributeBuffer.Load((index * 0x2 + 0x50001) << 2));\r\n\t\t\t\r\n\r\n\t\t\t\r\n#if VFX_USE_OLDPOSITION_CURRENT\r\n\t\t\toldPosition = position;\r\n#endif\r\n\t\t\t\r\n\t\t\tAge( /*inout */age, deltaTime_a);\r\n\t\t\tReap(age, lifetime,  /*inout */alive);\r\n\t\t\t\r\n\r\n\t\t\tif (alive)\r\n\t\t\t{\r\n\t\t\t\tattributeBuffer.Store((index * 0x2 + 0x50001) << 2,asuint(age));\r\n\t\t\t\t\r\n\r\n#if VFX_HAS_INDIRECT_DRAW\r\n\t\t\t\tindirectBuffer.Append(index);\r\n#endif\r\n\t\t\t}\r\n\t\t\telse\r\n\t\t\t{\r\n\t\t\t\tattributeBuffer.Store((index * 0x2 + 0x50000) << 2,uint(alive));\r\n\t\t\t\t\r\n\r\n\t\t\t\tdeadListOut.Append(index);\r\n\t\t\t}\r\n\t\t}\r\n#else\r\n\t\tfloat lifetime = asfloat(attributeBuffer.Load((index * 0x1 + 0x0) << 2));\r\n\t\tbool alive = (attributeBuffer.Load((index * 0x2 + 0x50000) << 2));\r\n\t\tfloat age = asfloat(attributeBuffer.Load((index * 0x2 + 0x50001) << 2));\r\n\t\t\r\n\r\n\t\t\r\n#if VFX_USE_OLDPOSITION_CURRENT\r\n\t\toldPosition = position;\r\n#endif\r\n\t\t\r\n\t\tAge( /*inout */age, deltaTime_a);\r\n\t\tReap(age, lifetime,  /*inout */alive);\r\n\t\t\r\n\r\n\t\tattributeBuffer.Store((index * 0x2 + 0x50000) << 2,uint(alive));\r\n\t\tattributeBuffer.Store((index * 0x2 + 0x50001) << 2,asuint(age));\r\n\t\t\r\n\r\n#if VFX_HAS_INDIRECT_DRAW\r\n\t\tindirectBuffer.Append(index);\r\n#endif\r\n#endif\r\n\t}\r\n}"
+    source: "#pragma kernel CSMain\r\n#include \"HLSLSupport.cginc\"\r\n#define NB_THREADS_PER_GROUP 64\r\n#define VFX_USE_LIFETIME_CURRENT 1\r\n#define VFX_USE_ALIVE_CURRENT 1\r\n#define VFX_USE_AGE_CURRENT 1\r\n#define VFX_HAS_INDIRECT_DRAW 1\r\n#define VFX_LOCAL_SPACE 1\r\n\r\n\r\nCBUFFER_START(parameters)\r\n    float deltaTime_a;\r\n    uint3 PADDING_0;\r\nCBUFFER_END\r\n\r\n\r\n#include \"Assets/VFXEditor/Shaders/Common/VFXCommonCompute.cginc\"\r\n#include \"Assets/VFXEditor/Shaders/VFXCommon.cginc\"\r\n\r\n\r\n\r\nRWByteAddressBuffer attributeBuffer;\r\n\r\n#if VFX_USE_ALIVE_CURRENT\r\nAppendStructuredBuffer<uint> deadListOut;\r\n#endif\r\n\r\n#if VFX_HAS_INDIRECT_DRAW\r\nAppendStructuredBuffer<uint> indirectBuffer;\r\n#endif\r\n\r\nCBUFFER_START(updateParams)\r\n    uint nbMax;\r\n\tuint systemSeed;\r\nCBUFFER_END\r\n\r\nvoid Age(inout float age, float deltaTime)\r\n{\r\n    age += deltaTime;\r\n}\r\nvoid Reap(float age, float lifetime, inout bool alive)\r\n{\r\n    if(age > lifetime) { alive = false; }\r\n}\r\n\r\n\r\n\r\n[numthreads(NB_THREADS_PER_GROUP,1,1)]\r\nvoid CSMain(uint3 id : SV_DispatchThreadID, uint3 groupId : SV_GroupThreadID)\r\n{\r\n    uint index = id.x;\r\n\tif (id.x < nbMax)\r\n\t{\r\n#if VFX_USE_ALIVE_CURRENT\r\n\t\tbool alive = (attributeBuffer.Load((index * 0x2 + 0x50000) << 2));\r\n\t\t\r\n\r\n\t\tif (alive)\r\n\t\t{\r\n\t\t\tfloat lifetime = asfloat(attributeBuffer.Load((index * 0x1 + 0x0) << 2));\r\n\t\t\tfloat age = asfloat(attributeBuffer.Load((index * 0x2 + 0x50001) << 2));\r\n\t\t\t\r\n\r\n\t\t\t\r\n#if VFX_USE_OLDPOSITION_CURRENT\r\n\t\t\toldPosition = position;\r\n#endif\r\n\t\t\t\r\n\t\t\tAge( /*inout */age, deltaTime_a);\r\n\t\t\tReap(age, lifetime,  /*inout */alive);\r\n\t\t\t\r\n\r\n\t\t\tif (alive)\r\n\t\t\t{\r\n\t\t\t\tattributeBuffer.Store((index * 0x2 + 0x50001) << 2,asuint(age));\r\n\t\t\t\t\r\n\r\n#if VFX_HAS_INDIRECT_DRAW\r\n\t\t\t\tindirectBuffer.Append(index);\r\n#endif\r\n\t\t\t}\r\n\t\t\telse\r\n\t\t\t{\r\n\t\t\t\tattributeBuffer.Store((index * 0x2 + 0x50000) << 2,uint(alive));\r\n\t\t\t\t\r\n\r\n\t\t\t\tdeadListOut.Append(index);\r\n\t\t\t}\r\n\t\t}\r\n#else\r\n\t\tfloat lifetime = asfloat(attributeBuffer.Load((index * 0x1 + 0x0) << 2));\r\n\t\tbool alive = (attributeBuffer.Load((index * 0x2 + 0x50000) << 2));\r\n\t\tfloat age = asfloat(attributeBuffer.Load((index * 0x2 + 0x50001) << 2));\r\n\t\t\r\n\r\n\t\t\r\n#if VFX_USE_OLDPOSITION_CURRENT\r\n\t\toldPosition = position;\r\n#endif\r\n\t\t\r\n\t\tAge( /*inout */age, deltaTime_a);\r\n\t\tReap(age, lifetime,  /*inout */alive);\r\n\t\t\r\n\r\n\t\tattributeBuffer.Store((index * 0x2 + 0x50000) << 2,uint(alive));\r\n\t\tattributeBuffer.Store((index * 0x2 + 0x50001) << 2,asuint(age));\r\n\t\t\r\n\r\n#if VFX_HAS_INDIRECT_DRAW\r\n\t\tindirectBuffer.Append(index);\r\n#endif\r\n#endif\r\n\t}\r\n}"
   - compute: 0
     name: Temp_shader_c_quad output_Runtime.shader
-<<<<<<< HEAD
-    source: "Shader \"Hidden/VFX/ParticleQuads\"\r\n{\r\n\tSubShader\r\n\t{\t\r\n\t\tCull Off\r\n\t\t\r\n\t\tTags { \"Queue\"=\"Transparent\" \"IgnoreProjector\"=\"True\" \"RenderType\"=\"Transparent\" }\r\n\t\t\r\n\t\t\r\n\t\t\r\n\t\t\r\n\t\t\r\n\t\t\r\n\t\t\r\n\t\t\r\n\t\t\r\n\t\t\r\n\t\t\r\n\t\t\r\n\t\tBlend SrcAlpha OneMinusSrcAlpha\r\n\t\tZTest LEqual\r\n\t\tZWrite Off\r\n\t\tCull Off\r\n\t\t\r\n\t\r\n\t\t\t\r\n\t\tHLSLINCLUDE\r\n\t\t#if !defined(VFX_WORLD_SPACE) && !defined(VFX_LOCAL_SPACE)\r\n\t\t#define VFX_LOCAL_SPACE 1\r\n\t\t#endif\r\n\t\t\r\n\t\t#include \"HLSLSupport.cginc\"\r\n\t\t#define NB_THREADS_PER_GROUP 64\r\n\t\t#define VFX_USE_LIFETIME_CURRENT 1\r\n\t\t#define VFX_USE_POSITION_CURRENT 1\r\n\t\t#define VFX_USE_COLOR_CURRENT 1\r\n\t\t#define VFX_USE_ALPHA_CURRENT 1\r\n\t\t#define VFX_USE_ALIVE_CURRENT 1\r\n\t\t#define VFX_USE_AXISX_CURRENT 1\r\n\t\t#define VFX_USE_AXISY_CURRENT 1\r\n\t\t#define VFX_USE_AXISZ_CURRENT 1\r\n\t\t#define VFX_USE_ANGLEX_CURRENT 1\r\n\t\t#define VFX_USE_ANGLEY_CURRENT 1\r\n\t\t#define VFX_USE_ANGLEZ_CURRENT 1\r\n\t\t#define VFX_USE_PIVOT_CURRENT 1\r\n\t\t#define VFX_USE_SIZEX_CURRENT 1\r\n\t\t#define VFX_USE_AGE_CURRENT 1\r\n\t\t#define VFX_HAS_INDIRECT_DRAW 1\r\n\t\t#define USE_DEAD_LIST_COUNT 1\r\n\t\t\r\n\t\t\r\n\t\t#define VFX_LOCAL_SPACE 1\r\n\t\t\r\n\r\n\t\tCBUFFER_START(parameters)\r\n\t\t    float gradient_b;\r\n\t\t    uint3 PADDING_0;\r\n\t\tCBUFFER_END\r\n\t\tTexture2D mainTexture;\r\n\t\tSamplerState samplermainTexture;\r\n\t\t\r\n\r\n\t\t\r\n\t\t#define VFX_NEEDS_COLOR_INTERPOLATOR (VFX_USE_COLOR_CURRENT || VFX_USE_ALPHA_CURRENT)\r\n\t\t#define IS_TRANSPARENT_PARTICLE (!IS_OPAQUE_PARTICLE)\r\n\t\t\r\n\t\tByteAddressBuffer attributeBuffer;\t\r\n\t\t\r\n\t\t#if VFX_HAS_INDIRECT_DRAW\r\n\t\tStructuredBuffer<uint> indirectBuffer;\t\r\n\t\t#endif\t\r\n\t\t\r\n\t\t#if USE_DEAD_LIST_COUNT\r\n\t\tByteAddressBuffer deadListCount;\r\n\t\t#endif\r\n\t\t\r\n\t\tCBUFFER_START(outputParams)\r\n\t\t\tfloat nbMax;\r\n\t\t\tfloat systemSeed;\r\n\t\tCBUFFER_END\r\n\t\t\r\n\t\tENDHLSL\r\n\t\t\r\n\r\n\t\t// Forward pass\r\n\t\tPass\r\n\t\t{\t\t\r\n\t\t\tTags { \"LightMode\"=\"ForwardBase\" }\r\n\t\t\t\r\n\t\t\tHLSLPROGRAM\r\n\t\t\t#pragma target 4.5\r\n\t\t\t\r\n\t\t\tstruct ps_input\r\n\t\t\t{\r\n\t\t\t\tfloat4 pos : SV_POSITION;\r\n\t\t\t\t#if USE_FLIPBOOK_INTERPOLATION\r\n\t\t\t\tfloat4 uv : TEXCOORD0;\r\n\t\t\t\t#else\r\n\t\t\t\tfloat2 uv : TEXCOORD0;\t\r\n\t\t\t\t#endif\r\n\t\t\t\t#if VFX_NEEDS_COLOR_INTERPOLATOR\r\n\t\t\t\tnointerpolation float4 color : COLOR0;\r\n\t\t\t\t#endif\r\n\t\t\t\t#if USE_SOFT_PARTICLE || USE_ALPHA_TEST || USE_FLIPBOOK_INTERPOLATION\r\n\t\t\t\t// x: inverse soft particles fade distance\r\n\t\t\t\t// y: alpha threshold\r\n\t\t\t\t// z: frame blending factor\r\n\t\t\t\tnointerpolation float3 builtInInterpolants : TEXCOORD1;\r\n\t\t\t\t#endif\r\n\t\t\t\t#if USE_SOFT_PARTICLE\r\n\t\t\t\tfloat4 projPos : TEXCOORD2;\t\t\r\n\t\t\t\t#endif\r\n\t\t\t};\r\n\t\t\t\r\n\t\t\tstruct ps_output\r\n\t\t\t{\r\n\t\t\t\tfloat4 color : SV_Target0;\r\n\t\t\t};\r\n\t\t\r\n\t\t#define VFX_VARYING_PS_INPUTS ps_input\r\n\t\t#define VFX_VARYING_POSCS pos\r\n\t\t#define VFX_VARYING_POSSS projPos\r\n\t\t#define VFX_VARYING_COLOR color.rgb\r\n\t\t#define VFX_VARYING_ALPHA color.a\r\n\t\t#define VFX_VARYING_INVSOFTPARTICLEFADEDISTANCE builtInInterpolants.x\r\n\t\t#define VFX_VARYING_ALPHATHRESHOLD builtInInterpolants.y\r\n\t\t#define VFX_VARYING_FRAMEBLEND builtInInterpolants.z\r\n\t\t#define VFX_VARYING_UV uv\r\n\t\t\t\t\r\n\t\t\t#if !(defined(VFX_VARYING_PS_INPUTS) && defined(VFX_VARYING_POSCS))\r\n\t\t\t#error VFX_VARYING_PS_INPUTS, VFX_VARYING_POSCS and VFX_VARYING_UV must be defined.\r\n\t\t\t#endif\r\n\t\t\t\r\n\t\t\t#include \"/VisualEffectGraph/Shaders/RenderPipeline/Legacy/VFXCommon.cginc\"\r\n\t\t\t#include \"VisualEffectGraph/Shaders/VFXCommon.cginc\"\r\n\t\t\t\r\n\r\n\t\t\tvoid SetAttribute_AEC60E63(inout float sizeX, float SizeX) /*attribute:sizeX Composition:Overwrite Source:Slot Random:Off channels:XYZ */\r\n\t\t\t{\r\n\t\t\t    sizeX = SizeX;\r\n\t\t\t}\r\n\t\t\tvoid ColorOverLife_733E3(float age, float lifetime, inout float3 color, inout float alpha, float gradient) /*mode:ColorAndAlpha ColorComposition:Scale AlphaComposition:Scale */\r\n\t\t\t{\r\n\t\t\t    \r\n\t\t\t    float4 sampledColor = SampleGradient(gradient, age/lifetime);\r\n\t\t\t    color *= sampledColor.rgb;\r\n\t\t\t    alpha *= sampledColor.a;\r\n\t\t\t    \r\n\t\t\t}\r\n\t\t\tvoid Orient_0(inout float3 axisX, inout float3 axisY, inout float3 axisZ) /*mode:FaceCameraPlane */\r\n\t\t\t{\r\n\t\t\t    \r\n\t\t\t    float3x3 viewRot = GetVFXToViewRotMatrix();\r\n\t\t\t    axisX = viewRot[0].xyz;\r\n\t\t\t    axisY = viewRot[1].xyz;\r\n\t\t\t    #if VFX_LOCAL_SPACE // Need to remove potential scale in local transform\r\n\t\t\t    axisX = normalize(axisX);\r\n\t\t\t    axisY = normalize(axisY);\r\n\t\t\t    axisZ = cross(axisX,axisY);\r\n\t\t\t    #else\r\n\t\t\t    axisZ = -viewRot[2].xyz;\r\n\t\t\t    #endif\r\n\t\t\t    \r\n\t\t\t}\r\n\t\t\t\r\n\r\n\t\t\t\r\n\t\t\t#pragma vertex vert\r\n\t\t\tVFX_VARYING_PS_INPUTS vert(uint id : SV_VertexID, uint instanceID : SV_InstanceID)\r\n\t\t\t{\r\n\t\t\t\tuint index = (id >> 2) + instanceID * 2048;\r\n\t\t\t\tVFX_VARYING_PS_INPUTS o = (VFX_VARYING_PS_INPUTS)0;\r\n\t\t\t\t\r\n\t\t\t\t\r\n\t\t\t\t\t\t#if VFX_HAS_INDIRECT_DRAW\r\n\t\t\t\t\t\t#if USE_DEAD_LIST_COUNT\r\n\t\t\t\t\t\t\tif (index >= asuint(nbMax) - deadListCount.Load(0))\r\n\t\t\t\t\t\t\t\treturn o;\r\n\t\t\t\t\t\t#endif\r\n\t\t\t\t\t\t\r\n\t\t\t\t\t\t\tindex = indirectBuffer[index];\r\n\t\t\t\t\t\t\tfloat lifetime = asfloat(attributeBuffer.Load((index * 0x1 + 0x0) << 2));\r\n\t\t\t\t\t\t\tfloat3 position = asfloat(attributeBuffer.Load3((index * 0x4 + 0x10000) << 2));\r\n\t\t\t\t\t\t\tfloat3 color = float3(1,1,1);\r\n\t\t\t\t\t\t\tfloat alpha = (float)1;\r\n\t\t\t\t\t\t\tbool alive = (attributeBuffer.Load((index * 0x2 + 0x50000) << 2));\r\n\t\t\t\t\t\t\tfloat3 axisX = float3(1,0,0);\r\n\t\t\t\t\t\t\tfloat3 axisY = float3(0,1,0);\r\n\t\t\t\t\t\t\tfloat3 axisZ = float3(0,0,1);\r\n\t\t\t\t\t\t\tfloat angleX = (float)0;\r\n\t\t\t\t\t\t\tfloat angleY = (float)0;\r\n\t\t\t\t\t\t\tfloat angleZ = (float)0;\r\n\t\t\t\t\t\t\tfloat3 pivot = float3(0,0,0);\r\n\t\t\t\t\t\t\tfloat sizeX = (float)0.1;\r\n\t\t\t\t\t\t\tfloat age = asfloat(attributeBuffer.Load((index * 0x2 + 0x50001) << 2));\r\n\t\t\t\t\t\t\t\r\n\t\t\t\t\r\n\t\t\t\t\t\t#else\r\n\t\t\t\t\t\t\tif (index >= asuint(nbMax))\r\n\t\t\t\t\t\t\t\treturn o;\r\n\t\t\t\t\t\t\t\r\n\t\t\t\t\t\t\tbool alive = (attributeBuffer.Load((index * 0x2 + 0x50000) << 2));\r\n\t\t\t\t\t\t\t\r\n\t\t\t\t\r\n\t\t\t\t\t\t\tif (!alive)\r\n\t\t\t\t\t\t\t\treturn o;\r\n\t\t\t\t\t\t\t\r\n\t\t\t\t\t\t\tfloat lifetime = asfloat(attributeBuffer.Load((index * 0x1 + 0x0) << 2));\r\n\t\t\t\t\t\t\tfloat3 position = asfloat(attributeBuffer.Load3((index * 0x4 + 0x10000) << 2));\r\n\t\t\t\t\t\t\tfloat3 color = float3(1,1,1);\r\n\t\t\t\t\t\t\tfloat alpha = (float)1;\r\n\t\t\t\t\t\t\tfloat3 axisX = float3(1,0,0);\r\n\t\t\t\t\t\t\tfloat3 axisY = float3(0,1,0);\r\n\t\t\t\t\t\t\tfloat3 axisZ = float3(0,0,1);\r\n\t\t\t\t\t\t\tfloat angleX = (float)0;\r\n\t\t\t\t\t\t\tfloat angleY = (float)0;\r\n\t\t\t\t\t\t\tfloat angleZ = (float)0;\r\n\t\t\t\t\t\t\tfloat3 pivot = float3(0,0,0);\r\n\t\t\t\t\t\t\tfloat sizeX = (float)0.1;\r\n\t\t\t\t\t\t\tfloat age = asfloat(attributeBuffer.Load((index * 0x2 + 0x50001) << 2));\r\n\t\t\t\t\t\t\t\r\n\t\t\t\t\r\n\t\t\t\t\t\t#endif\r\n\t\t\t\t\t\t\r\n\t\t\t\t{\r\n\t\t\t\t    SetAttribute_AEC60E63( /*inout */sizeX, (float)0.1);\r\n\t\t\t\t}\r\n\t\t\t\tColorOverLife_733E3(age, lifetime,  /*inout */color,  /*inout */alpha, gradient_b);\r\n\t\t\t\tOrient_0( /*inout */axisX,  /*inout */axisY,  /*inout */axisZ);\r\n\t\t\t\t\r\n\r\n\t\t\t\t\r\n\t\t\t\tif (!alive)\r\n\t\t\t\t\treturn o;\r\n\t\t\t\t\r\n\t\t\t\to.VFX_VARYING_UV.x = float(id & 1);\r\n\t\t\t\to.VFX_VARYING_UV.y = float((id & 2) >> 1);\r\n\t\t\t\t\r\n\t\t\t\t\r\n\t\t\t\t\t\tfloat3 size = float3(sizeX,sizeX,sizeX);\r\n\t\t\t\t\t\t#if VFX_USE_SIZEY_CURRENT\r\n\t\t\t\t\t\tsize.y = sizeY;\r\n\t\t\t\t\t\t#endif\r\n\t\t\t\t\t\t#if VFX_USE_SIZEZ_CURRENT\r\n\t\t\t\t\t\tsize.z = sizeZ;\r\n\t\t\t\t\t\t#else\r\n\t\t\t\t\t\tsize.z = min(size.x,size.y);\r\n\t\t\t\t\t\t#endif\r\n\t\t\t\t\t\t\r\n\t\t\t\t\r\n\t\t\t\tfloat4x4 elementToVFX = GetElementToVFXMatrix(axisX,axisY,axisZ,float3(angleX,angleY,angleZ),pivot,size,position);\r\n\t\t\t\tfloat3 vPos = mul(elementToVFX,float4(o.VFX_VARYING_UV.xy * 2.0f - 1.0f,0.0f,1.0f)).xyz;\r\n\t\t\t\r\n\t\t\t\to.VFX_VARYING_POSCS = TransformPositionVFXToClip(vPos);\r\n\t\t\t\r\n\t\t\t\t\r\n\t\t\t\t\t\t#if VFX_USE_COLOR_CURRENT && defined(VFX_VARYING_COLOR)\r\n\t\t\t\t\t\to.VFX_VARYING_COLOR = color;\r\n\t\t\t\t\t\t#endif\r\n\t\t\t\t\t\t#if VFX_USE_ALPHA_CURRENT && defined(VFX_VARYING_ALPHA) \r\n\t\t\t\t\t\to.VFX_VARYING_ALPHA = alpha;\r\n\t\t\t\t\t\t#endif\r\n\t\t\t\t\t\t\r\n\t\t\t\t\t\t\r\n\t\t\t\t\t\t#if USE_SOFT_PARTICLE && defined(VFX_VARYING_INVSOFTPARTICLEFADEDISTANCE)\r\n\t\t\t\t\t\t\r\n\t\t\t\t\t\to.VFX_VARYING_INVSOFTPARTICLEFADEDISTANCE = invSoftParticlesFadeDistance;\r\n\t\t\t\t\t\t#endif\r\n\t\t\t\t\t\t\r\n\t\t\t\t\t\t#if (VFX_NEEDS_POSSS || USE_SOFT_PARTICLE) && defined(VFX_VARYING_POSSS) && defined(VFX_VARYING_POSCS)\r\n\t\t\t\t\t\to.VFX_VARYING_POSSS = VFXGetPOSSS(o.VFX_VARYING_POSCS);\r\n\t\t\t\t\t\t#endif\r\n\t\t\t\t\t\t\r\n\t\t\t\t\t\t#if USE_ALPHA_TEST && defined(VFX_VARYING_ALPHATHRESHOLD)\r\n\t\t\t\t\t\t\r\n\t\t\t\t\t\to.VFX_VARYING_ALPHATHRESHOLD = alphaThreshold;\r\n\t\t\t\t\t\t#endif\r\n\t\t\t\t\t\t\r\n\t\t\t\t\t\t#if USE_UV_SCALE_BIAS\r\n\t\t\t\t\t\t\r\n\t\t\t\t\t\t\r\n\t\t\t\t\t\to.VFX_VARYING_UV.xy = o.VFX_VARYING_UV.xy * uvScale + uvBias;\r\n\t\t\t\t\t\t#endif\r\n\t\t\t\t\t\t\r\n\t\t\t\t\t\t\r\n\t\t\t\t\r\n\t\t\t\t\r\n\t\t\t\t\t\t#if USE_FLIPBOOK\r\n\t\t\t\t\t\t\r\n\t\t\t\t\t\t\r\n\t\t\t\t\t\tVFXUVData uvData = GetUVData(flipBookSize, invFlipBookSize, o.VFX_VARYING_UV.xy, texIndex);\r\n\t\t\t\t\t\to.VFX_VARYING_UV.xy = uvData.uvs.xy;\r\n\t\t\t\t\t\t#if USE_FLIPBOOK_INTERPOLATION\r\n\t\t\t\t\t\to.VFX_VARYING_UV.zw = uvData.uvs.zw;\r\n\t\t\t\t\t\to.VFX_VARYING_FRAMEBLEND = uvData.blend;\r\n\t\t\t\t\t\t#endif\r\n\t\t\t\t\t\t#endif\r\n\t\t\t\t\t\t\r\n\t\t\t\r\n\t\t\t\t\r\n\t\t\t\r\n\t\t\t\treturn o;\r\n\t\t\t}\r\n\t\t\t\r\n\t\t\t\r\n\t\t\t\r\n\t\t\t\r\n\t\t\t#include \"VisualEffectGraph/Shaders/VFXCommonOutput.cginc\"\r\n\t\t\t\r\n\t\t\t\t\r\n\t\t\t#pragma fragment frag\r\n\t\t\tps_output frag(ps_input i)\r\n\t\t\t{\r\n\t\t\t\tps_output o = (ps_output)0;\r\n\t\t\t\to.color = VFXGetFragmentColor(i);\r\n\t\t\t\to.color *= VFXGetTextureColor(VFX_SAMPLER(mainTexture),i);\t\t\r\n\t\t\t\tVFXClipFragmentColor(o.color.a,i);\r\n\t\t\t\treturn o;\r\n\t\t\t}\r\n\t\t\tENDHLSL\r\n\t\t}\r\n\t\t\r\n\r\n\t\t\r\n\t}\r\n}\r\n"
-=======
     source: "Shader \"Hidden/VFX/ParticleQuads\"\r\n{\r\n\tSubShader\r\n\t{\t\r\n\t\tCull Off\r\n\t\t\r\n\t\tTags { \"Queue\"=\"Transparent\" \"IgnoreProjector\"=\"True\" \"RenderType\"=\"Transparent\" }\r\n\t\t\r\n\t\t\r\n\t\t\r\n\t\t\r\n\t\t\r\n\t\t\r\n\t\t\r\n\t\t\r\n\t\t\r\n\t\t\r\n\t\t\r\n\t\t\r\n\t\tBlend SrcAlpha OneMinusSrcAlpha\r\n\t\tZTest LEqual\r\n\t\tZWrite Off\r\n\t\tCull Off\r\n\t\t\r\n\t\r\n\t\t\t\r\n\t\tHLSLINCLUDE\r\n\t\t#if !defined(VFX_WORLD_SPACE) && !defined(VFX_LOCAL_SPACE)\r\n\t\t#define VFX_LOCAL_SPACE 1\r\n\t\t#endif\r\n\t\t\r\n\t\t#include \"HLSLSupport.cginc\"\r\n\t\t#define NB_THREADS_PER_GROUP 64\r\n\t\t#define VFX_USE_LIFETIME_CURRENT 1\r\n\t\t#define VFX_USE_POSITION_CURRENT 1\r\n\t\t#define VFX_USE_COLOR_CURRENT 1\r\n\t\t#define VFX_USE_ALPHA_CURRENT 1\r\n\t\t#define VFX_USE_ALIVE_CURRENT 1\r\n\t\t#define VFX_USE_AXISX_CURRENT 1\r\n\t\t#define VFX_USE_AXISY_CURRENT 1\r\n\t\t#define VFX_USE_AXISZ_CURRENT 1\r\n\t\t#define VFX_USE_ANGLEX_CURRENT 1\r\n\t\t#define VFX_USE_ANGLEY_CURRENT 1\r\n\t\t#define VFX_USE_ANGLEZ_CURRENT 1\r\n\t\t#define VFX_USE_PIVOT_CURRENT 1\r\n\t\t#define VFX_USE_SIZEX_CURRENT 1\r\n\t\t#define VFX_USE_AGE_CURRENT 1\r\n\t\t#define VFX_HAS_INDIRECT_DRAW 1\r\n\t\t#define USE_DEAD_LIST_COUNT 1\r\n\t\t\r\n\t\t\r\n\t\t\r\n\t\t#define VFX_LOCAL_SPACE 1\r\n\t\t\r\n\r\n\t\tCBUFFER_START(parameters)\r\n\t\t    float SizeX_a;\r\n\t\t    float gradient_b;\r\n\t\t    uint2 PADDING_0;\r\n\t\tCBUFFER_END\r\n\t\tTexture2D mainTexture;\r\n\t\tSamplerState samplermainTexture;\r\n\t\t\r\n\r\n\t\t\r\n\t\t#define VFX_NEEDS_COLOR_INTERPOLATOR (VFX_USE_COLOR_CURRENT || VFX_USE_ALPHA_CURRENT)\r\n\t\t#define IS_TRANSPARENT_PARTICLE (!IS_OPAQUE_PARTICLE)\r\n\t\t\r\n\t\tByteAddressBuffer attributeBuffer;\t\r\n\t\t\r\n\t\t#if VFX_HAS_INDIRECT_DRAW\r\n\t\tStructuredBuffer<uint> indirectBuffer;\t\r\n\t\t#endif\t\r\n\t\t\r\n\t\t#if USE_DEAD_LIST_COUNT\r\n\t\tByteAddressBuffer deadListCount;\r\n\t\t#endif\r\n\t\t\r\n\t\tCBUFFER_START(outputParams)\r\n\t\t\tfloat nbMax;\r\n\t\t\tfloat systemSeed;\r\n\t\tCBUFFER_END\r\n\t\t\r\n\t\tENDHLSL\r\n\t\t\r\n\r\n\t\t\r\n\t\t// Forward pass\r\n\t\tPass\r\n\t\t{\t\t\r\n\t\t\tTags { \"LightMode\"=\"ForwardOnly\" }\r\n\t\t\t\r\n\t\t\tHLSLPROGRAM\r\n\t\t\t#pragma target 4.5\r\n\t\t\t\r\n\t\t\tstruct ps_input\r\n\t\t\t{\r\n\t\t\t\tfloat4 pos : SV_POSITION;\r\n\t\t\t\t#if USE_FLIPBOOK_INTERPOLATION\r\n\t\t\t\tfloat4 uv : TEXCOORD0;\r\n\t\t\t\t#else\r\n\t\t\t\tfloat2 uv : TEXCOORD0;\t\r\n\t\t\t\t#endif\r\n\t\t\t\t#if VFX_NEEDS_COLOR_INTERPOLATOR\r\n\t\t\t\tnointerpolation float4 color : COLOR0;\r\n\t\t\t\t#endif\r\n\t\t\t\t#if USE_SOFT_PARTICLE || USE_ALPHA_TEST || USE_FLIPBOOK_INTERPOLATION\r\n\t\t\t\t// x: inverse soft particles fade distance\r\n\t\t\t\t// y: alpha threshold\r\n\t\t\t\t// z: frame blending factor\r\n\t\t\t\tnointerpolation float3 builtInInterpolants : TEXCOORD1;\r\n\t\t\t\t#endif\r\n\t\t\t\t#if USE_SOFT_PARTICLE\r\n\t\t\t\tfloat4 projPos : TEXCOORD2;\t\t\r\n\t\t\t\t#endif\r\n\t\t\t};\r\n\t\t\t\r\n\t\t\tstruct ps_output\r\n\t\t\t{\r\n\t\t\t\tfloat4 color : SV_Target0;\r\n\t\t\t};\r\n\t\t\r\n\t\t#define VFX_VARYING_PS_INPUTS ps_input\r\n\t\t#define VFX_VARYING_POSCS pos\r\n\t\t#define VFX_VARYING_POSSS projPos\r\n\t\t#define VFX_VARYING_COLOR color.rgb\r\n\t\t#define VFX_VARYING_ALPHA color.a\r\n\t\t#define VFX_VARYING_INVSOFTPARTICLEFADEDISTANCE builtInInterpolants.x\r\n\t\t#define VFX_VARYING_ALPHATHRESHOLD builtInInterpolants.y\r\n\t\t#define VFX_VARYING_FRAMEBLEND builtInInterpolants.z\r\n\t\t#define VFX_VARYING_UV uv\r\n\t\t\t\t\r\n\t\t\t#if !(defined(VFX_VARYING_PS_INPUTS) && defined(VFX_VARYING_POSCS))\r\n\t\t\t#error VFX_VARYING_PS_INPUTS, VFX_VARYING_POSCS and VFX_VARYING_UV must be defined.\r\n\t\t\t#endif\r\n\t\t\t\r\n\t\t\t#include \"Assets/VFXEditor/Shaders/RenderPipeline/HDRP/VFXCommon.cginc\"\r\n\t\t\t#include \"Assets/VFXEditor/Shaders/VFXCommon.cginc\"\r\n\t\t\t\r\n\r\n\t\t\tvoid SetAttribute_AEC60E63(inout float sizeX, float SizeX) /*attribute:sizeX Composition:Overwrite Source:Slot Random:Off channels:XYZ */\r\n\t\t\t{\r\n\t\t\t    sizeX = SizeX;\r\n\t\t\t}\r\n\t\t\tvoid ColorOverLife_733E3(float age, float lifetime, inout float3 color, inout float alpha, float gradient) /*mode:ColorAndAlpha ColorComposition:Scale AlphaComposition:Scale */\r\n\t\t\t{\r\n\t\t\t    \r\n\t\t\t    float4 sampledColor = SampleGradient(gradient, age/lifetime);\r\n\t\t\t    color *= sampledColor.rgb;\r\n\t\t\t    alpha *= sampledColor.a;\r\n\t\t\t    \r\n\t\t\t}\r\n\t\t\tvoid Orient_0(inout float3 axisX, inout float3 axisY, inout float3 axisZ) /*mode:FaceCameraPlane */\r\n\t\t\t{\r\n\t\t\t    \r\n\t\t\t    float3x3 viewRot = GetVFXToViewRotMatrix();\r\n\t\t\t    axisX = viewRot[0].xyz;\r\n\t\t\t    axisY = viewRot[1].xyz;\r\n\t\t\t    #if VFX_LOCAL_SPACE // Need to remove potential scale in local transform\r\n\t\t\t    axisX = normalize(axisX);\r\n\t\t\t    axisY = normalize(axisY);\r\n\t\t\t    axisZ = cross(axisX,axisY);\r\n\t\t\t    #else\r\n\t\t\t    axisZ = -viewRot[2].xyz;\r\n\t\t\t    #endif\r\n\t\t\t    \r\n\t\t\t}\r\n\t\t\t\r\n\r\n\t\t\t\r\n\t\t\t#pragma vertex vert\r\n\t\t\tVFX_VARYING_PS_INPUTS vert(uint id : SV_VertexID, uint instanceID : SV_InstanceID)\r\n\t\t\t{\r\n\t\t\t\tuint index = (id >> 2) + instanceID * 2048;\r\n\t\t\t\tVFX_VARYING_PS_INPUTS o = (VFX_VARYING_PS_INPUTS)0;\r\n\t\t\t\t\r\n\t\t\t\t\r\n\t\t\t\t\t\t#if VFX_HAS_INDIRECT_DRAW\r\n\t\t\t\t\t\t#if USE_DEAD_LIST_COUNT\r\n\t\t\t\t\t\t\tif (index >= asuint(nbMax) - deadListCount.Load(0))\r\n\t\t\t\t\t\t\t\treturn o;\r\n\t\t\t\t\t\t#endif\r\n\t\t\t\t\t\t\r\n\t\t\t\t\t\t\tindex = indirectBuffer[index];\r\n\t\t\t\t\t\t\tfloat lifetime = asfloat(attributeBuffer.Load((index * 0x1 + 0x0) << 2));\r\n\t\t\t\t\t\t\tfloat3 position = asfloat(attributeBuffer.Load3((index * 0x4 + 0x10000) << 2));\r\n\t\t\t\t\t\t\tfloat3 color = float3(1,1,1);\r\n\t\t\t\t\t\t\tfloat alpha = (float)1;\r\n\t\t\t\t\t\t\tbool alive = (attributeBuffer.Load((index * 0x2 + 0x50000) << 2));\r\n\t\t\t\t\t\t\tfloat3 axisX = float3(1,0,0);\r\n\t\t\t\t\t\t\tfloat3 axisY = float3(0,1,0);\r\n\t\t\t\t\t\t\tfloat3 axisZ = float3(0,0,1);\r\n\t\t\t\t\t\t\tfloat angleX = (float)0;\r\n\t\t\t\t\t\t\tfloat angleY = (float)0;\r\n\t\t\t\t\t\t\tfloat angleZ = (float)0;\r\n\t\t\t\t\t\t\tfloat3 pivot = float3(0,0,0);\r\n\t\t\t\t\t\t\tfloat sizeX = (float)0.1;\r\n\t\t\t\t\t\t\tfloat age = asfloat(attributeBuffer.Load((index * 0x2 + 0x50001) << 2));\r\n\t\t\t\t\t\t\t\r\n\t\t\t\t\r\n\t\t\t\t\t\t#else\r\n\t\t\t\t\t\t\tif (index >= asuint(nbMax))\r\n\t\t\t\t\t\t\t\treturn o;\r\n\t\t\t\t\t\t\t\r\n\t\t\t\t\t\t\tbool alive = (attributeBuffer.Load((index * 0x2 + 0x50000) << 2));\r\n\t\t\t\t\t\t\t\r\n\t\t\t\t\r\n\t\t\t\t\t\t\tif (!alive)\r\n\t\t\t\t\t\t\t\treturn o;\r\n\t\t\t\t\t\t\t\r\n\t\t\t\t\t\t\tfloat lifetime = asfloat(attributeBuffer.Load((index * 0x1 + 0x0) << 2));\r\n\t\t\t\t\t\t\tfloat3 position = asfloat(attributeBuffer.Load3((index * 0x4 + 0x10000) << 2));\r\n\t\t\t\t\t\t\tfloat3 color = float3(1,1,1);\r\n\t\t\t\t\t\t\tfloat alpha = (float)1;\r\n\t\t\t\t\t\t\tfloat3 axisX = float3(1,0,0);\r\n\t\t\t\t\t\t\tfloat3 axisY = float3(0,1,0);\r\n\t\t\t\t\t\t\tfloat3 axisZ = float3(0,0,1);\r\n\t\t\t\t\t\t\tfloat angleX = (float)0;\r\n\t\t\t\t\t\t\tfloat angleY = (float)0;\r\n\t\t\t\t\t\t\tfloat angleZ = (float)0;\r\n\t\t\t\t\t\t\tfloat3 pivot = float3(0,0,0);\r\n\t\t\t\t\t\t\tfloat sizeX = (float)0.1;\r\n\t\t\t\t\t\t\tfloat age = asfloat(attributeBuffer.Load((index * 0x2 + 0x50001) << 2));\r\n\t\t\t\t\t\t\t\r\n\t\t\t\t\r\n\t\t\t\t\t\t#endif\r\n\t\t\t\t\t\t\r\n\t\t\t\tSetAttribute_AEC60E63( /*inout */sizeX, SizeX_a);\r\n\t\t\t\tColorOverLife_733E3(age, lifetime,  /*inout */color,  /*inout */alpha, gradient_b);\r\n\t\t\t\tOrient_0( /*inout */axisX,  /*inout */axisY,  /*inout */axisZ);\r\n\t\t\t\t\r\n\r\n\t\t\t\t\r\n\t\t\t\tif (!alive)\r\n\t\t\t\t\treturn o;\r\n\t\t\t\t\r\n\t\t\t\to.VFX_VARYING_UV.x = float(id & 1);\r\n\t\t\t\to.VFX_VARYING_UV.y = float((id & 2) >> 1);\r\n\t\t\t\t\r\n\t\t\t\t\r\n\t\t\t\t\t\tfloat3 size = float3(sizeX,sizeX,sizeX);\r\n\t\t\t\t\t\t#if VFX_USE_SIZEY_CURRENT\r\n\t\t\t\t\t\tsize.y = sizeY;\r\n\t\t\t\t\t\t#endif\r\n\t\t\t\t\t\t#if VFX_USE_SIZEZ_CURRENT\r\n\t\t\t\t\t\tsize.z = sizeZ;\r\n\t\t\t\t\t\t#else\r\n\t\t\t\t\t\tsize.z = min(size.x,size.y);\r\n\t\t\t\t\t\t#endif\r\n\t\t\t\t\t\t\r\n\t\t\t\t\r\n\t\t\t\tconst float2 vOffsets = o.VFX_VARYING_UV.xy * 2.0f - 1.0f;\r\n\t\t\t\tconst float4x4 elementToVFX = GetElementToVFXMatrix(axisX,axisY,axisZ,float3(angleX,angleY,angleZ),pivot,size,position);\r\n\t\t\t\tconst float3 vPos = mul(elementToVFX,float4(vOffsets,0.0f,1.0f)).xyz;\r\n\t\t\t\r\n\t\t\t\to.VFX_VARYING_POSCS = TransformPositionVFXToClip(vPos);\r\n\t\t\t\r\n\t\t\t\t\r\n\t\t\t\t\t\t#if VFX_USE_COLOR_CURRENT && defined(VFX_VARYING_COLOR)\r\n\t\t\t\t\t\to.VFX_VARYING_COLOR = color;\r\n\t\t\t\t\t\t#endif\r\n\t\t\t\t\t\t#if VFX_USE_ALPHA_CURRENT && defined(VFX_VARYING_ALPHA) \r\n\t\t\t\t\t\to.VFX_VARYING_ALPHA = alpha;\r\n\t\t\t\t\t\t#endif\r\n\t\t\t\t\t\t\r\n\t\t\t\t\t\t\r\n\t\t\t\t\t\t#if USE_SOFT_PARTICLE && defined(VFX_VARYING_INVSOFTPARTICLEFADEDISTANCE)\r\n\t\t\t\t\t\t\r\n\t\t\t\t\t\to.VFX_VARYING_INVSOFTPARTICLEFADEDISTANCE = invSoftParticlesFadeDistance;\r\n\t\t\t\t\t\t#endif\r\n\t\t\t\t\t\t\r\n\t\t\t\t\t\t#if (VFX_NEEDS_POSSS || USE_SOFT_PARTICLE) && defined(VFX_VARYING_POSSS) && defined(VFX_VARYING_POSCS)\r\n\t\t\t\t\t\to.VFX_VARYING_POSSS = VFXGetPOSSS(o.VFX_VARYING_POSCS);\r\n\t\t\t\t\t\t#endif\r\n\t\t\t\t\t\t\r\n\t\t\t\t\t\t#if USE_ALPHA_TEST && defined(VFX_VARYING_ALPHATHRESHOLD)\r\n\t\t\t\t\t\t\r\n\t\t\t\t\t\to.VFX_VARYING_ALPHATHRESHOLD = alphaThreshold;\r\n\t\t\t\t\t\t#endif\r\n\t\t\t\t\t\t\r\n\t\t\t\t\t\t#if USE_UV_SCALE_BIAS\r\n\t\t\t\t\t\t\r\n\t\t\t\t\t\t\r\n\t\t\t\t\t\to.VFX_VARYING_UV.xy = o.VFX_VARYING_UV.xy * uvScale + uvBias;\r\n\t\t\t\t\t\t#endif\r\n\t\t\t\t\t\t\r\n\t\t\t\t\t\t\r\n\t\t\t\t\r\n\t\t\t\t\r\n\t\t\t\t\t\t#if USE_FLIPBOOK\r\n\t\t\t\t\t\t\r\n\t\t\t\t\t\t\r\n\t\t\t\t\t\tVFXUVData uvData = GetUVData(flipBookSize, invFlipBookSize, o.VFX_VARYING_UV.xy, texIndex);\r\n\t\t\t\t\t\to.VFX_VARYING_UV.xy = uvData.uvs.xy;\r\n\t\t\t\t\t\t#if USE_FLIPBOOK_INTERPOLATION\r\n\t\t\t\t\t\to.VFX_VARYING_UV.zw = uvData.uvs.zw;\r\n\t\t\t\t\t\to.VFX_VARYING_FRAMEBLEND = uvData.blend;\r\n\t\t\t\t\t\t#endif\r\n\t\t\t\t\t\t#endif\r\n\t\t\t\t\t\t\r\n\t\t\t\r\n\t\t\t\t\r\n\t\t\t\r\n\t\t\t\treturn o;\r\n\t\t\t}\r\n\t\t\t\r\n\t\t\t\r\n\t\t\t\r\n\t\t\t\r\n\t\t\t#include \"Assets/VFXEditor/Shaders/VFXCommonOutput.cginc\"\r\n\t\t\t\r\n\t\t\t\t\r\n\t\t\t#pragma fragment frag\r\n\t\t\tps_output frag(ps_input i)\r\n\t\t\t{\r\n\t\t\t\tps_output o = (ps_output)0;\r\n\t\t\t\to.color = VFXGetFragmentColor(i);\r\n\t\t\t\to.color *= VFXGetTextureColor(VFX_SAMPLER(mainTexture),i);\t\t\r\n\t\t\t\tVFXClipFragmentColor(o.color.a,i);\r\n\t\t\t\treturn o;\r\n\t\t\t}\r\n\t\t\tENDHLSL\r\n\t\t}\r\n\t\t\r\n\r\n\t\t\r\n\t}\r\n}\r\n"
->>>>>>> 8476ac7e
   - compute: 1
     name: Temp_compute_d_camerasort_Runtime.compute
-    source: "#pragma kernel CSMain\r\n#include \"HLSLSupport.cginc\"\r\n#define NB_THREADS_PER_GROUP 64\r\n#define VFX_USE_POSITION_CURRENT 1\r\n#define USE_DEAD_LIST_COUNT 1\r\n#define VFX_LOCAL_SPACE 1\r\n\r\n\r\nCBUFFER_START(parameters)\r\n    float4x4 localToWorld;\r\nCBUFFER_END\r\n\r\n\r\n#include \"VisualEffectGraph/Shaders/Common/VFXCommonCompute.cginc\"\r\n#include \"VisualEffectGraph/Shaders/VFXCommon.cginc\"\r\n\r\n\r\n\r\nCBUFFER_START(params)\r\n    uint nbMax;\r\nCBUFFER_END\r\n\r\nCBUFFER_START(cameraParams)\r\n    float3 cameraPosition;\r\nCBUFFER_END\r\n\r\nByteAddressBuffer attributeBuffer;\r\nStructuredBuffer<uint> inputBuffer;\r\n\r\n#if USE_DEAD_LIST_COUNT\r\nByteAddressBuffer deadListCount;\r\n#endif\r\n\r\nstruct Kvp\r\n{\r\n\tfloat sortKey;\r\n\tuint index;\r\n};\r\n\r\nRWStructuredBuffer<Kvp> outputBuffer;\r\n\r\n[numthreads(NB_THREADS_PER_GROUP,1,1)]\r\nvoid CSMain(uint3 id : SV_DispatchThreadID)\r\n{\r\n\tuint threshold = nbMax;\r\n#if USE_DEAD_LIST_COUNT\r\n\tthreshold -= deadListCount.Load(0);\r\n#endif\t\r\n\tif (id.x < threshold)\r\n\t{\r\n\t\tuint index = inputBuffer[id.x];\r\n\t\tfloat3 position = asfloat(attributeBuffer.Load3((index * 0x4 + 0x10000) << 2));\r\n\t\t\r\n\r\n\t\t\r\n#if VFX_LOCAL_SPACE\r\n\t\tfloat3 wPos = mul(localToWorld,float4(position,1.0f)).xyz;\r\n#else\r\n\t\tfloat3 wPos = position;\r\n#endif\r\n\t\tfloat3 camToPos = wPos - cameraPosition;\r\n\t\t\r\n\t\tKvp kvp;\r\n\t\tkvp.sortKey = dot(camToPos,camToPos); // sqr distance to the camera\r\n\t\tkvp.index = index;\r\n\r\n\t\toutputBuffer[id.x] = kvp;\r\n\t}\r\n}\r\n"
+    source: "#pragma kernel CSMain\r\n#include \"HLSLSupport.cginc\"\r\n#define NB_THREADS_PER_GROUP 64\r\n#define VFX_USE_POSITION_CURRENT 1\r\n#define USE_DEAD_LIST_COUNT 1\r\n#define VFX_LOCAL_SPACE 1\r\n\r\n\r\nCBUFFER_START(parameters)\r\n    float4x4 localToWorld;\r\nCBUFFER_END\r\n\r\n\r\n#include \"Assets/VFXEditor/Shaders/Common/VFXCommonCompute.cginc\"\r\n#include \"Assets/VFXEditor/Shaders/VFXCommon.cginc\"\r\n\r\n\r\n\r\nCBUFFER_START(params)\r\n    uint nbMax;\r\nCBUFFER_END\r\n\r\nCBUFFER_START(cameraParams)\r\n    float3 cameraPosition;\r\nCBUFFER_END\r\n\r\nByteAddressBuffer attributeBuffer;\r\nStructuredBuffer<uint> inputBuffer;\r\n\r\n#if USE_DEAD_LIST_COUNT\r\nByteAddressBuffer deadListCount;\r\n#endif\r\n\r\nstruct Kvp\r\n{\r\n\tfloat sortKey;\r\n\tuint index;\r\n};\r\n\r\nRWStructuredBuffer<Kvp> outputBuffer;\r\n\r\n[numthreads(NB_THREADS_PER_GROUP,1,1)]\r\nvoid CSMain(uint3 id : SV_DispatchThreadID)\r\n{\r\n\tuint threshold = nbMax;\r\n#if USE_DEAD_LIST_COUNT\r\n\tthreshold -= deadListCount.Load(0);\r\n#endif\t\r\n\tif (id.x < threshold)\r\n\t{\r\n\t\tuint index = inputBuffer[id.x];\r\n\t\tfloat3 position = asfloat(attributeBuffer.Load3((index * 0x4 + 0x10000) << 2));\r\n\t\t\r\n\r\n\t\t\r\n#if VFX_LOCAL_SPACE\r\n\t\tfloat3 wPos = mul(localToWorld,float4(position,1.0f)).xyz;\r\n#else\r\n\t\tfloat3 wPos = position;\r\n#endif\r\n\t\tfloat3 camToPos = wPos - cameraPosition;\r\n\t\t\r\n\t\tKvp kvp;\r\n\t\tkvp.sortKey = dot(camToPos,camToPos); // sqr distance to the camera\r\n\t\tkvp.index = index;\r\n\r\n\t\toutputBuffer[id.x] = kvp;\r\n\t}\r\n}\r\n"
   m_Infos:
     m_Expressions:
       m_Expressions:
@@ -1239,74 +1234,140 @@
         data[1]: 0
         data[2]: -1
         data[3]: 1
+      - op: 1
+        valueIndex: 3
+        data[0]: -1
+        data[1]: -1
+        data[2]: -1
+        data[3]: 1
+      - op: 23
+        valueIndex: 4
+        data[0]: 2
+        data[1]: 3
+        data[2]: -1
+        data[3]: 1
       - op: 11
-        valueIndex: 3
-        data[0]: 2
+        valueIndex: 5
+        data[0]: 4
         data[1]: -1
         data[2]: -1
         data[3]: 1
       - op: 1
-        valueIndex: 4
+        valueIndex: 6
+        data[0]: -1
+        data[1]: -1
+        data[2]: -1
+        data[3]: 3
+      - op: 1
+        valueIndex: 9
+        data[0]: -1
+        data[1]: -1
+        data[2]: -1
+        data[3]: 1
+      - op: 3
+        valueIndex: 10
+        data[0]: 5
+        data[1]: 5
+        data[2]: 5
+        data[3]: -1
+      - op: 1
+        valueIndex: 13
+        data[0]: -1
+        data[1]: -1
+        data[2]: -1
+        data[3]: 1
+      - op: 1
+        valueIndex: 14
+        data[0]: -1
+        data[1]: -1
+        data[2]: -1
+        data[3]: 1
+      - op: 1
+        valueIndex: 15
         data[0]: -1
         data[1]: -1
         data[2]: -1
         data[3]: 14
       - op: 1
-        valueIndex: 5
+        valueIndex: 16
         data[0]: -1
         data[1]: -1
         data[2]: -1
-        data[3]: 3
+        data[3]: 1
       - op: 3
-        valueIndex: 8
-        data[0]: 3
-        data[1]: 3
-        data[2]: 3
+        valueIndex: 17
+        data[0]: 7
+        data[1]: 7
+        data[2]: 7
         data[3]: -1
       - op: 1
-        valueIndex: 11
+        valueIndex: 20
+        data[0]: -1
+        data[1]: -1
+        data[2]: -1
+        data[3]: 1
+      - op: 21
+        valueIndex: 21
+        data[0]: 8
+        data[1]: 6
+        data[2]: -1
+        data[3]: 3
+      - op: 1
+        valueIndex: 24
         data[0]: -1
         data[1]: -1
         data[2]: -1
         data[3]: 1
       - op: 45
-        valueIndex: 12
-        data[0]: 4
+        valueIndex: 25
+        data[0]: 11
         data[1]: -1
         data[2]: -1
         data[3]: 0
+      - op: 1
+        valueIndex: 26
+        data[0]: -1
+        data[1]: -1
+        data[2]: -1
+        data[3]: 1
+      - op: 1
+        valueIndex: 27
+        data[0]: -1
+        data[1]: -1
+        data[2]: -1
+        data[3]: 7
       - op: 9
-        valueIndex: 13
+        valueIndex: 29
+        data[0]: -1
+        data[1]: -1
+        data[2]: -1
+        data[3]: -1
+      - op: 3
+        valueIndex: 45
+        data[0]: 10
+        data[1]: 9
+        data[2]: 12
+        data[3]: -1
+      - op: 26
+        valueIndex: 48
+        data[0]: 16
+        data[1]: 14
+        data[2]: -1
+        data[3]: 1
+      - op: 21
+        valueIndex: 49
+        data[0]: 15
+        data[1]: 13
+        data[2]: -1
+        data[3]: 3
+      - op: 6
+        valueIndex: 52
         data[0]: -1
         data[1]: -1
         data[2]: -1
         data[3]: -1
       - op: 1
-        valueIndex: 29
-        data[0]: -1
-        data[1]: -1
-        data[2]: -1
-        data[3]: 7
-      - op: 1
-        valueIndex: 31
-        data[0]: -1
-        data[1]: -1
-        data[2]: -1
-        data[3]: 3
-      - op: 21
-        valueIndex: 34
-        data[0]: 6
-        data[1]: 5
-        data[2]: -1
-        data[3]: 3
-      - op: 6
-        valueIndex: 37
-        data[0]: -1
-        data[1]: -1
-        data[2]: -1
-        data[3]: -1
-      - op: 1
-        valueIndex: 38
+        valueIndex: 53
         data[0]: -1
         data[1]: -1
         data[2]: -1
@@ -1318,18 +1379,30 @@
         m_Array:
         - m_ExpressionIndex: 1
           m_Value: 0
+        - m_ExpressionIndex: 3
+          m_Value: 0
         - m_ExpressionIndex: 7
+          m_Value: 1
+        - m_ExpressionIndex: 9
+          m_Value: 0.1
+        - m_ExpressionIndex: 10
+          m_Value: 0.4
+        - m_ExpressionIndex: 12
+          m_Value: 0.1
+        - m_ExpressionIndex: 14
+          m_Value: 0
+        - m_ExpressionIndex: 16
           m_Value: 128
-        - m_ExpressionIndex: 14
+        - m_ExpressionIndex: 18
+          m_Value: 0.1
+        - m_ExpressionIndex: 25
           m_Value: 0.1
       m_Vector2f:
         m_Array: []
       m_Vector3f:
         m_Array:
-        - m_ExpressionIndex: 5
+        - m_ExpressionIndex: 6
           m_Value: {x: 5, y: 0, z: 0}
-        - m_ExpressionIndex: 11
-          m_Value: {x: 0.4, y: 0.1, z: 0.1}
       m_Vector4f:
         m_Array: []
       m_Uint:
@@ -1342,7 +1415,7 @@
         m_Array: []
       m_Gradient:
         m_Array:
-        - m_ExpressionIndex: 4
+        - m_ExpressionIndex: 11
           m_Value:
             serializedVersion: 2
             key0: {r: 1, g: 0.06861055, b: 0, a: 1}
@@ -1374,7 +1447,7 @@
             m_NumAlphaKeys: 2
       m_NamedObject:
         m_Array:
-        - m_ExpressionIndex: 10
+        - m_ExpressionIndex: 19
           m_Value: {fileID: 2800000, guid: 276d9e395ae18fe40a9b4988549f2349, type: 3}
       m_Bool:
         m_Array: []
@@ -1514,7 +1587,6 @@
       reflectionProbeUsage: 0
       lightProbeUsage: 0
     m_CullingFlags: 1
-    m_UpdateMode: 0
   m_Systems:
   - type: 0
     flags: 0
@@ -1529,7 +1601,7 @@
       buffers: []
       values:
       - nameId: Rate
-        index: 7
+        index: 22
       params: []
       shaderSourceIndex: -1
   - type: 1
@@ -1555,9 +1627,9 @@
       index: 7
     values:
     - nameId: bounds_center
-      index: 12
+      index: 23
     - nameId: bounds_size
-      index: 11
+      index: 21
     tasks:
     - type: 536870912
       buffers:
@@ -1570,13 +1642,15 @@
       - nameId: sourceAttributeBuffer
         index: 2
       values:
+      - nameId: Lifetime_a
+        index: 25
       - nameId: Position_b
-        index: 12
+        index: 23
       params:
       - nameId: bounds_center
-        index: 12
+        index: 23
       - nameId: bounds_size
-        index: 11
+        index: 21
       shaderSourceIndex: 0
     - type: 805306368
       buffers:
@@ -1588,7 +1662,7 @@
         index: 5
       values:
       - nameId: deltaTime_a
-        index: 13
+        index: 24
       params: []
       shaderSourceIndex: 1
     - type: 805306369
@@ -1603,7 +1677,7 @@
         index: 4
       values:
       - nameId: localToWorld
-        index: 9
+        index: 20
       params: []
       shaderSourceIndex: 3
     - type: 1073741826
@@ -1615,10 +1689,12 @@
       - nameId: deadListCount
         index: 4
       values:
+      - nameId: SizeX_a
+        index: 18
       - nameId: gradient_b
-        index: 8
+        index: 17
       - nameId: mainTexture
-        index: 10
+        index: 19
       params:
       - nameId: sortPriority
         index: 0
