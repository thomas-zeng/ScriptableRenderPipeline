%YAML 1.1
%TAG !u! tag:unity3d.com,2011:
--- !u!114 &114003027687912178
MonoBehaviour:
  m_ObjectHideFlags: 1
  m_CorrespondingSourceObject: {fileID: 0}
  m_PrefabInternal: {fileID: 0}
  m_GameObject: {fileID: 0}
  m_Enabled: 1
  m_EditorHideFlags: 0
  m_Script: {fileID: 11500000, guid: f780aa281814f9842a7c076d436932e7, type: 3}
  m_Name: VFXSlotFloat
  m_EditorClassIdentifier: 
  m_Parent: {fileID: 114140230121883030}
  m_Children: []
  m_UIPosition: {x: 0, y: 0}
  m_UICollapsed: 1
  m_UISuperCollapsed: 0
  m_MasterSlot: {fileID: 114795647579902914}
  m_MasterData:
    m_Owner: {fileID: 0}
    m_Value:
      m_Type:
        m_SerializableType: 
      m_SerializableObject: 
  m_Property:
    name: y
    m_serializedType:
      m_SerializableType: System.Single, mscorlib, Version=2.0.0.0, Culture=neutral,
        PublicKeyToken=b77a5c561934e089
    attributes: []
  m_Direction: 1
  m_LinkedSlots: []
--- !u!114 &114006169763022612
MonoBehaviour:
  m_ObjectHideFlags: 1
  m_CorrespondingSourceObject: {fileID: 0}
  m_PrefabInternal: {fileID: 0}
  m_GameObject: {fileID: 0}
  m_Enabled: 1
  m_EditorHideFlags: 0
  m_Script: {fileID: 11500000, guid: f780aa281814f9842a7c076d436932e7, type: 3}
  m_Name: VFXSlotFloat
  m_EditorClassIdentifier: 
  m_Parent: {fileID: 114012752267125410}
  m_Children: []
  m_UIPosition: {x: 0, y: 0}
  m_UICollapsed: 1
  m_UISuperCollapsed: 0
  m_MasterSlot: {fileID: 114514676669976782}
  m_MasterData:
    m_Owner: {fileID: 0}
    m_Value:
      m_Type:
        m_SerializableType: 
      m_SerializableObject: 
  m_Property:
    name: z
    m_serializedType:
      m_SerializableType: System.Single, mscorlib, Version=2.0.0.0, Culture=neutral,
        PublicKeyToken=b77a5c561934e089
    attributes: []
  m_Direction: 0
  m_LinkedSlots: []
--- !u!114 &114012752267125410
MonoBehaviour:
  m_ObjectHideFlags: 1
  m_CorrespondingSourceObject: {fileID: 0}
  m_PrefabInternal: {fileID: 0}
  m_GameObject: {fileID: 0}
  m_Enabled: 1
  m_EditorHideFlags: 0
  m_Script: {fileID: 11500000, guid: ac39bd03fca81b849929b9c966f1836a, type: 3}
  m_Name: VFXSlotFloat3
  m_EditorClassIdentifier: 
  m_Parent: {fileID: 114514676669976782}
  m_Children:
  - {fileID: 114836039961534576}
  - {fileID: 114028376866161546}
  - {fileID: 114006169763022612}
  m_UIPosition: {x: 0, y: 0}
  m_UICollapsed: 1
  m_UISuperCollapsed: 0
  m_MasterSlot: {fileID: 114514676669976782}
  m_MasterData:
    m_Owner: {fileID: 0}
    m_Value:
      m_Type:
        m_SerializableType: 
      m_SerializableObject: 
  m_Property:
    name: center
    m_serializedType:
      m_SerializableType: UnityEngine.Vector3, UnityEngine.CoreModule, Version=0.0.0.0,
        Culture=neutral, PublicKeyToken=null
    attributes:
    - m_Type: 3
      m_Min: -Infinity
      m_Max: Infinity
      m_Tooltip: The centre of the torus.
  m_Direction: 0
  m_LinkedSlots: []
--- !u!114 &114013519469770754
MonoBehaviour:
  m_ObjectHideFlags: 1
  m_CorrespondingSourceObject: {fileID: 0}
  m_PrefabInternal: {fileID: 0}
  m_GameObject: {fileID: 0}
  m_Enabled: 1
  m_EditorHideFlags: 0
  m_Script: {fileID: 11500000, guid: f780aa281814f9842a7c076d436932e7, type: 3}
  m_Name: VFXSlotFloat
  m_EditorClassIdentifier: 
  m_Parent: {fileID: 114470014200391792}
  m_Children: []
  m_UIPosition: {x: 0, y: 0}
  m_UICollapsed: 1
  m_UISuperCollapsed: 0
  m_MasterSlot: {fileID: 114364650943971688}
  m_MasterData:
    m_Owner: {fileID: 0}
    m_Value:
      m_Type:
        m_SerializableType: 
      m_SerializableObject: 
  m_Property:
    name: y
    m_serializedType:
      m_SerializableType: System.Single, mscorlib, Version=2.0.0.0, Culture=neutral,
        PublicKeyToken=b77a5c561934e089
    attributes: []
  m_Direction: 0
  m_LinkedSlots: []
--- !u!114 &114015763539251658
MonoBehaviour:
  m_ObjectHideFlags: 1
  m_CorrespondingSourceObject: {fileID: 0}
  m_PrefabInternal: {fileID: 0}
  m_GameObject: {fileID: 0}
  m_Enabled: 1
  m_EditorHideFlags: 0
  m_Script: {fileID: 11500000, guid: ac39bd03fca81b849929b9c966f1836a, type: 3}
  m_Name: VFXSlotFloat3
  m_EditorClassIdentifier: 
  m_Parent: {fileID: 0}
  m_Children:
  - {fileID: 114162862815445918}
  - {fileID: 114434252986889888}
  - {fileID: 114459018172847060}
  m_UIPosition: {x: 0, y: 0}
  m_UICollapsed: 1
  m_UISuperCollapsed: 0
  m_MasterSlot: {fileID: 114015763539251658}
  m_MasterData:
    m_Owner: {fileID: 114911243887923098}
    m_Value:
      m_Type:
        m_SerializableType: UnityEngine.Vector3, UnityEngine.CoreModule, Version=0.0.0.0,
          Culture=neutral, PublicKeyToken=null
      m_SerializableObject: '{"x":0.0,"y":1.0,"z":0.0}'
  m_Property:
    name: Color
    m_serializedType:
      m_SerializableType: UnityEngine.Vector3, UnityEngine.CoreModule, Version=0.0.0.0,
        Culture=neutral, PublicKeyToken=null
    attributes:
    - m_Type: 5
      m_Min: -Infinity
      m_Max: Infinity
      m_Tooltip: 
  m_Direction: 0
  m_LinkedSlots: []
--- !u!114 &114021878177030100
MonoBehaviour:
  m_ObjectHideFlags: 1
  m_CorrespondingSourceObject: {fileID: 0}
  m_PrefabInternal: {fileID: 0}
  m_GameObject: {fileID: 0}
  m_Enabled: 1
  m_EditorHideFlags: 0
  m_Script: {fileID: 11500000, guid: f780aa281814f9842a7c076d436932e7, type: 3}
  m_Name: VFXSlotFloat
  m_EditorClassIdentifier: 
  m_Parent: {fileID: 114821620033462108}
  m_Children: []
  m_UIPosition: {x: 0, y: 0}
  m_UICollapsed: 1
  m_UISuperCollapsed: 0
  m_MasterSlot: {fileID: 114844554627693744}
  m_MasterData:
    m_Owner: {fileID: 0}
    m_Value:
      m_Type:
        m_SerializableType: 
      m_SerializableObject: 
  m_Property:
    name: z
    m_serializedType:
      m_SerializableType: System.Single, mscorlib, Version=2.0.0.0, Culture=neutral,
        PublicKeyToken=b77a5c561934e089
    attributes: []
  m_Direction: 1
  m_LinkedSlots: []
--- !u!114 &114028376866161546
MonoBehaviour:
  m_ObjectHideFlags: 1
  m_CorrespondingSourceObject: {fileID: 0}
  m_PrefabInternal: {fileID: 0}
  m_GameObject: {fileID: 0}
  m_Enabled: 1
  m_EditorHideFlags: 0
  m_Script: {fileID: 11500000, guid: f780aa281814f9842a7c076d436932e7, type: 3}
  m_Name: VFXSlotFloat
  m_EditorClassIdentifier: 
  m_Parent: {fileID: 114012752267125410}
  m_Children: []
  m_UIPosition: {x: 0, y: 0}
  m_UICollapsed: 1
  m_UISuperCollapsed: 0
  m_MasterSlot: {fileID: 114514676669976782}
  m_MasterData:
    m_Owner: {fileID: 0}
    m_Value:
      m_Type:
        m_SerializableType: 
      m_SerializableObject: 
  m_Property:
    name: y
    m_serializedType:
      m_SerializableType: System.Single, mscorlib, Version=2.0.0.0, Culture=neutral,
        PublicKeyToken=b77a5c561934e089
    attributes: []
  m_Direction: 0
  m_LinkedSlots: []
--- !u!114 &114037867406660852
MonoBehaviour:
  m_ObjectHideFlags: 1
  m_CorrespondingSourceObject: {fileID: 0}
  m_PrefabInternal: {fileID: 0}
  m_GameObject: {fileID: 0}
  m_Enabled: 1
  m_EditorHideFlags: 0
  m_Script: {fileID: 11500000, guid: 330e0fca1717dde4aaa144f48232aa64, type: 3}
  m_Name: VFXParameter
  m_EditorClassIdentifier: 
  m_Parent: {fileID: 114285473855931844}
  m_Children: []
  m_UIPosition: {x: 0, y: 0}
  m_UICollapsed: 1
  m_UISuperCollapsed: 0
  m_InputSlots: []
  m_OutputSlots:
  - {fileID: 114399298363440684}
  m_exposedName: New ArcTorus
  m_exposed: 0
  m_Order: 1
  m_Min:
    m_Type:
      m_SerializableType: 
    m_SerializableObject: 
  m_Max:
    m_Type:
      m_SerializableType: 
    m_SerializableObject: 
  m_Nodes:
  - m_Id: 0
    linkedSlots:
    - outputSlot: {fileID: 114399298363440684}
      inputSlot: {fileID: 114514676669976782}
    position: {x: 3937.6157, y: -285.32254}
    expandedSlots:
    - {fileID: 114399298363440684}
--- !u!114 &114051360912719598
MonoBehaviour:
  m_ObjectHideFlags: 1
  m_CorrespondingSourceObject: {fileID: 0}
  m_PrefabInternal: {fileID: 0}
  m_GameObject: {fileID: 0}
  m_Enabled: 1
  m_EditorHideFlags: 0
  m_Script: {fileID: 11500000, guid: f780aa281814f9842a7c076d436932e7, type: 3}
  m_Name: VFXSlotFloat
  m_EditorClassIdentifier: 
  m_Parent: {fileID: 114450393810636106}
  m_Children: []
  m_UIPosition: {x: 0, y: 0}
  m_UICollapsed: 1
  m_UISuperCollapsed: 0
  m_MasterSlot: {fileID: 114628094741543334}
  m_MasterData:
    m_Owner: {fileID: 0}
    m_Value:
      m_Type:
        m_SerializableType: 
      m_SerializableObject: 
  m_Property:
    name: z
    m_serializedType:
      m_SerializableType: System.Single, mscorlib, Version=2.0.0.0, Culture=neutral,
        PublicKeyToken=b77a5c561934e089
    attributes: []
  m_Direction: 0
  m_LinkedSlots: []
--- !u!114 &114052720165639114
MonoBehaviour:
  m_ObjectHideFlags: 1
  m_CorrespondingSourceObject: {fileID: 0}
  m_PrefabInternal: {fileID: 0}
  m_GameObject: {fileID: 0}
  m_Enabled: 1
  m_EditorHideFlags: 0
  m_Script: {fileID: 11500000, guid: d16c6aeaef944094b9a1633041804207, type: 3}
  m_Name: Orient
  m_EditorClassIdentifier: 
  m_Parent: {fileID: 114701271570148598}
  m_Children: []
  m_UIPosition: {x: 0, y: 0}
  m_UICollapsed: 0
  m_UISuperCollapsed: 0
  m_InputSlots: []
  m_OutputSlots: []
  m_Disabled: 0
  mode: 0
--- !u!114 &114053341320240814
MonoBehaviour:
  m_ObjectHideFlags: 1
  m_CorrespondingSourceObject: {fileID: 0}
  m_PrefabInternal: {fileID: 0}
  m_GameObject: {fileID: 0}
  m_Enabled: 1
  m_EditorHideFlags: 0
  m_Script: {fileID: 11500000, guid: f780aa281814f9842a7c076d436932e7, type: 3}
  m_Name: VFXSlotFloat
  m_EditorClassIdentifier: 
  m_Parent: {fileID: 0}
  m_Children: []
  m_UIPosition: {x: 0, y: 0}
  m_UICollapsed: 1
  m_UISuperCollapsed: 0
  m_MasterSlot: {fileID: 114053341320240814}
  m_MasterData:
    m_Owner: {fileID: 114942575866385010}
    m_Value:
      m_Type:
        m_SerializableType: System.Single, mscorlib, Version=2.0.0.0, Culture=neutral,
          PublicKeyToken=b77a5c561934e089
      m_SerializableObject: 1
  m_Property:
    name: Lifetime
    m_serializedType:
      m_SerializableType: System.Single, mscorlib, Version=2.0.0.0, Culture=neutral,
        PublicKeyToken=b77a5c561934e089
    attributes: []
  m_Direction: 0
  m_LinkedSlots: []
--- !u!114 &114063259388308888
MonoBehaviour:
  m_ObjectHideFlags: 1
  m_CorrespondingSourceObject: {fileID: 0}
  m_PrefabInternal: {fileID: 0}
  m_GameObject: {fileID: 0}
  m_Enabled: 1
  m_EditorHideFlags: 0
  m_Script: {fileID: 11500000, guid: 330e0fca1717dde4aaa144f48232aa64, type: 3}
  m_Name: VFXParameter
  m_EditorClassIdentifier: 
  m_Parent: {fileID: 114285473855931844}
  m_Children: []
  m_UIPosition: {x: 0, y: 0}
  m_UICollapsed: 0
  m_UISuperCollapsed: 0
  m_InputSlots: []
  m_OutputSlots:
  - {fileID: 114254234442900398}
  m_exposedName: exposedName
  m_exposed: 0
  m_Order: 0
  m_Min:
    m_Type:
      m_SerializableType: 
    m_SerializableObject: 
  m_Max:
    m_Type:
      m_SerializableType: 
    m_SerializableObject: 
  m_Nodes:
  - m_Id: 0
    linkedSlots:
    - outputSlot: {fileID: 114254234442900398}
      inputSlot: {fileID: 114562729202929998}
    - outputSlot: {fileID: 114254234442900398}
      inputSlot: {fileID: 114302080307601540}
    - outputSlot: {fileID: 114254234442900398}
      inputSlot: {fileID: 114506759060856108}
    position: {x: 3600.018, y: 406.67993}
    expandedSlots: []
--- !u!114 &114067825538418400
MonoBehaviour:
  m_ObjectHideFlags: 1
  m_CorrespondingSourceObject: {fileID: 0}
  m_PrefabInternal: {fileID: 0}
  m_GameObject: {fileID: 0}
  m_Enabled: 1
  m_EditorHideFlags: 0
  m_Script: {fileID: 11500000, guid: f780aa281814f9842a7c076d436932e7, type: 3}
  m_Name: VFXSlotFloat
  m_EditorClassIdentifier: 
  m_Parent: {fileID: 114914739266900694}
  m_Children: []
  m_UIPosition: {x: 0, y: 0}
  m_UICollapsed: 1
  m_UISuperCollapsed: 0
  m_MasterSlot: {fileID: 114844554627693744}
  m_MasterData:
    m_Owner: {fileID: 0}
    m_Value:
      m_Type:
        m_SerializableType: 
      m_SerializableObject: 
  m_Property:
    name: radius
    m_serializedType:
      m_SerializableType: System.Single, mscorlib, Version=2.0.0.0, Culture=neutral,
        PublicKeyToken=b77a5c561934e089
    attributes:
    - m_Type: 3
      m_Min: -Infinity
      m_Max: Infinity
      m_Tooltip: The radius of the sphere.
  m_Direction: 1
  m_LinkedSlots: []
--- !u!114 &114081559765722142
MonoBehaviour:
  m_ObjectHideFlags: 1
  m_CorrespondingSourceObject: {fileID: 0}
  m_PrefabInternal: {fileID: 0}
  m_GameObject: {fileID: 0}
  m_Enabled: 1
  m_EditorHideFlags: 0
  m_Script: {fileID: 11500000, guid: ac39bd03fca81b849929b9c966f1836a, type: 3}
  m_Name: VFXSlotFloat3
  m_EditorClassIdentifier: 
  m_Parent: {fileID: 114634362636730594}
  m_Children:
  - {fileID: 114355404097440724}
  - {fileID: 114931396482299670}
  - {fileID: 114891725377542056}
  m_UIPosition: {x: 0, y: 0}
  m_UICollapsed: 1
  m_UISuperCollapsed: 0
  m_MasterSlot: {fileID: 114634362636730594}
  m_MasterData:
    m_Owner: {fileID: 0}
    m_Value:
      m_Type:
        m_SerializableType: 
      m_SerializableObject: 
  m_Property:
    name: size
    m_serializedType:
      m_SerializableType: UnityEngine.Vector3, UnityEngine.CoreModule, Version=0.0.0.0,
        Culture=neutral, PublicKeyToken=null
    attributes:
    - m_Type: 3
      m_Min: -Infinity
      m_Max: Infinity
      m_Tooltip: The size of the box along each axis.
  m_Direction: 0
  m_LinkedSlots: []
--- !u!114 &114083766730158950
MonoBehaviour:
  m_ObjectHideFlags: 1
  m_CorrespondingSourceObject: {fileID: 0}
  m_PrefabInternal: {fileID: 0}
  m_GameObject: {fileID: 0}
  m_Enabled: 1
  m_EditorHideFlags: 0
  m_Script: {fileID: 11500000, guid: a971fa2e110a0ac42ac1d8dae408704b, type: 3}
  m_Name: SetAttribute
  m_EditorClassIdentifier: 
  m_Parent: {fileID: 114525045353926142}
  m_Children: []
  m_UIPosition: {x: 0, y: 0}
  m_UICollapsed: 0
  m_UISuperCollapsed: 0
  m_InputSlots:
  - {fileID: 114302080307601540}
  m_OutputSlots: []
  m_Disabled: 0
  attribute: alpha
  Composition: 0
  Random: 0
--- !u!114 &114098709391033592
MonoBehaviour:
  m_ObjectHideFlags: 1
  m_CorrespondingSourceObject: {fileID: 0}
  m_PrefabInternal: {fileID: 0}
  m_GameObject: {fileID: 0}
  m_Enabled: 1
  m_EditorHideFlags: 0
  m_Script: {fileID: 11500000, guid: 1b605c022ee79394a8a776c0869b3f9a, type: 3}
  m_Name: VFXSlot
  m_EditorClassIdentifier: 
  m_Parent: {fileID: 0}
  m_Children:
  - {fileID: 114654404352646540}
  - {fileID: 114955514675400152}
  m_UIPosition: {x: 0, y: 0}
  m_UICollapsed: 0
  m_UISuperCollapsed: 0
  m_MasterSlot: {fileID: 114098709391033592}
  m_MasterData:
    m_Owner: {fileID: 114136071996146866}
    m_Value:
      m_Type:
        m_SerializableType: UnityEditor.VFX.ArcSphere, Assembly-CSharp-Editor-testable,
          Version=0.0.0.0, Culture=neutral, PublicKeyToken=null
      m_SerializableObject: '{"sphere":{"space":0,"center":{"x":0.0,"y":0.0,"z":0.0},"radius":1.0},"arc":6.2831854820251469}'
  m_Property:
    name: 
    m_serializedType:
      m_SerializableType: UnityEditor.VFX.ArcSphere, Assembly-CSharp-Editor-testable,
        Version=0.0.0.0, Culture=neutral, PublicKeyToken=null
    attributes: []
  m_Direction: 0
  m_LinkedSlots: []
--- !u!114 &114119897343016434
MonoBehaviour:
  m_ObjectHideFlags: 1
  m_CorrespondingSourceObject: {fileID: 0}
  m_PrefabInternal: {fileID: 0}
  m_GameObject: {fileID: 0}
  m_Enabled: 1
  m_EditorHideFlags: 0
  m_Script: {fileID: 11500000, guid: f780aa281814f9842a7c076d436932e7, type: 3}
  m_Name: VFXSlotFloat
  m_EditorClassIdentifier: 
  m_Parent: {fileID: 114821620033462108}
  m_Children: []
  m_UIPosition: {x: 0, y: 0}
  m_UICollapsed: 1
  m_UISuperCollapsed: 0
  m_MasterSlot: {fileID: 114844554627693744}
  m_MasterData:
    m_Owner: {fileID: 0}
    m_Value:
      m_Type:
        m_SerializableType: 
      m_SerializableObject: 
  m_Property:
    name: x
    m_serializedType:
      m_SerializableType: System.Single, mscorlib, Version=2.0.0.0, Culture=neutral,
        PublicKeyToken=b77a5c561934e089
    attributes: []
  m_Direction: 1
  m_LinkedSlots: []
--- !u!114 &114122176787737298
MonoBehaviour:
  m_ObjectHideFlags: 1
  m_CorrespondingSourceObject: {fileID: 0}
  m_PrefabInternal: {fileID: 0}
  m_GameObject: {fileID: 0}
  m_Enabled: 1
  m_EditorHideFlags: 0
  m_Script: {fileID: 11500000, guid: d01270efd3285ea4a9d6c555cb0a8027, type: 3}
  m_Name: VFXUI
  m_EditorClassIdentifier: 
  groupInfos: []
  uiBounds:
    serializedVersion: 2
    x: 0
    y: 0
    width: 0
    height: 0
--- !u!114 &114133943784246096
MonoBehaviour:
  m_ObjectHideFlags: 1
  m_CorrespondingSourceObject: {fileID: 0}
  m_PrefabInternal: {fileID: 0}
  m_GameObject: {fileID: 0}
  m_Enabled: 1
  m_EditorHideFlags: 0
  m_Script: {fileID: 11500000, guid: f780aa281814f9842a7c076d436932e7, type: 3}
  m_Name: VFXSlotFloat
  m_EditorClassIdentifier: 
  m_Parent: {fileID: 114399298363440684}
  m_Children: []
  m_UIPosition: {x: 0, y: 0}
  m_UICollapsed: 1
  m_UISuperCollapsed: 0
  m_MasterSlot: {fileID: 114399298363440684}
  m_MasterData:
    m_Owner: {fileID: 0}
    m_Value:
      m_Type:
        m_SerializableType: 
      m_SerializableObject: 
  m_Property:
    name: arc
    m_serializedType:
      m_SerializableType: System.Single, mscorlib, Version=2.0.0.0, Culture=neutral,
        PublicKeyToken=b77a5c561934e089
    attributes:
    - m_Type: 3
      m_Min: -Infinity
      m_Max: Infinity
      m_Tooltip: Controls how much of the torus is used.
    - m_Type: 0
      m_Min: 0
      m_Max: 6.2831855
      m_Tooltip: 
    - m_Type: 4
      m_Min: -Infinity
      m_Max: Infinity
      m_Tooltip: 
  m_Direction: 1
  m_LinkedSlots: []
--- !u!114 &114136071996146866
MonoBehaviour:
  m_ObjectHideFlags: 1
  m_CorrespondingSourceObject: {fileID: 0}
  m_PrefabInternal: {fileID: 0}
  m_GameObject: {fileID: 0}
  m_Enabled: 1
  m_EditorHideFlags: 0
  m_Script: {fileID: 11500000, guid: 955b0c175a6f3bb4582e92f3de8f0626, type: 3}
  m_Name: VFXInlineOperator
  m_EditorClassIdentifier: 
  m_Parent: {fileID: 114285473855931844}
  m_Children: []
  m_UIPosition: {x: 4565.281, y: -427.2146}
  m_UICollapsed: 0
  m_UISuperCollapsed: 0
  m_InputSlots:
  - {fileID: 114098709391033592}
  m_OutputSlots:
  - {fileID: 114844554627693744}
  m_Type:
    m_SerializableType: UnityEditor.VFX.ArcSphere, Assembly-CSharp-Editor-testable,
      Version=0.0.0.0, Culture=neutral, PublicKeyToken=null
--- !u!114 &114140230121883030
MonoBehaviour:
  m_ObjectHideFlags: 1
  m_CorrespondingSourceObject: {fileID: 0}
  m_PrefabInternal: {fileID: 0}
  m_GameObject: {fileID: 0}
  m_Enabled: 1
  m_EditorHideFlags: 0
  m_Script: {fileID: 11500000, guid: ac39bd03fca81b849929b9c966f1836a, type: 3}
  m_Name: VFXSlotFloat3
  m_EditorClassIdentifier: 
  m_Parent: {fileID: 114795647579902914}
  m_Children:
  - {fileID: 114778145168414556}
  - {fileID: 114003027687912178}
  - {fileID: 114389357076046474}
  m_UIPosition: {x: 0, y: 0}
  m_UICollapsed: 1
  m_UISuperCollapsed: 0
  m_MasterSlot: {fileID: 114795647579902914}
  m_MasterData:
    m_Owner: {fileID: 0}
    m_Value:
      m_Type:
        m_SerializableType: 
      m_SerializableObject: 
  m_Property:
    name: size
    m_serializedType:
      m_SerializableType: UnityEngine.Vector3, UnityEngine.CoreModule, Version=0.0.0.0,
        Culture=neutral, PublicKeyToken=null
    attributes:
    - m_Type: 3
      m_Min: -Infinity
      m_Max: Infinity
      m_Tooltip: The size of the box along each axis.
  m_Direction: 1
  m_LinkedSlots: []
--- !u!114 &114154326512499508
MonoBehaviour:
  m_ObjectHideFlags: 1
  m_CorrespondingSourceObject: {fileID: 0}
  m_PrefabInternal: {fileID: 0}
  m_GameObject: {fileID: 0}
  m_Enabled: 1
  m_EditorHideFlags: 0
  m_Script: {fileID: 11500000, guid: f780aa281814f9842a7c076d436932e7, type: 3}
  m_Name: VFXSlotFloat
  m_EditorClassIdentifier: 
  m_Parent: {fileID: 114470014200391792}
  m_Children: []
  m_UIPosition: {x: 0, y: 0}
  m_UICollapsed: 1
  m_UISuperCollapsed: 0
  m_MasterSlot: {fileID: 114364650943971688}
  m_MasterData:
    m_Owner: {fileID: 0}
    m_Value:
      m_Type:
        m_SerializableType: 
      m_SerializableObject: 
  m_Property:
    name: x
    m_serializedType:
      m_SerializableType: System.Single, mscorlib, Version=2.0.0.0, Culture=neutral,
        PublicKeyToken=b77a5c561934e089
    attributes: []
  m_Direction: 0
  m_LinkedSlots: []
--- !u!114 &114156446505777454
MonoBehaviour:
  m_ObjectHideFlags: 1
  m_CorrespondingSourceObject: {fileID: 0}
  m_PrefabInternal: {fileID: 0}
  m_GameObject: {fileID: 0}
  m_Enabled: 1
  m_EditorHideFlags: 0
  m_Script: {fileID: 11500000, guid: f780aa281814f9842a7c076d436932e7, type: 3}
  m_Name: VFXSlotFloat
  m_EditorClassIdentifier: 
  m_Parent: {fileID: 114271136665547228}
  m_Children: []
  m_UIPosition: {x: 0, y: 0}
  m_UICollapsed: 1
  m_UISuperCollapsed: 0
  m_MasterSlot: {fileID: 114098709391033592}
  m_MasterData:
    m_Owner: {fileID: 0}
    m_Value:
      m_Type:
        m_SerializableType: 
      m_SerializableObject: 
  m_Property:
    name: y
    m_serializedType:
      m_SerializableType: System.Single, mscorlib, Version=2.0.0.0, Culture=neutral,
        PublicKeyToken=b77a5c561934e089
    attributes: []
  m_Direction: 0
  m_LinkedSlots: []
--- !u!114 &114162163064173402
MonoBehaviour:
  m_ObjectHideFlags: 1
  m_CorrespondingSourceObject: {fileID: 0}
  m_PrefabInternal: {fileID: 0}
  m_GameObject: {fileID: 0}
  m_Enabled: 1
  m_EditorHideFlags: 0
  m_Script: {fileID: 11500000, guid: 47b4ca114d6538548942a32238cf630d, type: 3}
  m_Name: PositionSphere
  m_EditorClassIdentifier: 
  m_Parent: {fileID: 114207965363388990}
  m_Children: []
  m_UIPosition: {x: 0, y: 0}
  m_UICollapsed: 0
  m_UISuperCollapsed: 0
  m_InputSlots:
  - {fileID: 114666549768412754}
  m_OutputSlots: []
  m_Disabled: 0
  positionMode: 0
  spawnMode: 0
--- !u!114 &114162862815445918
MonoBehaviour:
  m_ObjectHideFlags: 1
  m_CorrespondingSourceObject: {fileID: 0}
  m_PrefabInternal: {fileID: 0}
  m_GameObject: {fileID: 0}
  m_Enabled: 1
  m_EditorHideFlags: 0
  m_Script: {fileID: 11500000, guid: f780aa281814f9842a7c076d436932e7, type: 3}
  m_Name: VFXSlotFloat
  m_EditorClassIdentifier: 
  m_Parent: {fileID: 114015763539251658}
  m_Children: []
  m_UIPosition: {x: 0, y: 0}
  m_UICollapsed: 1
  m_UISuperCollapsed: 0
  m_MasterSlot: {fileID: 114015763539251658}
  m_MasterData:
    m_Owner: {fileID: 0}
    m_Value:
      m_Type:
        m_SerializableType: 
      m_SerializableObject: 
  m_Property:
    name: x
    m_serializedType:
      m_SerializableType: System.Single, mscorlib, Version=2.0.0.0, Culture=neutral,
        PublicKeyToken=b77a5c561934e089
    attributes: []
  m_Direction: 0
  m_LinkedSlots: []
--- !u!114 &114167327767735296
MonoBehaviour:
  m_ObjectHideFlags: 1
  m_CorrespondingSourceObject: {fileID: 0}
  m_PrefabInternal: {fileID: 0}
  m_GameObject: {fileID: 0}
  m_Enabled: 1
  m_EditorHideFlags: 0
  m_Script: {fileID: 11500000, guid: ac39bd03fca81b849929b9c966f1836a, type: 3}
  m_Name: VFXSlotFloat3
  m_EditorClassIdentifier: 
  m_Parent: {fileID: 114628094741543334}
  m_Children:
  - {fileID: 114965956261382790}
  - {fileID: 114982766936041450}
  - {fileID: 114453374090180400}
  m_UIPosition: {x: 0, y: 0}
  m_UICollapsed: 1
  m_UISuperCollapsed: 0
  m_MasterSlot: {fileID: 114628094741543334}
  m_MasterData:
    m_Owner: {fileID: 0}
    m_Value:
      m_Type:
        m_SerializableType: 
      m_SerializableObject: 
  m_Property:
    name: size
    m_serializedType:
      m_SerializableType: UnityEngine.Vector3, UnityEngine.CoreModule, Version=0.0.0.0,
        Culture=neutral, PublicKeyToken=null
    attributes:
    - m_Type: 3
      m_Min: -Infinity
      m_Max: Infinity
      m_Tooltip: The size of the box along each axis.
  m_Direction: 0
  m_LinkedSlots: []
--- !u!114 &114170205429185430
MonoBehaviour:
  m_ObjectHideFlags: 1
  m_CorrespondingSourceObject: {fileID: 0}
  m_PrefabInternal: {fileID: 0}
  m_GameObject: {fileID: 0}
  m_Enabled: 1
  m_EditorHideFlags: 0
  m_Script: {fileID: 11500000, guid: a971fa2e110a0ac42ac1d8dae408704b, type: 3}
  m_Name: SetAttribute
  m_EditorClassIdentifier: 
  m_Parent: {fileID: 114701271570148598}
  m_Children: []
  m_UIPosition: {x: 0, y: 0}
  m_UICollapsed: 0
  m_UISuperCollapsed: 0
  m_InputSlots:
  - {fileID: 114487389423605964}
  m_OutputSlots: []
  m_Disabled: 0
  attribute: color
  Composition: 0
  Random: 0
--- !u!114 &114174554078140748
MonoBehaviour:
  m_ObjectHideFlags: 1
  m_CorrespondingSourceObject: {fileID: 0}
  m_PrefabInternal: {fileID: 0}
  m_GameObject: {fileID: 0}
  m_Enabled: 1
  m_EditorHideFlags: 0
  m_Script: {fileID: 11500000, guid: d78581a96eae8bf4398c282eb0b098bd, type: 3}
  m_Name: VFXDataParticle
  m_EditorClassIdentifier: 
  m_Parent: {fileID: 0}
  m_Children: []
  m_UIPosition: {x: 0, y: 0}
  m_UICollapsed: 1
  m_UISuperCollapsed: 0
  m_Owners:
  - {fileID: 114207965363388990}
  - {fileID: 114664836143208348}
  - {fileID: 114525045353926142}
  m_Capacity: 10000
  m_Space: 0
--- !u!114 &114204895226068596
MonoBehaviour:
  m_ObjectHideFlags: 1
  m_CorrespondingSourceObject: {fileID: 0}
  m_PrefabInternal: {fileID: 0}
  m_GameObject: {fileID: 0}
  m_Enabled: 1
  m_EditorHideFlags: 0
  m_Script: {fileID: 11500000, guid: f05c6884b705ce14d82ae720f0ec209f, type: 3}
  m_Name: VFXSpawnerConstantRate
  m_EditorClassIdentifier: 
  m_Parent: {fileID: 114807708026722858}
  m_Children: []
  m_UIPosition: {x: 0, y: 0}
  m_UICollapsed: 0
  m_UISuperCollapsed: 0
  m_InputSlots:
  - {fileID: 114698856652646378}
  m_OutputSlots: []
  m_Disabled: 0
--- !u!114 &114207965363388990
MonoBehaviour:
  m_ObjectHideFlags: 1
  m_CorrespondingSourceObject: {fileID: 0}
  m_PrefabInternal: {fileID: 0}
  m_GameObject: {fileID: 0}
  m_Enabled: 1
  m_EditorHideFlags: 0
  m_Script: {fileID: 11500000, guid: 9dfea48843f53fc438eabc12a3a30abc, type: 3}
  m_Name: VFXBasicInitialize
  m_EditorClassIdentifier: 
  m_Parent: {fileID: 114285473855931844}
  m_Children:
  - {fileID: 114792800372907182}
  - {fileID: 114162163064173402}
  m_UIPosition: {x: 4879.86, y: -660.6359}
  m_UICollapsed: 0
  m_UISuperCollapsed: 0
  m_InputSlots:
  - {fileID: 114634362636730594}
  m_OutputSlots: []
  m_Data: {fileID: 114174554078140748}
  m_InputFlowSlot:
  - link:
    - context: {fileID: 114807708026722858}
      slotIndex: 0
  m_OutputFlowSlot:
  - link:
    - context: {fileID: 114664836143208348}
      slotIndex: 0
--- !u!114 &114222843928294706
MonoBehaviour:
  m_ObjectHideFlags: 1
  m_CorrespondingSourceObject: {fileID: 0}
  m_PrefabInternal: {fileID: 0}
  m_GameObject: {fileID: 0}
  m_Enabled: 1
  m_EditorHideFlags: 0
  m_Script: {fileID: 11500000, guid: 5bc0246289e35b54c9b87d49803236de, type: 3}
  m_Name: PositionTorus
  m_EditorClassIdentifier: 
  m_Parent: {fileID: 114411037450555758}
  m_Children: []
  m_UIPosition: {x: 0, y: 0}
  m_UICollapsed: 0
  m_UISuperCollapsed: 0
  m_InputSlots:
  - {fileID: 114514676669976782}
  m_OutputSlots: []
  m_Disabled: 0
  positionMode: 0
  spawnMode: 0
--- !u!114 &114236199053926114
MonoBehaviour:
  m_ObjectHideFlags: 1
  m_CorrespondingSourceObject: {fileID: 0}
  m_PrefabInternal: {fileID: 0}
  m_GameObject: {fileID: 0}
  m_Enabled: 1
  m_EditorHideFlags: 0
  m_Script: {fileID: 11500000, guid: f780aa281814f9842a7c076d436932e7, type: 3}
  m_Name: VFXSlotFloat
  m_EditorClassIdentifier: 
  m_Parent: {fileID: 114320627674502322}
  m_Children: []
  m_UIPosition: {x: 0, y: 0}
  m_UICollapsed: 1
  m_UISuperCollapsed: 0
  m_MasterSlot: {fileID: 114364650943971688}
  m_MasterData:
    m_Owner: {fileID: 0}
    m_Value:
      m_Type:
        m_SerializableType: 
      m_SerializableObject: 
  m_Property:
    name: y
    m_serializedType:
      m_SerializableType: System.Single, mscorlib, Version=2.0.0.0, Culture=neutral,
        PublicKeyToken=b77a5c561934e089
    attributes: []
  m_Direction: 0
  m_LinkedSlots: []
--- !u!114 &114254234442900398
MonoBehaviour:
  m_ObjectHideFlags: 1
  m_CorrespondingSourceObject: {fileID: 0}
  m_PrefabInternal: {fileID: 0}
  m_GameObject: {fileID: 0}
  m_Enabled: 1
  m_EditorHideFlags: 0
  m_Script: {fileID: 11500000, guid: f780aa281814f9842a7c076d436932e7, type: 3}
  m_Name: VFXSlotFloat
  m_EditorClassIdentifier: 
  m_Parent: {fileID: 0}
  m_Children: []
  m_UIPosition: {x: 0, y: 0}
  m_UICollapsed: 1
  m_UISuperCollapsed: 0
  m_MasterSlot: {fileID: 114254234442900398}
  m_MasterData:
    m_Owner: {fileID: 114063259388308888}
    m_Value:
      m_Type:
        m_SerializableType: System.Single, mscorlib, Version=2.0.0.0, Culture=neutral,
          PublicKeyToken=b77a5c561934e089
      m_SerializableObject: 0.3
  m_Property:
    name: o
    m_serializedType:
      m_SerializableType: System.Single, mscorlib, Version=2.0.0.0, Culture=neutral,
        PublicKeyToken=b77a5c561934e089
    attributes: []
  m_Direction: 1
  m_LinkedSlots:
  - {fileID: 114562729202929998}
  - {fileID: 114302080307601540}
  - {fileID: 114506759060856108}
--- !u!114 &114255784345693296
MonoBehaviour:
  m_ObjectHideFlags: 1
  m_CorrespondingSourceObject: {fileID: 0}
  m_PrefabInternal: {fileID: 0}
  m_GameObject: {fileID: 0}
  m_Enabled: 1
  m_EditorHideFlags: 0
  m_Script: {fileID: 11500000, guid: f780aa281814f9842a7c076d436932e7, type: 3}
  m_Name: VFXSlotFloat
  m_EditorClassIdentifier: 
  m_Parent: {fileID: 114514676669976782}
  m_Children: []
  m_UIPosition: {x: 0, y: 0}
  m_UICollapsed: 1
  m_UISuperCollapsed: 0
  m_MasterSlot: {fileID: 114514676669976782}
  m_MasterData:
    m_Owner: {fileID: 0}
    m_Value:
      m_Type:
        m_SerializableType: 
      m_SerializableObject: 
  m_Property:
    name: minorRadius
    m_serializedType:
      m_SerializableType: System.Single, mscorlib, Version=2.0.0.0, Culture=neutral,
        PublicKeyToken=b77a5c561934e089
    attributes:
    - m_Type: 3
      m_Min: -Infinity
      m_Max: Infinity
      m_Tooltip: The thickness of the torus ring.
  m_Direction: 0
  m_LinkedSlots: []
--- !u!114 &114269319803850758
MonoBehaviour:
  m_ObjectHideFlags: 1
  m_CorrespondingSourceObject: {fileID: 0}
  m_PrefabInternal: {fileID: 0}
  m_GameObject: {fileID: 0}
  m_Enabled: 1
  m_EditorHideFlags: 0
  m_Script: {fileID: 11500000, guid: f780aa281814f9842a7c076d436932e7, type: 3}
  m_Name: VFXSlotFloat
  m_EditorClassIdentifier: 
  m_Parent: {fileID: 114656855381619728}
  m_Children: []
  m_UIPosition: {x: 0, y: 0}
  m_UICollapsed: 1
  m_UISuperCollapsed: 0
  m_MasterSlot: {fileID: 114545534309531274}
  m_MasterData:
    m_Owner: {fileID: 0}
    m_Value:
      m_Type:
        m_SerializableType: 
      m_SerializableObject: 
  m_Property:
    name: z
    m_serializedType:
      m_SerializableType: System.Single, mscorlib, Version=2.0.0.0, Culture=neutral,
        PublicKeyToken=b77a5c561934e089
    attributes: []
  m_Direction: 0
  m_LinkedSlots: []
--- !u!114 &114271136665547228
MonoBehaviour:
  m_ObjectHideFlags: 1
  m_CorrespondingSourceObject: {fileID: 0}
  m_PrefabInternal: {fileID: 0}
  m_GameObject: {fileID: 0}
  m_Enabled: 1
  m_EditorHideFlags: 0
  m_Script: {fileID: 11500000, guid: ac39bd03fca81b849929b9c966f1836a, type: 3}
  m_Name: VFXSlotFloat3
  m_EditorClassIdentifier: 
  m_Parent: {fileID: 114654404352646540}
  m_Children:
  - {fileID: 114901119640359146}
  - {fileID: 114156446505777454}
  - {fileID: 114973942692229662}
  m_UIPosition: {x: 0, y: 0}
  m_UICollapsed: 1
  m_UISuperCollapsed: 0
  m_MasterSlot: {fileID: 114098709391033592}
  m_MasterData:
    m_Owner: {fileID: 0}
    m_Value:
      m_Type:
        m_SerializableType: 
      m_SerializableObject: 
  m_Property:
    name: center
    m_serializedType:
      m_SerializableType: UnityEngine.Vector3, UnityEngine.CoreModule, Version=0.0.0.0,
        Culture=neutral, PublicKeyToken=null
    attributes:
    - m_Type: 3
      m_Min: -Infinity
      m_Max: Infinity
      m_Tooltip: The centre of the sphere.
  m_Direction: 0
  m_LinkedSlots: []
--- !u!114 &114274668368147192
MonoBehaviour:
  m_ObjectHideFlags: 1
  m_CorrespondingSourceObject: {fileID: 0}
  m_PrefabInternal: {fileID: 0}
  m_GameObject: {fileID: 0}
  m_Enabled: 1
  m_EditorHideFlags: 0
  m_Script: {fileID: 11500000, guid: f780aa281814f9842a7c076d436932e7, type: 3}
  m_Name: VFXSlotFloat
  m_EditorClassIdentifier: 
  m_Parent: {fileID: 114821156260414486}
  m_Children: []
  m_UIPosition: {x: 0, y: 0}
  m_UICollapsed: 1
  m_UISuperCollapsed: 0
  m_MasterSlot: {fileID: 114821156260414486}
  m_MasterData:
    m_Owner: {fileID: 0}
    m_Value:
      m_Type:
        m_SerializableType: 
      m_SerializableObject: 
  m_Property:
    name: y
    m_serializedType:
      m_SerializableType: System.Single, mscorlib, Version=2.0.0.0, Culture=neutral,
        PublicKeyToken=b77a5c561934e089
    attributes: []
  m_Direction: 0
  m_LinkedSlots: []
--- !u!114 &114285473855931844
MonoBehaviour:
  m_ObjectHideFlags: 1
  m_CorrespondingSourceObject: {fileID: 0}
  m_PrefabInternal: {fileID: 0}
  m_GameObject: {fileID: 0}
  m_Enabled: 1
  m_EditorHideFlags: 0
  m_Script: {fileID: 11500000, guid: 7d4c867f6b72b714dbb5fd1780afe208, type: 3}
  m_Name: VFXGraph
  m_EditorClassIdentifier: 
  m_Parent: {fileID: 0}
  m_Children:
  - {fileID: 114411037450555758}
  - {fileID: 114701271570148598}
  - {fileID: 114976729503126856}
  - {fileID: 114807708026722858}
  - {fileID: 114207965363388990}
  - {fileID: 114664836143208348}
  - {fileID: 114525045353926142}
  - {fileID: 114826167990830044}
  - {fileID: 114976929173405708}
  - {fileID: 114990649379872476}
  - {fileID: 114063259388308888}
  - {fileID: 114037867406660852}
  - {fileID: 114136071996146866}
  - {fileID: 114483081641050852}
  m_UIPosition: {x: 0, y: 0}
  m_UICollapsed: 1
  m_UISuperCollapsed: 0
  m_UIInfos: {fileID: 114122176787737298}
  m_saved: 1
--- !u!114 &114289784168657994
MonoBehaviour:
  m_ObjectHideFlags: 1
  m_CorrespondingSourceObject: {fileID: 0}
  m_PrefabInternal: {fileID: 0}
  m_GameObject: {fileID: 0}
  m_Enabled: 1
  m_EditorHideFlags: 0
  m_Script: {fileID: 11500000, guid: f780aa281814f9842a7c076d436932e7, type: 3}
  m_Name: VFXSlotFloat
  m_EditorClassIdentifier: 
  m_Parent: {fileID: 0}
  m_Children: []
  m_UIPosition: {x: 0, y: 0}
  m_UICollapsed: 1
  m_UISuperCollapsed: 0
  m_MasterSlot: {fileID: 114289784168657994}
  m_MasterData:
    m_Owner: {fileID: 114528267654232756}
    m_Value:
      m_Type:
        m_SerializableType: System.Single, mscorlib, Version=2.0.0.0, Culture=neutral,
          PublicKeyToken=b77a5c561934e089
      m_SerializableObject: 1
  m_Property:
    name: Lifetime
    m_serializedType:
      m_SerializableType: System.Single, mscorlib, Version=2.0.0.0, Culture=neutral,
        PublicKeyToken=b77a5c561934e089
    attributes: []
  m_Direction: 0
  m_LinkedSlots: []
--- !u!114 &114298397709802524
MonoBehaviour:
  m_ObjectHideFlags: 1
  m_CorrespondingSourceObject: {fileID: 0}
  m_PrefabInternal: {fileID: 0}
  m_GameObject: {fileID: 0}
  m_Enabled: 1
  m_EditorHideFlags: 0
  m_Script: {fileID: 11500000, guid: ac39bd03fca81b849929b9c966f1836a, type: 3}
  m_Name: VFXSlotFloat3
  m_EditorClassIdentifier: 
  m_Parent: {fileID: 114375036636068706}
  m_Children:
  - {fileID: 114651857157084254}
  - {fileID: 114985636449944498}
  - {fileID: 114780964826038598}
  m_UIPosition: {x: 0, y: 0}
  m_UICollapsed: 1
  m_UISuperCollapsed: 0
  m_MasterSlot: {fileID: 114375036636068706}
  m_MasterData:
    m_Owner: {fileID: 0}
    m_Value:
      m_Type:
        m_SerializableType: 
      m_SerializableObject: 
  m_Property:
    name: center
    m_serializedType:
      m_SerializableType: UnityEngine.Vector3, UnityEngine.CoreModule, Version=0.0.0.0,
        Culture=neutral, PublicKeyToken=null
    attributes:
    - m_Type: 3
      m_Min: -Infinity
      m_Max: Infinity
      m_Tooltip: The centre of the box.
  m_Direction: 0
  m_LinkedSlots: []
--- !u!114 &114302080307601540
MonoBehaviour:
  m_ObjectHideFlags: 1
  m_CorrespondingSourceObject: {fileID: 0}
  m_PrefabInternal: {fileID: 0}
  m_GameObject: {fileID: 0}
  m_Enabled: 1
  m_EditorHideFlags: 0
  m_Script: {fileID: 11500000, guid: f780aa281814f9842a7c076d436932e7, type: 3}
  m_Name: VFXSlotFloat
  m_EditorClassIdentifier: 
  m_Parent: {fileID: 0}
  m_Children: []
  m_UIPosition: {x: 0, y: 0}
  m_UICollapsed: 1
  m_UISuperCollapsed: 0
  m_MasterSlot: {fileID: 114302080307601540}
  m_MasterData:
    m_Owner: {fileID: 114083766730158950}
    m_Value:
      m_Type:
        m_SerializableType: System.Single, mscorlib, Version=2.0.0.0, Culture=neutral,
          PublicKeyToken=b77a5c561934e089
      m_SerializableObject: 0.1
  m_Property:
    name: Alpha
    m_serializedType:
      m_SerializableType: System.Single, mscorlib, Version=2.0.0.0, Culture=neutral,
        PublicKeyToken=b77a5c561934e089
    attributes: []
  m_Direction: 0
  m_LinkedSlots:
  - {fileID: 114254234442900398}
--- !u!114 &114306132413412420
MonoBehaviour:
  m_ObjectHideFlags: 1
  m_CorrespondingSourceObject: {fileID: 0}
  m_PrefabInternal: {fileID: 0}
  m_GameObject: {fileID: 0}
  m_Enabled: 1
  m_EditorHideFlags: 0
  m_Script: {fileID: 11500000, guid: f780aa281814f9842a7c076d436932e7, type: 3}
  m_Name: VFXSlotFloat
  m_EditorClassIdentifier: 
  m_Parent: {fileID: 114760376939757276}
  m_Children: []
  m_UIPosition: {x: 0, y: 0}
  m_UICollapsed: 1
  m_UISuperCollapsed: 0
  m_MasterSlot: {fileID: 114399298363440684}
  m_MasterData:
    m_Owner: {fileID: 0}
    m_Value:
      m_Type:
        m_SerializableType: 
      m_SerializableObject: 
  m_Property:
    name: y
    m_serializedType:
      m_SerializableType: System.Single, mscorlib, Version=2.0.0.0, Culture=neutral,
        PublicKeyToken=b77a5c561934e089
    attributes: []
  m_Direction: 1
  m_LinkedSlots: []
--- !u!114 &114320302023272172
MonoBehaviour:
  m_ObjectHideFlags: 1
  m_CorrespondingSourceObject: {fileID: 0}
  m_PrefabInternal: {fileID: 0}
  m_GameObject: {fileID: 0}
  m_Enabled: 1
  m_EditorHideFlags: 0
  m_Script: {fileID: 11500000, guid: f780aa281814f9842a7c076d436932e7, type: 3}
  m_Name: VFXSlotFloat
  m_EditorClassIdentifier: 
  m_Parent: {fileID: 0}
  m_Children: []
  m_UIPosition: {x: 0, y: 0}
  m_UICollapsed: 1
  m_UISuperCollapsed: 0
  m_MasterSlot: {fileID: 114320302023272172}
  m_MasterData:
    m_Owner: {fileID: 114792800372907182}
    m_Value:
      m_Type:
        m_SerializableType: System.Single, mscorlib, Version=2.0.0.0, Culture=neutral,
          PublicKeyToken=b77a5c561934e089
      m_SerializableObject: 1
  m_Property:
    name: Lifetime
    m_serializedType:
      m_SerializableType: System.Single, mscorlib, Version=2.0.0.0, Culture=neutral,
        PublicKeyToken=b77a5c561934e089
    attributes: []
  m_Direction: 0
  m_LinkedSlots: []
--- !u!114 &114320627674502322
MonoBehaviour:
  m_ObjectHideFlags: 1
  m_CorrespondingSourceObject: {fileID: 0}
  m_PrefabInternal: {fileID: 0}
  m_GameObject: {fileID: 0}
  m_Enabled: 1
  m_EditorHideFlags: 0
  m_Script: {fileID: 11500000, guid: ac39bd03fca81b849929b9c966f1836a, type: 3}
  m_Name: VFXSlotFloat3
  m_EditorClassIdentifier: 
  m_Parent: {fileID: 114364650943971688}
  m_Children:
  - {fileID: 114356647155409800}
  - {fileID: 114236199053926114}
  - {fileID: 114622348998386822}
  m_UIPosition: {x: 0, y: 0}
  m_UICollapsed: 1
  m_UISuperCollapsed: 0
  m_MasterSlot: {fileID: 114364650943971688}
  m_MasterData:
    m_Owner: {fileID: 0}
    m_Value:
      m_Type:
        m_SerializableType: 
      m_SerializableObject: 
  m_Property:
    name: center
    m_serializedType:
      m_SerializableType: UnityEngine.Vector3, UnityEngine.CoreModule, Version=0.0.0.0,
        Culture=neutral, PublicKeyToken=null
    attributes:
    - m_Type: 3
      m_Min: -Infinity
      m_Max: Infinity
      m_Tooltip: The centre of the box.
  m_Direction: 0
  m_LinkedSlots: []
--- !u!114 &114351549193131304
MonoBehaviour:
  m_ObjectHideFlags: 1
  m_CorrespondingSourceObject: {fileID: 0}
  m_PrefabInternal: {fileID: 0}
  m_GameObject: {fileID: 0}
  m_Enabled: 1
  m_EditorHideFlags: 0
  m_Script: {fileID: 11500000, guid: f780aa281814f9842a7c076d436932e7, type: 3}
  m_Name: VFXSlotFloat
  m_EditorClassIdentifier: 
  m_Parent: {fileID: 114611208827977948}
  m_Children: []
  m_UIPosition: {x: 0, y: 0}
  m_UICollapsed: 1
  m_UISuperCollapsed: 0
  m_MasterSlot: {fileID: 114634362636730594}
  m_MasterData:
    m_Owner: {fileID: 0}
    m_Value:
      m_Type:
        m_SerializableType: 
      m_SerializableObject: 
  m_Property:
    name: x
    m_serializedType:
      m_SerializableType: System.Single, mscorlib, Version=2.0.0.0, Culture=neutral,
        PublicKeyToken=b77a5c561934e089
    attributes: []
  m_Direction: 0
  m_LinkedSlots: []
--- !u!114 &114355404097440724
MonoBehaviour:
  m_ObjectHideFlags: 1
  m_CorrespondingSourceObject: {fileID: 0}
  m_PrefabInternal: {fileID: 0}
  m_GameObject: {fileID: 0}
  m_Enabled: 1
  m_EditorHideFlags: 0
  m_Script: {fileID: 11500000, guid: f780aa281814f9842a7c076d436932e7, type: 3}
  m_Name: VFXSlotFloat
  m_EditorClassIdentifier: 
  m_Parent: {fileID: 114081559765722142}
  m_Children: []
  m_UIPosition: {x: 0, y: 0}
  m_UICollapsed: 1
  m_UISuperCollapsed: 0
  m_MasterSlot: {fileID: 114634362636730594}
  m_MasterData:
    m_Owner: {fileID: 0}
    m_Value:
      m_Type:
        m_SerializableType: 
      m_SerializableObject: 
  m_Property:
    name: x
    m_serializedType:
      m_SerializableType: System.Single, mscorlib, Version=2.0.0.0, Culture=neutral,
        PublicKeyToken=b77a5c561934e089
    attributes: []
  m_Direction: 0
  m_LinkedSlots: []
--- !u!114 &114356647155409800
MonoBehaviour:
  m_ObjectHideFlags: 1
  m_CorrespondingSourceObject: {fileID: 0}
  m_PrefabInternal: {fileID: 0}
  m_GameObject: {fileID: 0}
  m_Enabled: 1
  m_EditorHideFlags: 0
  m_Script: {fileID: 11500000, guid: f780aa281814f9842a7c076d436932e7, type: 3}
  m_Name: VFXSlotFloat
  m_EditorClassIdentifier: 
  m_Parent: {fileID: 114320627674502322}
  m_Children: []
  m_UIPosition: {x: 0, y: 0}
  m_UICollapsed: 1
  m_UISuperCollapsed: 0
  m_MasterSlot: {fileID: 114364650943971688}
  m_MasterData:
    m_Owner: {fileID: 0}
    m_Value:
      m_Type:
        m_SerializableType: 
      m_SerializableObject: 
  m_Property:
    name: x
    m_serializedType:
      m_SerializableType: System.Single, mscorlib, Version=2.0.0.0, Culture=neutral,
        PublicKeyToken=b77a5c561934e089
    attributes: []
  m_Direction: 0
  m_LinkedSlots: []
--- !u!114 &114364650943971688
MonoBehaviour:
  m_ObjectHideFlags: 1
  m_CorrespondingSourceObject: {fileID: 0}
  m_PrefabInternal: {fileID: 0}
  m_GameObject: {fileID: 0}
  m_Enabled: 1
  m_EditorHideFlags: 0
  m_Script: {fileID: 11500000, guid: 1b605c022ee79394a8a776c0869b3f9a, type: 3}
  m_Name: VFXSlot
  m_EditorClassIdentifier: 
  m_Parent: {fileID: 0}
  m_Children:
  - {fileID: 114320627674502322}
  - {fileID: 114470014200391792}
  m_UIPosition: {x: 0, y: 0}
  m_UICollapsed: 0
  m_UISuperCollapsed: 0
  m_MasterSlot: {fileID: 114364650943971688}
  m_MasterData:
    m_Owner: {fileID: 114944538744615992}
    m_Value:
      m_Type:
        m_SerializableType: UnityEditor.VFX.AABox, Assembly-CSharp-Editor-testable,
          Version=0.0.0.0, Culture=neutral, PublicKeyToken=null
      m_SerializableObject: '{"space":0,"center":{"x":0.0,"y":0.0,"z":0.0},"size":{"x":2.0,"y":2.0,"z":2.0}}'
  m_Property:
    name: Box
    m_serializedType:
      m_SerializableType: UnityEditor.VFX.AABox, Assembly-CSharp-Editor-testable,
        Version=0.0.0.0, Culture=neutral, PublicKeyToken=null
    attributes:
    - m_Type: 3
      m_Min: -Infinity
      m_Max: Infinity
      m_Tooltip: The box used for positioning particles.
  m_Direction: 0
  m_LinkedSlots:
  - {fileID: 114795647579902914}
--- !u!114 &114370867070456594
MonoBehaviour:
  m_ObjectHideFlags: 1
  m_CorrespondingSourceObject: {fileID: 0}
  m_PrefabInternal: {fileID: 0}
  m_GameObject: {fileID: 0}
  m_Enabled: 1
  m_EditorHideFlags: 0
  m_Script: {fileID: 11500000, guid: f780aa281814f9842a7c076d436932e7, type: 3}
  m_Name: VFXSlotFloat
  m_EditorClassIdentifier: 
  m_Parent: {fileID: 114585175314948138}
  m_Children: []
  m_UIPosition: {x: 0, y: 0}
  m_UICollapsed: 1
  m_UISuperCollapsed: 0
  m_MasterSlot: {fileID: 114666549768412754}
  m_MasterData:
    m_Owner: {fileID: 0}
    m_Value:
      m_Type:
        m_SerializableType: 
      m_SerializableObject: 
  m_Property:
    name: radius
    m_serializedType:
      m_SerializableType: System.Single, mscorlib, Version=2.0.0.0, Culture=neutral,
        PublicKeyToken=b77a5c561934e089
    attributes:
    - m_Type: 3
      m_Min: -Infinity
      m_Max: Infinity
      m_Tooltip: The radius of the sphere.
  m_Direction: 0
  m_LinkedSlots: []
--- !u!114 &114371045087095600
MonoBehaviour:
  m_ObjectHideFlags: 1
  m_CorrespondingSourceObject: {fileID: 0}
  m_PrefabInternal: {fileID: 0}
  m_GameObject: {fileID: 0}
  m_Enabled: 1
  m_EditorHideFlags: 0
  m_Script: {fileID: 11500000, guid: f780aa281814f9842a7c076d436932e7, type: 3}
  m_Name: VFXSlotFloat
  m_EditorClassIdentifier: 
  m_Parent: {fileID: 114386167278548290}
  m_Children: []
  m_UIPosition: {x: 0, y: 0}
  m_UICollapsed: 1
  m_UISuperCollapsed: 0
  m_MasterSlot: {fileID: 114795647579902914}
  m_MasterData:
    m_Owner: {fileID: 0}
    m_Value:
      m_Type:
        m_SerializableType: 
      m_SerializableObject: 
  m_Property:
    name: z
    m_serializedType:
      m_SerializableType: System.Single, mscorlib, Version=2.0.0.0, Culture=neutral,
        PublicKeyToken=b77a5c561934e089
    attributes: []
  m_Direction: 1
  m_LinkedSlots: []
--- !u!114 &114375036636068706
MonoBehaviour:
  m_ObjectHideFlags: 1
  m_CorrespondingSourceObject: {fileID: 0}
  m_PrefabInternal: {fileID: 0}
  m_GameObject: {fileID: 0}
  m_Enabled: 1
  m_EditorHideFlags: 0
  m_Script: {fileID: 11500000, guid: 1b605c022ee79394a8a776c0869b3f9a, type: 3}
  m_Name: VFXSlot
  m_EditorClassIdentifier: 
  m_Parent: {fileID: 0}
  m_Children:
  - {fileID: 114298397709802524}
  - {fileID: 114439965239453820}
  m_UIPosition: {x: 0, y: 0}
  m_UICollapsed: 0
  m_UISuperCollapsed: 0
  m_MasterSlot: {fileID: 114375036636068706}
  m_MasterData:
    m_Owner: {fileID: 114411037450555758}
    m_Value:
      m_Type:
        m_SerializableType: UnityEditor.VFX.AABox, Assembly-CSharp-Editor-testable,
          Version=0.0.0.0, Culture=neutral, PublicKeyToken=null
      m_SerializableObject: '{"space":0,"center":{"x":0.0,"y":0.0,"z":0.0},"size":{"x":2.0,"y":2.0,"z":2.0}}'
  m_Property:
    name: bounds
    m_serializedType:
      m_SerializableType: UnityEditor.VFX.AABox, Assembly-CSharp-Editor-testable,
        Version=0.0.0.0, Culture=neutral, PublicKeyToken=null
    attributes: []
  m_Direction: 0
  m_LinkedSlots: []
--- !u!114 &114380891450847330
MonoBehaviour:
  m_ObjectHideFlags: 1
  m_CorrespondingSourceObject: {fileID: 0}
  m_PrefabInternal: {fileID: 0}
  m_GameObject: {fileID: 0}
  m_Enabled: 1
  m_EditorHideFlags: 0
  m_Script: {fileID: 11500000, guid: a971fa2e110a0ac42ac1d8dae408704b, type: 3}
  m_Name: SetAttribute
  m_EditorClassIdentifier: 
  m_Parent: {fileID: 114990649379872476}
  m_Children: []
  m_UIPosition: {x: 0, y: 0}
  m_UICollapsed: 0
  m_UISuperCollapsed: 0
  m_InputSlots:
  - {fileID: 114506759060856108}
  m_OutputSlots: []
  m_Disabled: 0
  attribute: alpha
  Composition: 0
  Random: 0
--- !u!114 &114382684637110810
MonoBehaviour:
  m_ObjectHideFlags: 1
  m_CorrespondingSourceObject: {fileID: 0}
  m_PrefabInternal: {fileID: 0}
  m_GameObject: {fileID: 0}
  m_Enabled: 1
  m_EditorHideFlags: 0
  m_Script: {fileID: 11500000, guid: f780aa281814f9842a7c076d436932e7, type: 3}
  m_Name: VFXSlotFloat
  m_EditorClassIdentifier: 
  m_Parent: {fileID: 114821620033462108}
  m_Children: []
  m_UIPosition: {x: 0, y: 0}
  m_UICollapsed: 1
  m_UISuperCollapsed: 0
  m_MasterSlot: {fileID: 114844554627693744}
  m_MasterData:
    m_Owner: {fileID: 0}
    m_Value:
      m_Type:
        m_SerializableType: 
      m_SerializableObject: 
  m_Property:
    name: y
    m_serializedType:
      m_SerializableType: System.Single, mscorlib, Version=2.0.0.0, Culture=neutral,
        PublicKeyToken=b77a5c561934e089
    attributes: []
  m_Direction: 1
  m_LinkedSlots: []
--- !u!114 &114386052338566962
MonoBehaviour:
  m_ObjectHideFlags: 1
  m_CorrespondingSourceObject: {fileID: 0}
  m_PrefabInternal: {fileID: 0}
  m_GameObject: {fileID: 0}
  m_Enabled: 1
  m_EditorHideFlags: 0
  m_Script: {fileID: 11500000, guid: f780aa281814f9842a7c076d436932e7, type: 3}
  m_Name: VFXSlotFloat
  m_EditorClassIdentifier: 
  m_Parent: {fileID: 114821156260414486}
  m_Children: []
  m_UIPosition: {x: 0, y: 0}
  m_UICollapsed: 1
  m_UISuperCollapsed: 0
  m_MasterSlot: {fileID: 114821156260414486}
  m_MasterData:
    m_Owner: {fileID: 0}
    m_Value:
      m_Type:
        m_SerializableType: 
      m_SerializableObject: 
  m_Property:
    name: z
    m_serializedType:
      m_SerializableType: System.Single, mscorlib, Version=2.0.0.0, Culture=neutral,
        PublicKeyToken=b77a5c561934e089
    attributes: []
  m_Direction: 0
  m_LinkedSlots: []
--- !u!114 &114386167278548290
MonoBehaviour:
  m_ObjectHideFlags: 1
  m_CorrespondingSourceObject: {fileID: 0}
  m_PrefabInternal: {fileID: 0}
  m_GameObject: {fileID: 0}
  m_Enabled: 1
  m_EditorHideFlags: 0
  m_Script: {fileID: 11500000, guid: ac39bd03fca81b849929b9c966f1836a, type: 3}
  m_Name: VFXSlotFloat3
  m_EditorClassIdentifier: 
  m_Parent: {fileID: 114795647579902914}
  m_Children:
  - {fileID: 114994748343996446}
  - {fileID: 114543377049159716}
  - {fileID: 114371045087095600}
  m_UIPosition: {x: 0, y: 0}
  m_UICollapsed: 1
  m_UISuperCollapsed: 0
  m_MasterSlot: {fileID: 114795647579902914}
  m_MasterData:
    m_Owner: {fileID: 0}
    m_Value:
      m_Type:
        m_SerializableType: 
      m_SerializableObject: 
  m_Property:
    name: center
    m_serializedType:
      m_SerializableType: UnityEngine.Vector3, UnityEngine.CoreModule, Version=0.0.0.0,
        Culture=neutral, PublicKeyToken=null
    attributes:
    - m_Type: 3
      m_Min: -Infinity
      m_Max: Infinity
      m_Tooltip: The centre of the box.
  m_Direction: 1
  m_LinkedSlots: []
--- !u!114 &114389357076046474
MonoBehaviour:
  m_ObjectHideFlags: 1
  m_CorrespondingSourceObject: {fileID: 0}
  m_PrefabInternal: {fileID: 0}
  m_GameObject: {fileID: 0}
  m_Enabled: 1
  m_EditorHideFlags: 0
  m_Script: {fileID: 11500000, guid: f780aa281814f9842a7c076d436932e7, type: 3}
  m_Name: VFXSlotFloat
  m_EditorClassIdentifier: 
  m_Parent: {fileID: 114140230121883030}
  m_Children: []
  m_UIPosition: {x: 0, y: 0}
  m_UICollapsed: 1
  m_UISuperCollapsed: 0
  m_MasterSlot: {fileID: 114795647579902914}
  m_MasterData:
    m_Owner: {fileID: 0}
    m_Value:
      m_Type:
        m_SerializableType: 
      m_SerializableObject: 
  m_Property:
    name: z
    m_serializedType:
      m_SerializableType: System.Single, mscorlib, Version=2.0.0.0, Culture=neutral,
        PublicKeyToken=b77a5c561934e089
    attributes: []
  m_Direction: 1
  m_LinkedSlots: []
--- !u!114 &114399298363440684
MonoBehaviour:
  m_ObjectHideFlags: 1
  m_CorrespondingSourceObject: {fileID: 0}
  m_PrefabInternal: {fileID: 0}
  m_GameObject: {fileID: 0}
  m_Enabled: 1
  m_EditorHideFlags: 0
  m_Script: {fileID: 11500000, guid: 1b605c022ee79394a8a776c0869b3f9a, type: 3}
  m_Name: VFXSlot
  m_EditorClassIdentifier: 
  m_Parent: {fileID: 0}
  m_Children:
  - {fileID: 114760376939757276}
  - {fileID: 114524990668425464}
  - {fileID: 114569146151821498}
  - {fileID: 114133943784246096}
  m_UIPosition: {x: 0, y: 0}
  m_UICollapsed: 1
  m_UISuperCollapsed: 0
  m_MasterSlot: {fileID: 114399298363440684}
  m_MasterData:
    m_Owner: {fileID: 114037867406660852}
    m_Value:
      m_Type:
        m_SerializableType: UnityEditor.VFX.ArcTorus, Assembly-CSharp-Editor-testable,
          Version=0.0.0.0, Culture=neutral, PublicKeyToken=null
      m_SerializableObject: '{"space":0,"center":{"x":0.0,"y":0.0,"z":0.0},"majorRadius":0.800000011920929,"minorRadius":0.30000001192092898,"arc":6.2831854820251469}'
  m_Property:
    name: o
    m_serializedType:
      m_SerializableType: UnityEditor.VFX.ArcTorus, Assembly-CSharp-Editor-testable,
        Version=0.0.0.0, Culture=neutral, PublicKeyToken=null
    attributes: []
  m_Direction: 1
  m_LinkedSlots:
  - {fileID: 114514676669976782}
--- !u!114 &114410223943011040
MonoBehaviour:
  m_ObjectHideFlags: 1
  m_CorrespondingSourceObject: {fileID: 0}
  m_PrefabInternal: {fileID: 0}
  m_GameObject: {fileID: 0}
  m_Enabled: 1
  m_EditorHideFlags: 0
  m_Script: {fileID: 11500000, guid: f780aa281814f9842a7c076d436932e7, type: 3}
  m_Name: VFXSlotFloat
  m_EditorClassIdentifier: 
  m_Parent: {fileID: 114656855381619728}
  m_Children: []
  m_UIPosition: {x: 0, y: 0}
  m_UICollapsed: 1
  m_UISuperCollapsed: 0
  m_MasterSlot: {fileID: 114545534309531274}
  m_MasterData:
    m_Owner: {fileID: 0}
    m_Value:
      m_Type:
        m_SerializableType: 
      m_SerializableObject: 
  m_Property:
    name: y
    m_serializedType:
      m_SerializableType: System.Single, mscorlib, Version=2.0.0.0, Culture=neutral,
        PublicKeyToken=b77a5c561934e089
    attributes: []
  m_Direction: 0
  m_LinkedSlots: []
--- !u!114 &114411037450555758
MonoBehaviour:
  m_ObjectHideFlags: 1
  m_CorrespondingSourceObject: {fileID: 0}
  m_PrefabInternal: {fileID: 0}
  m_GameObject: {fileID: 0}
  m_Enabled: 1
  m_EditorHideFlags: 0
  m_Script: {fileID: 11500000, guid: 9dfea48843f53fc438eabc12a3a30abc, type: 3}
  m_Name: VFXBasicInitialize
  m_EditorClassIdentifier: 
  m_Parent: {fileID: 114285473855931844}
  m_Children:
  - {fileID: 114528267654232756}
  - {fileID: 114222843928294706}
  m_UIPosition: {x: 4178.3013, y: -612.83575}
  m_UICollapsed: 0
  m_UISuperCollapsed: 0
  m_InputSlots:
  - {fileID: 114375036636068706}
  m_OutputSlots: []
  m_Data: {fileID: 114755914041404736}
  m_InputFlowSlot:
  - link:
    - context: {fileID: 114807708026722858}
      slotIndex: 0
  m_OutputFlowSlot:
  - link:
    - context: {fileID: 114976729503126856}
      slotIndex: 0
--- !u!114 &114420359154878860
MonoBehaviour:
  m_ObjectHideFlags: 1
  m_CorrespondingSourceObject: {fileID: 0}
  m_PrefabInternal: {fileID: 0}
  m_GameObject: {fileID: 0}
  m_Enabled: 1
  m_EditorHideFlags: 0
  m_Script: {fileID: 11500000, guid: f780aa281814f9842a7c076d436932e7, type: 3}
  m_Name: VFXSlotFloat
  m_EditorClassIdentifier: 
  m_Parent: {fileID: 114654404352646540}
  m_Children: []
  m_UIPosition: {x: 0, y: 0}
  m_UICollapsed: 1
  m_UISuperCollapsed: 0
  m_MasterSlot: {fileID: 114098709391033592}
  m_MasterData:
    m_Owner: {fileID: 0}
    m_Value:
      m_Type:
        m_SerializableType: 
      m_SerializableObject: 
  m_Property:
    name: radius
    m_serializedType:
      m_SerializableType: System.Single, mscorlib, Version=2.0.0.0, Culture=neutral,
        PublicKeyToken=b77a5c561934e089
    attributes:
    - m_Type: 3
      m_Min: -Infinity
      m_Max: Infinity
      m_Tooltip: The radius of the sphere.
  m_Direction: 0
  m_LinkedSlots: []
--- !u!114 &114425393565848594
MonoBehaviour:
  m_ObjectHideFlags: 1
  m_CorrespondingSourceObject: {fileID: 0}
  m_PrefabInternal: {fileID: 0}
  m_GameObject: {fileID: 0}
  m_Enabled: 1
  m_EditorHideFlags: 0
  m_Script: {fileID: 11500000, guid: ac39bd03fca81b849929b9c966f1836a, type: 3}
  m_Name: VFXSlotFloat3
  m_EditorClassIdentifier: 
  m_Parent: {fileID: 114545534309531274}
  m_Children:
  - {fileID: 114659924738597174}
  - {fileID: 114727080431126714}
  - {fileID: 114909675080224190}
  m_UIPosition: {x: 0, y: 0}
  m_UICollapsed: 1
  m_UISuperCollapsed: 0
  m_MasterSlot: {fileID: 114545534309531274}
  m_MasterData:
    m_Owner: {fileID: 0}
    m_Value:
      m_Type:
        m_SerializableType: 
      m_SerializableObject: 
  m_Property:
    name: size
    m_serializedType:
      m_SerializableType: UnityEngine.Vector3, UnityEngine.CoreModule, Version=0.0.0.0,
        Culture=neutral, PublicKeyToken=null
    attributes:
    - m_Type: 3
      m_Min: -Infinity
      m_Max: Infinity
      m_Tooltip: The size of the box along each axis.
  m_Direction: 0
  m_LinkedSlots: []
--- !u!114 &114430449274858876
MonoBehaviour:
  m_ObjectHideFlags: 1
  m_CorrespondingSourceObject: {fileID: 0}
  m_PrefabInternal: {fileID: 0}
  m_GameObject: {fileID: 0}
  m_Enabled: 1
  m_EditorHideFlags: 0
  m_Script: {fileID: 11500000, guid: d16c6aeaef944094b9a1633041804207, type: 3}
  m_Name: Orient
  m_EditorClassIdentifier: 
  m_Parent: {fileID: 114990649379872476}
  m_Children: []
  m_UIPosition: {x: 0, y: 223}
  m_UICollapsed: 0
  m_UISuperCollapsed: 0
  m_InputSlots: []
  m_OutputSlots: []
  m_Disabled: 0
  mode: 0
--- !u!114 &114434252986889888
MonoBehaviour:
  m_ObjectHideFlags: 1
  m_CorrespondingSourceObject: {fileID: 0}
  m_PrefabInternal: {fileID: 0}
  m_GameObject: {fileID: 0}
  m_Enabled: 1
  m_EditorHideFlags: 0
  m_Script: {fileID: 11500000, guid: f780aa281814f9842a7c076d436932e7, type: 3}
  m_Name: VFXSlotFloat
  m_EditorClassIdentifier: 
  m_Parent: {fileID: 114015763539251658}
  m_Children: []
  m_UIPosition: {x: 0, y: 0}
  m_UICollapsed: 1
  m_UISuperCollapsed: 0
  m_MasterSlot: {fileID: 114015763539251658}
  m_MasterData:
    m_Owner: {fileID: 0}
    m_Value:
      m_Type:
        m_SerializableType: 
      m_SerializableObject: 
  m_Property:
    name: y
    m_serializedType:
      m_SerializableType: System.Single, mscorlib, Version=2.0.0.0, Culture=neutral,
        PublicKeyToken=b77a5c561934e089
    attributes: []
  m_Direction: 0
  m_LinkedSlots: []
--- !u!114 &114439965239453820
MonoBehaviour:
  m_ObjectHideFlags: 1
  m_CorrespondingSourceObject: {fileID: 0}
  m_PrefabInternal: {fileID: 0}
  m_GameObject: {fileID: 0}
  m_Enabled: 1
  m_EditorHideFlags: 0
  m_Script: {fileID: 11500000, guid: ac39bd03fca81b849929b9c966f1836a, type: 3}
  m_Name: VFXSlotFloat3
  m_EditorClassIdentifier: 
  m_Parent: {fileID: 114375036636068706}
  m_Children:
  - {fileID: 114778413468766116}
  - {fileID: 114874174799864364}
  - {fileID: 114948805180714008}
  m_UIPosition: {x: 0, y: 0}
  m_UICollapsed: 1
  m_UISuperCollapsed: 0
  m_MasterSlot: {fileID: 114375036636068706}
  m_MasterData:
    m_Owner: {fileID: 0}
    m_Value:
      m_Type:
        m_SerializableType: 
      m_SerializableObject: 
  m_Property:
    name: size
    m_serializedType:
      m_SerializableType: UnityEngine.Vector3, UnityEngine.CoreModule, Version=0.0.0.0,
        Culture=neutral, PublicKeyToken=null
    attributes:
    - m_Type: 3
      m_Min: -Infinity
      m_Max: Infinity
      m_Tooltip: The size of the box along each axis.
  m_Direction: 0
  m_LinkedSlots: []
--- !u!114 &114449178898447184
MonoBehaviour:
  m_ObjectHideFlags: 1
  m_CorrespondingSourceObject: {fileID: 0}
  m_PrefabInternal: {fileID: 0}
  m_GameObject: {fileID: 0}
  m_Enabled: 1
  m_EditorHideFlags: 0
  m_Script: {fileID: 11500000, guid: f780aa281814f9842a7c076d436932e7, type: 3}
  m_Name: VFXSlotFloat
  m_EditorClassIdentifier: 
  m_Parent: {fileID: 114760376939757276}
  m_Children: []
  m_UIPosition: {x: 0, y: 0}
  m_UICollapsed: 1
  m_UISuperCollapsed: 0
  m_MasterSlot: {fileID: 114399298363440684}
  m_MasterData:
    m_Owner: {fileID: 0}
    m_Value:
      m_Type:
        m_SerializableType: 
      m_SerializableObject: 
  m_Property:
    name: z
    m_serializedType:
      m_SerializableType: System.Single, mscorlib, Version=2.0.0.0, Culture=neutral,
        PublicKeyToken=b77a5c561934e089
    attributes: []
  m_Direction: 1
  m_LinkedSlots: []
--- !u!114 &114450393810636106
MonoBehaviour:
  m_ObjectHideFlags: 1
  m_CorrespondingSourceObject: {fileID: 0}
  m_PrefabInternal: {fileID: 0}
  m_GameObject: {fileID: 0}
  m_Enabled: 1
  m_EditorHideFlags: 0
  m_Script: {fileID: 11500000, guid: ac39bd03fca81b849929b9c966f1836a, type: 3}
  m_Name: VFXSlotFloat3
  m_EditorClassIdentifier: 
  m_Parent: {fileID: 114628094741543334}
  m_Children:
  - {fileID: 114995423226536370}
  - {fileID: 114936813298732496}
  - {fileID: 114051360912719598}
  m_UIPosition: {x: 0, y: 0}
  m_UICollapsed: 1
  m_UISuperCollapsed: 0
  m_MasterSlot: {fileID: 114628094741543334}
  m_MasterData:
    m_Owner: {fileID: 0}
    m_Value:
      m_Type:
        m_SerializableType: 
      m_SerializableObject: 
  m_Property:
    name: center
    m_serializedType:
      m_SerializableType: UnityEngine.Vector3, UnityEngine.CoreModule, Version=0.0.0.0,
        Culture=neutral, PublicKeyToken=null
    attributes:
    - m_Type: 3
      m_Min: -Infinity
      m_Max: Infinity
      m_Tooltip: The centre of the box.
  m_Direction: 0
  m_LinkedSlots: []
--- !u!114 &114453374090180400
MonoBehaviour:
  m_ObjectHideFlags: 1
  m_CorrespondingSourceObject: {fileID: 0}
  m_PrefabInternal: {fileID: 0}
  m_GameObject: {fileID: 0}
  m_Enabled: 1
  m_EditorHideFlags: 0
  m_Script: {fileID: 11500000, guid: f780aa281814f9842a7c076d436932e7, type: 3}
  m_Name: VFXSlotFloat
  m_EditorClassIdentifier: 
  m_Parent: {fileID: 114167327767735296}
  m_Children: []
  m_UIPosition: {x: 0, y: 0}
  m_UICollapsed: 1
  m_UISuperCollapsed: 0
  m_MasterSlot: {fileID: 114628094741543334}
  m_MasterData:
    m_Owner: {fileID: 0}
    m_Value:
      m_Type:
        m_SerializableType: 
      m_SerializableObject: 
  m_Property:
    name: z
    m_serializedType:
      m_SerializableType: System.Single, mscorlib, Version=2.0.0.0, Culture=neutral,
        PublicKeyToken=b77a5c561934e089
    attributes: []
  m_Direction: 0
  m_LinkedSlots: []
--- !u!114 &114459018172847060
MonoBehaviour:
  m_ObjectHideFlags: 1
  m_CorrespondingSourceObject: {fileID: 0}
  m_PrefabInternal: {fileID: 0}
  m_GameObject: {fileID: 0}
  m_Enabled: 1
  m_EditorHideFlags: 0
  m_Script: {fileID: 11500000, guid: f780aa281814f9842a7c076d436932e7, type: 3}
  m_Name: VFXSlotFloat
  m_EditorClassIdentifier: 
  m_Parent: {fileID: 114015763539251658}
  m_Children: []
  m_UIPosition: {x: 0, y: 0}
  m_UICollapsed: 1
  m_UISuperCollapsed: 0
  m_MasterSlot: {fileID: 114015763539251658}
  m_MasterData:
    m_Owner: {fileID: 0}
    m_Value:
      m_Type:
        m_SerializableType: 
      m_SerializableObject: 
  m_Property:
    name: z
    m_serializedType:
      m_SerializableType: System.Single, mscorlib, Version=2.0.0.0, Culture=neutral,
        PublicKeyToken=b77a5c561934e089
    attributes: []
  m_Direction: 0
  m_LinkedSlots: []
--- !u!114 &114470014200391792
MonoBehaviour:
  m_ObjectHideFlags: 1
  m_CorrespondingSourceObject: {fileID: 0}
  m_PrefabInternal: {fileID: 0}
  m_GameObject: {fileID: 0}
  m_Enabled: 1
  m_EditorHideFlags: 0
  m_Script: {fileID: 11500000, guid: ac39bd03fca81b849929b9c966f1836a, type: 3}
  m_Name: VFXSlotFloat3
  m_EditorClassIdentifier: 
  m_Parent: {fileID: 114364650943971688}
  m_Children:
  - {fileID: 114154326512499508}
  - {fileID: 114013519469770754}
  - {fileID: 114625215597140716}
  m_UIPosition: {x: 0, y: 0}
  m_UICollapsed: 1
  m_UISuperCollapsed: 0
  m_MasterSlot: {fileID: 114364650943971688}
  m_MasterData:
    m_Owner: {fileID: 0}
    m_Value:
      m_Type:
        m_SerializableType: 
      m_SerializableObject: 
  m_Property:
    name: size
    m_serializedType:
      m_SerializableType: UnityEngine.Vector3, UnityEngine.CoreModule, Version=0.0.0.0,
        Culture=neutral, PublicKeyToken=null
    attributes:
    - m_Type: 3
      m_Min: -Infinity
      m_Max: Infinity
      m_Tooltip: The size of the box along each axis.
  m_Direction: 0
  m_LinkedSlots: []
--- !u!114 &114483081641050852
MonoBehaviour:
  m_ObjectHideFlags: 1
  m_CorrespondingSourceObject: {fileID: 0}
  m_PrefabInternal: {fileID: 0}
  m_GameObject: {fileID: 0}
  m_Enabled: 1
  m_EditorHideFlags: 0
  m_Script: {fileID: 11500000, guid: 955b0c175a6f3bb4582e92f3de8f0626, type: 3}
  m_Name: VFXInlineOperator
  m_EditorClassIdentifier: 
  m_Parent: {fileID: 114285473855931844}
  m_Children: []
  m_UIPosition: {x: 5193.055, y: -241.03447}
  m_UICollapsed: 0
  m_UISuperCollapsed: 0
  m_InputSlots:
  - {fileID: 114628094741543334}
  m_OutputSlots:
  - {fileID: 114795647579902914}
  m_Type:
    m_SerializableType: UnityEditor.VFX.AABox, Assembly-CSharp-Editor-testable, Version=0.0.0.0,
      Culture=neutral, PublicKeyToken=null
--- !u!114 &114487389423605964
MonoBehaviour:
  m_ObjectHideFlags: 1
  m_CorrespondingSourceObject: {fileID: 0}
  m_PrefabInternal: {fileID: 0}
  m_GameObject: {fileID: 0}
  m_Enabled: 1
  m_EditorHideFlags: 0
  m_Script: {fileID: 11500000, guid: ac39bd03fca81b849929b9c966f1836a, type: 3}
  m_Name: VFXSlotFloat3
  m_EditorClassIdentifier: 
  m_Parent: {fileID: 0}
  m_Children:
  - {fileID: 114909466980052456}
  - {fileID: 114869325055115278}
  - {fileID: 114770147834105936}
  m_UIPosition: {x: 0, y: 0}
  m_UICollapsed: 1
  m_UISuperCollapsed: 0
  m_MasterSlot: {fileID: 114487389423605964}
  m_MasterData:
    m_Owner: {fileID: 114170205429185430}
    m_Value:
      m_Type:
        m_SerializableType: UnityEngine.Vector3, UnityEngine.CoreModule, Version=0.0.0.0,
          Culture=neutral, PublicKeyToken=null
      m_SerializableObject: '{"x":1.0,"y":0.0,"z":0.0}'
  m_Property:
    name: Color
    m_serializedType:
      m_SerializableType: UnityEngine.Vector3, UnityEngine.CoreModule, Version=0.0.0.0,
        Culture=neutral, PublicKeyToken=null
    attributes:
    - m_Type: 5
      m_Min: -Infinity
      m_Max: Infinity
      m_Tooltip: 
  m_Direction: 0
  m_LinkedSlots: []
--- !u!114 &114506759060856108
MonoBehaviour:
  m_ObjectHideFlags: 1
  m_CorrespondingSourceObject: {fileID: 0}
  m_PrefabInternal: {fileID: 0}
  m_GameObject: {fileID: 0}
  m_Enabled: 1
  m_EditorHideFlags: 0
  m_Script: {fileID: 11500000, guid: f780aa281814f9842a7c076d436932e7, type: 3}
  m_Name: VFXSlotFloat
  m_EditorClassIdentifier: 
  m_Parent: {fileID: 0}
  m_Children: []
  m_UIPosition: {x: 0, y: 0}
  m_UICollapsed: 1
  m_UISuperCollapsed: 0
  m_MasterSlot: {fileID: 114506759060856108}
  m_MasterData:
    m_Owner: {fileID: 114380891450847330}
    m_Value:
      m_Type:
        m_SerializableType: System.Single, mscorlib, Version=2.0.0.0, Culture=neutral,
          PublicKeyToken=b77a5c561934e089
      m_SerializableObject: 0.1
  m_Property:
    name: Alpha
    m_serializedType:
      m_SerializableType: System.Single, mscorlib, Version=2.0.0.0, Culture=neutral,
        PublicKeyToken=b77a5c561934e089
    attributes: []
  m_Direction: 0
  m_LinkedSlots:
  - {fileID: 114254234442900398}
--- !u!114 &114514676669976782
MonoBehaviour:
  m_ObjectHideFlags: 1
  m_CorrespondingSourceObject: {fileID: 0}
  m_PrefabInternal: {fileID: 0}
  m_GameObject: {fileID: 0}
  m_Enabled: 1
  m_EditorHideFlags: 0
  m_Script: {fileID: 11500000, guid: 1b605c022ee79394a8a776c0869b3f9a, type: 3}
  m_Name: VFXSlot
  m_EditorClassIdentifier: 
  m_Parent: {fileID: 0}
  m_Children:
  - {fileID: 114012752267125410}
  - {fileID: 114704357032119780}
  - {fileID: 114255784345693296}
  - {fileID: 114879943226846752}
  m_UIPosition: {x: 0, y: 0}
  m_UICollapsed: 0
  m_UISuperCollapsed: 0
  m_MasterSlot: {fileID: 114514676669976782}
  m_MasterData:
    m_Owner: {fileID: 114222843928294706}
    m_Value:
      m_Type:
        m_SerializableType: UnityEditor.VFX.ArcTorus, Assembly-CSharp-Editor-testable,
          Version=0.0.0.0, Culture=neutral, PublicKeyToken=null
      m_SerializableObject: '{"space":0,"center":{"x":0.0,"y":0.0,"z":0.0},"majorRadius":0.800000011920929,"minorRadius":0.30000001192092898,"arc":6.2831854820251469}'
  m_Property:
    name: Torus
    m_serializedType:
      m_SerializableType: UnityEditor.VFX.ArcTorus, Assembly-CSharp-Editor-testable,
        Version=0.0.0.0, Culture=neutral, PublicKeyToken=null
    attributes:
    - m_Type: 3
      m_Min: -Infinity
      m_Max: Infinity
      m_Tooltip: The torus used for positioning particles.
  m_Direction: 0
  m_LinkedSlots:
  - {fileID: 114399298363440684}
--- !u!114 &114524990668425464
MonoBehaviour:
  m_ObjectHideFlags: 1
  m_CorrespondingSourceObject: {fileID: 0}
  m_PrefabInternal: {fileID: 0}
  m_GameObject: {fileID: 0}
  m_Enabled: 1
  m_EditorHideFlags: 0
  m_Script: {fileID: 11500000, guid: f780aa281814f9842a7c076d436932e7, type: 3}
  m_Name: VFXSlotFloat
  m_EditorClassIdentifier: 
  m_Parent: {fileID: 114399298363440684}
  m_Children: []
  m_UIPosition: {x: 0, y: 0}
  m_UICollapsed: 1
  m_UISuperCollapsed: 0
  m_MasterSlot: {fileID: 114399298363440684}
  m_MasterData:
    m_Owner: {fileID: 0}
    m_Value:
      m_Type:
        m_SerializableType: 
      m_SerializableObject: 
  m_Property:
    name: majorRadius
    m_serializedType:
      m_SerializableType: System.Single, mscorlib, Version=2.0.0.0, Culture=neutral,
        PublicKeyToken=b77a5c561934e089
    attributes:
    - m_Type: 3
      m_Min: -Infinity
      m_Max: Infinity
      m_Tooltip: The radius of the torus ring.
  m_Direction: 1
  m_LinkedSlots: []
--- !u!114 &114525045353926142
MonoBehaviour:
  m_ObjectHideFlags: 1
  m_CorrespondingSourceObject: {fileID: 0}
  m_PrefabInternal: {fileID: 0}
  m_GameObject: {fileID: 0}
  m_Enabled: 1
  m_EditorHideFlags: 0
  m_Script: {fileID: 11500000, guid: a0b9e6b9139e58d4c957ec54595da7d3, type: 3}
  m_Name: VFXQuadOutput
  m_EditorClassIdentifier: 
  m_Parent: {fileID: 114285473855931844}
  m_Children:
  - {fileID: 114083766730158950}
  - {fileID: 114911243887923098}
  - {fileID: 114643456624971626}
  m_UIPosition: {x: 4845.774, y: 347.15665}
  m_UICollapsed: 0
  m_UISuperCollapsed: 0
  m_InputSlots:
  - {fileID: 114714640841922584}
  m_OutputSlots: []
  m_Data: {fileID: 114174554078140748}
  m_InputFlowSlot:
  - link:
    - context: {fileID: 114664836143208348}
      slotIndex: 0
  m_OutputFlowSlot:
  - link: []
  blendMode: 1
  cullMode: 0
  zWriteMode: 0
  zTestMode: 0
  flipbookMode: 0
  useSoftParticle: 0
  sortPriority: 1
  indirectDraw: 0
  preRefraction: 0
  useGeometryShader: 0
--- !u!114 &114525697863307994
MonoBehaviour:
  m_ObjectHideFlags: 0
  m_CorrespondingSourceObject: {fileID: 0}
  m_PrefabInternal: {fileID: 0}
  m_GameObject: {fileID: 0}
  m_Enabled: 1
  m_EditorHideFlags: 0
  m_Script: {fileID: 11500000, guid: dd023f92c379f8b4daa3799f524ec9e6, type: 3}
  m_Name: VFXDataSpawnEvent
  m_EditorClassIdentifier: 
  m_Parent: {fileID: 0}
  m_Children: []
  m_UIPosition: {x: 0, y: 0}
  m_UICollapsed: 1
  m_Owners:
  - {fileID: 114807708026722858}
--- !u!114 &114528267654232756
MonoBehaviour:
  m_ObjectHideFlags: 1
  m_CorrespondingSourceObject: {fileID: 0}
  m_PrefabInternal: {fileID: 0}
  m_GameObject: {fileID: 0}
  m_Enabled: 1
  m_EditorHideFlags: 0
  m_Script: {fileID: 11500000, guid: a971fa2e110a0ac42ac1d8dae408704b, type: 3}
  m_Name: SetAttribute
  m_EditorClassIdentifier: 
  m_Parent: {fileID: 114411037450555758}
  m_Children: []
  m_UIPosition: {x: 0, y: 0}
  m_UICollapsed: 0
  m_UISuperCollapsed: 0
  m_InputSlots:
  - {fileID: 114289784168657994}
  m_OutputSlots: []
  m_Disabled: 0
  attribute: lifetime
  Composition: 0
  Random: 0
--- !u!114 &114531244928639992
MonoBehaviour:
  m_ObjectHideFlags: 1
  m_CorrespondingSourceObject: {fileID: 0}
  m_PrefabInternal: {fileID: 0}
  m_GameObject: {fileID: 0}
  m_Enabled: 1
  m_EditorHideFlags: 0
  m_Script: {fileID: 11500000, guid: f780aa281814f9842a7c076d436932e7, type: 3}
  m_Name: VFXSlotFloat
  m_EditorClassIdentifier: 
  m_Parent: {fileID: 114833908028737250}
  m_Children: []
  m_UIPosition: {x: 0, y: 0}
  m_UICollapsed: 1
  m_UISuperCollapsed: 0
  m_MasterSlot: {fileID: 114666549768412754}
  m_MasterData:
    m_Owner: {fileID: 0}
    m_Value:
      m_Type:
        m_SerializableType: 
      m_SerializableObject: 
  m_Property:
    name: x
    m_serializedType:
      m_SerializableType: System.Single, mscorlib, Version=2.0.0.0, Culture=neutral,
        PublicKeyToken=b77a5c561934e089
    attributes: []
  m_Direction: 0
  m_LinkedSlots: []
--- !u!114 &114543377049159716
MonoBehaviour:
  m_ObjectHideFlags: 1
  m_CorrespondingSourceObject: {fileID: 0}
  m_PrefabInternal: {fileID: 0}
  m_GameObject: {fileID: 0}
  m_Enabled: 1
  m_EditorHideFlags: 0
  m_Script: {fileID: 11500000, guid: f780aa281814f9842a7c076d436932e7, type: 3}
  m_Name: VFXSlotFloat
  m_EditorClassIdentifier: 
  m_Parent: {fileID: 114386167278548290}
  m_Children: []
  m_UIPosition: {x: 0, y: 0}
  m_UICollapsed: 1
  m_UISuperCollapsed: 0
  m_MasterSlot: {fileID: 114795647579902914}
  m_MasterData:
    m_Owner: {fileID: 0}
    m_Value:
      m_Type:
        m_SerializableType: 
      m_SerializableObject: 
  m_Property:
    name: y
    m_serializedType:
      m_SerializableType: System.Single, mscorlib, Version=2.0.0.0, Culture=neutral,
        PublicKeyToken=b77a5c561934e089
    attributes: []
  m_Direction: 1
  m_LinkedSlots: []
--- !u!114 &114545534309531274
MonoBehaviour:
  m_ObjectHideFlags: 1
  m_CorrespondingSourceObject: {fileID: 0}
  m_PrefabInternal: {fileID: 0}
  m_GameObject: {fileID: 0}
  m_Enabled: 1
  m_EditorHideFlags: 0
  m_Script: {fileID: 11500000, guid: 1b605c022ee79394a8a776c0869b3f9a, type: 3}
  m_Name: VFXSlot
  m_EditorClassIdentifier: 
  m_Parent: {fileID: 0}
  m_Children:
  - {fileID: 114656855381619728}
  - {fileID: 114425393565848594}
  m_UIPosition: {x: 0, y: 0}
  m_UICollapsed: 0
  m_UISuperCollapsed: 0
  m_MasterSlot: {fileID: 114545534309531274}
  m_MasterData:
    m_Owner: {fileID: 114826167990830044}
    m_Value:
      m_Type:
        m_SerializableType: UnityEditor.VFX.AABox, Assembly-CSharp-Editor-testable,
          Version=0.0.0.0, Culture=neutral, PublicKeyToken=null
      m_SerializableObject: '{"space":0,"center":{"x":0.0,"y":0.0,"z":0.0},"size":{"x":2.0,"y":2.0,"z":2.0}}'
  m_Property:
    name: bounds
    m_serializedType:
      m_SerializableType: UnityEditor.VFX.AABox, Assembly-CSharp-Editor-testable,
        Version=0.0.0.0, Culture=neutral, PublicKeyToken=null
    attributes: []
  m_Direction: 0
  m_LinkedSlots: []
--- !u!114 &114562729202929998
MonoBehaviour:
  m_ObjectHideFlags: 1
  m_CorrespondingSourceObject: {fileID: 0}
  m_PrefabInternal: {fileID: 0}
  m_GameObject: {fileID: 0}
  m_Enabled: 1
  m_EditorHideFlags: 0
  m_Script: {fileID: 11500000, guid: f780aa281814f9842a7c076d436932e7, type: 3}
  m_Name: VFXSlotFloat
  m_EditorClassIdentifier: 
  m_Parent: {fileID: 0}
  m_Children: []
  m_UIPosition: {x: 0, y: 0}
  m_UICollapsed: 1
  m_UISuperCollapsed: 0
  m_MasterSlot: {fileID: 114562729202929998}
  m_MasterData:
    m_Owner: {fileID: 114752466597853690}
    m_Value:
      m_Type:
        m_SerializableType: System.Single, mscorlib, Version=2.0.0.0, Culture=neutral,
          PublicKeyToken=b77a5c561934e089
      m_SerializableObject: 0.1
  m_Property:
    name: Alpha
    m_serializedType:
      m_SerializableType: System.Single, mscorlib, Version=2.0.0.0, Culture=neutral,
        PublicKeyToken=b77a5c561934e089
    attributes: []
  m_Direction: 0
  m_LinkedSlots:
  - {fileID: 114254234442900398}
--- !u!114 &114569146151821498
MonoBehaviour:
  m_ObjectHideFlags: 1
  m_CorrespondingSourceObject: {fileID: 0}
  m_PrefabInternal: {fileID: 0}
  m_GameObject: {fileID: 0}
  m_Enabled: 1
  m_EditorHideFlags: 0
  m_Script: {fileID: 11500000, guid: f780aa281814f9842a7c076d436932e7, type: 3}
  m_Name: VFXSlotFloat
  m_EditorClassIdentifier: 
  m_Parent: {fileID: 114399298363440684}
  m_Children: []
  m_UIPosition: {x: 0, y: 0}
  m_UICollapsed: 1
  m_UISuperCollapsed: 0
  m_MasterSlot: {fileID: 114399298363440684}
  m_MasterData:
    m_Owner: {fileID: 0}
    m_Value:
      m_Type:
        m_SerializableType: 
      m_SerializableObject: 
  m_Property:
    name: minorRadius
    m_serializedType:
      m_SerializableType: System.Single, mscorlib, Version=2.0.0.0, Culture=neutral,
        PublicKeyToken=b77a5c561934e089
    attributes:
    - m_Type: 3
      m_Min: -Infinity
      m_Max: Infinity
      m_Tooltip: The thickness of the torus ring.
  m_Direction: 1
  m_LinkedSlots: []
--- !u!114 &114574594137845096
MonoBehaviour:
  m_ObjectHideFlags: 1
  m_CorrespondingSourceObject: {fileID: 0}
  m_PrefabInternal: {fileID: 0}
  m_GameObject: {fileID: 0}
  m_Enabled: 1
  m_EditorHideFlags: 0
  m_Script: {fileID: 11500000, guid: 70a331b1d86cc8d4aa106ccbe0da5852, type: 3}
  m_Name: VFXSlotTexture2D
  m_EditorClassIdentifier: 
  m_Parent: {fileID: 0}
  m_Children: []
  m_UIPosition: {x: 0, y: 0}
  m_UICollapsed: 1
  m_UISuperCollapsed: 0
  m_MasterSlot: {fileID: 114574594137845096}
  m_MasterData:
    m_Owner: {fileID: 114990649379872476}
    m_Value:
      m_Type:
        m_SerializableType: UnityEngine.Texture2D, UnityEngine.CoreModule, Version=0.0.0.0,
          Culture=neutral, PublicKeyToken=null
      m_SerializableObject: '{"obj":{"fileID":10300,"guid":"0000000000000000f000000000000000","type":0}}'
  m_Property:
    name: mainTexture
    m_serializedType:
      m_SerializableType: UnityEngine.Texture2D, UnityEngine.CoreModule, Version=0.0.0.0,
        Culture=neutral, PublicKeyToken=null
    attributes: []
  m_Direction: 0
  m_LinkedSlots: []
--- !u!114 &114585175314948138
MonoBehaviour:
  m_ObjectHideFlags: 1
  m_CorrespondingSourceObject: {fileID: 0}
  m_PrefabInternal: {fileID: 0}
  m_GameObject: {fileID: 0}
  m_Enabled: 1
  m_EditorHideFlags: 0
  m_Script: {fileID: 11500000, guid: 1b605c022ee79394a8a776c0869b3f9a, type: 3}
  m_Name: VFXSlot
  m_EditorClassIdentifier: 
  m_Parent: {fileID: 114666549768412754}
  m_Children:
  - {fileID: 114833908028737250}
  - {fileID: 114370867070456594}
  m_UIPosition: {x: 0, y: 0}
  m_UICollapsed: 1
  m_UISuperCollapsed: 0
  m_MasterSlot: {fileID: 114666549768412754}
  m_MasterData:
    m_Owner: {fileID: 0}
    m_Value:
      m_Type:
        m_SerializableType: 
      m_SerializableObject: 
  m_Property:
    name: sphere
    m_serializedType:
      m_SerializableType: UnityEditor.VFX.Sphere, Assembly-CSharp-Editor-testable,
        Version=0.0.0.0, Culture=neutral, PublicKeyToken=null
    attributes: []
  m_Direction: 0
  m_LinkedSlots: []
--- !u!114 &114587892503484084
MonoBehaviour:
  m_ObjectHideFlags: 1
  m_CorrespondingSourceObject: {fileID: 0}
  m_PrefabInternal: {fileID: 0}
  m_GameObject: {fileID: 0}
  m_Enabled: 1
  m_EditorHideFlags: 0
  m_Script: {fileID: 11500000, guid: f780aa281814f9842a7c076d436932e7, type: 3}
  m_Name: VFXSlotFloat
  m_EditorClassIdentifier: 
  m_Parent: {fileID: 114844554627693744}
  m_Children: []
  m_UIPosition: {x: 0, y: 0}
  m_UICollapsed: 1
  m_UISuperCollapsed: 0
  m_MasterSlot: {fileID: 114844554627693744}
  m_MasterData:
    m_Owner: {fileID: 0}
    m_Value:
      m_Type:
        m_SerializableType: 
      m_SerializableObject: 
  m_Property:
    name: arc
    m_serializedType:
      m_SerializableType: System.Single, mscorlib, Version=2.0.0.0, Culture=neutral,
        PublicKeyToken=b77a5c561934e089
    attributes:
    - m_Type: 3
      m_Min: -Infinity
      m_Max: Infinity
      m_Tooltip: Controls how much of the sphere is used.
    - m_Type: 0
      m_Min: 0
      m_Max: 6.2831855
      m_Tooltip: 
    - m_Type: 4
      m_Min: -Infinity
      m_Max: Infinity
      m_Tooltip: 
  m_Direction: 1
  m_LinkedSlots: []
--- !u!114 &114599985718282858
MonoBehaviour:
  m_ObjectHideFlags: 1
  m_CorrespondingSourceObject: {fileID: 0}
  m_PrefabInternal: {fileID: 0}
  m_GameObject: {fileID: 0}
  m_Enabled: 1
  m_EditorHideFlags: 0
  m_Script: {fileID: 11500000, guid: f780aa281814f9842a7c076d436932e7, type: 3}
  m_Name: VFXSlotFloat
  m_EditorClassIdentifier: 
  m_Parent: {fileID: 114656855381619728}
  m_Children: []
  m_UIPosition: {x: 0, y: 0}
  m_UICollapsed: 1
  m_UISuperCollapsed: 0
  m_MasterSlot: {fileID: 114545534309531274}
  m_MasterData:
    m_Owner: {fileID: 0}
    m_Value:
      m_Type:
        m_SerializableType: 
      m_SerializableObject: 
  m_Property:
    name: x
    m_serializedType:
      m_SerializableType: System.Single, mscorlib, Version=2.0.0.0, Culture=neutral,
        PublicKeyToken=b77a5c561934e089
    attributes: []
  m_Direction: 0
  m_LinkedSlots: []
--- !u!114 &114608062251349360
MonoBehaviour:
  m_ObjectHideFlags: 1
  m_CorrespondingSourceObject: {fileID: 0}
  m_PrefabInternal: {fileID: 0}
  m_GameObject: {fileID: 0}
  m_Enabled: 1
  m_EditorHideFlags: 0
  m_Script: {fileID: 11500000, guid: f780aa281814f9842a7c076d436932e7, type: 3}
  m_Name: VFXSlotFloat
  m_EditorClassIdentifier: 
  m_Parent: {fileID: 114666549768412754}
  m_Children: []
  m_UIPosition: {x: 0, y: 0}
  m_UICollapsed: 1
  m_UISuperCollapsed: 0
  m_MasterSlot: {fileID: 114666549768412754}
  m_MasterData:
    m_Owner: {fileID: 0}
    m_Value:
      m_Type:
        m_SerializableType: 
      m_SerializableObject: 
  m_Property:
    name: arc
    m_serializedType:
      m_SerializableType: System.Single, mscorlib, Version=2.0.0.0, Culture=neutral,
        PublicKeyToken=b77a5c561934e089
    attributes:
    - m_Type: 3
      m_Min: -Infinity
      m_Max: Infinity
      m_Tooltip: Controls how much of the sphere is used.
    - m_Type: 0
      m_Min: 0
      m_Max: 6.2831855
      m_Tooltip: 
    - m_Type: 4
      m_Min: -Infinity
      m_Max: Infinity
      m_Tooltip: 
  m_Direction: 0
  m_LinkedSlots: []
--- !u!114 &114611208827977948
MonoBehaviour:
  m_ObjectHideFlags: 1
  m_CorrespondingSourceObject: {fileID: 0}
  m_PrefabInternal: {fileID: 0}
  m_GameObject: {fileID: 0}
  m_Enabled: 1
  m_EditorHideFlags: 0
  m_Script: {fileID: 11500000, guid: ac39bd03fca81b849929b9c966f1836a, type: 3}
  m_Name: VFXSlotFloat3
  m_EditorClassIdentifier: 
  m_Parent: {fileID: 114634362636730594}
  m_Children:
  - {fileID: 114351549193131304}
  - {fileID: 114987428887052060}
  - {fileID: 114705137109448598}
  m_UIPosition: {x: 0, y: 0}
  m_UICollapsed: 1
  m_UISuperCollapsed: 0
  m_MasterSlot: {fileID: 114634362636730594}
  m_MasterData:
    m_Owner: {fileID: 0}
    m_Value:
      m_Type:
        m_SerializableType: 
      m_SerializableObject: 
  m_Property:
    name: center
    m_serializedType:
      m_SerializableType: UnityEngine.Vector3, UnityEngine.CoreModule, Version=0.0.0.0,
        Culture=neutral, PublicKeyToken=null
    attributes:
    - m_Type: 3
      m_Min: -Infinity
      m_Max: Infinity
      m_Tooltip: The centre of the box.
  m_Direction: 0
  m_LinkedSlots: []
--- !u!114 &114622348998386822
MonoBehaviour:
  m_ObjectHideFlags: 1
  m_CorrespondingSourceObject: {fileID: 0}
  m_PrefabInternal: {fileID: 0}
  m_GameObject: {fileID: 0}
  m_Enabled: 1
  m_EditorHideFlags: 0
  m_Script: {fileID: 11500000, guid: f780aa281814f9842a7c076d436932e7, type: 3}
  m_Name: VFXSlotFloat
  m_EditorClassIdentifier: 
  m_Parent: {fileID: 114320627674502322}
  m_Children: []
  m_UIPosition: {x: 0, y: 0}
  m_UICollapsed: 1
  m_UISuperCollapsed: 0
  m_MasterSlot: {fileID: 114364650943971688}
  m_MasterData:
    m_Owner: {fileID: 0}
    m_Value:
      m_Type:
        m_SerializableType: 
      m_SerializableObject: 
  m_Property:
    name: z
    m_serializedType:
      m_SerializableType: System.Single, mscorlib, Version=2.0.0.0, Culture=neutral,
        PublicKeyToken=b77a5c561934e089
    attributes: []
  m_Direction: 0
  m_LinkedSlots: []
--- !u!114 &114625215597140716
MonoBehaviour:
  m_ObjectHideFlags: 1
  m_CorrespondingSourceObject: {fileID: 0}
  m_PrefabInternal: {fileID: 0}
  m_GameObject: {fileID: 0}
  m_Enabled: 1
  m_EditorHideFlags: 0
  m_Script: {fileID: 11500000, guid: f780aa281814f9842a7c076d436932e7, type: 3}
  m_Name: VFXSlotFloat
  m_EditorClassIdentifier: 
  m_Parent: {fileID: 114470014200391792}
  m_Children: []
  m_UIPosition: {x: 0, y: 0}
  m_UICollapsed: 1
  m_UISuperCollapsed: 0
  m_MasterSlot: {fileID: 114364650943971688}
  m_MasterData:
    m_Owner: {fileID: 0}
    m_Value:
      m_Type:
        m_SerializableType: 
      m_SerializableObject: 
  m_Property:
    name: z
    m_serializedType:
      m_SerializableType: System.Single, mscorlib, Version=2.0.0.0, Culture=neutral,
        PublicKeyToken=b77a5c561934e089
    attributes: []
  m_Direction: 0
  m_LinkedSlots: []
--- !u!114 &114628094741543334
MonoBehaviour:
  m_ObjectHideFlags: 1
  m_CorrespondingSourceObject: {fileID: 0}
  m_PrefabInternal: {fileID: 0}
  m_GameObject: {fileID: 0}
  m_Enabled: 1
  m_EditorHideFlags: 0
  m_Script: {fileID: 11500000, guid: 1b605c022ee79394a8a776c0869b3f9a, type: 3}
  m_Name: VFXSlot
  m_EditorClassIdentifier: 
  m_Parent: {fileID: 0}
  m_Children:
  - {fileID: 114450393810636106}
  - {fileID: 114167327767735296}
  m_UIPosition: {x: 0, y: 0}
  m_UICollapsed: 0
  m_UISuperCollapsed: 0
  m_MasterSlot: {fileID: 114628094741543334}
  m_MasterData:
    m_Owner: {fileID: 114483081641050852}
    m_Value:
      m_Type:
        m_SerializableType: UnityEditor.VFX.AABox, Assembly-CSharp-Editor-testable,
          Version=0.0.0.0, Culture=neutral, PublicKeyToken=null
      m_SerializableObject: '{"space":0,"center":{"x":0.0,"y":0.0,"z":0.0},"size":{"x":2.0,"y":2.0,"z":2.0}}'
  m_Property:
    name: 
    m_serializedType:
      m_SerializableType: UnityEditor.VFX.AABox, Assembly-CSharp-Editor-testable,
        Version=0.0.0.0, Culture=neutral, PublicKeyToken=null
    attributes: []
  m_Direction: 0
  m_LinkedSlots: []
--- !u!114 &114634362636730594
MonoBehaviour:
  m_ObjectHideFlags: 1
  m_CorrespondingSourceObject: {fileID: 0}
  m_PrefabInternal: {fileID: 0}
  m_GameObject: {fileID: 0}
  m_Enabled: 1
  m_EditorHideFlags: 0
  m_Script: {fileID: 11500000, guid: 1b605c022ee79394a8a776c0869b3f9a, type: 3}
  m_Name: VFXSlot
  m_EditorClassIdentifier: 
  m_Parent: {fileID: 0}
  m_Children:
  - {fileID: 114611208827977948}
  - {fileID: 114081559765722142}
  m_UIPosition: {x: 0, y: 0}
  m_UICollapsed: 0
  m_UISuperCollapsed: 0
  m_MasterSlot: {fileID: 114634362636730594}
  m_MasterData:
    m_Owner: {fileID: 114207965363388990}
    m_Value:
      m_Type:
        m_SerializableType: UnityEditor.VFX.AABox, Assembly-CSharp-Editor-testable,
          Version=0.0.0.0, Culture=neutral, PublicKeyToken=null
      m_SerializableObject: '{"space":0,"center":{"x":0.0,"y":0.0,"z":0.0},"size":{"x":2.0,"y":2.0,"z":2.0}}'
  m_Property:
    name: bounds
    m_serializedType:
      m_SerializableType: UnityEditor.VFX.AABox, Assembly-CSharp-Editor-testable,
        Version=0.0.0.0, Culture=neutral, PublicKeyToken=null
    attributes: []
  m_Direction: 0
  m_LinkedSlots: []
--- !u!114 &114643456624971626
MonoBehaviour:
  m_ObjectHideFlags: 1
  m_CorrespondingSourceObject: {fileID: 0}
  m_PrefabInternal: {fileID: 0}
  m_GameObject: {fileID: 0}
  m_Enabled: 1
  m_EditorHideFlags: 0
  m_Script: {fileID: 11500000, guid: d16c6aeaef944094b9a1633041804207, type: 3}
  m_Name: Orient
  m_EditorClassIdentifier: 
  m_Parent: {fileID: 114525045353926142}
  m_Children: []
  m_UIPosition: {x: 0, y: 0}
  m_UICollapsed: 0
  m_UISuperCollapsed: 0
  m_InputSlots: []
  m_OutputSlots: []
  m_Disabled: 0
  mode: 0
--- !u!114 &114649831890396088
MonoBehaviour:
  m_ObjectHideFlags: 1
  m_CorrespondingSourceObject: {fileID: 0}
  m_PrefabInternal: {fileID: 0}
  m_GameObject: {fileID: 0}
  m_Enabled: 1
  m_EditorHideFlags: 0
  m_Script: {fileID: 11500000, guid: a971fa2e110a0ac42ac1d8dae408704b, type: 3}
  m_Name: SetAttribute
  m_EditorClassIdentifier: 
  m_Parent: {fileID: 114990649379872476}
  m_Children: []
  m_UIPosition: {x: 0, y: 0}
  m_UICollapsed: 0
  m_UISuperCollapsed: 0
  m_InputSlots:
  - {fileID: 114821156260414486}
  m_OutputSlots: []
  m_Disabled: 0
  attribute: color
  Composition: 0
  Random: 0
--- !u!114 &114651857157084254
MonoBehaviour:
  m_ObjectHideFlags: 1
  m_CorrespondingSourceObject: {fileID: 0}
  m_PrefabInternal: {fileID: 0}
  m_GameObject: {fileID: 0}
  m_Enabled: 1
  m_EditorHideFlags: 0
  m_Script: {fileID: 11500000, guid: f780aa281814f9842a7c076d436932e7, type: 3}
  m_Name: VFXSlotFloat
  m_EditorClassIdentifier: 
  m_Parent: {fileID: 114298397709802524}
  m_Children: []
  m_UIPosition: {x: 0, y: 0}
  m_UICollapsed: 1
  m_UISuperCollapsed: 0
  m_MasterSlot: {fileID: 114375036636068706}
  m_MasterData:
    m_Owner: {fileID: 0}
    m_Value:
      m_Type:
        m_SerializableType: 
      m_SerializableObject: 
  m_Property:
    name: x
    m_serializedType:
      m_SerializableType: System.Single, mscorlib, Version=2.0.0.0, Culture=neutral,
        PublicKeyToken=b77a5c561934e089
    attributes: []
  m_Direction: 0
  m_LinkedSlots: []
--- !u!114 &114654404352646540
MonoBehaviour:
  m_ObjectHideFlags: 1
  m_CorrespondingSourceObject: {fileID: 0}
  m_PrefabInternal: {fileID: 0}
  m_GameObject: {fileID: 0}
  m_Enabled: 1
  m_EditorHideFlags: 0
  m_Script: {fileID: 11500000, guid: 1b605c022ee79394a8a776c0869b3f9a, type: 3}
  m_Name: VFXSlot
  m_EditorClassIdentifier: 
  m_Parent: {fileID: 114098709391033592}
  m_Children:
  - {fileID: 114271136665547228}
  - {fileID: 114420359154878860}
  m_UIPosition: {x: 0, y: 0}
  m_UICollapsed: 0
  m_UISuperCollapsed: 0
  m_MasterSlot: {fileID: 114098709391033592}
  m_MasterData:
    m_Owner: {fileID: 0}
    m_Value:
      m_Type:
        m_SerializableType: 
      m_SerializableObject: 
  m_Property:
    name: sphere
    m_serializedType:
      m_SerializableType: UnityEditor.VFX.Sphere, Assembly-CSharp-Editor-testable,
        Version=0.0.0.0, Culture=neutral, PublicKeyToken=null
    attributes: []
  m_Direction: 0
  m_LinkedSlots: []
--- !u!114 &114656855381619728
MonoBehaviour:
  m_ObjectHideFlags: 1
  m_CorrespondingSourceObject: {fileID: 0}
  m_PrefabInternal: {fileID: 0}
  m_GameObject: {fileID: 0}
  m_Enabled: 1
  m_EditorHideFlags: 0
  m_Script: {fileID: 11500000, guid: ac39bd03fca81b849929b9c966f1836a, type: 3}
  m_Name: VFXSlotFloat3
  m_EditorClassIdentifier: 
  m_Parent: {fileID: 114545534309531274}
  m_Children:
  - {fileID: 114599985718282858}
  - {fileID: 114410223943011040}
  - {fileID: 114269319803850758}
  m_UIPosition: {x: 0, y: 0}
  m_UICollapsed: 1
  m_UISuperCollapsed: 0
  m_MasterSlot: {fileID: 114545534309531274}
  m_MasterData:
    m_Owner: {fileID: 0}
    m_Value:
      m_Type:
        m_SerializableType: 
      m_SerializableObject: 
  m_Property:
    name: center
    m_serializedType:
      m_SerializableType: UnityEngine.Vector3, UnityEngine.CoreModule, Version=0.0.0.0,
        Culture=neutral, PublicKeyToken=null
    attributes:
    - m_Type: 3
      m_Min: -Infinity
      m_Max: Infinity
      m_Tooltip: The centre of the box.
  m_Direction: 0
  m_LinkedSlots: []
--- !u!114 &114659924738597174
MonoBehaviour:
  m_ObjectHideFlags: 1
  m_CorrespondingSourceObject: {fileID: 0}
  m_PrefabInternal: {fileID: 0}
  m_GameObject: {fileID: 0}
  m_Enabled: 1
  m_EditorHideFlags: 0
  m_Script: {fileID: 11500000, guid: f780aa281814f9842a7c076d436932e7, type: 3}
  m_Name: VFXSlotFloat
  m_EditorClassIdentifier: 
  m_Parent: {fileID: 114425393565848594}
  m_Children: []
  m_UIPosition: {x: 0, y: 0}
  m_UICollapsed: 1
  m_UISuperCollapsed: 0
  m_MasterSlot: {fileID: 114545534309531274}
  m_MasterData:
    m_Owner: {fileID: 0}
    m_Value:
      m_Type:
        m_SerializableType: 
      m_SerializableObject: 
  m_Property:
    name: x
    m_serializedType:
      m_SerializableType: System.Single, mscorlib, Version=2.0.0.0, Culture=neutral,
        PublicKeyToken=b77a5c561934e089
    attributes: []
  m_Direction: 0
  m_LinkedSlots: []
--- !u!114 &114664836143208348
MonoBehaviour:
  m_ObjectHideFlags: 1
  m_CorrespondingSourceObject: {fileID: 0}
  m_PrefabInternal: {fileID: 0}
  m_GameObject: {fileID: 0}
  m_Enabled: 1
  m_EditorHideFlags: 0
  m_Script: {fileID: 11500000, guid: 2dc095764ededfa4bb32fa602511ea4b, type: 3}
  m_Name: VFXBasicUpdate
  m_EditorClassIdentifier: 
  m_Parent: {fileID: 114285473855931844}
  m_Children: []
  m_UIPosition: {x: 4740.8887, y: -52.935257}
  m_UICollapsed: 0
  m_UISuperCollapsed: 0
  m_InputSlots: []
  m_OutputSlots: []
  m_Data: {fileID: 114174554078140748}
  m_InputFlowSlot:
  - link:
    - context: {fileID: 114207965363388990}
      slotIndex: 0
  m_OutputFlowSlot:
  - link:
    - context: {fileID: 114525045353926142}
      slotIndex: 0
  integration: 0
--- !u!114 &114666549768412754
MonoBehaviour:
  m_ObjectHideFlags: 1
  m_CorrespondingSourceObject: {fileID: 0}
  m_PrefabInternal: {fileID: 0}
  m_GameObject: {fileID: 0}
  m_Enabled: 1
  m_EditorHideFlags: 0
  m_Script: {fileID: 11500000, guid: 1b605c022ee79394a8a776c0869b3f9a, type: 3}
  m_Name: VFXSlot
  m_EditorClassIdentifier: 
  m_Parent: {fileID: 0}
  m_Children:
  - {fileID: 114585175314948138}
  - {fileID: 114608062251349360}
  m_UIPosition: {x: 0, y: 0}
  m_UICollapsed: 1
  m_UISuperCollapsed: 0
  m_MasterSlot: {fileID: 114666549768412754}
  m_MasterData:
    m_Owner: {fileID: 114162163064173402}
    m_Value:
      m_Type:
        m_SerializableType: UnityEditor.VFX.ArcSphere, Assembly-CSharp-Editor-testable,
          Version=0.0.0.0, Culture=neutral, PublicKeyToken=null
      m_SerializableObject: '{"sphere":{"space":0,"center":{"x":0.0,"y":0.0,"z":0.0},"radius":1.0},"arc":6.2831854820251469}'
  m_Property:
    name: ArcSphere
    m_serializedType:
      m_SerializableType: UnityEditor.VFX.ArcSphere, Assembly-CSharp-Editor-testable,
        Version=0.0.0.0, Culture=neutral, PublicKeyToken=null
    attributes:
    - m_Type: 3
      m_Min: -Infinity
      m_Max: Infinity
      m_Tooltip: The sphere used for positioning particles.
  m_Direction: 0
  m_LinkedSlots:
  - {fileID: 114844554627693744}
--- !u!114 &114687953723321980
MonoBehaviour:
  m_ObjectHideFlags: 1
  m_CorrespondingSourceObject: {fileID: 0}
  m_PrefabInternal: {fileID: 0}
  m_GameObject: {fileID: 0}
  m_Enabled: 1
  m_EditorHideFlags: 0
  m_Script: {fileID: 11500000, guid: f780aa281814f9842a7c076d436932e7, type: 3}
  m_Name: VFXSlotFloat
  m_EditorClassIdentifier: 
  m_Parent: {fileID: 114760376939757276}
  m_Children: []
  m_UIPosition: {x: 0, y: 0}
  m_UICollapsed: 1
  m_UISuperCollapsed: 0
  m_MasterSlot: {fileID: 114399298363440684}
  m_MasterData:
    m_Owner: {fileID: 0}
    m_Value:
      m_Type:
        m_SerializableType: 
      m_SerializableObject: 
  m_Property:
    name: x
    m_serializedType:
      m_SerializableType: System.Single, mscorlib, Version=2.0.0.0, Culture=neutral,
        PublicKeyToken=b77a5c561934e089
    attributes: []
  m_Direction: 1
  m_LinkedSlots: []
--- !u!114 &114692328838715036
MonoBehaviour:
  m_ObjectHideFlags: 1
  m_CorrespondingSourceObject: {fileID: 0}
  m_PrefabInternal: {fileID: 0}
  m_GameObject: {fileID: 0}
  m_Enabled: 1
  m_EditorHideFlags: 0
  m_Script: {fileID: 11500000, guid: f780aa281814f9842a7c076d436932e7, type: 3}
  m_Name: VFXSlotFloat
  m_EditorClassIdentifier: 
  m_Parent: {fileID: 114833908028737250}
  m_Children: []
  m_UIPosition: {x: 0, y: 0}
  m_UICollapsed: 1
  m_UISuperCollapsed: 0
  m_MasterSlot: {fileID: 114666549768412754}
  m_MasterData:
    m_Owner: {fileID: 0}
    m_Value:
      m_Type:
        m_SerializableType: 
      m_SerializableObject: 
  m_Property:
    name: y
    m_serializedType:
      m_SerializableType: System.Single, mscorlib, Version=2.0.0.0, Culture=neutral,
        PublicKeyToken=b77a5c561934e089
    attributes: []
  m_Direction: 0
  m_LinkedSlots: []
--- !u!114 &114698856652646378
MonoBehaviour:
  m_ObjectHideFlags: 1
  m_CorrespondingSourceObject: {fileID: 0}
  m_PrefabInternal: {fileID: 0}
  m_GameObject: {fileID: 0}
  m_Enabled: 1
  m_EditorHideFlags: 0
  m_Script: {fileID: 11500000, guid: f780aa281814f9842a7c076d436932e7, type: 3}
  m_Name: VFXSlotFloat
  m_EditorClassIdentifier: 
  m_Parent: {fileID: 0}
  m_Children: []
  m_UIPosition: {x: 0, y: 0}
  m_UICollapsed: 1
  m_UISuperCollapsed: 0
  m_MasterSlot: {fileID: 114698856652646378}
  m_MasterData:
    m_Owner: {fileID: 114204895226068596}
    m_Value:
      m_Type:
        m_SerializableType: System.Single, mscorlib, Version=2.0.0.0, Culture=neutral,
          PublicKeyToken=b77a5c561934e089
      m_SerializableObject: 10000
  m_Property:
    name: Rate
    m_serializedType:
      m_SerializableType: System.Single, mscorlib, Version=2.0.0.0, Culture=neutral,
        PublicKeyToken=b77a5c561934e089
    attributes:
    - m_Type: 1
      m_Min: 0
      m_Max: Infinity
      m_Tooltip: 
  m_Direction: 0
  m_LinkedSlots: []
--- !u!114 &114701271570148598
MonoBehaviour:
  m_ObjectHideFlags: 1
  m_CorrespondingSourceObject: {fileID: 0}
  m_PrefabInternal: {fileID: 0}
  m_GameObject: {fileID: 0}
  m_Enabled: 1
  m_EditorHideFlags: 0
  m_Script: {fileID: 11500000, guid: a0b9e6b9139e58d4c957ec54595da7d3, type: 3}
  m_Name: VFXQuadOutput
  m_EditorClassIdentifier: 
  m_Parent: {fileID: 114285473855931844}
  m_Children:
  - {fileID: 114752466597853690}
  - {fileID: 114170205429185430}
  - {fileID: 114052720165639114}
  m_UIPosition: {x: 4218.835, y: 351.3318}
  m_UICollapsed: 0
  m_UISuperCollapsed: 0
  m_InputSlots:
  - {fileID: 114849092685793816}
  m_OutputSlots: []
  m_Data: {fileID: 114755914041404736}
  m_InputFlowSlot:
  - link:
    - context: {fileID: 114976729503126856}
      slotIndex: 0
  m_OutputFlowSlot:
  - link: []
  blendMode: 1
  cullMode: 0
  zWriteMode: 0
  zTestMode: 0
  flipbookMode: 0
  useSoftParticle: 0
  sortPriority: 2
  indirectDraw: 0
  preRefraction: 0
  useGeometryShader: 0
--- !u!114 &114704357032119780
MonoBehaviour:
  m_ObjectHideFlags: 1
  m_CorrespondingSourceObject: {fileID: 0}
  m_PrefabInternal: {fileID: 0}
  m_GameObject: {fileID: 0}
  m_Enabled: 1
  m_EditorHideFlags: 0
  m_Script: {fileID: 11500000, guid: f780aa281814f9842a7c076d436932e7, type: 3}
  m_Name: VFXSlotFloat
  m_EditorClassIdentifier: 
  m_Parent: {fileID: 114514676669976782}
  m_Children: []
  m_UIPosition: {x: 0, y: 0}
  m_UICollapsed: 1
  m_UISuperCollapsed: 0
  m_MasterSlot: {fileID: 114514676669976782}
  m_MasterData:
    m_Owner: {fileID: 0}
    m_Value:
      m_Type:
        m_SerializableType: 
      m_SerializableObject: 
  m_Property:
    name: majorRadius
    m_serializedType:
      m_SerializableType: System.Single, mscorlib, Version=2.0.0.0, Culture=neutral,
        PublicKeyToken=b77a5c561934e089
    attributes:
    - m_Type: 3
      m_Min: -Infinity
      m_Max: Infinity
      m_Tooltip: The radius of the torus ring.
  m_Direction: 0
  m_LinkedSlots: []
--- !u!114 &114705137109448598
MonoBehaviour:
  m_ObjectHideFlags: 1
  m_CorrespondingSourceObject: {fileID: 0}
  m_PrefabInternal: {fileID: 0}
  m_GameObject: {fileID: 0}
  m_Enabled: 1
  m_EditorHideFlags: 0
  m_Script: {fileID: 11500000, guid: f780aa281814f9842a7c076d436932e7, type: 3}
  m_Name: VFXSlotFloat
  m_EditorClassIdentifier: 
  m_Parent: {fileID: 114611208827977948}
  m_Children: []
  m_UIPosition: {x: 0, y: 0}
  m_UICollapsed: 1
  m_UISuperCollapsed: 0
  m_MasterSlot: {fileID: 114634362636730594}
  m_MasterData:
    m_Owner: {fileID: 0}
    m_Value:
      m_Type:
        m_SerializableType: 
      m_SerializableObject: 
  m_Property:
    name: z
    m_serializedType:
      m_SerializableType: System.Single, mscorlib, Version=2.0.0.0, Culture=neutral,
        PublicKeyToken=b77a5c561934e089
    attributes: []
  m_Direction: 0
  m_LinkedSlots: []
--- !u!114 &114714640841922584
MonoBehaviour:
  m_ObjectHideFlags: 1
  m_CorrespondingSourceObject: {fileID: 0}
  m_PrefabInternal: {fileID: 0}
  m_GameObject: {fileID: 0}
  m_Enabled: 1
  m_EditorHideFlags: 0
  m_Script: {fileID: 11500000, guid: 70a331b1d86cc8d4aa106ccbe0da5852, type: 3}
  m_Name: VFXSlotTexture2D
  m_EditorClassIdentifier: 
  m_Parent: {fileID: 0}
  m_Children: []
  m_UIPosition: {x: 0, y: 0}
  m_UICollapsed: 1
  m_UISuperCollapsed: 0
  m_MasterSlot: {fileID: 114714640841922584}
  m_MasterData:
    m_Owner: {fileID: 114525045353926142}
    m_Value:
      m_Type:
        m_SerializableType: UnityEngine.Texture2D, UnityEngine.CoreModule, Version=0.0.0.0,
          Culture=neutral, PublicKeyToken=null
      m_SerializableObject: '{"obj":{"fileID":10300,"guid":"0000000000000000f000000000000000","type":0}}'
  m_Property:
    name: mainTexture
    m_serializedType:
      m_SerializableType: UnityEngine.Texture2D, UnityEngine.CoreModule, Version=0.0.0.0,
        Culture=neutral, PublicKeyToken=null
    attributes: []
  m_Direction: 0
  m_LinkedSlots: []
--- !u!114 &114727080431126714
MonoBehaviour:
  m_ObjectHideFlags: 1
  m_CorrespondingSourceObject: {fileID: 0}
  m_PrefabInternal: {fileID: 0}
  m_GameObject: {fileID: 0}
  m_Enabled: 1
  m_EditorHideFlags: 0
  m_Script: {fileID: 11500000, guid: f780aa281814f9842a7c076d436932e7, type: 3}
  m_Name: VFXSlotFloat
  m_EditorClassIdentifier: 
  m_Parent: {fileID: 114425393565848594}
  m_Children: []
  m_UIPosition: {x: 0, y: 0}
  m_UICollapsed: 1
  m_UISuperCollapsed: 0
  m_MasterSlot: {fileID: 114545534309531274}
  m_MasterData:
    m_Owner: {fileID: 0}
    m_Value:
      m_Type:
        m_SerializableType: 
      m_SerializableObject: 
  m_Property:
    name: y
    m_serializedType:
      m_SerializableType: System.Single, mscorlib, Version=2.0.0.0, Culture=neutral,
        PublicKeyToken=b77a5c561934e089
    attributes: []
  m_Direction: 0
  m_LinkedSlots: []
--- !u!114 &114752466597853690
MonoBehaviour:
  m_ObjectHideFlags: 1
  m_CorrespondingSourceObject: {fileID: 0}
  m_PrefabInternal: {fileID: 0}
  m_GameObject: {fileID: 0}
  m_Enabled: 1
  m_EditorHideFlags: 0
  m_Script: {fileID: 11500000, guid: a971fa2e110a0ac42ac1d8dae408704b, type: 3}
  m_Name: SetAttribute
  m_EditorClassIdentifier: 
  m_Parent: {fileID: 114701271570148598}
  m_Children: []
  m_UIPosition: {x: 0, y: 0}
  m_UICollapsed: 0
  m_UISuperCollapsed: 0
  m_InputSlots:
  - {fileID: 114562729202929998}
  m_OutputSlots: []
  m_Disabled: 0
  attribute: alpha
  Composition: 0
  Random: 0
--- !u!114 &114755914041404736
MonoBehaviour:
  m_ObjectHideFlags: 1
  m_CorrespondingSourceObject: {fileID: 0}
  m_PrefabInternal: {fileID: 0}
  m_GameObject: {fileID: 0}
  m_Enabled: 1
  m_EditorHideFlags: 0
  m_Script: {fileID: 11500000, guid: d78581a96eae8bf4398c282eb0b098bd, type: 3}
  m_Name: VFXDataParticle
  m_EditorClassIdentifier: 
  m_Parent: {fileID: 0}
  m_Children: []
  m_UIPosition: {x: 0, y: 0}
  m_UICollapsed: 1
  m_UISuperCollapsed: 0
  m_Owners:
  - {fileID: 114411037450555758}
  - {fileID: 114976729503126856}
  - {fileID: 114701271570148598}
  m_Capacity: 10000
  m_Space: 0
--- !u!114 &114760376939757276
MonoBehaviour:
  m_ObjectHideFlags: 1
  m_CorrespondingSourceObject: {fileID: 0}
  m_PrefabInternal: {fileID: 0}
  m_GameObject: {fileID: 0}
  m_Enabled: 1
  m_EditorHideFlags: 0
  m_Script: {fileID: 11500000, guid: ac39bd03fca81b849929b9c966f1836a, type: 3}
  m_Name: VFXSlotFloat3
  m_EditorClassIdentifier: 
  m_Parent: {fileID: 114399298363440684}
  m_Children:
  - {fileID: 114687953723321980}
  - {fileID: 114306132413412420}
  - {fileID: 114449178898447184}
  m_UIPosition: {x: 0, y: 0}
  m_UICollapsed: 1
  m_UISuperCollapsed: 0
  m_MasterSlot: {fileID: 114399298363440684}
  m_MasterData:
    m_Owner: {fileID: 0}
    m_Value:
      m_Type:
        m_SerializableType: 
      m_SerializableObject: 
  m_Property:
    name: center
    m_serializedType:
      m_SerializableType: UnityEngine.Vector3, UnityEngine.CoreModule, Version=0.0.0.0,
        Culture=neutral, PublicKeyToken=null
    attributes:
    - m_Type: 3
      m_Min: -Infinity
      m_Max: Infinity
      m_Tooltip: The centre of the torus.
  m_Direction: 1
  m_LinkedSlots: []
--- !u!114 &114770147834105936
MonoBehaviour:
  m_ObjectHideFlags: 1
  m_CorrespondingSourceObject: {fileID: 0}
  m_PrefabInternal: {fileID: 0}
  m_GameObject: {fileID: 0}
  m_Enabled: 1
  m_EditorHideFlags: 0
  m_Script: {fileID: 11500000, guid: f780aa281814f9842a7c076d436932e7, type: 3}
  m_Name: VFXSlotFloat
  m_EditorClassIdentifier: 
  m_Parent: {fileID: 114487389423605964}
  m_Children: []
  m_UIPosition: {x: 0, y: 0}
  m_UICollapsed: 1
  m_UISuperCollapsed: 0
  m_MasterSlot: {fileID: 114487389423605964}
  m_MasterData:
    m_Owner: {fileID: 0}
    m_Value:
      m_Type:
        m_SerializableType: 
      m_SerializableObject: 
  m_Property:
    name: z
    m_serializedType:
      m_SerializableType: System.Single, mscorlib, Version=2.0.0.0, Culture=neutral,
        PublicKeyToken=b77a5c561934e089
    attributes: []
  m_Direction: 0
  m_LinkedSlots: []
--- !u!114 &114778145168414556
MonoBehaviour:
  m_ObjectHideFlags: 1
  m_CorrespondingSourceObject: {fileID: 0}
  m_PrefabInternal: {fileID: 0}
  m_GameObject: {fileID: 0}
  m_Enabled: 1
  m_EditorHideFlags: 0
  m_Script: {fileID: 11500000, guid: f780aa281814f9842a7c076d436932e7, type: 3}
  m_Name: VFXSlotFloat
  m_EditorClassIdentifier: 
  m_Parent: {fileID: 114140230121883030}
  m_Children: []
  m_UIPosition: {x: 0, y: 0}
  m_UICollapsed: 1
  m_UISuperCollapsed: 0
  m_MasterSlot: {fileID: 114795647579902914}
  m_MasterData:
    m_Owner: {fileID: 0}
    m_Value:
      m_Type:
        m_SerializableType: 
      m_SerializableObject: 
  m_Property:
    name: x
    m_serializedType:
      m_SerializableType: System.Single, mscorlib, Version=2.0.0.0, Culture=neutral,
        PublicKeyToken=b77a5c561934e089
    attributes: []
  m_Direction: 1
  m_LinkedSlots: []
--- !u!114 &114778413468766116
MonoBehaviour:
  m_ObjectHideFlags: 1
  m_CorrespondingSourceObject: {fileID: 0}
  m_PrefabInternal: {fileID: 0}
  m_GameObject: {fileID: 0}
  m_Enabled: 1
  m_EditorHideFlags: 0
  m_Script: {fileID: 11500000, guid: f780aa281814f9842a7c076d436932e7, type: 3}
  m_Name: VFXSlotFloat
  m_EditorClassIdentifier: 
  m_Parent: {fileID: 114439965239453820}
  m_Children: []
  m_UIPosition: {x: 0, y: 0}
  m_UICollapsed: 1
  m_UISuperCollapsed: 0
  m_MasterSlot: {fileID: 114375036636068706}
  m_MasterData:
    m_Owner: {fileID: 0}
    m_Value:
      m_Type:
        m_SerializableType: 
      m_SerializableObject: 
  m_Property:
    name: x
    m_serializedType:
      m_SerializableType: System.Single, mscorlib, Version=2.0.0.0, Culture=neutral,
        PublicKeyToken=b77a5c561934e089
    attributes: []
  m_Direction: 0
  m_LinkedSlots: []
--- !u!114 &114780964826038598
MonoBehaviour:
  m_ObjectHideFlags: 1
  m_CorrespondingSourceObject: {fileID: 0}
  m_PrefabInternal: {fileID: 0}
  m_GameObject: {fileID: 0}
  m_Enabled: 1
  m_EditorHideFlags: 0
  m_Script: {fileID: 11500000, guid: f780aa281814f9842a7c076d436932e7, type: 3}
  m_Name: VFXSlotFloat
  m_EditorClassIdentifier: 
  m_Parent: {fileID: 114298397709802524}
  m_Children: []
  m_UIPosition: {x: 0, y: 0}
  m_UICollapsed: 1
  m_UISuperCollapsed: 0
  m_MasterSlot: {fileID: 114375036636068706}
  m_MasterData:
    m_Owner: {fileID: 0}
    m_Value:
      m_Type:
        m_SerializableType: 
      m_SerializableObject: 
  m_Property:
    name: z
    m_serializedType:
      m_SerializableType: System.Single, mscorlib, Version=2.0.0.0, Culture=neutral,
        PublicKeyToken=b77a5c561934e089
    attributes: []
  m_Direction: 0
  m_LinkedSlots: []
--- !u!114 &114792800372907182
MonoBehaviour:
  m_ObjectHideFlags: 1
  m_CorrespondingSourceObject: {fileID: 0}
  m_PrefabInternal: {fileID: 0}
  m_GameObject: {fileID: 0}
  m_Enabled: 1
  m_EditorHideFlags: 0
  m_Script: {fileID: 11500000, guid: a971fa2e110a0ac42ac1d8dae408704b, type: 3}
  m_Name: SetAttribute
  m_EditorClassIdentifier: 
  m_Parent: {fileID: 114207965363388990}
  m_Children: []
  m_UIPosition: {x: 0, y: 0}
  m_UICollapsed: 0
  m_UISuperCollapsed: 0
  m_InputSlots:
  - {fileID: 114320302023272172}
  m_OutputSlots: []
  m_Disabled: 0
  attribute: lifetime
  Composition: 0
  Random: 0
--- !u!114 &114795647579902914
MonoBehaviour:
  m_ObjectHideFlags: 1
  m_CorrespondingSourceObject: {fileID: 0}
  m_PrefabInternal: {fileID: 0}
  m_GameObject: {fileID: 0}
  m_Enabled: 1
  m_EditorHideFlags: 0
  m_Script: {fileID: 11500000, guid: 1b605c022ee79394a8a776c0869b3f9a, type: 3}
  m_Name: VFXSlot
  m_EditorClassIdentifier: 
  m_Parent: {fileID: 0}
  m_Children:
  - {fileID: 114386167278548290}
  - {fileID: 114140230121883030}
  m_UIPosition: {x: 0, y: 0}
  m_UICollapsed: 1
  m_UISuperCollapsed: 0
  m_MasterSlot: {fileID: 114795647579902914}
  m_MasterData:
    m_Owner: {fileID: 114483081641050852}
    m_Value:
      m_Type:
        m_SerializableType: UnityEditor.VFX.AABox, Assembly-CSharp-Editor-testable,
          Version=0.0.0.0, Culture=neutral, PublicKeyToken=null
      m_SerializableObject: '{"space":0,"center":{"x":0.0,"y":0.0,"z":0.0},"size":{"x":1.0,"y":1.0,"z":1.0}}'
  m_Property:
    name: 
    m_serializedType:
      m_SerializableType: UnityEditor.VFX.AABox, Assembly-CSharp-Editor-testable,
        Version=0.0.0.0, Culture=neutral, PublicKeyToken=null
    attributes: []
  m_Direction: 1
  m_LinkedSlots:
  - {fileID: 114364650943971688}
--- !u!114 &114807708026722858
MonoBehaviour:
  m_ObjectHideFlags: 1
  m_CorrespondingSourceObject: {fileID: 0}
  m_PrefabInternal: {fileID: 0}
  m_GameObject: {fileID: 0}
  m_Enabled: 1
  m_EditorHideFlags: 0
  m_Script: {fileID: 11500000, guid: 73a13919d81fb7444849bae8b5c812a2, type: 3}
  m_Name: VFXBasicSpawner
  m_EditorClassIdentifier: 
  m_Parent: {fileID: 114285473855931844}
  m_Children:
  - {fileID: 114204895226068596}
  m_UIPosition: {x: 4932.596, y: -1176.54}
  m_UICollapsed: 0
  m_UISuperCollapsed: 0
  m_InputSlots: []
  m_OutputSlots: []
  m_Data: {fileID: 0}
  m_InputFlowSlot:
  - link: []
  - link: []
  m_OutputFlowSlot:
  - link:
    - context: {fileID: 114411037450555758}
      slotIndex: 0
    - context: {fileID: 114207965363388990}
      slotIndex: 0
    - context: {fileID: 114826167990830044}
      slotIndex: 0
--- !u!114 &114821156260414486
MonoBehaviour:
  m_ObjectHideFlags: 1
  m_CorrespondingSourceObject: {fileID: 0}
  m_PrefabInternal: {fileID: 0}
  m_GameObject: {fileID: 0}
  m_Enabled: 1
  m_EditorHideFlags: 0
  m_Script: {fileID: 11500000, guid: ac39bd03fca81b849929b9c966f1836a, type: 3}
  m_Name: VFXSlotFloat3
  m_EditorClassIdentifier: 
  m_Parent: {fileID: 0}
  m_Children:
  - {fileID: 114904790926043576}
  - {fileID: 114274668368147192}
  - {fileID: 114386052338566962}
  m_UIPosition: {x: 0, y: 0}
  m_UICollapsed: 1
  m_UISuperCollapsed: 0
  m_MasterSlot: {fileID: 114821156260414486}
  m_MasterData:
    m_Owner: {fileID: 114649831890396088}
    m_Value:
      m_Type:
        m_SerializableType: UnityEngine.Vector3, UnityEngine.CoreModule, Version=0.0.0.0,
          Culture=neutral, PublicKeyToken=null
      m_SerializableObject: '{"x":0.0,"y":0.0,"z":1.0}'
  m_Property:
    name: Color
    m_serializedType:
      m_SerializableType: UnityEngine.Vector3, UnityEngine.CoreModule, Version=0.0.0.0,
        Culture=neutral, PublicKeyToken=null
    attributes:
    - m_Type: 5
      m_Min: -Infinity
      m_Max: Infinity
      m_Tooltip: 
  m_Direction: 0
  m_LinkedSlots: []
--- !u!114 &114821620033462108
MonoBehaviour:
  m_ObjectHideFlags: 1
  m_CorrespondingSourceObject: {fileID: 0}
  m_PrefabInternal: {fileID: 0}
  m_GameObject: {fileID: 0}
  m_Enabled: 1
  m_EditorHideFlags: 0
  m_Script: {fileID: 11500000, guid: ac39bd03fca81b849929b9c966f1836a, type: 3}
  m_Name: VFXSlotFloat3
  m_EditorClassIdentifier: 
  m_Parent: {fileID: 114914739266900694}
  m_Children:
  - {fileID: 114119897343016434}
  - {fileID: 114382684637110810}
  - {fileID: 114021878177030100}
  m_UIPosition: {x: 0, y: 0}
  m_UICollapsed: 1
  m_UISuperCollapsed: 0
  m_MasterSlot: {fileID: 114844554627693744}
  m_MasterData:
    m_Owner: {fileID: 0}
    m_Value:
      m_Type:
        m_SerializableType: 
      m_SerializableObject: 
  m_Property:
    name: center
    m_serializedType:
      m_SerializableType: UnityEngine.Vector3, UnityEngine.CoreModule, Version=0.0.0.0,
        Culture=neutral, PublicKeyToken=null
    attributes:
    - m_Type: 3
      m_Min: -Infinity
      m_Max: Infinity
      m_Tooltip: The centre of the sphere.
  m_Direction: 1
  m_LinkedSlots: []
--- !u!114 &114826167990830044
MonoBehaviour:
  m_ObjectHideFlags: 1
  m_CorrespondingSourceObject: {fileID: 0}
  m_PrefabInternal: {fileID: 0}
  m_GameObject: {fileID: 0}
  m_Enabled: 1
  m_EditorHideFlags: 0
  m_Script: {fileID: 11500000, guid: 9dfea48843f53fc438eabc12a3a30abc, type: 3}
  m_Name: VFXBasicInitialize
  m_EditorClassIdentifier: 
  m_Parent: {fileID: 114285473855931844}
  m_Children:
  - {fileID: 114942575866385010}
  - {fileID: 114944538744615992}
  m_UIPosition: {x: 5502.0845, y: -550.0965}
  m_UICollapsed: 0
  m_UISuperCollapsed: 0
  m_InputSlots:
  - {fileID: 114545534309531274}
  m_OutputSlots: []
  m_Data: {fileID: 114970945626309002}
  m_InputFlowSlot:
  - link:
    - context: {fileID: 114807708026722858}
      slotIndex: 0
  m_OutputFlowSlot:
  - link:
    - context: {fileID: 114976929173405708}
      slotIndex: 0
--- !u!114 &114833908028737250
MonoBehaviour:
  m_ObjectHideFlags: 1
  m_CorrespondingSourceObject: {fileID: 0}
  m_PrefabInternal: {fileID: 0}
  m_GameObject: {fileID: 0}
  m_Enabled: 1
  m_EditorHideFlags: 0
  m_Script: {fileID: 11500000, guid: ac39bd03fca81b849929b9c966f1836a, type: 3}
  m_Name: VFXSlotFloat3
  m_EditorClassIdentifier: 
  m_Parent: {fileID: 114585175314948138}
  m_Children:
  - {fileID: 114531244928639992}
  - {fileID: 114692328838715036}
  - {fileID: 114883437124638586}
  m_UIPosition: {x: 0, y: 0}
  m_UICollapsed: 1
  m_UISuperCollapsed: 0
  m_MasterSlot: {fileID: 114666549768412754}
  m_MasterData:
    m_Owner: {fileID: 0}
    m_Value:
      m_Type:
        m_SerializableType: 
      m_SerializableObject: 
  m_Property:
    name: center
    m_serializedType:
      m_SerializableType: UnityEngine.Vector3, UnityEngine.CoreModule, Version=0.0.0.0,
        Culture=neutral, PublicKeyToken=null
    attributes:
    - m_Type: 3
      m_Min: -Infinity
      m_Max: Infinity
      m_Tooltip: The centre of the sphere.
  m_Direction: 0
  m_LinkedSlots: []
--- !u!114 &114836039961534576
MonoBehaviour:
  m_ObjectHideFlags: 1
  m_CorrespondingSourceObject: {fileID: 0}
  m_PrefabInternal: {fileID: 0}
  m_GameObject: {fileID: 0}
  m_Enabled: 1
  m_EditorHideFlags: 0
  m_Script: {fileID: 11500000, guid: f780aa281814f9842a7c076d436932e7, type: 3}
  m_Name: VFXSlotFloat
  m_EditorClassIdentifier: 
  m_Parent: {fileID: 114012752267125410}
  m_Children: []
  m_UIPosition: {x: 0, y: 0}
  m_UICollapsed: 1
  m_UISuperCollapsed: 0
  m_MasterSlot: {fileID: 114514676669976782}
  m_MasterData:
    m_Owner: {fileID: 0}
    m_Value:
      m_Type:
        m_SerializableType: 
      m_SerializableObject: 
  m_Property:
    name: x
    m_serializedType:
      m_SerializableType: System.Single, mscorlib, Version=2.0.0.0, Culture=neutral,
        PublicKeyToken=b77a5c561934e089
    attributes: []
  m_Direction: 0
  m_LinkedSlots: []
--- !u!114 &114844554627693744
MonoBehaviour:
  m_ObjectHideFlags: 1
  m_CorrespondingSourceObject: {fileID: 0}
  m_PrefabInternal: {fileID: 0}
  m_GameObject: {fileID: 0}
  m_Enabled: 1
  m_EditorHideFlags: 0
  m_Script: {fileID: 11500000, guid: 1b605c022ee79394a8a776c0869b3f9a, type: 3}
  m_Name: VFXSlot
  m_EditorClassIdentifier: 
  m_Parent: {fileID: 0}
  m_Children:
  - {fileID: 114914739266900694}
  - {fileID: 114587892503484084}
  m_UIPosition: {x: 0, y: 0}
  m_UICollapsed: 1
  m_UISuperCollapsed: 0
  m_MasterSlot: {fileID: 114844554627693744}
  m_MasterData:
    m_Owner: {fileID: 114136071996146866}
    m_Value:
      m_Type:
        m_SerializableType: UnityEditor.VFX.ArcSphere, Assembly-CSharp-Editor-testable,
          Version=0.0.0.0, Culture=neutral, PublicKeyToken=null
      m_SerializableObject: '{"sphere":{"space":0,"center":{"x":0.0,"y":0.0,"z":0.0},"radius":1.0},"arc":6.2831854820251469}'
  m_Property:
    name: 
    m_serializedType:
      m_SerializableType: UnityEditor.VFX.ArcSphere, Assembly-CSharp-Editor-testable,
        Version=0.0.0.0, Culture=neutral, PublicKeyToken=null
    attributes: []
  m_Direction: 1
  m_LinkedSlots:
  - {fileID: 114666549768412754}
--- !u!114 &114849092685793816
MonoBehaviour:
  m_ObjectHideFlags: 1
  m_CorrespondingSourceObject: {fileID: 0}
  m_PrefabInternal: {fileID: 0}
  m_GameObject: {fileID: 0}
  m_Enabled: 1
  m_EditorHideFlags: 0
  m_Script: {fileID: 11500000, guid: 70a331b1d86cc8d4aa106ccbe0da5852, type: 3}
  m_Name: VFXSlotTexture2D
  m_EditorClassIdentifier: 
  m_Parent: {fileID: 0}
  m_Children: []
  m_UIPosition: {x: 0, y: 0}
  m_UICollapsed: 1
  m_UISuperCollapsed: 0
  m_MasterSlot: {fileID: 114849092685793816}
  m_MasterData:
    m_Owner: {fileID: 114701271570148598}
    m_Value:
      m_Type:
        m_SerializableType: UnityEngine.Texture2D, UnityEngine.CoreModule, Version=0.0.0.0,
          Culture=neutral, PublicKeyToken=null
      m_SerializableObject: '{"obj":{"fileID":10300,"guid":"0000000000000000f000000000000000","type":0}}'
  m_Property:
    name: mainTexture
    m_serializedType:
      m_SerializableType: UnityEngine.Texture2D, UnityEngine.CoreModule, Version=0.0.0.0,
        Culture=neutral, PublicKeyToken=null
    attributes: []
  m_Direction: 0
  m_LinkedSlots: []
--- !u!114 &114869325055115278
MonoBehaviour:
  m_ObjectHideFlags: 1
  m_CorrespondingSourceObject: {fileID: 0}
  m_PrefabInternal: {fileID: 0}
  m_GameObject: {fileID: 0}
  m_Enabled: 1
  m_EditorHideFlags: 0
  m_Script: {fileID: 11500000, guid: f780aa281814f9842a7c076d436932e7, type: 3}
  m_Name: VFXSlotFloat
  m_EditorClassIdentifier: 
  m_Parent: {fileID: 114487389423605964}
  m_Children: []
  m_UIPosition: {x: 0, y: 0}
  m_UICollapsed: 1
  m_UISuperCollapsed: 0
  m_MasterSlot: {fileID: 114487389423605964}
  m_MasterData:
    m_Owner: {fileID: 0}
    m_Value:
      m_Type:
        m_SerializableType: 
      m_SerializableObject: 
  m_Property:
    name: y
    m_serializedType:
      m_SerializableType: System.Single, mscorlib, Version=2.0.0.0, Culture=neutral,
        PublicKeyToken=b77a5c561934e089
    attributes: []
  m_Direction: 0
  m_LinkedSlots: []
--- !u!114 &114874174799864364
MonoBehaviour:
  m_ObjectHideFlags: 1
  m_CorrespondingSourceObject: {fileID: 0}
  m_PrefabInternal: {fileID: 0}
  m_GameObject: {fileID: 0}
  m_Enabled: 1
  m_EditorHideFlags: 0
  m_Script: {fileID: 11500000, guid: f780aa281814f9842a7c076d436932e7, type: 3}
  m_Name: VFXSlotFloat
  m_EditorClassIdentifier: 
  m_Parent: {fileID: 114439965239453820}
  m_Children: []
  m_UIPosition: {x: 0, y: 0}
  m_UICollapsed: 1
  m_UISuperCollapsed: 0
  m_MasterSlot: {fileID: 114375036636068706}
  m_MasterData:
    m_Owner: {fileID: 0}
    m_Value:
      m_Type:
        m_SerializableType: 
      m_SerializableObject: 
  m_Property:
    name: y
    m_serializedType:
      m_SerializableType: System.Single, mscorlib, Version=2.0.0.0, Culture=neutral,
        PublicKeyToken=b77a5c561934e089
    attributes: []
  m_Direction: 0
  m_LinkedSlots: []
--- !u!114 &114879943226846752
MonoBehaviour:
  m_ObjectHideFlags: 1
  m_CorrespondingSourceObject: {fileID: 0}
  m_PrefabInternal: {fileID: 0}
  m_GameObject: {fileID: 0}
  m_Enabled: 1
  m_EditorHideFlags: 0
  m_Script: {fileID: 11500000, guid: f780aa281814f9842a7c076d436932e7, type: 3}
  m_Name: VFXSlotFloat
  m_EditorClassIdentifier: 
  m_Parent: {fileID: 114514676669976782}
  m_Children: []
  m_UIPosition: {x: 0, y: 0}
  m_UICollapsed: 1
  m_UISuperCollapsed: 0
  m_MasterSlot: {fileID: 114514676669976782}
  m_MasterData:
    m_Owner: {fileID: 0}
    m_Value:
      m_Type:
        m_SerializableType: 
      m_SerializableObject: 
  m_Property:
    name: arc
    m_serializedType:
      m_SerializableType: System.Single, mscorlib, Version=2.0.0.0, Culture=neutral,
        PublicKeyToken=b77a5c561934e089
    attributes:
    - m_Type: 3
      m_Min: -Infinity
      m_Max: Infinity
      m_Tooltip: Controls how much of the torus is used.
    - m_Type: 0
      m_Min: 0
      m_Max: 6.2831855
      m_Tooltip: 
    - m_Type: 4
      m_Min: -Infinity
      m_Max: Infinity
      m_Tooltip: 
  m_Direction: 0
  m_LinkedSlots: []
--- !u!114 &114883437124638586
MonoBehaviour:
  m_ObjectHideFlags: 1
  m_CorrespondingSourceObject: {fileID: 0}
  m_PrefabInternal: {fileID: 0}
  m_GameObject: {fileID: 0}
  m_Enabled: 1
  m_EditorHideFlags: 0
  m_Script: {fileID: 11500000, guid: f780aa281814f9842a7c076d436932e7, type: 3}
  m_Name: VFXSlotFloat
  m_EditorClassIdentifier: 
  m_Parent: {fileID: 114833908028737250}
  m_Children: []
  m_UIPosition: {x: 0, y: 0}
  m_UICollapsed: 1
  m_UISuperCollapsed: 0
  m_MasterSlot: {fileID: 114666549768412754}
  m_MasterData:
    m_Owner: {fileID: 0}
    m_Value:
      m_Type:
        m_SerializableType: 
      m_SerializableObject: 
  m_Property:
    name: z
    m_serializedType:
      m_SerializableType: System.Single, mscorlib, Version=2.0.0.0, Culture=neutral,
        PublicKeyToken=b77a5c561934e089
    attributes: []
  m_Direction: 0
  m_LinkedSlots: []
--- !u!114 &114891725377542056
MonoBehaviour:
  m_ObjectHideFlags: 1
  m_CorrespondingSourceObject: {fileID: 0}
  m_PrefabInternal: {fileID: 0}
  m_GameObject: {fileID: 0}
  m_Enabled: 1
  m_EditorHideFlags: 0
  m_Script: {fileID: 11500000, guid: f780aa281814f9842a7c076d436932e7, type: 3}
  m_Name: VFXSlotFloat
  m_EditorClassIdentifier: 
  m_Parent: {fileID: 114081559765722142}
  m_Children: []
  m_UIPosition: {x: 0, y: 0}
  m_UICollapsed: 1
  m_UISuperCollapsed: 0
  m_MasterSlot: {fileID: 114634362636730594}
  m_MasterData:
    m_Owner: {fileID: 0}
    m_Value:
      m_Type:
        m_SerializableType: 
      m_SerializableObject: 
  m_Property:
    name: z
    m_serializedType:
      m_SerializableType: System.Single, mscorlib, Version=2.0.0.0, Culture=neutral,
        PublicKeyToken=b77a5c561934e089
    attributes: []
  m_Direction: 0
  m_LinkedSlots: []
--- !u!114 &114901119640359146
MonoBehaviour:
  m_ObjectHideFlags: 1
  m_CorrespondingSourceObject: {fileID: 0}
  m_PrefabInternal: {fileID: 0}
  m_GameObject: {fileID: 0}
  m_Enabled: 1
  m_EditorHideFlags: 0
  m_Script: {fileID: 11500000, guid: f780aa281814f9842a7c076d436932e7, type: 3}
  m_Name: VFXSlotFloat
  m_EditorClassIdentifier: 
  m_Parent: {fileID: 114271136665547228}
  m_Children: []
  m_UIPosition: {x: 0, y: 0}
  m_UICollapsed: 1
  m_UISuperCollapsed: 0
  m_MasterSlot: {fileID: 114098709391033592}
  m_MasterData:
    m_Owner: {fileID: 0}
    m_Value:
      m_Type:
        m_SerializableType: 
      m_SerializableObject: 
  m_Property:
    name: x
    m_serializedType:
      m_SerializableType: System.Single, mscorlib, Version=2.0.0.0, Culture=neutral,
        PublicKeyToken=b77a5c561934e089
    attributes: []
  m_Direction: 0
  m_LinkedSlots: []
--- !u!114 &114904790926043576
MonoBehaviour:
  m_ObjectHideFlags: 1
  m_CorrespondingSourceObject: {fileID: 0}
  m_PrefabInternal: {fileID: 0}
  m_GameObject: {fileID: 0}
  m_Enabled: 1
  m_EditorHideFlags: 0
  m_Script: {fileID: 11500000, guid: f780aa281814f9842a7c076d436932e7, type: 3}
  m_Name: VFXSlotFloat
  m_EditorClassIdentifier: 
  m_Parent: {fileID: 114821156260414486}
  m_Children: []
  m_UIPosition: {x: 0, y: 0}
  m_UICollapsed: 1
  m_UISuperCollapsed: 0
  m_MasterSlot: {fileID: 114821156260414486}
  m_MasterData:
    m_Owner: {fileID: 0}
    m_Value:
      m_Type:
        m_SerializableType: 
      m_SerializableObject: 
  m_Property:
    name: x
    m_serializedType:
      m_SerializableType: System.Single, mscorlib, Version=2.0.0.0, Culture=neutral,
        PublicKeyToken=b77a5c561934e089
    attributes: []
  m_Direction: 0
  m_LinkedSlots: []
--- !u!114 &114909466980052456
MonoBehaviour:
  m_ObjectHideFlags: 1
  m_CorrespondingSourceObject: {fileID: 0}
  m_PrefabInternal: {fileID: 0}
  m_GameObject: {fileID: 0}
  m_Enabled: 1
  m_EditorHideFlags: 0
  m_Script: {fileID: 11500000, guid: f780aa281814f9842a7c076d436932e7, type: 3}
  m_Name: VFXSlotFloat
  m_EditorClassIdentifier: 
  m_Parent: {fileID: 114487389423605964}
  m_Children: []
  m_UIPosition: {x: 0, y: 0}
  m_UICollapsed: 1
  m_UISuperCollapsed: 0
  m_MasterSlot: {fileID: 114487389423605964}
  m_MasterData:
    m_Owner: {fileID: 0}
    m_Value:
      m_Type:
        m_SerializableType: 
      m_SerializableObject: 
  m_Property:
    name: x
    m_serializedType:
      m_SerializableType: System.Single, mscorlib, Version=2.0.0.0, Culture=neutral,
        PublicKeyToken=b77a5c561934e089
    attributes: []
  m_Direction: 0
  m_LinkedSlots: []
--- !u!114 &114909675080224190
MonoBehaviour:
  m_ObjectHideFlags: 1
  m_CorrespondingSourceObject: {fileID: 0}
  m_PrefabInternal: {fileID: 0}
  m_GameObject: {fileID: 0}
  m_Enabled: 1
  m_EditorHideFlags: 0
  m_Script: {fileID: 11500000, guid: f780aa281814f9842a7c076d436932e7, type: 3}
  m_Name: VFXSlotFloat
  m_EditorClassIdentifier: 
  m_Parent: {fileID: 114425393565848594}
  m_Children: []
  m_UIPosition: {x: 0, y: 0}
  m_UICollapsed: 1
  m_UISuperCollapsed: 0
  m_MasterSlot: {fileID: 114545534309531274}
  m_MasterData:
    m_Owner: {fileID: 0}
    m_Value:
      m_Type:
        m_SerializableType: 
      m_SerializableObject: 
  m_Property:
    name: z
    m_serializedType:
      m_SerializableType: System.Single, mscorlib, Version=2.0.0.0, Culture=neutral,
        PublicKeyToken=b77a5c561934e089
    attributes: []
  m_Direction: 0
  m_LinkedSlots: []
--- !u!114 &114911243887923098
MonoBehaviour:
  m_ObjectHideFlags: 1
  m_CorrespondingSourceObject: {fileID: 0}
  m_PrefabInternal: {fileID: 0}
  m_GameObject: {fileID: 0}
  m_Enabled: 1
  m_EditorHideFlags: 0
  m_Script: {fileID: 11500000, guid: a971fa2e110a0ac42ac1d8dae408704b, type: 3}
  m_Name: SetAttribute
  m_EditorClassIdentifier: 
  m_Parent: {fileID: 114525045353926142}
  m_Children: []
  m_UIPosition: {x: 0, y: 0}
  m_UICollapsed: 0
  m_UISuperCollapsed: 0
  m_InputSlots:
  - {fileID: 114015763539251658}
  m_OutputSlots: []
  m_Disabled: 0
  attribute: color
  Composition: 0
  Random: 0
--- !u!114 &114914739266900694
MonoBehaviour:
  m_ObjectHideFlags: 1
  m_CorrespondingSourceObject: {fileID: 0}
  m_PrefabInternal: {fileID: 0}
  m_GameObject: {fileID: 0}
  m_Enabled: 1
  m_EditorHideFlags: 0
  m_Script: {fileID: 11500000, guid: 1b605c022ee79394a8a776c0869b3f9a, type: 3}
  m_Name: VFXSlot
  m_EditorClassIdentifier: 
  m_Parent: {fileID: 114844554627693744}
  m_Children:
  - {fileID: 114821620033462108}
  - {fileID: 114067825538418400}
  m_UIPosition: {x: 0, y: 0}
  m_UICollapsed: 1
  m_UISuperCollapsed: 0
  m_MasterSlot: {fileID: 114844554627693744}
  m_MasterData:
    m_Owner: {fileID: 0}
    m_Value:
      m_Type:
        m_SerializableType: 
      m_SerializableObject: 
  m_Property:
    name: sphere
    m_serializedType:
      m_SerializableType: UnityEditor.VFX.Sphere, Assembly-CSharp-Editor-testable,
        Version=0.0.0.0, Culture=neutral, PublicKeyToken=null
    attributes: []
  m_Direction: 1
  m_LinkedSlots: []
--- !u!114 &114931396482299670
MonoBehaviour:
  m_ObjectHideFlags: 1
  m_CorrespondingSourceObject: {fileID: 0}
  m_PrefabInternal: {fileID: 0}
  m_GameObject: {fileID: 0}
  m_Enabled: 1
  m_EditorHideFlags: 0
  m_Script: {fileID: 11500000, guid: f780aa281814f9842a7c076d436932e7, type: 3}
  m_Name: VFXSlotFloat
  m_EditorClassIdentifier: 
  m_Parent: {fileID: 114081559765722142}
  m_Children: []
  m_UIPosition: {x: 0, y: 0}
  m_UICollapsed: 1
  m_UISuperCollapsed: 0
  m_MasterSlot: {fileID: 114634362636730594}
  m_MasterData:
    m_Owner: {fileID: 0}
    m_Value:
      m_Type:
        m_SerializableType: 
      m_SerializableObject: 
  m_Property:
    name: y
    m_serializedType:
      m_SerializableType: System.Single, mscorlib, Version=2.0.0.0, Culture=neutral,
        PublicKeyToken=b77a5c561934e089
    attributes: []
  m_Direction: 0
  m_LinkedSlots: []
--- !u!114 &114936813298732496
MonoBehaviour:
  m_ObjectHideFlags: 1
  m_CorrespondingSourceObject: {fileID: 0}
  m_PrefabInternal: {fileID: 0}
  m_GameObject: {fileID: 0}
  m_Enabled: 1
  m_EditorHideFlags: 0
  m_Script: {fileID: 11500000, guid: f780aa281814f9842a7c076d436932e7, type: 3}
  m_Name: VFXSlotFloat
  m_EditorClassIdentifier: 
  m_Parent: {fileID: 114450393810636106}
  m_Children: []
  m_UIPosition: {x: 0, y: 0}
  m_UICollapsed: 1
  m_UISuperCollapsed: 0
  m_MasterSlot: {fileID: 114628094741543334}
  m_MasterData:
    m_Owner: {fileID: 0}
    m_Value:
      m_Type:
        m_SerializableType: 
      m_SerializableObject: 
  m_Property:
    name: y
    m_serializedType:
      m_SerializableType: System.Single, mscorlib, Version=2.0.0.0, Culture=neutral,
        PublicKeyToken=b77a5c561934e089
    attributes: []
  m_Direction: 0
  m_LinkedSlots: []
--- !u!114 &114942575866385010
MonoBehaviour:
  m_ObjectHideFlags: 1
  m_CorrespondingSourceObject: {fileID: 0}
  m_PrefabInternal: {fileID: 0}
  m_GameObject: {fileID: 0}
  m_Enabled: 1
  m_EditorHideFlags: 0
  m_Script: {fileID: 11500000, guid: a971fa2e110a0ac42ac1d8dae408704b, type: 3}
  m_Name: SetAttribute
  m_EditorClassIdentifier: 
  m_Parent: {fileID: 114826167990830044}
  m_Children: []
  m_UIPosition: {x: 0, y: 0}
  m_UICollapsed: 0
  m_UISuperCollapsed: 0
  m_InputSlots:
  - {fileID: 114053341320240814}
  m_OutputSlots: []
  m_Disabled: 0
  attribute: lifetime
  Composition: 0
  Random: 0
--- !u!114 &114944538744615992
MonoBehaviour:
  m_ObjectHideFlags: 1
  m_CorrespondingSourceObject: {fileID: 0}
  m_PrefabInternal: {fileID: 0}
  m_GameObject: {fileID: 0}
  m_Enabled: 1
  m_EditorHideFlags: 0
  m_Script: {fileID: 11500000, guid: b420dea230128ad4da02ff86535daa48, type: 3}
  m_Name: PositionAABox
  m_EditorClassIdentifier: 
  m_Parent: {fileID: 114826167990830044}
  m_Children: []
  m_UIPosition: {x: 0, y: 0}
  m_UICollapsed: 0
  m_UISuperCollapsed: 0
  m_InputSlots:
  - {fileID: 114364650943971688}
  m_OutputSlots: []
  m_Disabled: 0
  positionMode: 0
  spawnMode: 0
--- !u!114 &114948805180714008
MonoBehaviour:
  m_ObjectHideFlags: 1
  m_CorrespondingSourceObject: {fileID: 0}
  m_PrefabInternal: {fileID: 0}
  m_GameObject: {fileID: 0}
  m_Enabled: 1
  m_EditorHideFlags: 0
  m_Script: {fileID: 11500000, guid: f780aa281814f9842a7c076d436932e7, type: 3}
  m_Name: VFXSlotFloat
  m_EditorClassIdentifier: 
  m_Parent: {fileID: 114439965239453820}
  m_Children: []
  m_UIPosition: {x: 0, y: 0}
  m_UICollapsed: 1
  m_UISuperCollapsed: 0
  m_MasterSlot: {fileID: 114375036636068706}
  m_MasterData:
    m_Owner: {fileID: 0}
    m_Value:
      m_Type:
        m_SerializableType: 
      m_SerializableObject: 
  m_Property:
    name: z
    m_serializedType:
      m_SerializableType: System.Single, mscorlib, Version=2.0.0.0, Culture=neutral,
        PublicKeyToken=b77a5c561934e089
    attributes: []
  m_Direction: 0
  m_LinkedSlots: []
--- !u!114 &114955514675400152
MonoBehaviour:
  m_ObjectHideFlags: 1
  m_CorrespondingSourceObject: {fileID: 0}
  m_PrefabInternal: {fileID: 0}
  m_GameObject: {fileID: 0}
  m_Enabled: 1
  m_EditorHideFlags: 0
  m_Script: {fileID: 11500000, guid: f780aa281814f9842a7c076d436932e7, type: 3}
  m_Name: VFXSlotFloat
  m_EditorClassIdentifier: 
  m_Parent: {fileID: 114098709391033592}
  m_Children: []
  m_UIPosition: {x: 0, y: 0}
  m_UICollapsed: 1
  m_UISuperCollapsed: 0
  m_MasterSlot: {fileID: 114098709391033592}
  m_MasterData:
    m_Owner: {fileID: 0}
    m_Value:
      m_Type:
        m_SerializableType: 
      m_SerializableObject: 
  m_Property:
    name: arc
    m_serializedType:
      m_SerializableType: System.Single, mscorlib, Version=2.0.0.0, Culture=neutral,
        PublicKeyToken=b77a5c561934e089
    attributes:
    - m_Type: 3
      m_Min: -Infinity
      m_Max: Infinity
      m_Tooltip: Controls how much of the sphere is used.
    - m_Type: 0
      m_Min: 0
      m_Max: 6.2831855
      m_Tooltip: 
    - m_Type: 4
      m_Min: -Infinity
      m_Max: Infinity
      m_Tooltip: 
  m_Direction: 0
  m_LinkedSlots: []
--- !u!114 &114965956261382790
MonoBehaviour:
  m_ObjectHideFlags: 1
  m_CorrespondingSourceObject: {fileID: 0}
  m_PrefabInternal: {fileID: 0}
  m_GameObject: {fileID: 0}
  m_Enabled: 1
  m_EditorHideFlags: 0
  m_Script: {fileID: 11500000, guid: f780aa281814f9842a7c076d436932e7, type: 3}
  m_Name: VFXSlotFloat
  m_EditorClassIdentifier: 
  m_Parent: {fileID: 114167327767735296}
  m_Children: []
  m_UIPosition: {x: 0, y: 0}
  m_UICollapsed: 1
  m_UISuperCollapsed: 0
  m_MasterSlot: {fileID: 114628094741543334}
  m_MasterData:
    m_Owner: {fileID: 0}
    m_Value:
      m_Type:
        m_SerializableType: 
      m_SerializableObject: 
  m_Property:
    name: x
    m_serializedType:
      m_SerializableType: System.Single, mscorlib, Version=2.0.0.0, Culture=neutral,
        PublicKeyToken=b77a5c561934e089
    attributes: []
  m_Direction: 0
  m_LinkedSlots: []
--- !u!114 &114970945626309002
MonoBehaviour:
  m_ObjectHideFlags: 1
  m_CorrespondingSourceObject: {fileID: 0}
  m_PrefabInternal: {fileID: 0}
  m_GameObject: {fileID: 0}
  m_Enabled: 1
  m_EditorHideFlags: 0
  m_Script: {fileID: 11500000, guid: d78581a96eae8bf4398c282eb0b098bd, type: 3}
  m_Name: VFXDataParticle
  m_EditorClassIdentifier: 
  m_Parent: {fileID: 0}
  m_Children: []
  m_UIPosition: {x: 0, y: 0}
  m_UICollapsed: 1
  m_UISuperCollapsed: 0
  m_Owners:
  - {fileID: 114826167990830044}
  - {fileID: 114976929173405708}
  - {fileID: 114990649379872476}
  m_Capacity: 10000
  m_Space: 0
--- !u!114 &114973942692229662
MonoBehaviour:
  m_ObjectHideFlags: 1
  m_CorrespondingSourceObject: {fileID: 0}
  m_PrefabInternal: {fileID: 0}
  m_GameObject: {fileID: 0}
  m_Enabled: 1
  m_EditorHideFlags: 0
  m_Script: {fileID: 11500000, guid: f780aa281814f9842a7c076d436932e7, type: 3}
  m_Name: VFXSlotFloat
  m_EditorClassIdentifier: 
  m_Parent: {fileID: 114271136665547228}
  m_Children: []
  m_UIPosition: {x: 0, y: 0}
  m_UICollapsed: 1
  m_UISuperCollapsed: 0
  m_MasterSlot: {fileID: 114098709391033592}
  m_MasterData:
    m_Owner: {fileID: 0}
    m_Value:
      m_Type:
        m_SerializableType: 
      m_SerializableObject: 
  m_Property:
    name: z
    m_serializedType:
      m_SerializableType: System.Single, mscorlib, Version=2.0.0.0, Culture=neutral,
        PublicKeyToken=b77a5c561934e089
    attributes: []
  m_Direction: 0
  m_LinkedSlots: []
--- !u!114 &114976729503126856
MonoBehaviour:
  m_ObjectHideFlags: 1
  m_CorrespondingSourceObject: {fileID: 0}
  m_PrefabInternal: {fileID: 0}
  m_GameObject: {fileID: 0}
  m_Enabled: 1
  m_EditorHideFlags: 0
  m_Script: {fileID: 11500000, guid: 2dc095764ededfa4bb32fa602511ea4b, type: 3}
  m_Name: VFXBasicUpdate
  m_EditorClassIdentifier: 
  m_Parent: {fileID: 114285473855931844}
  m_Children: []
  m_UIPosition: {x: 4172.128, y: 46.685318}
  m_UICollapsed: 0
  m_UISuperCollapsed: 0
  m_InputSlots: []
  m_OutputSlots: []
  m_Data: {fileID: 114755914041404736}
  m_InputFlowSlot:
  - link:
    - context: {fileID: 114411037450555758}
      slotIndex: 0
  m_OutputFlowSlot:
  - link:
    - context: {fileID: 114701271570148598}
      slotIndex: 0
  integration: 0
--- !u!114 &114976929173405708
MonoBehaviour:
  m_ObjectHideFlags: 1
  m_CorrespondingSourceObject: {fileID: 0}
  m_PrefabInternal: {fileID: 0}
  m_GameObject: {fileID: 0}
  m_Enabled: 1
  m_EditorHideFlags: 0
  m_Script: {fileID: 11500000, guid: 2dc095764ededfa4bb32fa602511ea4b, type: 3}
  m_Name: VFXBasicUpdate
  m_EditorClassIdentifier: 
  m_Parent: {fileID: 114285473855931844}
  m_Children: []
  m_UIPosition: {x: 5348.001, y: -42.848045}
  m_UICollapsed: 0
  m_UISuperCollapsed: 0
  m_InputSlots: []
  m_OutputSlots: []
  m_Data: {fileID: 114970945626309002}
  m_InputFlowSlot:
  - link:
    - context: {fileID: 114826167990830044}
      slotIndex: 0
  m_OutputFlowSlot:
  - link:
    - context: {fileID: 114990649379872476}
      slotIndex: 0
  integration: 0
--- !u!114 &114982766936041450
MonoBehaviour:
  m_ObjectHideFlags: 1
  m_CorrespondingSourceObject: {fileID: 0}
  m_PrefabInternal: {fileID: 0}
  m_GameObject: {fileID: 0}
  m_Enabled: 1
  m_EditorHideFlags: 0
  m_Script: {fileID: 11500000, guid: f780aa281814f9842a7c076d436932e7, type: 3}
  m_Name: VFXSlotFloat
  m_EditorClassIdentifier: 
  m_Parent: {fileID: 114167327767735296}
  m_Children: []
  m_UIPosition: {x: 0, y: 0}
  m_UICollapsed: 1
  m_UISuperCollapsed: 0
  m_MasterSlot: {fileID: 114628094741543334}
  m_MasterData:
    m_Owner: {fileID: 0}
    m_Value:
      m_Type:
        m_SerializableType: 
      m_SerializableObject: 
  m_Property:
    name: y
    m_serializedType:
      m_SerializableType: System.Single, mscorlib, Version=2.0.0.0, Culture=neutral,
        PublicKeyToken=b77a5c561934e089
    attributes: []
  m_Direction: 0
  m_LinkedSlots: []
--- !u!114 &114985636449944498
MonoBehaviour:
  m_ObjectHideFlags: 1
  m_CorrespondingSourceObject: {fileID: 0}
  m_PrefabInternal: {fileID: 0}
  m_GameObject: {fileID: 0}
  m_Enabled: 1
  m_EditorHideFlags: 0
  m_Script: {fileID: 11500000, guid: f780aa281814f9842a7c076d436932e7, type: 3}
  m_Name: VFXSlotFloat
  m_EditorClassIdentifier: 
  m_Parent: {fileID: 114298397709802524}
  m_Children: []
  m_UIPosition: {x: 0, y: 0}
  m_UICollapsed: 1
  m_UISuperCollapsed: 0
  m_MasterSlot: {fileID: 114375036636068706}
  m_MasterData:
    m_Owner: {fileID: 0}
    m_Value:
      m_Type:
        m_SerializableType: 
      m_SerializableObject: 
  m_Property:
    name: y
    m_serializedType:
      m_SerializableType: System.Single, mscorlib, Version=2.0.0.0, Culture=neutral,
        PublicKeyToken=b77a5c561934e089
    attributes: []
  m_Direction: 0
  m_LinkedSlots: []
--- !u!114 &114987428887052060
MonoBehaviour:
  m_ObjectHideFlags: 1
  m_CorrespondingSourceObject: {fileID: 0}
  m_PrefabInternal: {fileID: 0}
  m_GameObject: {fileID: 0}
  m_Enabled: 1
  m_EditorHideFlags: 0
  m_Script: {fileID: 11500000, guid: f780aa281814f9842a7c076d436932e7, type: 3}
  m_Name: VFXSlotFloat
  m_EditorClassIdentifier: 
  m_Parent: {fileID: 114611208827977948}
  m_Children: []
  m_UIPosition: {x: 0, y: 0}
  m_UICollapsed: 1
  m_UISuperCollapsed: 0
  m_MasterSlot: {fileID: 114634362636730594}
  m_MasterData:
    m_Owner: {fileID: 0}
    m_Value:
      m_Type:
        m_SerializableType: 
      m_SerializableObject: 
  m_Property:
    name: y
    m_serializedType:
      m_SerializableType: System.Single, mscorlib, Version=2.0.0.0, Culture=neutral,
        PublicKeyToken=b77a5c561934e089
    attributes: []
  m_Direction: 0
  m_LinkedSlots: []
--- !u!114 &114990649379872476
MonoBehaviour:
  m_ObjectHideFlags: 1
  m_CorrespondingSourceObject: {fileID: 0}
  m_PrefabInternal: {fileID: 0}
  m_GameObject: {fileID: 0}
  m_Enabled: 1
  m_EditorHideFlags: 0
  m_Script: {fileID: 11500000, guid: a0b9e6b9139e58d4c957ec54595da7d3, type: 3}
  m_Name: VFXQuadOutput
  m_EditorClassIdentifier: 
  m_Parent: {fileID: 114285473855931844}
  m_Children:
  - {fileID: 114380891450847330}
  - {fileID: 114649831890396088}
  - {fileID: 114430449274858876}
  m_UIPosition: {x: 5420.677, y: 284.3532}
  m_UICollapsed: 0
  m_UISuperCollapsed: 0
  m_InputSlots:
  - {fileID: 114574594137845096}
  m_OutputSlots: []
  m_Data: {fileID: 114970945626309002}
  m_InputFlowSlot:
  - link:
    - context: {fileID: 114976929173405708}
      slotIndex: 0
  m_OutputFlowSlot:
  - link: []
  blendMode: 1
  cullMode: 0
  zWriteMode: 0
  zTestMode: 0
  flipbookMode: 0
  useSoftParticle: 0
  sortPriority: 0
  indirectDraw: 0
  preRefraction: 0
  useGeometryShader: 0
--- !u!114 &114994748343996446
MonoBehaviour:
  m_ObjectHideFlags: 1
  m_CorrespondingSourceObject: {fileID: 0}
  m_PrefabInternal: {fileID: 0}
  m_GameObject: {fileID: 0}
  m_Enabled: 1
  m_EditorHideFlags: 0
  m_Script: {fileID: 11500000, guid: f780aa281814f9842a7c076d436932e7, type: 3}
  m_Name: VFXSlotFloat
  m_EditorClassIdentifier: 
  m_Parent: {fileID: 114386167278548290}
  m_Children: []
  m_UIPosition: {x: 0, y: 0}
  m_UICollapsed: 1
  m_UISuperCollapsed: 0
  m_MasterSlot: {fileID: 114795647579902914}
  m_MasterData:
    m_Owner: {fileID: 0}
    m_Value:
      m_Type:
        m_SerializableType: 
      m_SerializableObject: 
  m_Property:
    name: x
    m_serializedType:
      m_SerializableType: System.Single, mscorlib, Version=2.0.0.0, Culture=neutral,
        PublicKeyToken=b77a5c561934e089
    attributes: []
  m_Direction: 1
  m_LinkedSlots: []
--- !u!114 &114995423226536370
MonoBehaviour:
  m_ObjectHideFlags: 1
  m_CorrespondingSourceObject: {fileID: 0}
  m_PrefabInternal: {fileID: 0}
  m_GameObject: {fileID: 0}
  m_Enabled: 1
  m_EditorHideFlags: 0
  m_Script: {fileID: 11500000, guid: f780aa281814f9842a7c076d436932e7, type: 3}
  m_Name: VFXSlotFloat
  m_EditorClassIdentifier: 
  m_Parent: {fileID: 114450393810636106}
  m_Children: []
  m_UIPosition: {x: 0, y: 0}
  m_UICollapsed: 1
  m_UISuperCollapsed: 0
  m_MasterSlot: {fileID: 114628094741543334}
  m_MasterData:
    m_Owner: {fileID: 0}
    m_Value:
      m_Type:
        m_SerializableType: 
      m_SerializableObject: 
  m_Property:
    name: x
    m_serializedType:
      m_SerializableType: System.Single, mscorlib, Version=2.0.0.0, Culture=neutral,
        PublicKeyToken=b77a5c561934e089
    attributes: []
  m_Direction: 0
  m_LinkedSlots: []
--- !u!2058629509 &8926484042661614526
VisualEffectAsset:
  m_ObjectHideFlags: 0
  m_CorrespondingSourceObject: {fileID: 0}
  m_PrefabInternal: {fileID: 0}
  m_Name: 10_SortPriority
  m_Graph: {fileID: 114285473855931844}
  m_Expressions:
    m_Expressions:
    - op: 1
      valueIndex: 0
      data[0]: -1
      data[1]: -1
      data[2]: -1
      data[3]: 1
    - op: 1
      valueIndex: 1
      data[0]: -1
      data[1]: -1
      data[2]: -1
      data[3]: 1
    - op: 1
      valueIndex: 2
      data[0]: -1
      data[1]: -1
      data[2]: -1
      data[3]: 1
    - op: 26
      valueIndex: 3
      data[0]: 0
      data[1]: 1
      data[2]: -1
      data[3]: 1
    - op: 25
      valueIndex: 4
      data[0]: 3
      data[1]: 2
      data[2]: -1
      data[3]: 1
    - op: 1
      valueIndex: 5
      data[0]: -1
      data[1]: -1
      data[2]: -1
      data[3]: 1
    - op: 1
      valueIndex: 6
      data[0]: -1
      data[1]: -1
      data[2]: -1
      data[3]: 1
    - op: 26
      valueIndex: 7
      data[0]: 5
      data[1]: 1
      data[2]: -1
      data[3]: 1
    - op: 26
      valueIndex: 8
      data[0]: 4
      data[1]: 1
      data[2]: -1
      data[3]: 1
    - op: 1
      valueIndex: 9
      data[0]: -1
      data[1]: -1
      data[2]: -1
      data[3]: 1
    - op: 22
      valueIndex: 10
      data[0]: 9
      data[1]: 6
      data[2]: -1
      data[3]: 1
    - op: 25
      valueIndex: 11
      data[0]: 8
      data[1]: 2
      data[2]: -1
      data[3]: 1
    - op: 25
      valueIndex: 12
      data[0]: 7
      data[1]: 2
      data[2]: -1
      data[3]: 1
    - op: 26
      valueIndex: 13
      data[0]: 10
      data[1]: 1
      data[2]: -1
      data[3]: 1
    - op: 1
      valueIndex: 14
      data[0]: -1
      data[1]: -1
      data[2]: -1
      data[3]: 1
    - op: 1
      valueIndex: 15
      data[0]: -1
      data[1]: -1
      data[2]: -1
      data[3]: 1
    - op: 1
      valueIndex: 16
      data[0]: -1
      data[1]: -1
      data[2]: -1
      data[3]: 1
    - op: 1
      valueIndex: 17
      data[0]: -1
      data[1]: -1
      data[2]: -1
      data[3]: 1
    - op: 1
      valueIndex: 18
      data[0]: -1
      data[1]: -1
      data[2]: -1
      data[3]: 1
    - op: 1
      valueIndex: 19
      data[0]: -1
      data[1]: -1
      data[2]: -1
      data[3]: 1
    - op: 1
      valueIndex: 20
      data[0]: -1
      data[1]: -1
      data[2]: -1
      data[3]: 1
    - op: 1
      valueIndex: 21
      data[0]: -1
      data[1]: -1
      data[2]: -1
      data[3]: 1
    - op: 1
      valueIndex: 22
      data[0]: -1
      data[1]: -1
      data[2]: -1
      data[3]: 1
    - op: 1
      valueIndex: 23
      data[0]: -1
      data[1]: -1
      data[2]: -1
      data[3]: 1
    - op: 1
      valueIndex: 24
      data[0]: -1
      data[1]: -1
      data[2]: -1
      data[3]: 1
    - op: 1
      valueIndex: 25
      data[0]: -1
      data[1]: -1
      data[2]: -1
      data[3]: 1
    - op: 1
      valueIndex: 26
      data[0]: -1
      data[1]: -1
      data[2]: -1
      data[3]: 1
    - op: 1
      valueIndex: 27
      data[0]: -1
      data[1]: -1
      data[2]: -1
      data[3]: 1
    - op: 1
      valueIndex: 28
      data[0]: -1
      data[1]: -1
      data[2]: -1
      data[3]: 1
    - op: 1
      valueIndex: 29
      data[0]: -1
      data[1]: -1
      data[2]: -1
      data[3]: 1
    - op: 1
      valueIndex: 30
      data[0]: -1
      data[1]: -1
      data[2]: -1
      data[3]: 1
    - op: 1
      valueIndex: 31
      data[0]: -1
      data[1]: -1
      data[2]: -1
      data[3]: 1
    - op: 1
      valueIndex: 32
      data[0]: -1
      data[1]: -1
      data[2]: -1
      data[3]: 1
    - op: 26
      valueIndex: 33
      data[0]: 11
      data[1]: 1
      data[2]: -1
      data[3]: 1
    - op: 1
      valueIndex: 34
      data[0]: -1
      data[1]: -1
      data[2]: -1
      data[3]: 1
    - op: 1
      valueIndex: 35
      data[0]: -1
      data[1]: -1
      data[2]: -1
      data[3]: 1
    - op: 1
      valueIndex: 36
      data[0]: -1
      data[1]: -1
      data[2]: -1
      data[3]: 1
    - op: 1
      valueIndex: 37
      data[0]: -1
      data[1]: -1
      data[2]: -1
      data[3]: 1
    - op: 1
      valueIndex: 38
      data[0]: -1
      data[1]: -1
      data[2]: -1
      data[3]: 1
    - op: 1
      valueIndex: 39
      data[0]: -1
      data[1]: -1
      data[2]: -1
      data[3]: 1
    - op: 1
      valueIndex: 40
      data[0]: -1
      data[1]: -1
      data[2]: -1
      data[3]: 1
    - op: 1
      valueIndex: 41
      data[0]: -1
      data[1]: -1
      data[2]: -1
      data[3]: 1
    - op: 1
      valueIndex: 42
      data[0]: -1
      data[1]: -1
      data[2]: -1
      data[3]: 1
    - op: 1
      valueIndex: 43
      data[0]: -1
      data[1]: -1
      data[2]: -1
      data[3]: 1
    - op: 1
      valueIndex: 44
      data[0]: -1
      data[1]: -1
      data[2]: -1
      data[3]: 1
    - op: 1
      valueIndex: 45
      data[0]: -1
      data[1]: -1
      data[2]: -1
      data[3]: 1
    - op: 1
      valueIndex: 46
      data[0]: -1
      data[1]: -1
      data[2]: -1
      data[3]: 1
    - op: 1
      valueIndex: 47
      data[0]: -1
      data[1]: -1
      data[2]: -1
      data[3]: 1
    - op: 1
      valueIndex: 48
      data[0]: -1
      data[1]: -1
      data[2]: -1
      data[3]: 1
    - op: 1
      valueIndex: 49
      data[0]: -1
      data[1]: -1
      data[2]: -1
      data[3]: 1
    - op: 1
      valueIndex: 50
      data[0]: -1
      data[1]: -1
      data[2]: -1
      data[3]: 1
    - op: 1
      valueIndex: 51
      data[0]: -1
      data[1]: -1
      data[2]: -1
      data[3]: 1
    - op: 26
      valueIndex: 52
      data[0]: 12
      data[1]: 1
      data[2]: -1
      data[3]: 1
    - op: 1
      valueIndex: 53
      data[0]: -1
      data[1]: -1
      data[2]: -1
      data[3]: 1
    - op: 25
      valueIndex: 54
      data[0]: 13
      data[1]: 16
      data[2]: -1
      data[3]: 1
    - op: 3
      valueIndex: 55
      data[0]: 32
      data[1]: 20
      data[2]: 21
      data[3]: -1
    - op: 1
      valueIndex: 58
      data[0]: -1
      data[1]: -1
      data[2]: -1
      data[3]: 1
    - op: 3
      valueIndex: 59
      data[0]: 23
      data[1]: 24
      data[2]: 28
      data[3]: -1
    - op: 26
      valueIndex: 62
      data[0]: 46
      data[1]: 1
      data[2]: -1
      data[3]: 1
    - op: 1
      valueIndex: 63
      data[0]: -1
      data[1]: -1
      data[2]: -1
      data[3]: 1
    - op: 3
      valueIndex: 64
      data[0]: 45
      data[1]: 48
      data[2]: 47
      data[3]: -1
    - op: 3
      valueIndex: 67
      data[0]: 30
      data[1]: 29
      data[2]: 31
      data[3]: -1
    - op: 3
      valueIndex: 70
      data[0]: 44
      data[1]: 43
      data[2]: 42
      data[3]: -1
    - op: 1
      valueIndex: 73
      data[0]: -1
      data[1]: -1
      data[2]: -1
      data[3]: 7
    - op: 1
      valueIndex: 75
      data[0]: -1
      data[1]: -1
      data[2]: -1
      data[3]: 3
    - op: 3
      valueIndex: 78
      data[0]: 19
      data[1]: 17
      data[2]: 18
      data[3]: -1
    - op: 25
      valueIndex: 81
      data[0]: 52
      data[1]: 2
      data[2]: -1
      data[3]: 1
    - op: 3
      valueIndex: 82
      data[0]: 49
      data[1]: 51
      data[2]: 53
      data[3]: -1
    - op: 3
      valueIndex: 85
      data[0]: 34
      data[1]: 37
      data[2]: 40
      data[3]: -1
    - op: 3
      valueIndex: 88
      data[0]: 39
      data[1]: 38
      data[2]: 50
      data[3]: -1
    - op: 25
      valueIndex: 91
      data[0]: 33
      data[1]: 2
      data[2]: -1
      data[3]: 1
    - op: 1
      valueIndex: 92
      data[0]: -1
      data[1]: -1
      data[2]: -1
      data[3]: 7
    - op: 1
      valueIndex: 94
      data[0]: -1
      data[1]: -1
      data[2]: -1
      data[3]: 1
    - op: 3
      valueIndex: 95
      data[0]: 15
      data[1]: 14
      data[2]: 22
      data[3]: -1
    - op: 6
      valueIndex: 98
      data[0]: -1
      data[1]: -1
      data[2]: -1
      data[3]: -1
    - op: 1
      valueIndex: 99
      data[0]: -1
      data[1]: -1
      data[2]: -1
      data[3]: 7
    - op: 1
      valueIndex: 101
      data[0]: -1
      data[1]: -1
      data[2]: -1
      data[3]: 1
    - op: 3
      valueIndex: 102
      data[0]: 25
      data[1]: 27
      data[2]: 26
      data[3]: -1
    - op: 1
      valueIndex: 105
      data[0]: -1
      data[1]: -1
      data[2]: -1
      data[3]: 1
    - op: 3
      valueIndex: 106
      data[0]: 41
      data[1]: 36
      data[2]: 35
      data[3]: -1
    m_NeedsLocalToWorld: 0
    m_NeedsWorldToLocal: 0
  m_ExposedExpressions: []
  m_PropertySheet:
    m_Float:
      m_Array:
      - m_ExpressionIndex: 0
        m_Value: 6.2831855
      - m_ExpressionIndex: 1
        m_Value: 0
      - m_ExpressionIndex: 2
        m_Value: 6.2831855
      - m_ExpressionIndex: 5
        m_Value: 6.2831855
      - m_ExpressionIndex: 6
        m_Value: 0.8
      - m_ExpressionIndex: 9
        m_Value: 0.3
      - m_ExpressionIndex: 14
        m_Value: 0
      - m_ExpressionIndex: 15
        m_Value: 1
      - m_ExpressionIndex: 16
        m_Value: 1
      - m_ExpressionIndex: 17
        m_Value: 0
      - m_ExpressionIndex: 18
        m_Value: 1
      - m_ExpressionIndex: 19
        m_Value: 0
      - m_ExpressionIndex: 20
        m_Value: 2
      - m_ExpressionIndex: 21
        m_Value: 2
      - m_ExpressionIndex: 22
        m_Value: 0
      - m_ExpressionIndex: 23
        m_Value: 0
      - m_ExpressionIndex: 24
        m_Value: 0
      - m_ExpressionIndex: 25
        m_Value: 0
      - m_ExpressionIndex: 26
        m_Value: 0
      - m_ExpressionIndex: 27
        m_Value: 1
      - m_ExpressionIndex: 28
        m_Value: 0
      - m_ExpressionIndex: 29
        m_Value: 0
      - m_ExpressionIndex: 30
        m_Value: 0
      - m_ExpressionIndex: 31
        m_Value: 0
      - m_ExpressionIndex: 32
        m_Value: 2
      - m_ExpressionIndex: 34
        m_Value: 2
      - m_ExpressionIndex: 35
        m_Value: 0
      - m_ExpressionIndex: 36
        m_Value: 0
      - m_ExpressionIndex: 37
        m_Value: 2
      - m_ExpressionIndex: 38
        m_Value: 0
      - m_ExpressionIndex: 39
        m_Value: 0
      - m_ExpressionIndex: 40
        m_Value: 2
      - m_ExpressionIndex: 41
        m_Value: 0
      - m_ExpressionIndex: 42
        m_Value: 0
      - m_ExpressionIndex: 43
        m_Value: 0
      - m_ExpressionIndex: 44
        m_Value: 0
      - m_ExpressionIndex: 45
        m_Value: 2
      - m_ExpressionIndex: 46
        m_Value: 10000
      - m_ExpressionIndex: 47
        m_Value: 2
      - m_ExpressionIndex: 48
        m_Value: 2
      - m_ExpressionIndex: 49
        m_Value: 2
      - m_ExpressionIndex: 50
        m_Value: 0
      - m_ExpressionIndex: 51
        m_Value: 2
      - m_ExpressionIndex: 53
        m_Value: 2
      - m_ExpressionIndex: 56
        m_Value: 1
      - m_ExpressionIndex: 59
        m_Value: 1
      - m_ExpressionIndex: 72
        m_Value: 1
      - m_ExpressionIndex: 76
        m_Value: 1
      - m_ExpressionIndex: 78
        m_Value: 0.3
    m_Vector2f:
      m_Array: []
    m_Vector3f:
      m_Array:
      - m_ExpressionIndex: 64
        m_Value: {x: 0, y: 0, z: 0}
    m_Vector4f:
      m_Array: []
    m_Uint:
      m_Array: []
    m_Int:
      m_Array: []
    m_Matrix4x4f:
      m_Array: []
    m_AnimationCurve:
      m_Array: []
    m_Gradient:
      m_Array: []
    m_NamedObject:
      m_Array:
      - m_ExpressionIndex: 63
        m_Value: {fileID: 10300, guid: 0000000000000000f000000000000000, type: 0}
      - m_ExpressionIndex: 71
        m_Value: {fileID: 10300, guid: 0000000000000000f000000000000000, type: 0}
      - m_ExpressionIndex: 75
        m_Value: {fileID: 10300, guid: 0000000000000000f000000000000000, type: 0}
    m_Bool:
      m_Array: []
  m_Buffers:
  - type: 1
    size: 70000
    capacity: 10000
    layout:
    - name: lifetime
      type: 1
      offset:
        bucket: 0
        structure: 1
        element: 0
    - name: position
      type: 3
      offset:
        bucket: 10000
        structure: 4
        element: 0
    - name: alive
      type: 17
      offset:
        bucket: 50000
        structure: 1
        element: 0
    - name: age
      type: 1
      offset:
        bucket: 60000
        structure: 1
        element: 0
  - type: 1
    size: 70000
    capacity: 10000
    layout:
    - name: lifetime
      type: 1
      offset:
        bucket: 0
        structure: 1
        element: 0
    - name: position
      type: 3
      offset:
        bucket: 10000
        structure: 4
        element: 0
    - name: alive
      type: 17
      offset:
        bucket: 50000
        structure: 1
        element: 0
    - name: age
      type: 1
      offset:
        bucket: 60000
        structure: 1
        element: 0
  - type: 1
    size: 70000
    capacity: 10000
    layout:
    - name: lifetime
      type: 1
      offset:
        bucket: 0
        structure: 1
        element: 0
    - name: position
      type: 3
      offset:
        bucket: 10000
        structure: 4
        element: 0
    - name: alive
      type: 17
      offset:
        bucket: 50000
        structure: 1
        element: 0
    - name: age
      type: 1
      offset:
        bucket: 60000
        structure: 1
        element: 0
  - type: 1
    size: 1
    capacity: 1
    layout:
    - name: spawnCount
      type: 1
      offset:
        bucket: 0
        structure: 1
        element: 0
  - type: 2
    size: 10000
    capacity: 0
    layout: []
  - type: 1
    size: 1
    capacity: 0
    layout: []
  - type: 1
    size: 1
    capacity: 1
    layout:
    - name: spawnCount
      type: 1
      offset:
        bucket: 0
        structure: 1
        element: 0
  - type: 2
    size: 10000
    capacity: 0
    layout: []
  - type: 1
    size: 1
    capacity: 0
    layout: []
  - type: 1
    size: 1
    capacity: 1
    layout:
    - name: spawnCount
      type: 1
      offset:
        bucket: 0
        structure: 1
        element: 0
  - type: 2
    size: 10000
    capacity: 0
    layout: []
  - type: 1
    size: 1
    capacity: 0
    layout: []
  m_CPUBuffers:
  - capacity: 1
    stride: 1
    layout:
    - name: spawnCount
      type: 1
      offset:
        bucket: 0
        structure: 1
        element: 0
    initialData:
      data: 00000000
  - capacity: 1
    stride: 1
    layout:
    - name: spawnCount
      type: 1
      offset:
        bucket: 0
        structure: 1
        element: 0
    initialData:
      data: 00000000
  m_Systems:
  - type: 0
    flags: 0
    capacity: 0
    layer: 0
    buffers:
    - nameId: spawner_output
      index: 1
    values: []
    tasks:
    - type: 268435456
      buffers: []
      values:
      - nameId: Rate
        index: 58
      params: []
      processor: {fileID: 0}
  - type: 1
    flags: 1
    capacity: 10000
    layer: 4294967295
    buffers:
    - nameId: attributeBuffer
      index: 0
    - nameId: sourceAttributeBuffer
      index: 3
    - nameId: deadList
      index: 4
    - nameId: deadListCount
      index: 5
    - nameId: spawner_input
      index: 1
    values:
    - nameId: bounds_center
      index: 62
    - nameId: bounds_size
      index: 60
    tasks:
    - type: 536870912
      buffers:
      - nameId: attributeBuffer
        index: 0
      - nameId: deadListIn
        index: 4
      - nameId: deadListCount
        index: 5
      - nameId: sourceAttributeBuffer
        index: 3
      values:
      - nameId: Lifetime_b
        index: 56
      - nameId: Torus_center_c
        index: 64
      - nameId: Torus_majorRadius_c
        index: 6
      - nameId: Torus_minorRadius_c
        index: 9
      - nameId: Torus_arc_c
        index: 66
      - nameId: r_c
        index: 54
      params:
      - nameId: bounds_center
        index: 62
      - nameId: bounds_size
        index: 60
<<<<<<< HEAD
      processor: {fileID: 7200000, guid: 1b480f79b35585d429aef263844d2493, type: 3}
=======
      processor: {fileID: 7200000, guid: b7d3b9652c442104698aa5be3de6af67, type: 3}
>>>>>>> c12d8e27
    - type: 805306368
      buffers:
      - nameId: attributeBuffer
        index: 0
      - nameId: deadListOut
        index: 4
      values:
      - nameId: deltaTime_b
        index: 74
      params: []
<<<<<<< HEAD
      processor: {fileID: 7200000, guid: b1e36c1e89450964b81b3086903c2359, type: 3}
=======
      processor: {fileID: 7200000, guid: 2643de32f24fe9942bfed67024a0a6e5, type: 3}
>>>>>>> c12d8e27
    - type: 1073741826
      buffers:
      - nameId: attributeBuffer
        index: 0
      values:
      - nameId: Alpha_b
        index: 78
      - nameId: Color_c
        index: 73
      - nameId: mainTexture
        index: 71
      params:
      - nameId: sortPriority
        index: 2
<<<<<<< HEAD
      processor: {fileID: 4800000, guid: fbac2247b4a6a074b8a922deb6c7c64b, type: 3}
=======
      processor: {fileID: 4800000, guid: 39e47d86f0244e3498a5b184628d09c9, type: 3}
>>>>>>> c12d8e27
  - type: 1
    flags: 1
    capacity: 10000
    layer: 4294967295
    buffers:
    - nameId: attributeBuffer
      index: 1
    - nameId: sourceAttributeBuffer
      index: 6
    - nameId: deadList
      index: 7
    - nameId: deadListCount
      index: 8
    - nameId: spawner_input
      index: 1
    values:
    - nameId: bounds_center
      index: 79
    - nameId: bounds_size
      index: 68
    tasks:
    - type: 536870912
      buffers:
      - nameId: attributeBuffer
        index: 1
      - nameId: deadListIn
        index: 7
      - nameId: deadListCount
        index: 8
      - nameId: sourceAttributeBuffer
        index: 6
      values:
      - nameId: Lifetime_b
        index: 59
      - nameId: ArcSphere_sphere_center_c
        index: 61
      - nameId: ArcSphere_sphere_radius_c
        index: 72
      - nameId: ArcSphere_arc_c
        index: 70
      params:
      - nameId: bounds_center
        index: 79
      - nameId: bounds_size
        index: 68
<<<<<<< HEAD
      processor: {fileID: 7200000, guid: 967e72d60eba2cb48a7750df39f4c047, type: 3}
=======
      processor: {fileID: 7200000, guid: 0873ec5ab50f6df43944be7d5b516d6c, type: 3}
>>>>>>> c12d8e27
    - type: 805306368
      buffers:
      - nameId: attributeBuffer
        index: 1
      - nameId: deadListOut
        index: 7
      values:
      - nameId: deltaTime_b
        index: 74
      params: []
<<<<<<< HEAD
      processor: {fileID: 7200000, guid: 921354e376d911947ab828e3ab4f5863, type: 3}
=======
      processor: {fileID: 7200000, guid: 6e57a96e63b35b24ebb8c5f9dbbe94b0, type: 3}
>>>>>>> c12d8e27
    - type: 1073741826
      buffers:
      - nameId: attributeBuffer
        index: 1
      values:
      - nameId: Alpha_b
        index: 78
      - nameId: Color_c
        index: 77
      - nameId: mainTexture
        index: 75
      params:
      - nameId: sortPriority
        index: 1
<<<<<<< HEAD
      processor: {fileID: 4800000, guid: e97c423db480928428469b21ed548e75, type: 3}
=======
      processor: {fileID: 4800000, guid: 278918ee72518d243b1c4edc055de96b, type: 3}
>>>>>>> c12d8e27
  - type: 1
    flags: 1
    capacity: 10000
    layer: 4294967295
    buffers:
    - nameId: attributeBuffer
      index: 2
    - nameId: sourceAttributeBuffer
      index: 9
    - nameId: deadList
      index: 10
    - nameId: deadListCount
      index: 11
    - nameId: spawner_input
      index: 1
    values:
    - nameId: bounds_center
      index: 69
    - nameId: bounds_size
      index: 67
    tasks:
    - type: 536870912
      buffers:
      - nameId: attributeBuffer
        index: 2
      - nameId: deadListIn
        index: 10
      - nameId: deadListCount
        index: 11
      - nameId: sourceAttributeBuffer
        index: 9
      values:
      - nameId: Lifetime_b
        index: 76
      - nameId: Box_center_c
        index: 57
      - nameId: Box_size_c
        index: 55
      params:
      - nameId: bounds_center
        index: 69
      - nameId: bounds_size
        index: 67
<<<<<<< HEAD
      processor: {fileID: 7200000, guid: 28fd4adc1e559e240be25853cc26217b, type: 3}
=======
      processor: {fileID: 7200000, guid: 9096cd0bded70574785114705d232d6d, type: 3}
>>>>>>> c12d8e27
    - type: 805306368
      buffers:
      - nameId: attributeBuffer
        index: 2
      - nameId: deadListOut
        index: 10
      values:
      - nameId: deltaTime_b
        index: 74
      params: []
<<<<<<< HEAD
      processor: {fileID: 7200000, guid: b51c3a4142824d442b1144aaac2fa956, type: 3}
=======
      processor: {fileID: 7200000, guid: 9222da4a4a6e45d49b4257e6933be12e, type: 3}
>>>>>>> c12d8e27
    - type: 1073741826
      buffers:
      - nameId: attributeBuffer
        index: 2
      values:
      - nameId: Alpha_b
        index: 78
      - nameId: Color_c
        index: 65
      - nameId: mainTexture
        index: 63
      params:
      - nameId: sortPriority
        index: 0
<<<<<<< HEAD
      processor: {fileID: 4800000, guid: 0789c5dab29b34648a3b4b71a9c890d6, type: 3}
=======
      processor: {fileID: 4800000, guid: 7460a448104701e448a4a9fdcf99f221, type: 3}
>>>>>>> c12d8e27
  m_Events:
  - name: OnPlay
    playSystems: 00000000
    stopSystems: 
  - name: OnStop
    playSystems: 
    stopSystems: 00000000
  m_RendererSettings:
    motionVectorGenerationMode: 0
    shadowCastingMode: 0
    receiveShadows: 0
    reflectionProbeUsage: 0
    lightProbeUsage: 0
  m_CullingFlags: 3
  m_RuntimeVersion: 2<|MERGE_RESOLUTION|>--- conflicted
+++ resolved
@@ -5722,11 +5722,7 @@
         index: 62
       - nameId: bounds_size
         index: 60
-<<<<<<< HEAD
-      processor: {fileID: 7200000, guid: 1b480f79b35585d429aef263844d2493, type: 3}
-=======
-      processor: {fileID: 7200000, guid: b7d3b9652c442104698aa5be3de6af67, type: 3}
->>>>>>> c12d8e27
+      processor: {fileID: 7200000, guid: 132cd96886eb78948911547869bccebc, type: 3}
     - type: 805306368
       buffers:
       - nameId: attributeBuffer
@@ -5737,11 +5733,7 @@
       - nameId: deltaTime_b
         index: 74
       params: []
-<<<<<<< HEAD
-      processor: {fileID: 7200000, guid: b1e36c1e89450964b81b3086903c2359, type: 3}
-=======
-      processor: {fileID: 7200000, guid: 2643de32f24fe9942bfed67024a0a6e5, type: 3}
->>>>>>> c12d8e27
+      processor: {fileID: 7200000, guid: 0cd7e0ef0f0aa544f81664ed8676d665, type: 3}
     - type: 1073741826
       buffers:
       - nameId: attributeBuffer
@@ -5756,11 +5748,7 @@
       params:
       - nameId: sortPriority
         index: 2
-<<<<<<< HEAD
-      processor: {fileID: 4800000, guid: fbac2247b4a6a074b8a922deb6c7c64b, type: 3}
-=======
-      processor: {fileID: 4800000, guid: 39e47d86f0244e3498a5b184628d09c9, type: 3}
->>>>>>> c12d8e27
+      processor: {fileID: 4800000, guid: 69483f1ea11726644b532abb28546267, type: 3}
   - type: 1
     flags: 1
     capacity: 10000
@@ -5806,11 +5794,7 @@
         index: 79
       - nameId: bounds_size
         index: 68
-<<<<<<< HEAD
-      processor: {fileID: 7200000, guid: 967e72d60eba2cb48a7750df39f4c047, type: 3}
-=======
-      processor: {fileID: 7200000, guid: 0873ec5ab50f6df43944be7d5b516d6c, type: 3}
->>>>>>> c12d8e27
+      processor: {fileID: 7200000, guid: 5e3c7ed44a59dd6408ce4c7305d73668, type: 3}
     - type: 805306368
       buffers:
       - nameId: attributeBuffer
@@ -5821,11 +5805,7 @@
       - nameId: deltaTime_b
         index: 74
       params: []
-<<<<<<< HEAD
-      processor: {fileID: 7200000, guid: 921354e376d911947ab828e3ab4f5863, type: 3}
-=======
-      processor: {fileID: 7200000, guid: 6e57a96e63b35b24ebb8c5f9dbbe94b0, type: 3}
->>>>>>> c12d8e27
+      processor: {fileID: 7200000, guid: fe145f7c5bd9ed2419f5f3c263bfe2eb, type: 3}
     - type: 1073741826
       buffers:
       - nameId: attributeBuffer
@@ -5840,11 +5820,7 @@
       params:
       - nameId: sortPriority
         index: 1
-<<<<<<< HEAD
-      processor: {fileID: 4800000, guid: e97c423db480928428469b21ed548e75, type: 3}
-=======
-      processor: {fileID: 4800000, guid: 278918ee72518d243b1c4edc055de96b, type: 3}
->>>>>>> c12d8e27
+      processor: {fileID: 4800000, guid: 333e5cae50fee1a489b4cb900d7d04fe, type: 3}
   - type: 1
     flags: 1
     capacity: 10000
@@ -5888,11 +5864,7 @@
         index: 69
       - nameId: bounds_size
         index: 67
-<<<<<<< HEAD
-      processor: {fileID: 7200000, guid: 28fd4adc1e559e240be25853cc26217b, type: 3}
-=======
-      processor: {fileID: 7200000, guid: 9096cd0bded70574785114705d232d6d, type: 3}
->>>>>>> c12d8e27
+      processor: {fileID: 7200000, guid: fa9a703ae2125ab48aa6aa187e088c6a, type: 3}
     - type: 805306368
       buffers:
       - nameId: attributeBuffer
@@ -5903,11 +5875,7 @@
       - nameId: deltaTime_b
         index: 74
       params: []
-<<<<<<< HEAD
-      processor: {fileID: 7200000, guid: b51c3a4142824d442b1144aaac2fa956, type: 3}
-=======
-      processor: {fileID: 7200000, guid: 9222da4a4a6e45d49b4257e6933be12e, type: 3}
->>>>>>> c12d8e27
+      processor: {fileID: 7200000, guid: 1b9ddc6267501304cb207c36943d26f4, type: 3}
     - type: 1073741826
       buffers:
       - nameId: attributeBuffer
@@ -5922,11 +5890,7 @@
       params:
       - nameId: sortPriority
         index: 0
-<<<<<<< HEAD
-      processor: {fileID: 4800000, guid: 0789c5dab29b34648a3b4b71a9c890d6, type: 3}
-=======
-      processor: {fileID: 4800000, guid: 7460a448104701e448a4a9fdcf99f221, type: 3}
->>>>>>> c12d8e27
+      processor: {fileID: 4800000, guid: 46224ecc8a06c194d9680f5a62905a0f, type: 3}
   m_Events:
   - name: OnPlay
     playSystems: 00000000
