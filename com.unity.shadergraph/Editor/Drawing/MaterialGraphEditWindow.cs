using System;
using System.Collections.Generic;
using System.IO;
using System.Linq;
using System.Text;
using UnityEngine;
using UnityEditor.Graphing;
using UnityEditor.Graphing.Util;
using Debug = UnityEngine.Debug;
using Object = UnityEngine.Object;
using UnityEngine.Rendering;

using UnityEditor.UIElements;
using Edge = UnityEditor.Experimental.GraphView.Edge;
using UnityEditor.Experimental.GraphView;
using UnityEngine.UIElements;

namespace UnityEditor.ShaderGraph.Drawing
{
    class MaterialGraphEditWindow : EditorWindow
    {
        [SerializeField]
        string m_Selected;

        [SerializeField]
        GraphObject m_GraphObject;

        [NonSerialized]
        bool m_HasError;

        [NonSerialized]
        public bool updatePreviewShaders = false;

        ColorSpace m_ColorSpace;
        RenderPipelineAsset m_RenderPipelineAsset;
        bool m_FrameAllAfterLayout;

        GraphEditorView m_GraphEditorView;

        string m_PrevPath;

        MessageManager m_MessageManager;
        MessageManager messageManager
        {
            get { return m_MessageManager ?? (m_MessageManager = new MessageManager()); }
        }

        GraphEditorView graphEditorView
        {
            get { return m_GraphEditorView; }
            set
            {
                if (m_GraphEditorView != null)
                {
                    m_GraphEditorView.RemoveFromHierarchy();
                    m_GraphEditorView.Dispose();
                }

                m_GraphEditorView = value;
                if (m_GraphEditorView != null)
                {
                    m_GraphEditorView.saveRequested += UpdateAsset;
                    m_GraphEditorView.convertToSubgraphRequested += ToSubGraph;
                    m_GraphEditorView.showInProjectRequested += PingAsset;
                    m_GraphEditorView.RegisterCallback<GeometryChangedEvent>(OnGeometryChanged);
                    m_FrameAllAfterLayout = true;
                    this.rootVisualElement.Add(graphEditorView);
                }
            }
        }

        GraphObject graphObject
        {
            get { return m_GraphObject; }
            set
            {
                if (m_GraphObject != null)
                    DestroyImmediate(m_GraphObject);
                m_GraphObject = value;
            }
        }

        public string selectedGuid
        {
            get { return m_Selected; }
            private set { m_Selected = value; }
        }

        public string assetName
        {
            get { return titleContent.text; }
            set
            {
                titleContent.text = value;
                graphEditorView.assetName = value;
            }
        }

        void Update()
        {
            if (m_HasError)
                return;

            if (PlayerSettings.colorSpace != m_ColorSpace)
            {
                graphEditorView = null;
                m_ColorSpace = PlayerSettings.colorSpace;
            }

            if (GraphicsSettings.renderPipelineAsset != m_RenderPipelineAsset)
            {
                graphEditorView = null;
                m_RenderPipelineAsset = GraphicsSettings.renderPipelineAsset;
            }

            try
            {
                if (graphObject == null && selectedGuid != null)
                {
                    var guid = selectedGuid;
                    selectedGuid = null;
                    Initialize(guid);
                }

                if (graphObject == null)
                {
                    Close();
                    return;
                }

                var materialGraph = graphObject.graph as GraphData;
                if (materialGraph == null)
                    return;

                if (graphEditorView == null)
                {
                    messageManager.ClearAll();
                    materialGraph.messageManager = messageManager;
                    var asset = AssetDatabase.LoadAssetAtPath<Object>(AssetDatabase.GUIDToAssetPath(selectedGuid));
                    graphEditorView = new GraphEditorView(this, materialGraph, messageManager)
                    {
                        viewDataKey = selectedGuid,
                        assetName = asset.name.Split('/').Last()
                    };
                    m_ColorSpace = PlayerSettings.colorSpace;
                    m_RenderPipelineAsset = GraphicsSettings.renderPipelineAsset;
                    graphObject.Validate();
                }

                if (graphObject.wasUndoRedoPerformed)
                {
                    graphEditorView.HandleGraphChanges();
                    graphObject.graph.ClearChanges();
                    graphObject.HandleUndoRedo();
                }

                if (updatePreviewShaders)
                {
                    m_GraphEditorView.UpdatePreviewShaders();
                    updatePreviewShaders = false;
                }

                graphEditorView.HandleGraphChanges();
                graphObject.graph.ClearChanges();
            }
            catch (Exception e)
            {
                m_HasError = true;
                m_GraphEditorView = null;
                graphObject = null;
                Debug.LogException(e);
                throw;
            }
        }

        void OnEnable()
        {
            this.SetAntiAliasing(4);
        }

        void OnDisable()
        {
            graphEditorView = null;
            messageManager.ClearAll();
        }

        void OnDestroy()
        {
            if (graphObject != null)
            {
                string nameOfFile = AssetDatabase.GUIDToAssetPath(selectedGuid);
                if (graphObject.isDirty && EditorUtility.DisplayDialog("Shader Graph Has Been Modified", "Do you want to save the changes you made in the Shader Graph?\n" + nameOfFile + "\n\nYour changes will be lost if you don't save them.", "Save", "Don't Save"))
                    UpdateAsset();
                Undo.ClearUndo(graphObject);
                DestroyImmediate(graphObject);
            }

            graphEditorView = null;
        }

        public void PingAsset()
        {
            if (selectedGuid != null)
            {
                var path = AssetDatabase.GUIDToAssetPath(selectedGuid);
                var asset = AssetDatabase.LoadAssetAtPath<Object>(path);
                EditorGUIUtility.PingObject(asset);
            }
        }

        public void UpdateAsset()
        {
            if (selectedGuid != null && graphObject != null)
            {
                var path = AssetDatabase.GUIDToAssetPath(selectedGuid);
                if (string.IsNullOrEmpty(path) || graphObject == null)
                    return;

                UpdateShaderGraphOnDisk(path);

                graphObject.isDirty = false;
                var windows = Resources.FindObjectsOfTypeAll<MaterialGraphEditWindow>();
                foreach (var materialGraphEditWindow in windows)
                {
                    materialGraphEditWindow.Rebuild();
                }
            }
        }

        public void ToSubGraph()
        {
<<<<<<< HEAD
            if (m_PrevPath == null || m_PrevPath.Length == 0) m_PrevPath = Application.dataPath; 

            var path = EditorUtility.SaveFilePanelInProject("Save Sub Graph", "New Shader Sub Graph", ShaderSubGraphImporter.Extension, "", m_PrevPath);

=======
            var graphView = graphEditorView.graphView;

            var path = EditorUtility.SaveFilePanelInProject("Save Sub Graph", "New Shader Sub Graph", ShaderSubGraphImporter.Extension, "");
>>>>>>> 1fa53f34
            path = path.Replace(Application.dataPath, "Assets");
            if (path.Length == 0)
                return;

            graphObject.RegisterCompleteObjectUndo("Convert To Subgraph");

            var nodes = graphView.selection.OfType<IShaderNodeView>().Where(x => !(x.node is PropertyNode || x.node is SubGraphOutputNode)).Select(x => x.node).Where(x => x.allowedInSubGraph).ToArray();
            var bounds = Rect.MinMaxRect(float.PositiveInfinity, float.PositiveInfinity, float.NegativeInfinity, float.NegativeInfinity);
            foreach (var node in nodes)
            {
                var center = node.drawState.position.center;
                bounds = Rect.MinMaxRect(
                        Mathf.Min(bounds.xMin, center.x),
                        Mathf.Min(bounds.yMin, center.y),
                        Mathf.Max(bounds.xMax, center.x),
                        Mathf.Max(bounds.yMax, center.y));
            }
            var middle = bounds.center;
            bounds.center = Vector2.zero;

            // Collect the property nodes and get the corresponding properties
            var propertyNodeGuids = graphView.selection.OfType<IShaderNodeView>().Where(x => (x.node is PropertyNode)).Select(x => ((PropertyNode)x.node).propertyGuid);
            var metaProperties = graphView.graph.properties.Where(x => propertyNodeGuids.Contains(x.guid));

            var copyPasteGraph = new CopyPasteGraph(
                    graphView.graph.assetGuid,
                    graphView.selection.OfType<ShaderGroup>().Select(x => x.userData),
                    graphView.selection.OfType<IShaderNodeView>().Where(x => !(x.node is PropertyNode || x.node is SubGraphOutputNode)).Select(x => x.node).Where(x => x.allowedInSubGraph).ToArray(),
                    graphView.selection.OfType<Edge>().Select(x => x.userData as IEdge),
                    graphView.selection.OfType<BlackboardField>().Select(x => x.userData as AbstractShaderProperty),
                    metaProperties);

            var deserialized = CopyPasteGraph.FromJson(JsonUtility.ToJson(copyPasteGraph, false));
            if (deserialized == null)
                return;

            var subGraph = new GraphData { isSubGraph = true };
            subGraph.path = "Sub Graphs";
            var subGraphOutputNode = new SubGraphOutputNode();
            {
                var drawState = subGraphOutputNode.drawState;
                drawState.position = new Rect(new Vector2(bounds.xMax + 200f, 0f), drawState.position.size);
                subGraphOutputNode.drawState = drawState;
            }
            subGraph.AddNode(subGraphOutputNode);

            var groupGuidMap = new Dictionary<Guid, Guid>();
            foreach (GroupData groupData in deserialized.groups)
            {
                var oldGuid = groupData.guid;
                var newGuid = groupData.RewriteGuid();
                groupGuidMap[oldGuid] = newGuid;
                subGraph.CreateGroup(groupData);
            }

            List<Guid> groupGuids = new List<Guid>();
            var nodeGuidMap = new Dictionary<Guid, Guid>();
            foreach (var node in deserialized.GetNodes<AbstractMaterialNode>())
            {
                var oldGuid = node.guid;
                var newGuid = node.RewriteGuid();
                nodeGuidMap[oldGuid] = newGuid;
                var drawState = node.drawState;
                drawState.position = new Rect(drawState.position.position - middle, drawState.position.size);
                node.drawState = drawState;

                if (!groupGuids.Contains(node.groupGuid))
                {
                    groupGuids.Add(node.groupGuid);
                }

                // Checking if the group guid is also being copied.
                // If not then nullify that guid
                if (node.groupGuid != Guid.Empty)
                {
                    node.groupGuid = !groupGuidMap.ContainsKey(node.groupGuid) ? Guid.Empty : groupGuidMap[node.groupGuid];
                }

                subGraph.AddNode(node);
            }

            // figure out what needs remapping
            var externalOutputSlots = new List<IEdge>();
            var externalInputSlots = new List<IEdge>();
            foreach (var edge in deserialized.edges)
            {
                var outputSlot = edge.outputSlot;
                var inputSlot = edge.inputSlot;

                Guid remappedOutputNodeGuid;
                Guid remappedInputNodeGuid;
                var outputSlotExistsInSubgraph = nodeGuidMap.TryGetValue(outputSlot.nodeGuid, out remappedOutputNodeGuid);
                var inputSlotExistsInSubgraph = nodeGuidMap.TryGetValue(inputSlot.nodeGuid, out remappedInputNodeGuid);

                // pasting nice internal links!
                if (outputSlotExistsInSubgraph && inputSlotExistsInSubgraph)
                {
                    var outputSlotRef = new SlotReference(remappedOutputNodeGuid, outputSlot.slotId);
                    var inputSlotRef = new SlotReference(remappedInputNodeGuid, inputSlot.slotId);
                    subGraph.Connect(outputSlotRef, inputSlotRef);
                }
                // one edge needs to go to outside world
                else if (outputSlotExistsInSubgraph)
                {
                    externalInputSlots.Add(edge);
                }
                else if (inputSlotExistsInSubgraph)
                {
                    externalOutputSlots.Add(edge);
                }
            }

            // Find the unique edges coming INTO the graph
            var uniqueIncomingEdges = externalOutputSlots.GroupBy(
                    edge => edge.outputSlot,
                    edge => edge,
                    (key, edges) => new { slotRef = key, edges = edges.ToList() });

            var externalInputNeedingConnection = new List<KeyValuePair<IEdge, AbstractShaderProperty>>();
            foreach (var group in uniqueIncomingEdges)
            {
                var sr = group.slotRef;
                var fromNode = graphObject.graph.GetNodeFromGuid(sr.nodeGuid);
                var fromSlot = fromNode.FindOutputSlot<MaterialSlot>(sr.slotId);

                AbstractShaderProperty prop;
                switch (fromSlot.concreteValueType)
                {
                    case ConcreteSlotValueType.Texture2D:
                        prop = new TextureShaderProperty();
                        break;
                    case ConcreteSlotValueType.Texture2DArray:
                        prop = new Texture2DArrayShaderProperty();
                        break;
                    case ConcreteSlotValueType.Texture3D:
                        prop = new Texture3DShaderProperty();
                        break;
                    case ConcreteSlotValueType.Cubemap:
                        prop = new CubemapShaderProperty();
                        break;
                    case ConcreteSlotValueType.Vector4:
                        prop = new Vector4ShaderProperty();
                        break;
                    case ConcreteSlotValueType.Vector3:
                        prop = new Vector3ShaderProperty();
                        break;
                    case ConcreteSlotValueType.Vector2:
                        prop = new Vector2ShaderProperty();
                        break;
                    case ConcreteSlotValueType.Vector1:
                        prop = new Vector1ShaderProperty();
                        break;
                    case ConcreteSlotValueType.Boolean:
                        prop = new BooleanShaderProperty();
                        break;
                    case ConcreteSlotValueType.Matrix2:
                        prop = new Matrix2ShaderProperty();
                        break;
                    case ConcreteSlotValueType.Matrix3:
                        prop = new Matrix3ShaderProperty();
                        break;
                    case ConcreteSlotValueType.Matrix4:
                        prop = new Matrix4ShaderProperty();
                        break;
                    case ConcreteSlotValueType.SamplerState:
                        prop = new SamplerStateShaderProperty();
                        break;
                    case ConcreteSlotValueType.Gradient:
                        prop = new GradientShaderProperty();
                        break;
                    default:
                        throw new ArgumentOutOfRangeException();
                }

                if (prop != null)
                {
                    var materialGraph = (GraphData)graphObject.graph;
                    var fromPropertyNode = fromNode as PropertyNode;
                    var fromProperty = fromPropertyNode != null ? materialGraph.properties.FirstOrDefault(p => p.guid == fromPropertyNode.propertyGuid) : null;
                    prop.displayName = fromProperty != null ? fromProperty.displayName : fromSlot.concreteValueType.ToString();

                    subGraph.AddShaderProperty(prop);
                    var propNode = new PropertyNode();
                    {
                        var drawState = propNode.drawState;
                        drawState.position = new Rect(new Vector2(bounds.xMin - 300f, 0f), drawState.position.size);
                        propNode.drawState = drawState;
                    }
                    subGraph.AddNode(propNode);
                    propNode.propertyGuid = prop.guid;

                    foreach (var edge in group.edges)
                    {
                        subGraph.Connect(
                            new SlotReference(propNode.guid, PropertyNode.OutputSlotId),
                            new SlotReference(nodeGuidMap[edge.inputSlot.nodeGuid], edge.inputSlot.slotId));
                        externalInputNeedingConnection.Add(new KeyValuePair<IEdge, AbstractShaderProperty>(edge, prop));
                    }
                }
            }

            var uniqueOutgoingEdges = externalInputSlots.GroupBy(
                    edge => edge.outputSlot,
                    edge => edge,
                    (key, edges) => new { slot = key, edges = edges.ToList() });

            var externalOutputsNeedingConnection = new List<KeyValuePair<IEdge, IEdge>>();
            foreach (var group in uniqueOutgoingEdges)
            {
                var outputNode = subGraph.outputNode as SubGraphOutputNode;

                AbstractMaterialNode node = graphView.graph.GetNodeFromGuid(group.edges[0].outputSlot.nodeGuid);
                MaterialSlot slot = node.FindSlot<MaterialSlot>(group.edges[0].outputSlot.slotId);
                var slotId = outputNode.AddSlot(slot.concreteValueType);

                var inputSlotRef = new SlotReference(outputNode.guid, slotId);

                foreach (var edge in group.edges)
                {
                    var newEdge = subGraph.Connect(new SlotReference(nodeGuidMap[edge.outputSlot.nodeGuid], edge.outputSlot.slotId), inputSlotRef);
                    externalOutputsNeedingConnection.Add(new KeyValuePair<IEdge, IEdge>(edge, newEdge));
                }
            }

<<<<<<< HEAD
            File.WriteAllText(path, EditorJsonUtility.ToJson(subGraph));
            AssetDatabase.ImportAsset(path);
            m_PrevPath = path;
=======
            if(FileUtilities.WriteShaderGraphToDisk(path, subGraph))
                AssetDatabase.ImportAsset(path);
>>>>>>> 1fa53f34

            var loadedSubGraph = AssetDatabase.LoadAssetAtPath(path, typeof(SubGraphAsset)) as SubGraphAsset;
            if (loadedSubGraph == null)
                return;

            var subGraphNode = new SubGraphNode();
            var ds = subGraphNode.drawState;
            ds.position = new Rect(middle - new Vector2(100f, 150f), Vector2.zero);
            subGraphNode.drawState = ds;

            // Add the subgraph into the group if the nodes was all in the same group group
            if (groupGuids.Count == 1)
            {
                subGraphNode.groupGuid = groupGuids[0];
            }

            graphObject.graph.AddNode(subGraphNode);
            subGraphNode.subGraphAsset = loadedSubGraph;

            foreach (var edgeMap in externalInputNeedingConnection)
            {
                graphObject.graph.Connect(edgeMap.Key.outputSlot, new SlotReference(subGraphNode.guid, edgeMap.Value.guid.GetHashCode()));
            }

            foreach (var edgeMap in externalOutputsNeedingConnection)
            {
                graphObject.graph.Connect(new SlotReference(subGraphNode.guid, edgeMap.Value.inputSlot.slotId), edgeMap.Key.inputSlot);
            }

            graphObject.graph.RemoveElements(
                graphView.selection.OfType<IShaderNodeView>().Select(x => x.node).Where(x => x.allowedInSubGraph),
                Enumerable.Empty<IEdge>(),
                Enumerable.Empty<GroupData>());
            graphObject.graph.ValidateGraph();
        }

        void UpdateShaderGraphOnDisk(string path)
        {
            if(FileUtilities.WriteShaderGraphToDisk(path, graphObject.graph))
                AssetDatabase.ImportAsset(path);
        }

        private void Rebuild()
        {
            if (graphObject != null && graphObject.graph != null)
            {
                var subNodes = graphObject.graph.GetNodes<SubGraphNode>();
                foreach (var node in subNodes)
                    node.UpdateSlots();
            }
        }

        public void Initialize(string assetGuid)
        {
            try
            {
                m_ColorSpace = PlayerSettings.colorSpace;
                m_RenderPipelineAsset = GraphicsSettings.renderPipelineAsset;

                var asset = AssetDatabase.LoadAssetAtPath<Object>(AssetDatabase.GUIDToAssetPath(assetGuid));
                if (asset == null)
                    return;

                if (!EditorUtility.IsPersistent(asset))
                    return;

                if (selectedGuid == assetGuid)
                    return;

                var path = AssetDatabase.GetAssetPath(asset);
                var extension = Path.GetExtension(path);
                if (extension == null)
                    return;
                // Path.GetExtension returns the extension prefixed with ".", so we remove it. We force lower case such that
                // the comparison will be case-insensitive.
                extension = extension.Substring(1).ToLowerInvariant();
                bool isSubGraph;
                switch (extension)
                {
                    case ShaderGraphImporter.Extension:
                        isSubGraph = false;
                        break;
                    case ShaderSubGraphImporter.Extension:
                        isSubGraph = true;
                        break;
                    default:
                        return;
                }

                selectedGuid = assetGuid;

                var textGraph = File.ReadAllText(path, Encoding.UTF8);
                graphObject = CreateInstance<GraphObject>();
                graphObject.hideFlags = HideFlags.HideAndDontSave;
                graphObject.graph = JsonUtility.FromJson<GraphData>(textGraph);
                graphObject.graph.assetGuid = assetGuid;
                graphObject.graph.isSubGraph = isSubGraph;
                graphObject.graph.messageManager = messageManager;
                graphObject.graph.OnEnable();
                graphObject.graph.ValidateGraph();

                graphEditorView = new GraphEditorView(this, m_GraphObject.graph, messageManager)
                {
                    viewDataKey = selectedGuid,
                    assetName = asset.name.Split('/').Last()
                };

                titleContent = new GUIContent(asset.name.Split('/').Last());

                Repaint();
            }
            catch (Exception)
            {
                m_HasError = true;
                m_GraphEditorView = null;
                graphObject = null;
                throw;
            }
        }

        void OnGeometryChanged(GeometryChangedEvent evt)
        {
            graphEditorView.UnregisterCallback<GeometryChangedEvent>(OnGeometryChanged);
            if (m_FrameAllAfterLayout)
                graphEditorView.graphView.FrameAll();
            m_FrameAllAfterLayout = false;
            foreach (var node in m_GraphObject.graph.GetNodes<AbstractMaterialNode>())
                node.Dirty(ModificationScope.Node);
        }
    }
}<|MERGE_RESOLUTION|>--- conflicted
+++ resolved
@@ -229,19 +229,15 @@
 
         public void ToSubGraph()
         {
-<<<<<<< HEAD
             if (m_PrevPath == null || m_PrevPath.Length == 0) m_PrevPath = Application.dataPath; 
 
             var path = EditorUtility.SaveFilePanelInProject("Save Sub Graph", "New Shader Sub Graph", ShaderSubGraphImporter.Extension, "", m_PrevPath);
 
-=======
-            var graphView = graphEditorView.graphView;
-
-            var path = EditorUtility.SaveFilePanelInProject("Save Sub Graph", "New Shader Sub Graph", ShaderSubGraphImporter.Extension, "");
->>>>>>> 1fa53f34
             path = path.Replace(Application.dataPath, "Assets");
             if (path.Length == 0)
                 return;
+
+            var graphView = graphEditorView.graphView;
 
             graphObject.RegisterCompleteObjectUndo("Convert To Subgraph");
 
@@ -463,14 +459,9 @@
                 }
             }
 
-<<<<<<< HEAD
-            File.WriteAllText(path, EditorJsonUtility.ToJson(subGraph));
-            AssetDatabase.ImportAsset(path);
-            m_PrevPath = path;
-=======
             if(FileUtilities.WriteShaderGraphToDisk(path, subGraph))
                 AssetDatabase.ImportAsset(path);
->>>>>>> 1fa53f34
+            m_PrevPath = path;
 
             var loadedSubGraph = AssetDatabase.LoadAssetAtPath(path, typeof(SubGraphAsset)) as SubGraphAsset;
             if (loadedSubGraph == null)
