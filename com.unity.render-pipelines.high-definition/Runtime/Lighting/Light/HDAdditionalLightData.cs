using System;
using System.Linq;
using System.Collections.Generic;
using UnityEngine;
using UnityEngine.Rendering;
using UnityEngine.Experimental.VoxelizedShadows; //seongdae;vxsm
#if UNITY_EDITOR
using UnityEditor;
using UnityEditor.Experimental.Rendering;
using UnityEditor.Experimental.Rendering.HDPipeline;
#endif
using UnityEngine.Serialization;

namespace UnityEngine.Experimental.Rendering.HDPipeline
{
    // This enum extent the original LightType enum with new light type from HD
    public enum LightTypeExtent
    {
        Punctual, // Fallback on LightShape type
        Rectangle,
        Tube,
        // Sphere,
        // Disc,
    };

    public enum SpotLightShape { Cone, Pyramid, Box };

    public enum LightUnit
    {
        Lumen,      // lm = total power/flux emitted by the light
        Candela,    // lm/sr = flux per steradian
        Lux,        // lm/m² = flux per unit area
        Luminance,  // lm/m²/sr = flux per unit area and per steradian
        Ev100,      // ISO 100 Exposure Value (https://en.wikipedia.org/wiki/Exposure_value)
    }

    internal enum DirectionalLightUnit
    {
        Lux = LightUnit.Lux,
    }

    internal enum AreaLightUnit
    {
        Lumen = LightUnit.Lumen,
        Luminance = LightUnit.Luminance,
        Ev100 = LightUnit.Ev100,
    }

    internal enum PunctualLightUnit
    {
        Lumen = LightUnit.Lumen,
        Candela = LightUnit.Candela,
        Lux = LightUnit.Lux,
        Ev100 = LightUnit.Ev100
    }

    /// <summary>
    /// Shadow Update mode
    /// </summary>
    public enum ShadowUpdateMode
    {
        EveryFrame = 0,
        OnEnable,
        OnDemand
    }

    // Light layering
    public enum LightLayerEnum
    {
        Nothing = 0,   // Custom name for "Nothing" option
        LightLayerDefault = 1 << 0,
        LightLayer1 = 1 << 1,
        LightLayer2 = 1 << 2,
        LightLayer3 = 1 << 3,
        LightLayer4 = 1 << 4,
        LightLayer5 = 1 << 5,
        LightLayer6 = 1 << 6,
        LightLayer7 = 1 << 7,
        Everything = 0xFF, // Custom name for "Everything" option
    }

    // Note: do not use internally, this enum only exists for the user API to set the light type
    /// <summary>
    /// Type of an HDRP Light
    /// </summary>
    public enum HDLightType
    {
        Point,
        BoxSpot,
        PyramidSpot,
        ConeSpot,
        Directional,
        Rectangle,
        Tube,
    }

    public static class HDLightTypeExtension
    {
        /// <summary>
        /// Returns true if the hd light type is a spot light
        /// </summary>
        /// <param name="type"></param>
        /// <returns></returns>
        public static bool IsSpot(this HDLightType type) => type == HDLightType.BoxSpot || type == HDLightType.PyramidSpot || type == HDLightType.ConeSpot;

        /// <summary>
        /// Returns true if the hd light type is an area light
        /// </summary>
        /// <param name="type"></param>
        /// <returns></returns>
        public static bool IsArea(this HDLightType type) => type == HDLightType.Tube || type == HDLightType.Rectangle;
    }

    // This structure contains all the old values for every recordable fields from the HD light editor
    // so we can force timeline to record changes on other fields from the LateUpdate function (editor only)
    struct TimelineWorkaround
    {
        public float oldDisplayLightIntensity;
        public float oldLuxAtDistance;
        public float oldSpotAngle;
        public bool oldEnableSpotReflector;
        public Color oldLightColor;
        public Vector3 oldLocalScale;
        public bool oldDisplayAreaLightEmissiveMesh;
        public LightTypeExtent oldLightTypeExtent;
        public float oldLightColorTemperature;
        public Vector3 oldShape;
        public float lightDimmer;
    }

    //@TODO: We should continuously move these values
    // into the engine when we can see them being generally useful
    [RequireComponent(typeof(Light))]
    [ExecuteAlways]
    public partial class HDAdditionalLightData : MonoBehaviour
    {
        /// <summary>
        /// The default intensity value for directional lights in Lux
        /// </summary>
        public const float k_DefaultDirectionalLightIntensity = Mathf.PI; // In lux
        /// <summary>
        /// The default intensity value for punctual lights in Lumen
        /// </summary>
        public const float k_DefaultPunctualLightIntensity = 600.0f;      // Light default to 600 lumen, i.e ~48 candela
        /// <summary>
        /// The default intensity value for area lights in Lumen
        /// </summary>
        public const float k_DefaultAreaLightIntensity = 200.0f;          // Light default to 200 lumen to better match point light

        /// <summary>
        /// Minimum value for the spot light angle
        /// </summary>
        public const float k_MinSpotAngle = 1.0f;
        /// <summary>
        /// Maximum value for the spot light angle
        /// </summary>
        public const float k_MaxSpotAngle = 179.0f;

        /// <summary>
        /// Minimum aspect ratio for pyramid spot lights
        /// </summary>
        public const float k_MinAspectRatio = 0.05f;
        /// <summary>
        /// Maximum aspect ratio for pyramid spot lights
        /// </summary>
        public const float k_MaxAspectRatio = 20.0f;

        /// <summary>
        /// Minimum shadow map view bias scale
        /// </summary>
        public const float k_MinViewBiasScale = 0.0f;
        /// <summary>
        /// Maximum shadow map view bias scale
        /// </summary>
        public const float k_MaxViewBiasScale = 15.0f;

        /// <summary>
        /// Minimum area light size
        /// </summary>
        public const float k_MinAreaWidth = 0.01f; // Provide a small size of 1cm for line light

        /// <summary>
        /// Default shadow resolution
        /// </summary>
        public const int k_DefaultShadowResolution = 512;

        // EVSM limits
        internal const float k_MinEvsmExponent = 5.0f;
        internal const float k_MaxEvsmExponent = 42.0f;
        internal const float k_MinEvsmLightLeakBias = 0.0f;
        internal const float k_MaxEvsmLightLeakBias = 1.0f;
        internal const float k_MinEvsmVarianceBias = 0.0f;
        internal const float k_MaxEvsmVarianceBias = 0.001f;
        internal const int k_MinEvsmBlurPasses = 0;
        internal const int k_MaxEvsmBlurPasses = 8;

        internal const float k_MinSpotInnerPercent = 0.0f;
        internal const float k_MaxSpotInnerPercent = 100.0f;

        internal const float k_MinAreaLightShadowCone = 10.0f;
        internal const float k_MaxAreaLightShadowCone = 179.0f;

#region HDLight Properties API

        [SerializeField, FormerlySerializedAs("displayLightIntensity")]
        float m_Intensity;
        /// <summary>
        /// Get/Set the intensity of the light using the current light unit.
        /// </summary>
        public float intensity
        {
            get => m_Intensity;
            set
            {
                if (m_Intensity == value)
                    return;

                m_Intensity = Mathf.Clamp(value, 0, float.MaxValue);
                UpdateLightIntensity();
            }
        }

        // Only for Spotlight, should be hide for other light
        [SerializeField, FormerlySerializedAs("enableSpotReflector")]
        bool m_EnableSpotReflector = false;
        /// <summary>
        /// Get/Set the Spot Reflection option on spot lights.
        /// </summary>
        public bool enableSpotReflector
        {
            get => m_EnableSpotReflector;
            set
            {
                if (m_EnableSpotReflector == value)
                    return;

                m_EnableSpotReflector = value;
                UpdateLightIntensity();
            }
        }

        // Lux unity for all light except directional require a distance
        [SerializeField, FormerlySerializedAs("luxAtDistance")]
        float m_LuxAtDistance = 1.0f;
        /// <summary>
        /// Set/Get the distance for spot lights where the emission intensity is matches the value set in the intensity property.
        /// </summary>
        public float luxAtDistance
        {
            get => m_LuxAtDistance;
            set
            {
                if (m_LuxAtDistance == value)
                    return;

                m_LuxAtDistance = Mathf.Clamp(value, 0, float.MaxValue);
                UpdateLightIntensity();
            }
        }

        [Range(k_MinSpotInnerPercent, k_MaxSpotInnerPercent)]
        [SerializeField]
        float m_InnerSpotPercent; // To display this field in the UI this need to be public
        /// <summary>
        /// Get/Set the inner spot radius in percent.
        /// </summary>
        public float innerSpotPercent
        {
            get => m_InnerSpotPercent;
            set
            {
                if (m_InnerSpotPercent == value)
                    return;

                m_InnerSpotPercent = Mathf.Clamp(value, k_MinSpotInnerPercent, k_MaxSpotInnerPercent);
                UpdateLightIntensity();
            }
        }

        /// <summary>
        /// Get the inner spot radius between 0 and 1.
        /// </summary>
        public float innerSpotPercent01 => innerSpotPercent / 100f;

        [Range(0.0f, 1.0f)]
        [SerializeField, FormerlySerializedAs("lightDimmer")]
        float m_LightDimmer = 1.0f;
        /// <summary>
        /// Get/Set the light dimmer.
        /// </summary>
        public float lightDimmer
        {
            get => m_LightDimmer;
            set
            {
                if (m_LightDimmer == value)
                    return;

                m_LightDimmer = Mathf.Clamp01(value);
            }
        }

        [Range(0.0f, 1.0f), SerializeField, FormerlySerializedAs("volumetricDimmer")]
        float m_VolumetricDimmer = 1.0f;
        /// <summary>
        /// Get/Set the light dimmer on volumetric effects, between 0 and 1.
        /// </summary>
        public float volumetricDimmer
        {
            get => m_VolumetricDimmer;
            set
            {
                if (m_VolumetricDimmer == value)
                    return;

                m_VolumetricDimmer = Mathf.Clamp01(value);
            }
        }

        // Used internally to convert any light unit input into light intensity
        [SerializeField, FormerlySerializedAs("lightUnit")]
        LightUnit m_LightUnit = LightUnit.Lumen;
        /// <summary>
        /// Get/Set the light unit. When changing the light unit, the intensity will be converted to match the previous intensity in the new unit.
        /// </summary>
        public LightUnit lightUnit
        {
            get => m_LightUnit;
            set
            {
                if (m_LightUnit == value)
                    return;

                if (!IsValidLightUnitForType(legacyLight.type, m_LightTypeExtent, value))
                {
                    var supportedTypes = String.Join(", ", GetSupportedLightUnits(legacyLight.type, m_LightTypeExtent));
                    Debug.LogError($"Set Light Unit '{value}' to a {GetLightTypeName()} is not allowed, only {supportedTypes} are supprted.");
                    return;
                }

                LightUtils.ConvertLightIntensity(m_LightUnit, value, this, legacyLight);

                m_LightUnit = value;
                UpdateLightIntensity();
            }
        }

        // Not used for directional lights.
        [SerializeField, FormerlySerializedAs("fadeDistance")]
        float m_FadeDistance = 10000.0f;
        /// <summary>
        /// Get/Set the light fade distance.
        /// </summary>
        public float fadeDistance
        {
            get => m_FadeDistance;
            set
            {
                if (m_FadeDistance == value)
                    return;

                m_FadeDistance = Mathf.Clamp(value, 0, float.MaxValue);
            }
        }

        [SerializeField, FormerlySerializedAs("affectDiffuse")]
        bool m_AffectDiffuse = true;
        /// <summary>
        /// Controls whether the light affects the diffuse or not
        /// </summary>
        public bool affectDiffuse
        {
            get => m_AffectDiffuse;
            set
            {
                if (m_AffectDiffuse == value)
                    return;

                m_AffectDiffuse = value;
            }
        }

        [SerializeField, FormerlySerializedAs("affectSpecular")]
        bool m_AffectSpecular = true;
        /// <summary>
        /// Controls whether the light affects the specular or not
        /// </summary>
        public bool affectSpecular
        {
            get => m_AffectSpecular;
            set
            {
                if (m_AffectSpecular == value)
                    return;

                m_AffectSpecular = value;
            }
        }

        // This property work only with shadow mask and allow to say we don't render any lightMapped object in the shadow map
        [SerializeField, FormerlySerializedAs("nonLightmappedOnly")]
        bool m_NonLightmappedOnly = false;
        /// <summary>
        /// Only used when the shadow masks are enabled, control if the we use ShadowMask or DistanceShadowmask for this light.
        /// </summary>
        public bool nonLightmappedOnly
        {
            get => m_NonLightmappedOnly;
            set
            {
                if (m_NonLightmappedOnly == value)
                    return;

                m_NonLightmappedOnly = value;
                legacyLight.lightShadowCasterMode = value ? LightShadowCasterMode.NonLightmappedOnly : LightShadowCasterMode.Everything;
            }
        }

        [SerializeField, FormerlySerializedAs("lightTypeExtent")]
        LightTypeExtent m_LightTypeExtent = LightTypeExtent.Punctual;
        /// <summary>
        /// Control the area light type. When set to an area Light type, also set the Light.type to Point.
        /// </summary>
        public LightTypeExtent lightTypeExtent
        {
            get => m_LightTypeExtent;
            set
            {
                // Here we don't have self assignation protection because the light type is stored in two
                // fields, this one and the legacyLight.type. So if the legacy light type changes we can't
                // know if it's useless or not to run the code below.

                if (IsAreaLight(value))
                {
                    legacyLight.type = LightType.Point;
                }

                var supportedUnits = GetSupportedLightUnits(legacyLight.type, value);
                // If the current light unit is not supported by the new light type, we change it
                if (!supportedUnits.Any(u => u == lightUnit))
                    lightUnit = supportedUnits.First();

                m_LightTypeExtent = value;
                UpdateAllLightValues();
            }
        }

        // Only for Spotlight, should be hide for other light
        [SerializeField, FormerlySerializedAs("spotLightShape")]
        SpotLightShape m_SpotLightShape = SpotLightShape.Cone;
        /// <summary>
        /// Control the shape of the spot light.
        /// </summary>
        public SpotLightShape spotLightShape
        {
            get => m_SpotLightShape;
            set
            {
                if (m_SpotLightShape == value)
                    return;

                m_SpotLightShape = value;
                UpdateAllLightValues();
            }
        }

        // Only for Rectangle/Line/box projector lights.
        [SerializeField, FormerlySerializedAs("shapeWidth")]
        float m_ShapeWidth = 0.5f;
        /// <summary>
        /// Control the width of an area, a box spot light or a directional light cookie.
        /// </summary>
        public float shapeWidth
        {
            get => m_ShapeWidth;
            set
            {
                if (m_ShapeWidth == value)
                    return;

                if (lightTypeExtent == LightTypeExtent.Rectangle)
                    m_ShapeWidth = Mathf.Clamp(value, k_MinAreaWidth, float.MaxValue);
                else
                    m_ShapeWidth = Mathf.Clamp(value, 0, float.MaxValue);
                UpdateAllLightValues();
            }
        }

        // Only for Rectangle/box projector and rectangle area lights
        [SerializeField, FormerlySerializedAs("shapeHeight")]
        float m_ShapeHeight = 0.5f;
        /// <summary>
        /// Control the height of an area, a box spot light or a directional light cookie.
        /// </summary>
        public float shapeHeight
        {
            get => m_ShapeHeight;
            set
            {
                if (m_ShapeHeight == value)
                    return;

                if (lightTypeExtent == LightTypeExtent.Rectangle)
                    m_ShapeHeight = Mathf.Clamp(value, k_MinAreaWidth, float.MaxValue);
                else
                    m_ShapeHeight = Mathf.Clamp(value, 0, float.MaxValue);
                UpdateAllLightValues();
            }
        }

        // Only for pyramid projector
        [SerializeField, FormerlySerializedAs("aspectRatio")]
        float m_AspectRatio = 1.0f;
        /// <summary>
        /// Get/Set the aspect ratio of a pyramid light
        /// </summary>
        public float aspectRatio
        {
            get => m_AspectRatio;
            set
            {
                if (m_AspectRatio == value)
                    return;

                m_AspectRatio = Mathf.Clamp(value, k_MinAspectRatio, k_MaxAspectRatio);
                UpdateAllLightValues();
            }
        }

        // Only for Punctual/Sphere/Disc
        [SerializeField, FormerlySerializedAs("shapeRadius")]
        float m_ShapeRadius = 0.0f;
        /// <summary>
        /// Get/Set the radius of a light
        /// </summary>
        public float shapeRadius
        {
            get => m_ShapeRadius;
            set
            {
                if (m_ShapeRadius == value)
                    return;

                m_ShapeRadius = Mathf.Clamp(value, 0, float.MaxValue);
                UpdateAllLightValues();
            }
        }

        [SerializeField, FormerlySerializedAs("useCustomSpotLightShadowCone")]
        bool m_UseCustomSpotLightShadowCone = false;
        // Custom spot angle for spotlight shadows
        /// <summary>
        /// Toggle the custom spot light shadow cone.
        /// </summary>
        public bool useCustomSpotLightShadowCone
        {
            get => m_UseCustomSpotLightShadowCone;
            set
            {
                if (m_UseCustomSpotLightShadowCone == value)
                    return;

                m_UseCustomSpotLightShadowCone = value;
            }
        }

        [SerializeField, FormerlySerializedAs("customSpotLightShadowCone")]
        float m_CustomSpotLightShadowCone = 30.0f;
        /// <summary>
        /// Get/Set the custom spot shadow cone value.
        /// </summary>
        /// <value></value>
        public float customSpotLightShadowCone
        {
            get => m_CustomSpotLightShadowCone;
            set
            {
                if (m_CustomSpotLightShadowCone == value)
                    return;

                m_CustomSpotLightShadowCone = value;
            }
        }

        // Only for Spot/Point/Directional - use to cheaply fake specular spherical area light
        // It is not 1 to make sure the highlight does not disappear.
        [Range(0.0f, 1.0f)]
        [SerializeField, FormerlySerializedAs("maxSmoothness")]
        float m_MaxSmoothness = 0.99f;
        /// <summary>
        /// Get/Set the maximum smoothness of a punctual or directional light.
        /// </summary>
        public float maxSmoothness
        {
            get => m_MaxSmoothness;
            set
            {
                if (m_MaxSmoothness == value)
                    return;

                m_MaxSmoothness = Mathf.Clamp01(value);
            }
        }

        // If true, we apply the smooth attenuation factor on the range attenuation to get 0 value, else the attenuation is just inverse square and never reach 0
        [SerializeField, FormerlySerializedAs("applyRangeAttenuation")]
        bool m_ApplyRangeAttenuation = true;
        /// <summary>
        /// If enabled, apply a smooth attenuation factor so at the end of the range, the attenuation is 0.
        /// Otherwise the inverse-square attenuation is used and the value never reaches 0.
        /// </summary>
        public bool applyRangeAttenuation
        {
            get => m_ApplyRangeAttenuation;
            set
            {
                if (m_ApplyRangeAttenuation == value)
                    return;

                m_ApplyRangeAttenuation = value;
                UpdateAllLightValues();
            }
        }

        // When true, a mesh will be display to represent the area light (Can only be change in editor, component is added in Editor)
        [SerializeField, FormerlySerializedAs("displayAreaLightEmissiveMesh")]
        bool m_DisplayAreaLightEmissiveMesh = false;
        /// <summary>
        /// If enabled, display an emissive mesh rect synchronized with the intensity and color of the light.
        /// </summary>
        public bool displayAreaLightEmissiveMesh
        {
            get => m_DisplayAreaLightEmissiveMesh;
            set
            {
                if (m_DisplayAreaLightEmissiveMesh == value)
                    return;

                m_DisplayAreaLightEmissiveMesh = value;
                UpdateAllLightValues();
            }
        }

        // Optional cookie for rectangular area lights
        [SerializeField, FormerlySerializedAs("areaLightCookie")]
        Texture m_AreaLightCookie = null;
        /// <summary>
        /// Get/Set cookie texture for area lights.
        /// </summary>
        public Texture areaLightCookie
        {
            get => m_AreaLightCookie;
            set
            {
                if (m_AreaLightCookie == value)
                    return;

                m_AreaLightCookie = value;
                UpdateAllLightValues();
            }
        }

        [Range(k_MinAreaLightShadowCone, k_MaxAreaLightShadowCone)]
        [SerializeField, FormerlySerializedAs("areaLightShadowCone")]
        float m_AreaLightShadowCone = 120.0f;
        /// <summary>
        /// Get/Set area light shadow cone value.
        /// </summary>
        public float areaLightShadowCone
        {
            get => m_AreaLightShadowCone;
            set
            {
                if (m_AreaLightShadowCone == value)
                    return;

                m_AreaLightShadowCone = Mathf.Clamp(value, k_MinAreaLightShadowCone, k_MaxAreaLightShadowCone);
                UpdateAllLightValues();
            }
        }

        // Flag that tells us if the shadow should be screen space
        [SerializeField, FormerlySerializedAs("useScreenSpaceShadows")]
        bool m_UseScreenSpaceShadows = false;
        /// <summary>
        /// Controls if we resolve the directional light shadows in screen space (ray tracing only).
        /// </summary>
        public bool useScreenSpaceShadows
        {
            get => m_UseScreenSpaceShadows;
            set
            {
                if (m_UseScreenSpaceShadows == value)
                    return;

                m_UseScreenSpaceShadows = value;
            }
        }

        // Directional lights only.
        [SerializeField, FormerlySerializedAs("interactsWithSky")]
        bool m_InteractsWithSky = true;
        /// <summary>
        /// Controls if the directional light affect the Physically Based sky.
        /// This have no effect on other skies.
        /// </summary>
        public bool interactsWithSky
        {
            get => m_InteractsWithSky;
            set
            {
                if (m_InteractsWithSky == value)
                    return;

                m_InteractsWithSky = value;
            }
        }

#if ENABLE_RAYTRACING
        [SerializeField, FormerlySerializedAs("useRayTracedShadows")]
        bool m_UseRayTracedShadows = false;
        /// <summary>
        /// Controls if we use ray traced shadows.
        /// </summary>
        public bool useRayTracedShadows
        {
            get => m_UseRayTracedShadows;
            set
            {
                if (m_UseRayTracedShadows == value)
                    return;

                m_UseRayTracedShadows = value;
            }
        }

        [Range(1, 32)]
        [SerializeField, FormerlySerializedAs("numRayTracingSamples")]
        int m_NumRayTracingSamples = 4;
        /// <summary>
        /// Controls the number of sample used for the ray traced shadows.
        /// </summary>
        public int numRayTracingSamples
        {
            get => m_NumRayTracingSamples;
            set
            {
                if (m_NumRayTracingSamples == value)
                    return;

                m_NumRayTracingSamples = Mathf.Clamp(value, 1, 32);
            }
        }

        [SerializeField, FormerlySerializedAs("filterTracedShadow")]
        bool m_FilterTracedShadow = true;
        /// <summary>
        /// Toggle the filtering of ray traced shadows.
        /// </summary>
        public bool filterTracedShadow
        {
            get => m_FilterTracedShadow;
            set
            {
                if (m_FilterTracedShadow == value)
                    return;

                m_FilterTracedShadow = value;
            }
        }

        [Range(1, 32)]
        [SerializeField, FormerlySerializedAs("filterSizeTraced")]
        int m_FilterSizeTraced = 16;
        /// <summary>
        /// Control the size of the filter used for ray traced shadows
        /// </summary>
        public int filterSizeTraced
        {
            get => m_FilterSizeTraced;
            set
            {
                if (m_FilterSizeTraced == value)
                    return;

                m_FilterSizeTraced = Mathf.Clamp(value, 1, 32);
            }
        }

        [Range(0.0f, 2.0f)]
        [SerializeField, FormerlySerializedAs("sunLightConeAngle")]
        float m_SunLightConeAngle = 0.5f;
        /// <summary>
        /// Angular size of the sun in degree.
        /// </summary>
        public float sunLightConeAngle
        {
            get => m_SunLightConeAngle;
            set
            {
                if (m_SunLightConeAngle == value)
                    return;

                m_SunLightConeAngle = Mathf.Clamp(value, 0.0f, 2.0f);
            }
        }
#endif

        [Range(k_MinEvsmExponent, k_MaxEvsmExponent)]
        [SerializeField, FormerlySerializedAs("evsmExponent")]
        float m_EvsmExponent = 15.0f;
        /// <summary>
        /// Controls the exponent used for EVSM shadows.
        /// </summary>
        public float evsmExponent
        {
            get => m_EvsmExponent;
            set
            {
                if (m_EvsmExponent == value)
                    return;

                m_EvsmExponent = Mathf.Clamp(value, k_MinEvsmExponent, k_MaxEvsmExponent);
            }
        }

        [Range(k_MinEvsmLightLeakBias, k_MaxEvsmLightLeakBias)]
        [SerializeField, FormerlySerializedAs("evsmLightLeakBias")]
        float m_EvsmLightLeakBias = 0.0f;
        /// <summary>
        /// Controls the light leak bias value for EVSM shadows.
        /// </summary>
        public float evsmLightLeakBias
        {
            get => m_EvsmLightLeakBias;
            set
            {
                if (m_EvsmLightLeakBias == value)
                    return;

                m_EvsmLightLeakBias = Mathf.Clamp(value, k_MinEvsmLightLeakBias, k_MaxEvsmLightLeakBias);
            }
        }

        [Range(k_MinEvsmVarianceBias, k_MaxEvsmVarianceBias)]
        [SerializeField, FormerlySerializedAs("evsmVarianceBias")]
        float m_EvsmVarianceBias = 1e-5f;
        /// <summary>
        /// Controls the variance bias used for EVSM shadows.
        /// </summary>
        public float evsmVarianceBias
        {
            get => m_EvsmVarianceBias;
            set
            {
                if (m_EvsmVarianceBias == value)
                    return;

                m_EvsmVarianceBias = Mathf.Clamp(value, k_MinEvsmVarianceBias, k_MaxEvsmVarianceBias);
            }
        }

        [Range(k_MinEvsmBlurPasses, k_MaxEvsmBlurPasses)]
        [SerializeField, FormerlySerializedAs("evsmBlurPasses")]
        int m_EvsmBlurPasses = 0;
        /// <summary>
        /// Controls the number of blur passes used for EVSM shadows.
        /// </summary>
        public int evsmBlurPasses
        {
            get => m_EvsmBlurPasses;
            set
            {
                if (m_EvsmBlurPasses == value)
                    return;

                m_EvsmBlurPasses = Mathf.Clamp(value, k_MinEvsmBlurPasses, k_MaxEvsmBlurPasses);
            }
        }

        // Now the renderingLayerMask is used for shadow layers and not light layers
        [SerializeField, FormerlySerializedAs("lightlayersMask")]
        LightLayerEnum m_LightlayersMask = LightLayerEnum.LightLayerDefault;
        /// <summary>
        /// Light Layers used for shadows only, for default Light Layers use Light.renderingLayerMask
        /// </summary>
        /// <value></value>
        public LightLayerEnum lightlayersMask
        {
            get => linkShadowLayers ? (LightLayerEnum)RenderingLayerMaskToLightLayer(legacyLight.renderingLayerMask) : m_LightlayersMask;
            set
            {
                if (m_LightlayersMask == value)
                    return;

                m_LightlayersMask = value;
            }
        }

        [SerializeField, FormerlySerializedAs("linkShadowLayers")]
        bool m_LinkShadowLayers = true;
        /// <summary>
        /// Controls if we want to synchronize shadow map light layers and light layers or not.
        /// </summary>
        public bool linkShadowLayers
        {
            get => m_LinkShadowLayers;
            set
            {
                if (m_LinkShadowLayers == value)
                    return;

                m_LinkShadowLayers = value;
            }
        }

        /// <summary>
        /// Returns a mask of light layers as uint and handle the case of Everything as being 0xFF and not -1
        /// </summary>
        /// <returns></returns>
        public uint GetLightLayers()
        {
            int value = (int)lightlayersMask;
            return value < 0 ? (uint)LightLayerEnum.Everything : (uint)value;
        }

        // Shadow Settings
        [SerializeField, FormerlySerializedAs("shadowNearPlane")]
        float    m_ShadowNearPlane = 0.1f;
        /// <summary>
        /// Controls the near plane distance of the shadows.
        /// </summary>
        public float shadowNearPlane
        {
            get => m_ShadowNearPlane;
            set
            {
                if (m_ShadowNearPlane == value)
                    return;

                m_ShadowNearPlane = Mathf.Clamp(value, HDShadowUtils.k_MinShadowNearPlane, HDShadowUtils.k_MaxShadowNearPlane);
            }
        }

        // PCSS settings
        [Range(0, 1.0f)]
        [SerializeField, FormerlySerializedAs("shadowSoftness")]
        float    m_ShadowSoftness = .5f;
        /// <summary>
        /// Controls how much softness you want for PCSS shadows.
        /// </summary>
        public float shadowSoftness
        {
            get => m_ShadowSoftness;
            set
            {
                if (m_ShadowSoftness == value)
                    return;

                m_ShadowSoftness = Mathf.Clamp01(value);
            }
        }

        [Range(1, 64)]
        [SerializeField, FormerlySerializedAs("blockerSampleCount")]
        int      m_BlockerSampleCount = 24;
        /// <summary>
        /// Controls the number of samples used to detect blockers for PCSS shadows.
        /// </summary>
        public int blockerSampleCount
        {
            get => m_BlockerSampleCount;
            set
            {
                if (m_BlockerSampleCount == value)
                    return;

                m_BlockerSampleCount = Mathf.Clamp(value, 1, 64);
            }
        }

        [Range(1, 64)]
        [SerializeField, FormerlySerializedAs("filterSampleCount")]
        int      m_FilterSampleCount = 16;
        /// <summary>
        /// Controls the number of samples used to filter for PCSS shadows.
        /// </summary>
        public int filterSampleCount
        {
            get => m_FilterSampleCount;
            set
            {
                if (m_FilterSampleCount == value)
                    return;

                m_FilterSampleCount = Mathf.Clamp(value, 1, 64);
            }
        }

        [Range(0, 0.001f)]
        [SerializeField, FormerlySerializedAs("minFilterSize")]
        float m_MinFilterSize = 0.00001f;
        /// <summary>
        /// Controls the minimum filter size of PCSS shadows.
        /// </summary>
        public float minFilterSize
        {
            get => m_MinFilterSize;
            set
            {
                if (m_MinFilterSize == value)
                    return;

                m_MinFilterSize = Mathf.Clamp(value, 0.0f, 0.001f);
            }
        }

        // Improved Moment Shadows settings
        [Range(1, 32)]
        [SerializeField, FormerlySerializedAs("kernelSize")]
        int m_KernelSize = 5;
        /// <summary>
        /// Controls the kernel size for IMSM shadows.
        /// </summary>
        public int kernelSize
        {
            get => m_KernelSize;
            set
            {
                if (m_KernelSize == value)
                    return;

                m_KernelSize = Mathf.Clamp(value, 1, 32);
            }
        }

        [Range(0.0f, 9.0f)]
        [SerializeField, FormerlySerializedAs("lightAngle")]
        float m_LightAngle = 1.0f;
        /// <summary>
        /// Controls the light angle for IMSM shadows.
        /// </summary>
        public float lightAngle
        {
            get => m_LightAngle;
            set
            {
                if (m_LightAngle == value)
                    return;

                m_LightAngle = Mathf.Clamp(value, 0.0f, 9.0f);
            }
        }

        [Range(0.0001f, 0.01f)]
        [SerializeField, FormerlySerializedAs("maxDepthBias")]
        float m_MaxDepthBias = 0.001f;
        /// <summary>
        /// Controls the max depth bias for IMSM shadows.
        /// </summary>
        public float maxDepthBias
        {
            get => m_MaxDepthBias;
            set
            {
                if (m_MaxDepthBias == value)
                    return;

                m_MaxDepthBias = Mathf.Clamp(value, 0.0001f, 0.01f);
            }
        }

        /// <summary>
        /// The range of the light.
        /// </summary>
        /// <value></value>
        public float range
        {
            get => legacyLight.range;
            set => legacyLight.range = value;
        }

        /// <summary>
        /// Color of the light.
        /// </summary>
        public Color color
        {
            get => legacyLight.color;
            set
            {
                legacyLight.color = value;

                // Update Area Light Emissive mesh color
                UpdateAreaLightEmissiveMesh();
            }
        }

#endregion

#region HDShadow Properties API (from AdditionalShadowData)

        [SerializeField]
        int m_ShadowResolution = k_DefaultShadowResolution;
        /// <summary>
        /// Get/Set the resolution of shadow maps.
        /// </summary>
        /// <value></value>
        public int shadowResolution
        {
            get => m_ShadowResolution;
            set
            {
                if (m_ShadowResolution == value)
                    return;

                m_ShadowResolution = Mathf.Clamp(value, HDShadowManager.k_MinShadowMapResolution, HDShadowManager.k_MaxShadowMapResolution);
            }
        }

        [Range(0.0f, 1.0f)]
        [SerializeField]
        float m_ShadowDimmer = 1.0f;
        /// <summary>
        /// Get/Set the shadow dimmer.
        /// </summary>
        public float shadowDimmer
        {
            get => m_ShadowDimmer;
            set
            {
                if (m_ShadowDimmer == value)
                    return;

                m_ShadowDimmer = Mathf.Clamp01(value);
            }
        }

        [Range(0.0f, 1.0f)]
        [SerializeField]
        float m_VolumetricShadowDimmer = 1.0f;
        /// <summary>
        /// Get/Set the volumetric shadow dimmer value, between 0 and 1.
        /// </summary>
        public float volumetricShadowDimmer
        {
            get => m_VolumetricShadowDimmer;
            set
            {
                if (m_VolumetricShadowDimmer == value)
                    return;

                m_VolumetricShadowDimmer = Mathf.Clamp01(value);
            }
        }

        [SerializeField]
        float m_ShadowFadeDistance = 10000.0f;
        /// <summary>
        /// Get/Set the shadow fade distance.
        /// </summary>
        public float shadowFadeDistance
        {
            get => m_ShadowFadeDistance;
            set
            {
                if (m_ShadowFadeDistance == value)
                    return;

                m_ShadowFadeDistance = Mathf.Clamp(value, 0, float.MaxValue);
            }
        }

        [SerializeField]
        bool m_ContactShadows = false;
        /// <summary>
        /// Toggle the contact shadows.
        /// </summary>
        public bool contactShadows
        {
            get => m_ContactShadows;
            set
            {
                if (m_ContactShadows == value)
                    return;

                m_ContactShadows = value;
            }
        }

        [SerializeField]
        Color m_ShadowTint = Color.black;
        /// <summary>
        /// Controls the tint of the shadows.
        /// </summary>
        /// <value></value>
        public Color shadowTint
        {
            get => m_ShadowTint;
            set
            {
                if (m_ShadowTint == value)
                    return;

                m_ShadowTint = value;
            }
        }

        [SerializeField]
        float m_NormalBias = 0.75f;
        /// <summary>
        /// Get/Set the normal bias of the shadow maps.
        /// </summary>
        /// <value></value>
        public float normalBias
        {
            get => m_NormalBias;
            set
            {
                if (m_NormalBias == value)
                    return;

                m_NormalBias = value;
            }
        }

        [SerializeField]
        float m_ConstantBias = 0.15f;
        /// <summary>
        /// Get/Set the constant bias of the shadow maps.
        /// </summary>
        /// <value></value>
        public float constantBias
        {
            get => m_ConstantBias;
            set
            {
                if (m_ConstantBias == value)
                    return;

                m_ConstantBias = value;
            }
        }

        [SerializeField]
        ShadowUpdateMode m_ShadowUpdateMode = ShadowUpdateMode.EveryFrame;
        /// <summary>
        /// Get/Set the shadow update mode.
        /// </summary>
        /// <value></value>
        public ShadowUpdateMode shadowUpdateMode
        {
            get => m_ShadowUpdateMode;
            set
            {
                if (m_ShadowUpdateMode == value)
                    return;

                m_ShadowUpdateMode = value;
            }
        }

#endregion

#region Internal API for moving shadow datas from AdditionalShadowData to HDAdditionalLightData

        [SerializeField]
        float[] m_ShadowCascadeRatios = new float[3] { 0.05f, 0.2f, 0.3f };
        internal float[] shadowCascadeRatios
        {
            get => m_ShadowCascadeRatios;
            set => m_ShadowCascadeRatios = value;
        }

        [SerializeField]
        float[] m_ShadowCascadeBorders = new float[4] { 0.2f, 0.2f, 0.2f, 0.2f };
        internal float[] shadowCascadeBorders
        {
            get => m_ShadowCascadeBorders;
            set => m_ShadowCascadeBorders = value;
        }

        [SerializeField]
        int m_ShadowAlgorithm = 0;
        internal int shadowAlgorithm
        {
            get => m_ShadowAlgorithm;
            set => m_ShadowAlgorithm = value;
        }

        [SerializeField]
        int m_ShadowVariant = 0;
        internal int shadowVariant
        {
            get => m_ShadowVariant;
            set => m_ShadowVariant = value;
        }

        [SerializeField]
        int m_ShadowPrecision = 0;
        internal int shadowPrecision
        {
            get => m_ShadowPrecision;
            set => m_ShadowPrecision = value;
        }

#endregion

#pragma warning disable 0414 // The field '...' is assigned but its value is never used, these fields are used by the inspector
        // This is specific for the LightEditor GUI and not use at runtime
        [SerializeField, FormerlySerializedAs("useOldInspector")]
        bool useOldInspector = false;
        [SerializeField, FormerlySerializedAs("useVolumetric")]
        bool useVolumetric = true;
        [SerializeField, FormerlySerializedAs("featuresFoldout")]
        bool featuresFoldout = true;
        [SerializeField, FormerlySerializedAs("showAdditionalSettings")]
        byte showAdditionalSettings = 0;
#pragma warning restore 0414

        HDShadowRequest[]   shadowRequests;
        bool                m_WillRenderShadowMap;
        bool                m_WillRenderVxShadows; //seongdae;vxsm
        bool                m_WillRenderScreenSpaceShadow;
#if ENABLE_RAYTRACING
        bool                m_WillRenderRayTracedShadow;
#endif
        int[]               m_ShadowRequestIndices;
        bool                m_ShadowMapRenderedSinceLastRequest = false;

        // Data for cached shadow maps.
        Vector2             m_CachedShadowResolution = new Vector2(0,0);
        Vector2             m_CachedShadowViewport = new Vector2(0, 0);
        Vector3             m_CachedViewPos = new Vector3(0, 0, 0);


        [System.NonSerialized]
        Plane[]             m_ShadowFrustumPlanes = new Plane[6];

        #if ENABLE_RAYTRACING
        // Temporary index that stores the current shadow index for the light
        [System.NonSerialized] internal int shadowIndex;
        #endif

        [System.NonSerialized] HDShadowSettings    _ShadowSettings = null;
        HDShadowSettings    m_ShadowSettings
        {
            get
            {
                if (_ShadowSettings == null)
                    _ShadowSettings = VolumeManager.instance.stack.GetComponent<HDShadowSettings>();
                return _ShadowSettings;
            }
        }

        // Runtime datas used to compute light intensity
        Light m_Light;
        internal Light legacyLight
        {
            get
            {
                if (m_Light == null)
                    m_Light = GetComponent<Light>();
                return m_Light;
            }
        }

        int GetShadowRequestCount()
        {
            return (legacyLight.type == LightType.Point && lightTypeExtent == LightTypeExtent.Punctual) ? 6 : (legacyLight.type == LightType.Directional) ? m_ShadowSettings.cascadeShadowSplitCount.value : 1;
        }

        internal void RequestShadowMapRendering()
        {
            if(shadowUpdateMode == ShadowUpdateMode.OnDemand)
                m_ShadowMapRenderedSinceLastRequest = false;
        }
        internal bool ShouldRenderShadows()
        {
            switch (shadowUpdateMode)
            {
                case ShadowUpdateMode.EveryFrame:
                    return true;
                case ShadowUpdateMode.OnDemand:
                    return !m_ShadowMapRenderedSinceLastRequest;
                case ShadowUpdateMode.OnEnable:
                    return !m_ShadowMapRenderedSinceLastRequest;
            }
            return true;
        }

        internal void EvaluateShadowState(HDCamera hdCamera, CullingResults cullResults, FrameSettings frameSettings, int lightIndex)
        {
            Bounds bounds;
            float cameraDistance = Vector3.Distance(hdCamera.camera.transform.position, transform.position);

            m_WillRenderShadowMap = legacyLight.shadows != LightShadows.None && frameSettings.IsEnabled(FrameSettingsField.Shadow);
            m_WillRenderVxShadows = legacyLight.shadows != LightShadows.None && frameSettings.IsEnabled(FrameSettingsField.Shadow) && frameSettings.IsEnabled(FrameSettingsField.VxShadows); //seongdae;vxsm

            m_WillRenderShadowMap &= cullResults.GetShadowCasterBounds(lightIndex, out bounds);
            // When creating a new light, at the first frame, there is no AdditionalShadowData so we can't really render shadows
            m_WillRenderShadowMap &= shadowDimmer > 0;
            // If the shadow is too far away, we don't render it
            m_WillRenderShadowMap &= legacyLight.type == LightType.Directional || cameraDistance < shadowFadeDistance;

            // First we reset the ray tracing and screen space shadow data
            m_WillRenderScreenSpaceShadow = false;
#if ENABLE_RAYTRACING
            m_WillRenderRayTracedShadow = false;
#endif
            //seongdae;vxsm
            if (m_WillRenderVxShadows)
            {
                var vxsm = GetComponent<VxShadowMap>();
                bool vxsmIsValid = vxsm != null && vxsm.IsValid();

                if (vxsmIsValid && vxsm.ShadowsBlend == ShadowsBlendMode.OnlyVxShadows)
                    m_WillRenderShadowMap = false;
            }
            //seongdae;vxsm

            // If this camera does not allow screen space shadows we are done, set the target parameters to false and leave the function
            if (!hdCamera.frameSettings.IsEnabled(FrameSettingsField.ScreenSpaceShadows) || !m_WillRenderShadowMap)
                return;

#if ENABLE_RAYTRACING
            // We render screen space shadows if we are a ray traced rectangle area light or a screen space directional light shadow
            if ((m_UseRayTracedShadows && lightTypeExtent == LightTypeExtent.Rectangle)
                || (useScreenSpaceShadows && legacyLight.type == LightType.Directional))
            {
                m_WillRenderScreenSpaceShadow = true;
            }

            // We will evaluate a ray traced shadow if we a ray traced area shadow
            if ((m_UseRayTracedShadows && lightTypeExtent == LightTypeExtent.Rectangle)
                || (m_UseRayTracedShadows && legacyLight.type == LightType.Directional))
            {
                m_WillRenderRayTracedShadow = true;
            }
#endif
        }

        internal void ReserveShadowMap(Camera camera, HDShadowManager shadowManager, HDShadowInitParameters initParameters, Rect screenRect)
        {
            if (!m_WillRenderShadowMap)
                return;

            // Create shadow requests array using the light type
            if (shadowRequests == null || m_ShadowRequestIndices == null)
            {
                const int maxLightShadowRequestsCount = 6;
                shadowRequests = new HDShadowRequest[maxLightShadowRequestsCount];
                m_ShadowRequestIndices = new int[maxLightShadowRequestsCount];

                for (int i = 0; i < maxLightShadowRequestsCount; i++)
                {
                    shadowRequests[i] = new HDShadowRequest();
                }
            }

            Vector2 viewportSize = new Vector2(shadowResolution, shadowResolution);

            // Reserver wanted resolution in the shadow atlas
            ShadowMapType shadowMapType = (lightTypeExtent == LightTypeExtent.Rectangle) ? ShadowMapType.AreaLightAtlas :
                                          (legacyLight.type != LightType.Directional) ? ShadowMapType.PunctualAtlas : ShadowMapType.CascadedDirectional;

            bool viewPortRescaling = false;
            // Compute dynamic shadow resolution

            viewPortRescaling |= (shadowMapType == ShadowMapType.PunctualAtlas && initParameters.punctualLightShadowAtlas.useDynamicViewportRescale);
            viewPortRescaling |= (shadowMapType == ShadowMapType.AreaLightAtlas && initParameters.areaLightShadowAtlas.useDynamicViewportRescale);

            bool shadowsAreCached = !ShouldRenderShadows();
            if (shadowsAreCached)
            {
                viewportSize = m_CachedShadowResolution;
            }
            else
            {
                m_CachedShadowResolution = viewportSize;
            }

            if (viewPortRescaling && !shadowsAreCached)
            {
                // resize viewport size by the normalized size of the light on screen
                float screenArea = screenRect.width * screenRect.height;
                viewportSize *= Mathf.Lerp(64f / viewportSize.x, 1f, screenArea);
                viewportSize = Vector2.Max(new Vector2(64f, 64f) / viewportSize, viewportSize);

                // Prevent flickering caused by the floating size of the viewport
                viewportSize.x = Mathf.Round(viewportSize.x);
                viewportSize.y = Mathf.Round(viewportSize.y);
            }

            viewportSize = Vector2.Max(viewportSize, new Vector2(HDShadowManager.k_MinShadowMapResolution, HDShadowManager.k_MinShadowMapResolution));

            // Update the directional shadow atlas size
            if (legacyLight.type == LightType.Directional)
                shadowManager.UpdateDirectionalShadowResolution((int)viewportSize.x, m_ShadowSettings.cascadeShadowSplitCount.value);

            int count = GetShadowRequestCount();
            for (int index = 0; index < count; index++)
                m_ShadowRequestIndices[index] = shadowManager.ReserveShadowResolutions(viewportSize, shadowMapType);
        }

        internal bool WillRenderShadowMap()
        {
            return m_WillRenderShadowMap;
        }

<<<<<<< HEAD
        //seongdae;vxsm
        public bool WillRenderVxShadows()
        {
            return m_WillRenderVxShadows;
        }
        //seongdae;vxsm

        public bool WillRenderScreenSpaceShadow()
=======
        internal bool WillRenderScreenSpaceShadow()
>>>>>>> eb159ae9
        {
            return m_WillRenderScreenSpaceShadow;
        }

#if ENABLE_RAYTRACING
        internal bool WillRenderRayTracedShadow()
        {
            return m_WillRenderRayTracedShadow;
        }
#endif

        // This offset shift the position of the spotlight used to approximate the area light shadows. The offset is the minimum such that the full
        // area light shape is included in the cone spanned by the spot light.
        internal static float GetAreaLightOffsetForShadows(Vector2 shapeSize, float coneAngle)
        {
            float rectangleDiagonal = shapeSize.magnitude;
            float halfAngle = coneAngle * 0.5f;
            float cotanHalfAngle = 1.0f / Mathf.Tan(halfAngle * Mathf.Deg2Rad);
            float offset = rectangleDiagonal * cotanHalfAngle;

            return -offset;
        }

        private float GetDirectionalConstantBias(int index, float sphereRadius, float resolution)
        {
            // TODO: Heuristics here can possibly be improved with more data points.

            const float baseBias = 2.0f;
            float range = 0.0f;
            if (index == 0)
            {
                range = m_ShadowSettings.cascadeShadowSplits[0];
            }
            else if (index == 3)
            {
                range = 1 - m_ShadowSettings.cascadeShadowSplits[2];
            }
            else
            {
                range = m_ShadowSettings.cascadeShadowSplits[index] - m_ShadowSettings.cascadeShadowSplits[index - 1];
            }

            range *= m_ShadowSettings.maxShadowDistance.value;
            float texelScale = (sphereRadius * sphereRadius) / resolution;

            return Math.Min(0.02f, constantBias * texelScale * baseBias / range);
        }

        private void UpdateDirectionalShadowRequest(HDShadowManager manager, VisibleLight visibleLight, CullingResults cullResults, Vector2 viewportSize, int requestIndex, int lightIndex, Vector3 cameraPos, HDShadowRequest shadowRequest, out Matrix4x4 invViewProjection)
        {
            Vector4 cullingSphere;
            float nearPlaneOffset = QualitySettings.shadowNearPlaneOffset;

            HDShadowUtils.ExtractDirectionalLightData(
                visibleLight, viewportSize, (uint)requestIndex, m_ShadowSettings.cascadeShadowSplitCount.value,
                m_ShadowSettings.cascadeShadowSplits, nearPlaneOffset, cullResults, lightIndex,
                out shadowRequest.view, out invViewProjection, out shadowRequest.deviceProjectionYFlip,
                out shadowRequest.deviceProjection, out shadowRequest.splitData
            );

            cullingSphere = shadowRequest.splitData.cullingSphere;

            // Camera relative for directional light culling sphere
            if (ShaderConfig.s_CameraRelativeRendering != 0)
            {
                cullingSphere.x -= cameraPos.x;
                cullingSphere.y -= cameraPos.y;
                cullingSphere.z -= cameraPos.z;
            }

			shadowRequest.constantBias = GetDirectionalConstantBias(requestIndex, cullingSphere.w, viewportSize.x);
            manager.UpdateCascade(requestIndex, cullingSphere, m_ShadowSettings.cascadeShadowBorders[requestIndex]);
        }

        // Must return the first executed shadow request
        internal int UpdateShadowRequest(HDCamera hdCamera, HDShadowManager manager, VisibleLight visibleLight, CullingResults cullResults, int lightIndex, LightingDebugSettings lightingDebugSettings, out int shadowRequestCount)
        {
            int                 firstShadowRequestIndex = -1;
            Vector3             cameraPos = hdCamera.mainViewConstants.worldSpaceCameraPos;
            shadowRequestCount = 0;

            int count = GetShadowRequestCount();
            bool shadowIsCached = !ShouldRenderShadows() && !lightingDebugSettings.clearShadowAtlas;

            for (int index = 0; index < count; index++)
            {
                var         shadowRequest = shadowRequests[index];

                Matrix4x4   invViewProjection = Matrix4x4.identity;
                int         shadowRequestIndex = m_ShadowRequestIndices[index];
                Vector2     viewportSize = manager.GetReservedResolution(shadowRequestIndex);


                shadowIsCached = shadowIsCached && (viewportSize == m_CachedShadowViewport);

                if (shadowRequestIndex == -1)
                    continue;

                if (shadowIsCached)
                {
                    shadowRequest.cachedShadowData.cacheTranslationDelta = cameraPos - m_CachedViewPos;
                    shadowRequest.shouldUseCachedShadow = true;

                    // If directional we still need to calculate the split data.
                    if (legacyLight.type == LightType.Directional)
                        UpdateDirectionalShadowRequest(manager, visibleLight, cullResults, viewportSize, index, lightIndex, cameraPos, shadowRequest, out invViewProjection);

                }
                else
                {
                    m_CachedViewPos = cameraPos;
                    m_CachedShadowViewport = viewportSize;
                    shadowRequest.shouldUseCachedShadow = false;
                    m_ShadowMapRenderedSinceLastRequest = true;

                    if (lightTypeExtent == LightTypeExtent.Rectangle)
                    {
                        Vector2 shapeSize = new Vector2(shapeWidth, m_ShapeHeight);
                        float offset = GetAreaLightOffsetForShadows(shapeSize, areaLightShadowCone);
                        Vector3 shadowOffset = offset * visibleLight.GetForward();
                        HDShadowUtils.ExtractAreaLightData(hdCamera, visibleLight, lightTypeExtent, visibleLight.GetPosition() + shadowOffset, areaLightShadowCone, shadowNearPlane, shapeSize, viewportSize, normalBias, out shadowRequest.view, out invViewProjection, out shadowRequest.deviceProjectionYFlip, out shadowRequest.deviceProjection, out shadowRequest.splitData);
                    }
                    else
                    {
                        // Write per light type matrices, splitDatas and culling parameters
                        switch (legacyLight.type)
                        {
                            case LightType.Point:
                                HDShadowUtils.ExtractPointLightData(
                                    hdCamera, legacyLight.type, visibleLight, viewportSize, shadowNearPlane,
                                    normalBias, (uint)index, out shadowRequest.view,
                                    out invViewProjection, out shadowRequest.deviceProjectionYFlip,
                                    out shadowRequest.deviceProjection, out shadowRequest.splitData
                                );
                            	shadowRequest.constantBias = Math.Max(0.0003f, 10.0f * constantBias / (legacyLight.range * viewportSize.x));
                                break;
                            case LightType.Spot:
                                float spotAngleForShadows = useCustomSpotLightShadowCone ? Math.Min(customSpotLightShadowCone, visibleLight.light.spotAngle)  : visibleLight.light.spotAngle;
                                HDShadowUtils.ExtractSpotLightData(
                                    hdCamera, legacyLight.type, spotLightShape, spotAngleForShadows, shadowNearPlane, aspectRatio, shapeWidth,
                                    shapeHeight, visibleLight, viewportSize, normalBias,
                                    out shadowRequest.view, out invViewProjection, out shadowRequest.deviceProjectionYFlip,
                                    out shadowRequest.deviceProjection, out shadowRequest.splitData
                                );
                            	shadowRequest.constantBias = Math.Max(0.0003f, 20.0f * constantBias / (legacyLight.range * viewportSize.x));
                                break;
                            case LightType.Directional:
                                UpdateDirectionalShadowRequest(manager, visibleLight, cullResults, viewportSize, index, lightIndex, cameraPos, shadowRequest, out invViewProjection);
                                break;
                        }
                    }


                    // Assign all setting common to every lights
                    SetCommonShadowRequestSettings(shadowRequest, cameraPos, invViewProjection, shadowRequest.deviceProjectionYFlip * shadowRequest.view, viewportSize, lightIndex);
                }


                manager.UpdateShadowRequest(shadowRequestIndex, shadowRequest);

                // Store the first shadow request id to return it
                if (firstShadowRequestIndex == -1)
                    firstShadowRequestIndex = shadowRequestIndex;

                shadowRequestCount++;
            }

            return firstShadowRequestIndex;
        }

        void SetCommonShadowRequestSettings(HDShadowRequest shadowRequest, Vector3 cameraPos, Matrix4x4 invViewProjection, Matrix4x4 viewProjection, Vector2 viewportSize, int lightIndex)
        {
            // zBuffer param to reconstruct depth position (for transmission)
            float f = legacyLight.range;
            float n = shadowNearPlane;
            shadowRequest.zBufferParam = new Vector4((f-n)/n, 1.0f, (f-n)/n*f, 1.0f/f);
            shadowRequest.worldTexelSize = 2.0f / shadowRequest.deviceProjectionYFlip.m00 / viewportSize.x * Mathf.Sqrt(2.0f);
            shadowRequest.normalBias = normalBias;

            // Make light position camera relative:
            // TODO: think about VR (use different camera position for each eye)
            if (ShaderConfig.s_CameraRelativeRendering != 0)
            {
                var translation = Matrix4x4.Translate(cameraPos);
                shadowRequest.view *= translation;
                translation.SetColumn(3, -cameraPos);
                translation[15] = 1.0f;
                invViewProjection = translation * invViewProjection;
            }

            if (legacyLight.type == LightType.Directional || (legacyLight.type == LightType.Spot && spotLightShape == SpotLightShape.Box))
                shadowRequest.position = new Vector3(shadowRequest.view.m03, shadowRequest.view.m13, shadowRequest.view.m23);
            else
                shadowRequest.position = (ShaderConfig.s_CameraRelativeRendering != 0) ? transform.position - cameraPos : transform.position;

            shadowRequest.shadowToWorld = invViewProjection.transpose;
            shadowRequest.zClip = (legacyLight.type != LightType.Directional);
            shadowRequest.lightIndex = lightIndex;
            // We don't allow shadow resize for directional cascade shadow
            if (legacyLight.type == LightType.Directional)
            {
                shadowRequest.shadowMapType = ShadowMapType.CascadedDirectional;
            }
            else if (lightTypeExtent == LightTypeExtent.Rectangle)
            {
                shadowRequest.shadowMapType = ShadowMapType.AreaLightAtlas;
            }
            else
            {
                shadowRequest.shadowMapType = ShadowMapType.PunctualAtlas;
            }

            shadowRequest.lightType = (int) legacyLight.type;

            // shadow clip planes (used for tessellation clipping)
            GeometryUtility.CalculateFrustumPlanes(viewProjection, m_ShadowFrustumPlanes);
            if (shadowRequest.frustumPlanes?.Length != 6)
                shadowRequest.frustumPlanes = new Vector4[6];
            // Left, right, top, bottom, near, far.
            for (int i = 0; i < 6; i++)
            {
                shadowRequest.frustumPlanes[i] = new Vector4(
                    m_ShadowFrustumPlanes[i].normal.x,
                    m_ShadowFrustumPlanes[i].normal.y,
                    m_ShadowFrustumPlanes[i].normal.z,
                    m_ShadowFrustumPlanes[i].distance
                );
            }

            // Shadow algorithm parameters
            shadowRequest.shadowSoftness = shadowSoftness / 100f;
            shadowRequest.blockerSampleCount = blockerSampleCount;
            shadowRequest.filterSampleCount = filterSampleCount;
            shadowRequest.minFilterSize = minFilterSize;

            shadowRequest.kernelSize = (uint)kernelSize;
            shadowRequest.lightAngle = (lightAngle * Mathf.PI / 180.0f);
            shadowRequest.maxDepthBias = maxDepthBias;
            // We transform it to base two for faster computation.
            // So e^x = 2^y where y = x * log2 (e)
            const float log2e = 1.44269504089f;
            shadowRequest.evsmParams.x = evsmExponent * log2e;
            shadowRequest.evsmParams.y = evsmLightLeakBias;
            shadowRequest.evsmParams.z = m_EvsmVarianceBias;
            shadowRequest.evsmParams.w = evsmBlurPasses;
        }

        // We need these old states to make timeline and the animator record the intensity value and the emissive mesh changes
        [System.NonSerialized]
        TimelineWorkaround timelineWorkaround = new TimelineWorkaround();

#if UNITY_EDITOR

        // Force to retrieve color light's m_UseColorTemperature because it's private
        [System.NonSerialized]
        SerializedProperty m_UseColorTemperatureProperty;
        SerializedProperty useColorTemperatureProperty
        {
            get
            {
                if (m_UseColorTemperatureProperty == null)
                {
                    m_UseColorTemperatureProperty = lightSerializedObject.FindProperty("m_UseColorTemperature");
                }

                return m_UseColorTemperatureProperty;
            }
        }

        [System.NonSerialized]
        SerializedObject m_LightSerializedObject;
        SerializedObject lightSerializedObject
        {
            get
            {
                if (m_LightSerializedObject == null)
                {
                    m_LightSerializedObject = new SerializedObject(legacyLight);
                }

                return m_LightSerializedObject;
            }
        }

        internal bool useColorTemperature
        {
            get
            {
                lightSerializedObject.Update();

                return useColorTemperatureProperty.boolValue;
            }
            set
            {
                useColorTemperatureProperty.boolValue = value;
                lightSerializedObject.ApplyModifiedProperties();
            }
        }

#endif

        // TODO: we might be able to get rid to that
        [System.NonSerialized]
        bool m_Animated;

        private void Start()
        {
            // If there is an animator attached ot the light, we assume that some of the light properties
            // might be driven by this animator (using timeline or animations) so we force the LateUpdate
            // to sync the animated HDAdditionalLightData properties with the light component.
            m_Animated = GetComponent<Animator>() != null;
        }

        // TODO: There are a lot of old != current checks and assignation in this function, maybe think about using another system ?
        void LateUpdate()
        {
// We force the animation in the editor and in play mode when there is an animator component attached to the light
#if !UNITY_EDITOR
            if (!m_Animated)
                return;
#endif

            Vector3 shape = new Vector3(shapeWidth, m_ShapeHeight, shapeRadius);

            // Check if the intensity have been changed by the inspector or an animator
            if (m_Intensity != timelineWorkaround.oldDisplayLightIntensity
                || luxAtDistance != timelineWorkaround.oldLuxAtDistance
                || lightTypeExtent != timelineWorkaround.oldLightTypeExtent
                || transform.localScale != timelineWorkaround.oldLocalScale
                || shape != timelineWorkaround.oldShape
                || legacyLight.colorTemperature != timelineWorkaround.oldLightColorTemperature)
            {
                RefreshLightIntensity();
                UpdateAreaLightEmissiveMesh();
                timelineWorkaround.oldDisplayLightIntensity = m_Intensity;
                timelineWorkaround.oldLuxAtDistance = luxAtDistance;
                timelineWorkaround.oldLocalScale = transform.localScale;
                timelineWorkaround.oldLightTypeExtent = lightTypeExtent;
                timelineWorkaround.oldLightColorTemperature = legacyLight.colorTemperature;
                timelineWorkaround.oldShape = shape;
            }

            // Same check for light angle to update intensity using spot angle
            if (legacyLight.type == LightType.Spot && (timelineWorkaround.oldSpotAngle != legacyLight.spotAngle || timelineWorkaround.oldEnableSpotReflector != enableSpotReflector))
            {
                RefreshLightIntensity();
                timelineWorkaround.oldSpotAngle = legacyLight.spotAngle;
                timelineWorkaround.oldEnableSpotReflector = enableSpotReflector;
            }

            if (legacyLight.color != timelineWorkaround.oldLightColor
                || transform.localScale != timelineWorkaround.oldLocalScale
                || displayAreaLightEmissiveMesh != timelineWorkaround.oldDisplayAreaLightEmissiveMesh
                || lightTypeExtent != timelineWorkaround.oldLightTypeExtent
                || legacyLight.colorTemperature != timelineWorkaround.oldLightColorTemperature
                || lightDimmer != timelineWorkaround.lightDimmer)
            {
                UpdateAreaLightEmissiveMesh();
                timelineWorkaround.lightDimmer = lightDimmer;
                timelineWorkaround.oldLightColor = legacyLight.color;
                timelineWorkaround.oldLocalScale = transform.localScale;
                timelineWorkaround.oldDisplayAreaLightEmissiveMesh = displayAreaLightEmissiveMesh;
                timelineWorkaround.oldLightTypeExtent = lightTypeExtent;
                timelineWorkaround.oldLightColorTemperature = legacyLight.colorTemperature;
            }
        }

        // The editor can only access m_Intensity (because of SerializedProperties) so we update the intensity to get the real value
        void RefreshLightIntensity()
        {
            intensity = m_Intensity;
        }

        /// <summary>
        /// Copy all field from this to an additional light data
        /// </summary>
        /// <param name="data">Destination component</param>
        public void CopyTo(HDAdditionalLightData data)
        {
#pragma warning disable 618
            data.directionalIntensity = directionalIntensity;
            data.punctualIntensity = punctualIntensity;
            data.areaIntensity = areaIntensity;
#pragma warning restore 618
            data.enableSpotReflector = enableSpotReflector;
            data.luxAtDistance = luxAtDistance;
            data.m_InnerSpotPercent = m_InnerSpotPercent;
            data.lightDimmer = lightDimmer;
            data.volumetricDimmer = volumetricDimmer;
            data.lightUnit = lightUnit;
            data.m_FadeDistance = m_FadeDistance;
            data.affectDiffuse = affectDiffuse;
            data.m_AffectSpecular = m_AffectSpecular;
            data.nonLightmappedOnly = nonLightmappedOnly;
            data.lightTypeExtent = lightTypeExtent;
            data.spotLightShape = spotLightShape;
            data.shapeWidth = shapeWidth;
            data.m_ShapeHeight = m_ShapeHeight;
            data.aspectRatio = aspectRatio;
            data.shapeRadius = shapeRadius;
            data.m_MaxSmoothness = maxSmoothness;
            data.m_ApplyRangeAttenuation = m_ApplyRangeAttenuation;
            data.useOldInspector = useOldInspector;
            data.featuresFoldout = featuresFoldout;
            data.showAdditionalSettings = showAdditionalSettings;
            data.m_Intensity = m_Intensity;
            data.displayAreaLightEmissiveMesh = displayAreaLightEmissiveMesh;
            data.interactsWithSky = interactsWithSky;

            data.shadowResolution = shadowResolution;
            data.shadowDimmer = shadowDimmer;
            data.volumetricShadowDimmer = volumetricShadowDimmer;
            data.shadowFadeDistance = shadowFadeDistance;
            data.contactShadows = contactShadows;
            data.constantBias = constantBias;
            data.normalBias = normalBias;
            data.shadowCascadeRatios = new float[shadowCascadeRatios.Length];
            shadowCascadeRatios.CopyTo(data.shadowCascadeRatios, 0);
            data.shadowCascadeBorders = new float[shadowCascadeBorders.Length];
            shadowCascadeBorders.CopyTo(data.shadowCascadeBorders, 0);
            data.shadowAlgorithm = shadowAlgorithm;
            data.shadowVariant = shadowVariant;
            data.shadowPrecision = shadowPrecision;
            data.shadowUpdateMode = shadowUpdateMode;

#if UNITY_EDITOR
            data.timelineWorkaround = timelineWorkaround;
#endif
        }

        // As we have our own default value, we need to initialize the light intensity correctly
        /// <summary>
        /// Initialize an HDAdditionalLightData that have just beeing created.
        /// </summary>
        /// <param name="lightData"></param>
        public static void InitDefaultHDAdditionalLightData(HDAdditionalLightData lightData)
        {
            // Special treatment for Unity built-in area light. Change it to our rectangle light
            var light = lightData.gameObject.GetComponent<Light>();

            // Set light intensity and unit using its type
            switch (light.type)
            {
                case LightType.Directional:
                    lightData.lightUnit = LightUnit.Lux;
                    lightData.intensity = k_DefaultDirectionalLightIntensity;
                    break;
                case LightType.Rectangle: // Rectangle by default when light is created
                    lightData.lightUnit = LightUnit.Lumen;
                    lightData.intensity = k_DefaultAreaLightIntensity;
                    light.shadows = LightShadows.None;
                    break;
                case LightType.Point:
                case LightType.Spot:
                    lightData.lightUnit = LightUnit.Lumen;
                    lightData.intensity = k_DefaultPunctualLightIntensity;
                    break;
            }

            // Sanity check: lightData.lightTypeExtent is init to LightTypeExtent.Punctual (in case for unknow reasons we recreate additional data on an existing line)
            if (light.type == LightType.Rectangle && lightData.lightTypeExtent == LightTypeExtent.Punctual)
            {
                lightData.lightTypeExtent = LightTypeExtent.Rectangle;
                light.type = LightType.Point; // Same as in HDLightEditor
#if UNITY_EDITOR
                light.lightmapBakeType = LightmapBakeType.Realtime;
#endif
            }

            // We don't use the global settings of shadow mask by default
            light.lightShadowCasterMode = LightShadowCasterMode.Everything;

            lightData.constantBias         = 0.15f;
            lightData.normalBias           = 0.75f;
        }

        void OnValidate()
        {
            UpdateBounds();
        }

#region Update functions to patch values in the Light component when we change properties inside HDAdditionalLightData

        void SetLightIntensityPunctual(float intensity)
        {
            switch (legacyLight.type)
            {
                case LightType.Directional:
                    legacyLight.intensity = intensity; // Always in lux
                    break;
                case LightType.Point:
                    if (lightUnit == LightUnit.Candela)
                        legacyLight.intensity = intensity;
                    else
                        legacyLight.intensity = LightUtils.ConvertPointLightLumenToCandela(intensity);
                    break;
                case LightType.Spot:
                    if (lightUnit == LightUnit.Candela)
                    {
                        // When using candela, reflector don't have any effect. Our intensity is candela = lumens/steradian and the user
                        // provide desired value for an angle of 1 steradian.
                        legacyLight.intensity = intensity;
                    }
                    else  // lumen
                    {
                        if (enableSpotReflector)
                        {
                            // If reflector is enabled all the lighting from the sphere is focus inside the solid angle of current shape
                            if (spotLightShape == SpotLightShape.Cone)
                            {
                                legacyLight.intensity = LightUtils.ConvertSpotLightLumenToCandela(intensity, legacyLight.spotAngle * Mathf.Deg2Rad, true);
                            }
                            else if (spotLightShape == SpotLightShape.Pyramid)
                            {
                                float angleA, angleB;
                                LightUtils.CalculateAnglesForPyramid(aspectRatio, legacyLight.spotAngle * Mathf.Deg2Rad, out angleA, out angleB);

                                legacyLight.intensity = LightUtils.ConvertFrustrumLightLumenToCandela(intensity, angleA, angleB);
                            }
                            else // Box shape, fallback to punctual light.
                            {
                                legacyLight.intensity = LightUtils.ConvertPointLightLumenToCandela(intensity);
                            }
                        }
                        else
                        {
                            // No reflector, angle act as occlusion of point light.
                            legacyLight.intensity = LightUtils.ConvertPointLightLumenToCandela(intensity);
                        }
                    }
                    break;
            }
        }

        void UpdateLightIntensity()
        {
            if (lightUnit == LightUnit.Lumen)
            {
                if (lightTypeExtent == LightTypeExtent.Punctual)
                    SetLightIntensityPunctual(intensity);
                else
                    legacyLight.intensity = LightUtils.ConvertAreaLightLumenToLuminance(lightTypeExtent, intensity, shapeWidth, m_ShapeHeight);
            }
            else if (lightUnit == LightUnit.Ev100)
            {
                legacyLight.intensity = LightUtils.ConvertEvToLuminance(m_Intensity);
            }
            else if ((legacyLight.type == LightType.Spot || legacyLight.type == LightType.Point) && lightUnit == LightUnit.Lux)
            {
                // Box are local directional light with lux unity without at distance
                if ((legacyLight.type == LightType.Spot) && (spotLightShape == SpotLightShape.Box))
                    legacyLight.intensity = m_Intensity;
                else
                    legacyLight.intensity = LightUtils.ConvertLuxToCandela(m_Intensity, luxAtDistance);
            }
            else
                legacyLight.intensity = m_Intensity;

#if UNITY_EDITOR
            legacyLight.SetLightDirty(); // Should be apply only to parameter that's affect GI, but make the code cleaner
#endif
        }

        internal void UpdateAreaLightEmissiveMesh()
        {
            MeshRenderer emissiveMeshRenderer = GetComponent<MeshRenderer>();
            MeshFilter emissiveMeshFilter = GetComponent<MeshFilter>();

            bool displayEmissiveMesh = IsAreaLight(lightTypeExtent) && displayAreaLightEmissiveMesh;

            // Ensure that the emissive mesh components are here
            if (displayEmissiveMesh)
            {
                if (emissiveMeshRenderer == null)
                    emissiveMeshRenderer = gameObject.AddComponent<MeshRenderer>();
                if (emissiveMeshFilter == null)
                    emissiveMeshFilter = gameObject.AddComponent<MeshFilter>();
            }
            else // Or remove them if the option is disabled
            {
                if (emissiveMeshRenderer != null)
                    DestroyImmediate(emissiveMeshRenderer);
                if (emissiveMeshFilter != null)
                    DestroyImmediate(emissiveMeshFilter);

                // We don't have anything to do left if the dislay emissive mesh option is disabled
                return;
            }

            Vector3 lightSize;

            // Update light area size from GameObject transform scale if the transform have changed
            // else we update the light size from the shape fields
            if (timelineWorkaround.oldLocalScale != transform.localScale)
                lightSize = transform.localScale;
            else
                lightSize = new Vector3(shapeWidth, m_ShapeHeight, transform.localScale.z);

            if (lightTypeExtent == LightTypeExtent.Tube)
                lightSize.y = k_MinAreaWidth;
            lightSize.z = k_MinAreaWidth;

            lightSize = Vector3.Max(Vector3.one * k_MinAreaWidth, lightSize);
            legacyLight.transform.localScale = lightSize;
#if UNITY_EDITOR
            legacyLight.areaSize = lightSize;
#endif

            switch (lightTypeExtent)
            {
                case LightTypeExtent.Rectangle:
                    shapeWidth = lightSize.x;
                    m_ShapeHeight = lightSize.y;
                    break;
                case LightTypeExtent.Tube:
                    shapeWidth = lightSize.x;
                    break;
                default:
                    break;
            }

            // NOTE: When the user duplicates a light in the editor, the material is not duplicated and when changing the properties of one of them (source or duplication)
            // It either overrides both or is overriden. Given that when we duplicate an object the name changes, this approach works. When the name of the game object is then changed again
            // the material is not re-created until one of the light properties is changed again.
            if (emissiveMeshRenderer.sharedMaterial == null || emissiveMeshRenderer.sharedMaterial.name != gameObject.name)
            {
                emissiveMeshRenderer.sharedMaterial = new Material(Shader.Find("HDRP/Unlit"));
                emissiveMeshRenderer.sharedMaterial.SetFloat("_IncludeIndirectLighting", 0.0f);
                emissiveMeshRenderer.sharedMaterial.name = gameObject.name;
            }

            // Update Mesh emissive properties
            emissiveMeshRenderer.sharedMaterial.SetColor("_UnlitColor", Color.black);

            // m_Light.intensity is in luminance which is the value we need for emissive color
            Color value = legacyLight.color.linear * legacyLight.intensity;

// We don't have access to the color temperature in the player because it's a private member of the Light component
#if UNITY_EDITOR
            if (useColorTemperature)
                value *= Mathf.CorrelatedColorTemperatureToRGB(legacyLight.colorTemperature);
#endif

            value *= lightDimmer;

            emissiveMeshRenderer.sharedMaterial.SetColor("_EmissiveColor", value);

            // Set the cookie (if there is one) and raise or remove the shader feature
            emissiveMeshRenderer.sharedMaterial.SetTexture("_EmissiveColorMap", areaLightCookie);
            CoreUtils.SetKeyword(emissiveMeshRenderer.sharedMaterial, "_EMISSIVE_COLOR_MAP", areaLightCookie != null);
        }

        void UpdateAreaLightBounds()
        {
            legacyLight.useShadowMatrixOverride = false;
            legacyLight.useBoundingSphereOverride = true;
            legacyLight.boundingSphereOverride = new Vector4(0.0f, 0.0f, 0.0f, legacyLight.range);
        }

        void UpdateBoxLightBounds()
        {
            legacyLight.useShadowMatrixOverride = true;
            legacyLight.useBoundingSphereOverride = true;

            // Need to inverse scale because culling != rendering convention apparently
            Matrix4x4 scaleMatrix = Matrix4x4.Scale(new Vector3(1.0f, 1.0f, -1.0f));
            legacyLight.shadowMatrixOverride = HDShadowUtils.ExtractBoxLightProjectionMatrix(legacyLight.range, shapeWidth, m_ShapeHeight, shadowNearPlane) * scaleMatrix;

            // Very conservative bounding sphere taking the diagonal of the shape as the radius
            float diag = new Vector3(shapeWidth * 0.5f, m_ShapeHeight * 0.5f, legacyLight.range * 0.5f).magnitude;
            legacyLight.boundingSphereOverride = new Vector4(0.0f, 0.0f, legacyLight.range * 0.5f, diag);
        }

        void UpdatePyramidLightBounds()
        {
            legacyLight.useShadowMatrixOverride = true;
            legacyLight.useBoundingSphereOverride = true;

            // Need to inverse scale because culling != rendering convention apparently
            Matrix4x4 scaleMatrix = Matrix4x4.Scale(new Vector3(1.0f, 1.0f, -1.0f));
            legacyLight.shadowMatrixOverride = HDShadowUtils.ExtractSpotLightProjectionMatrix(legacyLight.range, legacyLight.spotAngle, shadowNearPlane, aspectRatio, 0.0f) * scaleMatrix;

            // Very conservative bounding sphere taking the diagonal of the shape as the radius
            float diag = new Vector3(shapeWidth * 0.5f, m_ShapeHeight * 0.5f, legacyLight.range * 0.5f).magnitude;
            legacyLight.boundingSphereOverride = new Vector4(0.0f, 0.0f, legacyLight.range * 0.5f, diag);
        }

        void UpdateBounds()
        {
            if (lightTypeExtent == LightTypeExtent.Punctual && legacyLight.type == LightType.Spot)
            {
                switch (spotLightShape)
                {
                    case SpotLightShape.Box:
                        UpdateBoxLightBounds();
                        break;
                    case SpotLightShape.Pyramid:
                        UpdatePyramidLightBounds();
                        break;
                    default: // Cone
                        legacyLight.useBoundingSphereOverride = false;
                        legacyLight.useShadowMatrixOverride = false;
                        break;
                }
            }
            else if (lightTypeExtent == LightTypeExtent.Rectangle || lightTypeExtent == LightTypeExtent.Tube)
            {
                UpdateAreaLightBounds();
            }
            else
            {
                legacyLight.useBoundingSphereOverride = false;
                legacyLight.useShadowMatrixOverride = false;
            }
        }

        /// <summary>
        /// Synchronize all the HD Additional Light values with the Light component.
        /// </summary>
        public void UpdateAllLightValues()
        {
            // Update light intensity
            UpdateLightIntensity();

            // Patch bounds
            UpdateBounds();

            UpdateAreaLightEmissiveMesh();
            // TODO: synch emissive quad
        }

#endregion

#region User API functions

        /// <summary>
        /// Set the color of the light.
        /// </summary>
        /// <param name="color">Color</param>
        /// <param name="colorTemperature">Optional color temperature</param>
        public void SetColor(Color color, float colorTemperature = -1)
        {
            if (colorTemperature != -1)
                legacyLight.colorTemperature = colorTemperature;

            this.color = color;
        }

        /// <summary>
        /// Set the intensity of the light using the current unit.
        /// </summary>
        /// <param name="intensity"></param>
        public void SetIntensity(float intensity) => this.intensity = intensity;

        /// <summary>
        /// Set the intensity of the light using unit in parameter.
        /// </summary>
        /// <param name="intensity"></param>
        /// <param name="unit">Unit must be a valid Light Unit for the current light type</param>
        public void SetIntensity(float intensity, LightUnit unit)
        {
            this.lightUnit = unit;
            this.intensity = intensity;
        }

        /// <summary>
        /// For Spot Lights only, set the intensity that the spot should emit at a certain distance in meter
        /// </summary>
        /// <param name="luxIntensity"></param>
        /// <param name="distance"></param>
        public void SetSpotLightLuxAt(float luxIntensity, float distance)
        {
            lightUnit = LightUnit.Lux;
            luxAtDistance = distance;
            intensity = luxIntensity;
        }

        /// <summary>
        /// Set the range of the light.
        /// </summary>
        /// <param name="range"></param>
        public void SetRange(float range) => legacyLight.range = range;

        /// <summary>
        /// Set the type of the light.
        /// Note: this will also change the unit of the light if the current one is not supported by the new light type.
        /// </summary>
        /// <param name="type"></param>
        public void SetLightType(HDLightType type)
        {
            switch (type)
            {
                case HDLightType.BoxSpot:
                    legacyLight.type = LightType.Spot;
                    spotLightShape = SpotLightShape.Box;
                    lightTypeExtent = LightTypeExtent.Punctual;
                    break;
                case HDLightType.PyramidSpot:
                    legacyLight.type = LightType.Spot;
                    spotLightShape = SpotLightShape.Pyramid;
                    lightTypeExtent = LightTypeExtent.Punctual;
                    break;
                case HDLightType.ConeSpot:
                    legacyLight.type = LightType.Spot;
                    spotLightShape = SpotLightShape.Cone;
                    lightTypeExtent = LightTypeExtent.Punctual;
                    break;
                case HDLightType.Directional:
                    legacyLight.type = LightType.Directional;
                    lightTypeExtent = LightTypeExtent.Punctual;
                    break;
                case HDLightType.Rectangle:
                    legacyLight.type = LightType.Point;
                    lightTypeExtent = LightTypeExtent.Rectangle;
                    break;
                case HDLightType.Tube:
                    legacyLight.type = LightType.Point;
                    lightTypeExtent = LightTypeExtent.Tube;
                    break;
                case HDLightType.Point:
                    legacyLight.type = LightType.Point;
                    lightTypeExtent = LightTypeExtent.Punctual;
                    break;
            }
        }

        /// <summary>
        /// Get the HD light type.
        /// </summary>
        /// <returns></returns>
        public HDLightType GetLightType()
        {
            if (lightTypeExtent == LightTypeExtent.Rectangle)
                return HDLightType.Rectangle;
            else if (lightTypeExtent == LightTypeExtent.Tube)
                return HDLightType.Tube;
            else
            {
                switch (legacyLight.type)
                {
                    case LightType.Spot:
                        switch (spotLightShape)
                        {
                            case SpotLightShape.Box: return HDLightType.BoxSpot;
                            case SpotLightShape.Pyramid: return HDLightType.PyramidSpot;
                            default:
                            case SpotLightShape.Cone: return HDLightType.ConeSpot;
                        }
                    case LightType.Directional: return HDLightType.Directional;
                    default:
                    case LightType.Point: return HDLightType.Point;
                }
            }
        }

        /// <summary>
        /// Set light cookie.
        /// </summary>
        /// <param name="cookie2D">Cookie texture, must be 2D for Directional, Spot and Area light and Cubemap for Point lights</param>
        /// <param name="directionalLightCookieSize">area light </param>
        public void SetCookie(Texture cookie, Vector2 directionalLightCookieSize)
        {
            if (IsAreaLight(lightTypeExtent))
            {
                if (cookie.dimension != TextureDimension.Tex2D)
                {
                    Debug.LogError("Texture dimension " + cookie.dimension + " is not supported for area lights.");
                    return ;
                }
                areaLightCookie = cookie;
            }
            else
            {
                if (legacyLight.type == LightType.Point && cookie.dimension != TextureDimension.Cube)
                {
                    Debug.LogError("Texture dimension " + cookie.dimension + " is not supported for point lights.");
                    return ;
                }
                else if (legacyLight.type != LightType.Point && cookie.dimension != TextureDimension.Tex2D) // Only 2D cookie are supported for Directional and Spot lights
                {
                    Debug.LogError("Texture dimension " + cookie.dimension + " is not supported for Directional/Spot lights.");
                    return ;
                }
                if (legacyLight.type == LightType.Directional)
                {
                    shapeWidth = directionalLightCookieSize.x;
                    shapeHeight = directionalLightCookieSize.y;
                }
                legacyLight.cookie = cookie;
            }
        }

        /// <summary>
        /// Set light cookie.
        /// </summary>
        /// <param name="cookie2D">Cookie texture, must be 2D for Directional, Spot and Area light and Cubemap for Point lights</param>
        public void SetCookie(Texture cookie) => SetCookie(cookie, Vector2.zero);

        /// <summary>
        /// Set the spot light angle and inner spot percent. We don't use Light.innerSpotAngle.
        /// </summary>
        /// <param name="angle">inner spot angle in degree</param>
        /// <param name="innerSpotPercent">inner spot angle in percent</param>
        public void SetSpotAngle(float angle, float innerSpotPercent = 0)
        {
            this.legacyLight.spotAngle = angle;
            this.innerSpotPercent = innerSpotPercent;
        }

        /// <summary>
        /// Set the dimmer for light and volumetric light.
        /// </summary>
        /// <param name="dimmer"></param>
        /// <param name="volumetricLightDimmer"></param>
        public void SetLightDimmer(float dimmer = 1, float volumetricDimmer = 1)
        {
            this.lightDimmer = dimmer;
            this.volumetricDimmer = volumetricDimmer;
        }

        /// <summary>
        /// Set the light unit.
        /// </summary>
        /// <param name="unit"></param>
        public void SetLightUnit(LightUnit unit) => lightUnit = unit;

        /// <summary>
        /// Enable shadows on a light.
        /// </summary>
        /// <param name="enabled"></param>
        public void EnableShadows(bool enabled) => legacyLight.shadows = enabled ? LightShadows.Soft : LightShadows.None;

        /// <summary>
        /// Set the shadow resolution.
        /// </summary>
        /// <param name="resolution">Must be between 16 and 16384</param>
        public void SetShadowResolution(int resolution) => shadowResolution = resolution;

        /// <summary>
        /// Set the near plane of the shadow.
        /// </summary>
        /// <param name="nearPlaneDistance"></param>
        public void SetShadowNearPlane(float nearPlaneDistance) => shadowNearPlane = nearPlaneDistance;

        /// <summary>
        /// Set parameters for PCSS shadows.
        /// </summary>
        /// <param name="softness">How soft the shadow will be, between 0 and 1</param>
        /// <param name="blockerSampleCount">Number of samples used to detect blockers</param>
        /// <param name="filterSampleCount">Number of samples used to filter the shadow map</param>
        /// <param name="minFilterSize">Minimum filter size</param>
        public void SetPCSSParams(float softness, int blockerSampleCount = 16, int filterSampleCount = 24, float minFilterSize = 0.00001f)
        {
            this.shadowSoftness = softness;
            this.blockerSampleCount = blockerSampleCount;
            this.filterSampleCount = filterSampleCount;
            this.minFilterSize = minFilterSize;
        }

        /// <summary>
        /// Set the light layer and shadow map light layer masks. The feature must be enabled in the HDRP asset in norder to work.
        /// </summary>
        /// <param name="lightLayerMask"></param>
        /// <param name="shadowLightLayerMask"></param>
        public void SetLightLayer(LightLayerEnum lightLayerMask, LightLayerEnum shadowLightLayerMask)
        {
            // disable the shadow / light layer link
            linkShadowLayers = false;
            legacyLight.renderingLayerMask = LightLayerToRenderingLayerMask((int)lightLayerMask, (int)legacyLight.renderingLayerMask);
            lightlayersMask = shadowLightLayerMask;
        }

        /// <summary>
        /// Set the shadow dimmer.
        /// </summary>
        /// <param name="shadowDimmer">Dimmer between 0 and 1</param>
        /// <param name="volumetricShadowDimmer">Dimmer between 0 and 1 for volumetrics</param>
        public void SetShadowDimmer(float shadowDimmer = 1, float volumetricShadowDimmer = 1)
        {
            this.shadowDimmer = shadowDimmer;
            this.volumetricShadowDimmer = volumetricShadowDimmer;
        }

        /// <summary>
        /// Shadow fade distance in meter.
        /// </summary>
        /// <param name="distance"></param>
        public void SetShadowFadeDistance(float distance) => shadowFadeDistance = distance;

        /// <summary>
        /// Enable/Disable the contact shadows, the feature must be enable in the HDRP asset to work.
        /// </summary>
        /// <param name="enabled"></param>
        public void EnableContactShadows(bool enabled) => contactShadows = enabled;

        /// <summary>
        /// Set the Shadow tint for the directional light.
        /// </summary>
        /// <param name="tint"></param>
        public void SetDirectionalShadowTint(Color tint) => shadowTint = tint;

        /// <summary>
        /// Set the shadow update mode.
        /// </summary>
        /// <param name="updateMode"></param>
        public void SetShadowUpdateMode(ShadowUpdateMode updateMode) => shadowUpdateMode = updateMode;

        // A bunch of function that changes stuff on the legacy light so users don't have to get the
        // light component which would lead to synchronization problem with ou HD datas.

        /// <summary>
        /// Set the light layer and shadow map light layer masks. The feature must be enabled in the HDRP asset in norder to work.
        /// </summary>
        /// <param name="lightLayerMask"></param>
        public void SetLightLayer(LightLayerEnum lightLayerMask) => legacyLight.renderingLayerMask = (int)lightLayerMask;

        /// <summary>
        /// Set the light culling mask.
        /// </summary>
        /// <param name="cullingMask"></param>
        public void SetCullingMask(int cullingMask) => legacyLight.cullingMask = cullingMask;

        /// <summary>
        /// Set the light layer shadow cull distances.
        /// </summary>
        /// <param name="layerShadowCullDistances"></param>
        /// <returns></returns>
        public float[] SetLayerShadowCullDistances(float[] layerShadowCullDistances) => legacyLight.layerShadowCullDistances = layerShadowCullDistances;

        /// <summary>
        /// Set Lightmap Bake Type.
        /// </summary>
        /// <param name="lightmapBakeType"></param>
        /// <returns></returns>
        public LightmapBakeType SetLightmapBakeType(LightmapBakeType lightmapBakeType) => legacyLight.lightmapBakeType = lightmapBakeType;

        /// <summary>
        /// Get the list of supported light units depending on the current light type.
        /// </summary>
        /// <returns></returns>
        public LightUnit[] GetSupportedLightUnits() => GetSupportedLightUnits(legacyLight.type, lightTypeExtent);

        /// <summary>
        /// Set the area light size.
        /// </summary>
        /// <param name="size"></param>
        public void SetAreaLightSize(Vector2 size)
        {
            if (IsAreaLight(lightTypeExtent))
            {
                shapeWidth = size.x;
                shapeHeight = size.y;
            }
        }

        /// <summary>
        /// Set the box spot light size.
        /// </summary>
        /// <param name="size"></param>
        public void SetBoxSpotSize(Vector2 size)
        {
            if (legacyLight.type == LightType.Spot)
            {
                shapeWidth = size.x;
                shapeHeight = size.y;
            }
        }

#endregion

#region Utils

        bool IsValidLightUnitForType(LightType type, LightTypeExtent typeExtent, LightUnit unit)
        {
            LightUnit[] allowedUnits = GetSupportedLightUnits(type, typeExtent);

            return allowedUnits.Any(u => u == unit);
        }

        [System.NonSerialized]
        Dictionary<int, LightUnit[]>  supportedLightTypeCache = new Dictionary<int, LightUnit[]>();
        LightUnit[] GetSupportedLightUnits(LightType type, LightTypeExtent typeExtent)
        {
            LightUnit[]     supportedTypes;

            // Combine the two light types to access the dictionary
            int cacheKey = (int)type | ((int)typeExtent << 16);
            // We cache the result once they are computed, it avoid garbage generated by Enum.GetValues and Linq.
            if (supportedLightTypeCache.TryGetValue(cacheKey, out supportedTypes))
                return supportedTypes;

            if (IsAreaLight(typeExtent))
                supportedTypes = Enum.GetValues(typeof(AreaLightUnit)).Cast<LightUnit>().ToArray();
            else if (type == LightType.Directional || (type == LightType.Spot && spotLightShape == SpotLightShape.Box))
                supportedTypes = Enum.GetValues(typeof(DirectionalLightUnit)).Cast<LightUnit>().ToArray();
            else
                supportedTypes = Enum.GetValues(typeof(PunctualLightUnit)).Cast<LightUnit>().ToArray();

            return supportedTypes;
        }

        string GetLightTypeName()
        {
            if (IsAreaLight(lightTypeExtent))
                return lightTypeExtent.ToString();
            else
                return legacyLight.type.ToString();
        }

        internal static bool IsAreaLight(LightTypeExtent lightType)
        {
            return lightType != LightTypeExtent.Punctual;
        }

        internal static bool IsAreaLight(SerializedProperty lightType)
        {
            return IsAreaLight((LightTypeExtent)lightType.enumValueIndex);
        }

#endregion

        /// <summary>
        /// Converts a light layer into a rendering layer mask.
        ///
        /// Light layer is stored in the first 8 bit of the rendering layer mask.
        ///
        /// NOTE: light layers are obsolete, use directly renderingLayerMask.
        /// </summary>
        /// <param name="lightLayer">The light layer, only the first 8 bits will be used.</param>
        /// <param name="renderingLayerMask">Current renderingLayerMask, only the last 24 bits will be used.</param>
        /// <returns></returns>
        internal static int LightLayerToRenderingLayerMask(int lightLayer, int renderingLayerMask)
        {
            var renderingLayerMask_u32 = (uint)renderingLayerMask;
            var lightLayer_u8 = (byte)lightLayer;
            return (int)((renderingLayerMask_u32 & 0xFFFFFF00) | lightLayer_u8);
        }

        /// <summary>
        /// Converts a renderingLayerMask into a lightLayer.
        ///
        /// NOTE: light layers are obsolete, use directly renderingLayerMask.
        /// </summary>
        /// <param name="renderingLayerMask"></param>
        /// <returns></returns>
        internal static int RenderingLayerMaskToLightLayer(int renderingLayerMask)
            => (byte)renderingLayerMask;
    }
}<|MERGE_RESOLUTION|>--- conflicted
+++ resolved
@@ -1507,18 +1507,14 @@
             return m_WillRenderShadowMap;
         }
 
-<<<<<<< HEAD
         //seongdae;vxsm
-        public bool WillRenderVxShadows()
+        internal bool WillRenderVxShadows()
         {
             return m_WillRenderVxShadows;
         }
         //seongdae;vxsm
 
-        public bool WillRenderScreenSpaceShadow()
-=======
         internal bool WillRenderScreenSpaceShadow()
->>>>>>> eb159ae9
         {
             return m_WillRenderScreenSpaceShadow;
         }
