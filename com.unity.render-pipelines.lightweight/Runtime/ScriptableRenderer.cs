using System;
using System.Diagnostics;
using System.Collections.Generic;
using Unity.Collections;
using UnityEditor.Rendering;

namespace UnityEngine.Rendering.LWRP
{
    /// <summary>
    ///  Class <c>ScriptableRenderer</c> implements a rendering strategy. It describes how culling and lighting works and
    /// the effects supported.
    ///
    ///  A renderer can be used for all cameras or be overridden on a per-camera basis. It will implement light culling and setup
    /// and describe a list of <c>ScriptableRenderPass</c> to execute in a frame. The renderer can be extended to support more effect with additional
    ///  <c>ScriptableRendererFeature</c>. Resources for the renderer are serialized in <c>ScriptableRendererData</c>.
    ///
    /// he renderer resources are serialized in <c>ScriptableRendererData</c>.
    /// <seealso cref="ScriptableRendererData"/>
    /// <seealso cref="ScriptableRendererFeature"/>
    /// <seealso cref="ScriptableRenderPass"/>
    /// </summary>
    public abstract class ScriptableRenderer
    {
        void SetShaderTimeValues(float time, float deltaTime, float smoothDeltaTime, CommandBuffer cmd = null)
        {
            // We make these parameters to mirror those described in `https://docs.unity3d.com/Manual/SL-UnityShaderVariables.html
            float timeEights = time / 8f;
            float timeFourth = time / 4f;
            float timeHalf = time / 2f;

            // Time values
            Vector4 timeVector = time * new Vector4(1f / 20f, 1f, 2f, 3f);
            Vector4 sinTimeVector = new Vector4(Mathf.Sin(timeEights), Mathf.Sin(timeFourth), Mathf.Sin(timeHalf), Mathf.Sin(time));
            Vector4 cosTimeVector = new Vector4(Mathf.Cos(timeEights), Mathf.Cos(timeFourth), Mathf.Cos(timeHalf), Mathf.Cos(time));
            Vector4 deltaTimeVector = new Vector4(deltaTime, 1f / deltaTime, smoothDeltaTime, 1f / smoothDeltaTime);

            if (cmd == null)
            {
                Shader.SetGlobalVector(LightweightRenderPipeline.PerFrameBuffer._Time, timeVector);
                Shader.SetGlobalVector(LightweightRenderPipeline.PerFrameBuffer._SinTime, sinTimeVector);
                Shader.SetGlobalVector(LightweightRenderPipeline.PerFrameBuffer._CosTime, cosTimeVector);
                Shader.SetGlobalVector(LightweightRenderPipeline.PerFrameBuffer.unity_DeltaTime, deltaTimeVector);
            }
            else
            {
                cmd.SetGlobalVector(LightweightRenderPipeline.PerFrameBuffer._Time, timeVector);
                cmd.SetGlobalVector(LightweightRenderPipeline.PerFrameBuffer._SinTime, sinTimeVector);
                cmd.SetGlobalVector(LightweightRenderPipeline.PerFrameBuffer._CosTime, cosTimeVector);
                cmd.SetGlobalVector(LightweightRenderPipeline.PerFrameBuffer.unity_DeltaTime, deltaTimeVector);
            }
        }

        public RenderTargetIdentifier cameraColorTarget
        {
            get => m_CameraColorTarget;
        }

        public RenderTargetIdentifier cameraDepth
        {
            get => m_CameraDepthTarget;
        }

        public DebugMaterialIndex debugMaterialIndex { get; set; }
        public LightingDebugMode lightingDebugMode { get; set; }
        public VertexAttributeDebugMode attributeDebugIndex { get; set; }

        public int pbrLightingDebugModeMask { get; set; }
<<<<<<< HEAD
=======
        public DebugMipInfo debugMipInfo { get; set; }
>>>>>>> a58f2573

        protected List<ScriptableRendererFeature> rendererFeatures
        {
            get => m_RendererFeatures;
        }

        protected List<ScriptableRenderPass> activeRenderPassQueue
        {
            get => m_ActiveRenderPassQueue;
        }

        static class RenderPassBlock
        {
            // Executes render passes that are inputs to the main rendering
            // but don't depend on camera state. They all render in monoscopic mode. f.ex, shadow maps.
            public static readonly int BeforeRendering = 0;

            // Main bulk of render pass execution. They required camera state to be properly set
            // and when enabled they will render in stereo.
            public static readonly int MainRendering = 1;

            // Execute after Post-processing.
            public static readonly int AfterRendering = 2;
        }

        const int k_RenderPassBlockCount = 3;

        List<ScriptableRenderPass> m_ActiveRenderPassQueue = new List<ScriptableRenderPass>(32);
        List<ScriptableRendererFeature> m_RendererFeatures = new List<ScriptableRendererFeature>(10);
        RenderTargetIdentifier m_CameraColorTarget;
        RenderTargetIdentifier m_CameraDepthTarget;
        bool m_FirstCameraRenderPassExecuted = false;

        const string k_ClearRenderStateTag = "Clear Render State";
        const string k_SetRenderTarget = "Set RenderTarget";
        const string k_ReleaseResourcesTag = "Release Resources";

        static RenderTargetIdentifier m_ActiveColorAttachment;
        static RenderTargetIdentifier m_ActiveDepthAttachment;
        static bool m_InsideStereoRenderBlock;

        internal static void ConfigureActiveTarget(RenderTargetIdentifier colorAttachment,
            RenderTargetIdentifier depthAttachment)
        {
            m_ActiveColorAttachment = colorAttachment;
            m_ActiveDepthAttachment = depthAttachment;
        }

        public ScriptableRenderer(ScriptableRendererData data)
        {
            foreach (var feature in data.rendererFeatures)
            {
                if (feature == null)
                    continue;

                feature.Create();
                m_RendererFeatures.Add(feature);
            }
            Clear();
        }

        /// <summary>
        /// Configures the camera target.
        /// </summary>
        /// <param name="colorTarget">Camera color target. Pass BuiltinRenderTextureType.CameraTarget if rendering to backbuffer.</param>
        /// <param name="depthTarget">Camera depth target. Pass BuiltinRenderTextureType.CameraTarget if color has depth or rendering to backbuffer.</param>
        public void ConfigureCameraTarget(RenderTargetIdentifier colorTarget, RenderTargetIdentifier depthTarget)
        {
            m_CameraColorTarget = colorTarget;
            m_CameraDepthTarget = depthTarget;
        }

        /// <summary>
        /// Configures the render passes that will execute for this renderer.
        /// This method is called per-camera every frame.
        /// </summary>
        /// <param name="context">Use this render context to issue any draw commands during execution.</param>
        /// <param name="renderingData">Current render state information.</param>
        /// <seealso cref="ScriptableRenderPass"/>
        /// <seealso cref="ScriptableRendererFeature"/>
        public abstract void Setup(ScriptableRenderContext context, ref RenderingData renderingData);

        /// <summary>
        /// Override this method to implement the lighting setup for the renderer. You can use this to
        /// compute and upload light CBUFFER for example.
        /// </summary>
        /// <param name="context">Use this render context to issue any draw commands during execution.</param>
        /// <param name="renderingData">Current render state information.</param>
        public virtual void SetupLights(ScriptableRenderContext context, ref RenderingData renderingData)
        {
        }

        /// <summary>
        /// Override this method to configure the culling parameters for the renderer. You can use this to configure if
        /// lights should be culled per-object or the maximum shadow distance for example.
        /// </summary>
        /// <param name="cullingParameters">Use this to change culling parameters used by the render pipeline.</param>
        /// <param name="cameraData">Current render state information.</param>
        public virtual void SetupCullingParameters(ref ScriptableCullingParameters cullingParameters,
            ref CameraData cameraData)
        {
        }

        /// <summary>
        /// Called upon finishing camera rendering. You can release any resources created on setup here.
        /// </summary>
        /// <param name="cmd"></param>
        public virtual void FinishRendering(CommandBuffer cmd)
        {
        }

        /// <summary>
        /// Execute the enqueued render passes. This automatically handles editor and stereo rendering.
        /// </summary>
        /// <param name="context">Use this render context to issue any draw commands during execution.</param>
        /// <param name="renderingData">Current render state information.</param>
        public void Execute(ScriptableRenderContext context, ref RenderingData renderingData)
        {
            // Disable Gizmos when using scene overrides. Gizmos break some effects like Overdraw debug.
            bool drawGizmos = DebugDisplaySettings.Instance.renderingSettings.sceneOverrides == SceneOverrides.None;

            Camera camera = renderingData.cameraData.camera;
            ClearRenderState(context);

            SortStable(m_ActiveRenderPassQueue);

            // Cache the time for after the call to `SetupCameraProperties` and set the time variables in shader
            // For now we set the time variables per camera, as we plan to remove `SetupCamearProperties`.
            // Setting the time per frame would take API changes to pass the variable to each camera render.
            // Once `SetupCameraProperties` is gone, the variable should be set higher in the call-stack.
            float time = Time.time;
            float deltaTime = Time.deltaTime;
            float smoothDeltaTime = Time.smoothDeltaTime;
            SetShaderTimeValues(time, deltaTime, smoothDeltaTime);

            // Upper limits for each block. Each block will contains render passes with events below the limit.
            NativeArray<RenderPassEvent> blockEventLimits = new NativeArray<RenderPassEvent>(k_RenderPassBlockCount, Allocator.Temp);
            blockEventLimits[RenderPassBlock.BeforeRendering] = RenderPassEvent.BeforeRenderingPrepasses;
            blockEventLimits[RenderPassBlock.MainRendering] = RenderPassEvent.AfterRenderingPostProcessing;
            blockEventLimits[RenderPassBlock.AfterRendering] = (RenderPassEvent)Int32.MaxValue;

            NativeArray<int> blockRanges = new NativeArray<int>(blockEventLimits.Length + 1, Allocator.Temp);
            FillBlockRanges(blockEventLimits, blockRanges);
            blockEventLimits.Dispose();

            // Before Render Block. This render blocks always execute in mono rendering.
            // Camera is not setup. Lights are not setup.
            // Used to render input textures like shadowmaps.
            ExecuteBlock(RenderPassBlock.BeforeRendering, blockRanges, context, ref renderingData);

            /// Configure shader variables and other unity properties that are required for rendering.
            /// * Setup Camera RenderTarget and Viewport
            /// * VR Camera Setup and SINGLE_PASS_STEREO props
            /// * Setup camera view, projection and their inverse matrices.
            /// * Setup properties: _WorldSpaceCameraPos, _ProjectionParams, _ScreenParams, _ZBufferParams, unity_OrthoParams
            /// * Setup camera world clip planes properties
            /// * Setup HDR keyword
            /// * Setup global time properties (_Time, _SinTime, _CosTime)
            bool stereoEnabled = renderingData.cameraData.isStereoEnabled;
            context.SetupCameraProperties(camera, stereoEnabled);
            SetupLights(context, ref renderingData);

            // Override time values from when `SetupCameraProperties` were called.
            // They might be a frame behind.
            // We can remove this after removing `SetupCameraProperties` as the values should be per frame, and not per camera.
            SetShaderTimeValues(time, deltaTime, smoothDeltaTime);

            if (stereoEnabled)
                BeginXRRendering(context, camera);

            // In this block main rendering executes.
            ExecuteBlock(RenderPassBlock.MainRendering, blockRanges, context, ref renderingData);

            if (drawGizmos)
                DrawGizmos(context, camera, GizmoSubset.PreImageEffects);

            // In this block after rendering drawing happens, e.g, post processing, video player capture.
            ExecuteBlock(RenderPassBlock.AfterRendering, blockRanges, context, ref renderingData);

            if (stereoEnabled)
                EndXRRendering(context, camera);

            if (drawGizmos)
                DrawGizmos(context, camera, GizmoSubset.PostImageEffects);

            InternalFinishRendering(context);
            blockRanges.Dispose();
        }

        /// <summary>
        /// Enqueues a render pass for execution.
        /// </summary>
        /// <param name="pass">Render pass to be enqueued.</param>
        public void EnqueuePass(ScriptableRenderPass pass)
        {
            m_ActiveRenderPassQueue.Add(pass);
        }

        /// <summary>
        /// Returns a clear flag based on CameraClearFlags.
        /// </summary>
        /// <param name="cameraClearFlags">Camera clear flags.</param>
        /// <returns>A clear flag that tells if color and/or depth should be cleared.</returns>
        protected static ClearFlag GetCameraClearFlag(CameraClearFlags cameraClearFlags)
        {
#if UNITY_EDITOR
            // We need public API to tell if FrameDebugger is active and enabled. In that case
            // we want to force a clear to see properly the drawcall stepping.
            // For now, to fix FrameDebugger in Editor, we force a clear.
            cameraClearFlags = CameraClearFlags.SolidColor;
#endif

            // LWRP doesn't support CameraClearFlags.DepthOnly and CameraClearFlags.Nothing.
            // CameraClearFlags.DepthOnly has the same effect of CameraClearFlags.SolidColor
            // CameraClearFlags.Nothing clears Depth on PC/Desktop and in mobile it clears both
            // depth and color.
            // CameraClearFlags.Skybox clears depth only.

            // Implementation details:
            // Camera clear flags are used to initialize the attachments on the first render pass.
            // ClearFlag is used together with Tile Load action to figure out how to clear the camera render target.
            // In Tile Based GPUs ClearFlag.Depth + RenderBufferLoadAction.DontCare becomes DontCare load action.
            // While ClearFlag.All + RenderBufferLoadAction.DontCare become Clear load action.
            // In mobile we force ClearFlag.All as DontCare doesn't have noticeable perf. difference from Clear
            // and this avoid tile clearing issue when not rendering all pixels in some GPUs.
            // In desktop/consoles there's actually performance difference between DontCare and Clear.

            // RenderBufferLoadAction.DontCare in PC/Desktop behaves as not clearing screen
            // RenderBufferLoadAction.DontCare in Vulkan/Metal behaves as DontCare load action
            // RenderBufferLoadAction.DontCare in GLES behaves as glInvalidateBuffer

            // Always clear on first render pass in mobile as it's same perf of DontCare and avoid tile clearing issues.
            if (Application.isMobilePlatform)
                return ClearFlag.All;

            if ((cameraClearFlags == CameraClearFlags.Skybox && RenderSettings.skybox != null) ||
                cameraClearFlags == CameraClearFlags.Nothing)
                return ClearFlag.Depth;

            return ClearFlag.All;
        }

        void ClearRenderState(ScriptableRenderContext context)
        {
            // Keywords are enabled while executing passes.
            CommandBuffer cmd = CommandBufferPool.Get(k_ClearRenderStateTag);
            cmd.DisableShaderKeyword(ShaderKeywordStrings.MainLightShadows);
            cmd.DisableShaderKeyword(ShaderKeywordStrings.MainLightShadowCascades);
            cmd.DisableShaderKeyword(ShaderKeywordStrings.AdditionalLightsVertex);
            cmd.DisableShaderKeyword(ShaderKeywordStrings.AdditionalLightsPixel);
            cmd.DisableShaderKeyword(ShaderKeywordStrings.AdditionalLightShadows);
            cmd.DisableShaderKeyword(ShaderKeywordStrings.SoftShadows);
            cmd.DisableShaderKeyword(ShaderKeywordStrings.MixedLightingSubtractive);
            context.ExecuteCommandBuffer(cmd);
            CommandBufferPool.Release(cmd);
        }

        internal void Clear()
        {
            m_CameraColorTarget = BuiltinRenderTextureType.CameraTarget;
            m_CameraDepthTarget = BuiltinRenderTextureType.CameraTarget;

            m_ActiveColorAttachment = BuiltinRenderTextureType.CameraTarget;
            m_ActiveDepthAttachment = BuiltinRenderTextureType.CameraTarget;

            m_FirstCameraRenderPassExecuted = false;
            m_InsideStereoRenderBlock = false;
            m_ActiveRenderPassQueue.Clear();
        }

        void ExecuteBlock(int blockIndex, NativeArray<int> blockRanges,
            ScriptableRenderContext context, ref RenderingData renderingData, bool submit = false)
        {
            int endIndex = blockRanges[blockIndex + 1];
            for (int currIndex = blockRanges[blockIndex]; currIndex < endIndex; ++currIndex)
            {
                var renderPass = m_ActiveRenderPassQueue[currIndex];
                renderPass.debugMaterialIndex = debugMaterialIndex;
                renderPass.lightingDebugMode = lightingDebugMode;
                renderPass.attributeDebugIndex = attributeDebugIndex;
                renderPass.pbrLightingDebugModeMask = pbrLightingDebugModeMask;
                renderPass.mipInfoMode = debugMipInfo;
                ExecuteRenderPass(context, renderPass, ref renderingData);
            }

            if (submit)
                context.Submit();
        }

        void ExecuteRenderPass(ScriptableRenderContext context, ScriptableRenderPass renderPass, ref RenderingData renderingData)
        {
            CommandBuffer cmd = CommandBufferPool.Get(k_SetRenderTarget);
            renderPass.Configure(cmd, renderingData.cameraData.cameraTargetDescriptor);

            RenderTargetIdentifier passColorAttachment = renderPass.colorAttachment;
            RenderTargetIdentifier passDepthAttachment = renderPass.depthAttachment;
            ref CameraData cameraData = ref renderingData.cameraData;

            // When render pass doesn't call ConfigureTarget we assume it's expected to render to camera target
            // which might be backbuffer or the framebuffer render textures.
            if (!renderPass.overrideCameraTarget)
            {
                passColorAttachment = m_CameraColorTarget;
                passDepthAttachment = m_CameraDepthTarget;
            }

            if (passColorAttachment == m_CameraColorTarget && !m_FirstCameraRenderPassExecuted)
            {
                m_FirstCameraRenderPassExecuted = true;

                Camera camera = cameraData.camera;

                Color clearColor = CoreUtils.ConvertSRGBToActiveColorSpace(camera.backgroundColor);
                ClearFlag clearFlag = GetCameraClearFlag(camera.clearFlags);

                bool overdrawDebugMode = DebugDisplaySettings.Instance.renderingSettings.sceneOverrides == SceneOverrides.Overdraw;
                if (overdrawDebugMode)
                {
                    clearColor = Color.black;
                    clearFlag = ClearFlag.All;
                }
                SetRenderTarget(cmd, m_CameraColorTarget, m_CameraDepthTarget, clearFlag, clearColor);

                context.ExecuteCommandBuffer(cmd);
                cmd.Clear();

                if (cameraData.isStereoEnabled)
                {
                    context.StartMultiEye(cameraData.camera);
                    XRUtils.DrawOcclusionMesh(cmd, cameraData.camera);
                }
            }

            // Only setup render target if current render pass attachments are different from the active ones
            else if (passColorAttachment != m_ActiveColorAttachment || passDepthAttachment != m_ActiveDepthAttachment)
                SetRenderTarget(cmd, passColorAttachment, passDepthAttachment, renderPass.clearFlag, renderPass.clearColor);

            context.ExecuteCommandBuffer(cmd);
            CommandBufferPool.Release(cmd);

            renderPass.Execute(context, ref renderingData);
        }

        void BeginXRRendering(ScriptableRenderContext context, Camera camera)
        {
            context.StartMultiEye(camera);
            m_InsideStereoRenderBlock = true;
        }

        void EndXRRendering(ScriptableRenderContext context, Camera camera)
        {
            context.StopMultiEye(camera);
            context.StereoEndRender(camera);
            m_InsideStereoRenderBlock = false;
        }

        internal static void SetRenderTarget(CommandBuffer cmd, RenderTargetIdentifier colorAttachment, RenderTargetIdentifier depthAttachment, ClearFlag clearFlag, Color clearColor)
        {
            m_ActiveColorAttachment = colorAttachment;
            m_ActiveDepthAttachment = depthAttachment;

            RenderBufferLoadAction colorLoadAction = clearFlag != ClearFlag.None ?
                RenderBufferLoadAction.DontCare : RenderBufferLoadAction.Load;

            RenderBufferLoadAction depthLoadAction = ((uint)clearFlag & (uint)ClearFlag.Depth) != 0 ?
                RenderBufferLoadAction.DontCare : RenderBufferLoadAction.Load;

            TextureDimension dimension = (m_InsideStereoRenderBlock) ? XRGraphics.eyeTextureDesc.dimension : TextureDimension.Tex2D;
            SetRenderTarget(cmd, colorAttachment, colorLoadAction, RenderBufferStoreAction.Store,
                depthAttachment, depthLoadAction, RenderBufferStoreAction.Store, clearFlag, clearColor, dimension);
        }

        static void SetRenderTarget(
            CommandBuffer cmd,
            RenderTargetIdentifier colorAttachment,
            RenderBufferLoadAction colorLoadAction,
            RenderBufferStoreAction colorStoreAction,
            ClearFlag clearFlags,
            Color clearColor,
            TextureDimension dimension)
        {
            if (dimension == TextureDimension.Tex2DArray)
                CoreUtils.SetRenderTarget(cmd, colorAttachment, clearFlags, clearColor, 0, CubemapFace.Unknown, -1);
            else
                CoreUtils.SetRenderTarget(cmd, colorAttachment, colorLoadAction, colorStoreAction, clearFlags, clearColor);
        }

        static void SetRenderTarget(
            CommandBuffer cmd,
            RenderTargetIdentifier colorAttachment,
            RenderBufferLoadAction colorLoadAction,
            RenderBufferStoreAction colorStoreAction,
            RenderTargetIdentifier depthAttachment,
            RenderBufferLoadAction depthLoadAction,
            RenderBufferStoreAction depthStoreAction,
            ClearFlag clearFlags,
            Color clearColor,
            TextureDimension dimension)
        {
            if (depthAttachment == BuiltinRenderTextureType.CameraTarget)
            {
                SetRenderTarget(cmd, colorAttachment, colorLoadAction, colorStoreAction, clearFlags, clearColor,
                    dimension);
            }
            else
            {
                if (dimension == TextureDimension.Tex2DArray)
                    CoreUtils.SetRenderTarget(cmd, colorAttachment, depthAttachment,
                        clearFlags, clearColor, 0, CubemapFace.Unknown, -1);
                else
                    CoreUtils.SetRenderTarget(cmd, colorAttachment, colorLoadAction, colorStoreAction,
                        depthAttachment, depthLoadAction, depthStoreAction, clearFlags, clearColor);
            }
        }

        [Conditional("UNITY_EDITOR")]
        void DrawGizmos(ScriptableRenderContext context, Camera camera, GizmoSubset gizmoSubset)
        {
#if UNITY_EDITOR
            if (UnityEditor.Handles.ShouldRenderGizmos())
                context.DrawGizmos(camera, gizmoSubset);
#endif
        }

        // Fill in render pass indices for each block. End index is startIndex + 1.
        void FillBlockRanges(NativeArray<RenderPassEvent> blockEventLimits, NativeArray<int> blockRanges)
        {
            int currRangeIndex = 0;
            int currRenderPass = 0;
            blockRanges[currRangeIndex++] = 0;

            // For each block, it finds the first render pass index that has an event
            // higher than the block limit.
            for (int i = 0; i < blockEventLimits.Length - 1; ++i)
            {
                while (currRenderPass < m_ActiveRenderPassQueue.Count &&
                    m_ActiveRenderPassQueue[currRenderPass].renderPassEvent < blockEventLimits[i])
                    currRenderPass++;

                blockRanges[currRangeIndex++] = currRenderPass;
            }

            blockRanges[currRangeIndex] = m_ActiveRenderPassQueue.Count;
        }

        void InternalFinishRendering(ScriptableRenderContext context)
        {
            CommandBuffer cmd = CommandBufferPool.Get(k_ReleaseResourcesTag);

            for (int i = 0; i < m_ActiveRenderPassQueue.Count; ++i)
                m_ActiveRenderPassQueue[i].FrameCleanup(cmd);

            FinishRendering(cmd);
            Clear();

            context.ExecuteCommandBuffer(cmd);
            CommandBufferPool.Release(cmd);
        }

        internal static void SortStable(List<ScriptableRenderPass> list)
        {
            int j;
            for (int i = 1; i < list.Count; ++i)
            {
                ScriptableRenderPass curr = list[i];

                j = i - 1;
                for (; j >= 0 && curr < list[j]; --j)
                    list[j + 1] = list[j];

                list[j + 1] = curr;
            }
        }
    }
}<|MERGE_RESOLUTION|>--- conflicted
+++ resolved
@@ -65,10 +65,7 @@
         public VertexAttributeDebugMode attributeDebugIndex { get; set; }
 
         public int pbrLightingDebugModeMask { get; set; }
-<<<<<<< HEAD
-=======
         public DebugMipInfo debugMipInfo { get; set; }
->>>>>>> a58f2573
 
         protected List<ScriptableRendererFeature> rendererFeatures
         {
