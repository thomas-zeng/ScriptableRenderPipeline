--- conflicted
+++ resolved
@@ -386,7 +386,6 @@
                 var cpuBufferDescs = new List<VFXCPUBufferDesc>();
                 var systemDescs = new List<VFXSystemDesc>();
 
-<<<<<<< HEAD
                 /* Begin WIP Spawner */
                 var spawners = CollectSpawnersHierarchy(models.OfType<VFXContext>());
                 var contextSpawnToBufferIndex = new Dictionary<VFXContext, int>();
@@ -471,9 +470,6 @@
                 }
                 /* End WIP Spawner */
 
-=======
-                EditorUtility.DisplayProgressBar(progressBarTitle, "Generate native systems", 8 / nbSteps);
->>>>>>> 725f8dad
                 foreach (var data in models.OfType<VFXDataParticle>())
                     data.FillDescs(bufferDescs, systemDescs, m_ExpressionGraph, contextToCompiledData, contextSpawnToBufferIndex);
 
