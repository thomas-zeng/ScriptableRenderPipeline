using System.Collections.Generic;
using UnityEngine.Rendering;
using System;
using System.Diagnostics;
using System.Linq;
using UnityEngine.Experimental.GlobalIllumination;
using UnityEngine.Experimental.VoxelizedShadows; //seongdae;vxsm

namespace UnityEngine.Experimental.Rendering.HDPipeline
{
    using RTHandle = RTHandleSystem.RTHandle;

    public partial class HDRenderPipeline : UnityEngine.Rendering.RenderPipeline
    {

        public const string k_ShaderTagName = "HDRenderPipeline";

        enum ForwardPass
        {
            Opaque,
            OpaqueEmissive, // right now just decals
            PreRefraction,
            Transparent
        }

        static readonly string[] k_ForwardPassDebugName =
        {
            "Forward Opaque Debug",
            "Forward Opaque Emissive Debug",
            "Forward PreRefraction Debug",
            "Forward Transparent Debug"
        };

        static readonly string[] k_ForwardPassName =
        {
            "Forward Opaque",
            "Forward Opaque Emissive",
            "Forward PreRefraction",
            "Forward Transparent"
        };

        readonly HDRenderPipelineAsset m_Asset;
        public HDRenderPipelineAsset asset { get { return m_Asset; } }

        public RenderPipelineSettings currentPlatformRenderPipelineSettings { get { return m_Asset.currentPlatformRenderPipelineSettings; } }

        readonly RenderPipelineMaterial m_DeferredMaterial;
        readonly List<RenderPipelineMaterial> m_MaterialList = new List<RenderPipelineMaterial>();

        readonly GBufferManager m_GbufferManager;
        readonly DBufferManager m_DbufferManager;
        readonly SubsurfaceScatteringManager m_SSSBufferManager = new SubsurfaceScatteringManager();
        readonly SharedRTManager m_SharedRTManager = new SharedRTManager();
        readonly PostProcessSystem m_PostProcessSystem;
        readonly XRSystem m_XRSystem = new XRSystem();

        public bool frameSettingsHistoryEnabled = false;

#if ENABLE_RAYTRACING
        public HDRaytracingManager m_RayTracingManager = new HDRaytracingManager();
        readonly HDRaytracingReflections m_RaytracingReflections = new HDRaytracingReflections();
        readonly HDRaytracingShadowManager m_RaytracingShadows = new HDRaytracingShadowManager();
        readonly HDRaytracingRenderer m_RaytracingRenderer = new HDRaytracingRenderer();
        readonly HDRaytracingIndirectDiffuse m_RaytracingIndirectDiffuse = new HDRaytracingIndirectDiffuse();
        public float GetRaysPerFrame(RayCountManager.RayCountValues rayValues) { return m_RayTracingManager.rayCountManager.GetRaysPerFrame(rayValues); }
#endif

        // Renderer Bake configuration can vary depends on if shadow mask is enabled or no
        PerObjectData m_currentRendererConfigurationBakedLighting = HDUtils.k_RendererConfigurationBakedLighting;
        MaterialPropertyBlock m_CopyDepthPropertyBlock = new MaterialPropertyBlock();
        Material m_CopyDepth;
        Material m_DownsampleDepthMaterial;
        Material m_UpsampleTransparency;
        GPUCopy m_GPUCopy;
        MipGenerator m_MipGenerator;
        BlueNoise m_BlueNoise;

        IBLFilterBSDF[] m_IBLFilterArray = null;


        ComputeShader m_ScreenSpaceReflectionsCS { get { return m_Asset.renderPipelineResources.shaders.screenSpaceReflectionsCS; } }
        int m_SsrTracingKernel      = -1;
        int m_SsrReprojectionKernel = -1;

        Material m_ApplyDistortionMaterial;

        Material m_CameraMotionVectorsMaterial;
        Material m_DecalNormalBufferMaterial;

        // Debug material
        Material m_DebugViewMaterialGBuffer;
        Material m_DebugViewMaterialGBufferShadowMask;
        Material m_currentDebugViewMaterialGBuffer;
        Material m_DebugDisplayLatlong;
        Material m_DebugFullScreen;
        MaterialPropertyBlock m_DebugFullScreenPropertyBlock = new MaterialPropertyBlock();
        Material m_DebugColorPicker;
        Material m_ErrorMaterial;

        Material m_Blit;
        Material m_BlitTexArray;
        MaterialPropertyBlock m_BlitPropertyBlock = new MaterialPropertyBlock();


        RenderTargetIdentifier[] m_MRTCache2 = new RenderTargetIdentifier[2];

        // 'm_CameraColorBuffer' does not contain diffuse lighting of SSS materials until the SSS pass. It is stored within 'm_CameraSssDiffuseLightingBuffer'.
        RTHandleSystem.RTHandle m_CameraColorBuffer;
        RTHandleSystem.RTHandle m_CameraSssDiffuseLightingBuffer;

        RTHandleSystem.RTHandle m_ContactShadowBuffer;
        RTHandleSystem.RTHandle m_VxShadowBuffer; //seongdae;vxsm
        RTHandleSystem.RTHandle m_ScreenSpaceShadowsBuffer;
        RTHandleSystem.RTHandle m_DistortionBuffer;

        RTHandleSystem.RTHandle m_LowResTransparentBuffer;

        // TODO: remove me, I am just a temporary debug texture. :-)
        // RTHandleSystem.RTHandle m_SsrDebugTexture;
        RTHandleSystem.RTHandle m_SsrHitPointTexture;
        RTHandleSystem.RTHandle m_SsrLightingTexture;
        // MSAA Versions of regular textures
        RTHandleSystem.RTHandle m_CameraColorMSAABuffer;
        RTHandleSystem.RTHandle m_CameraSssDiffuseLightingMSAABuffer;

        // The current MSAA count
        MSAASamples m_MSAASamples;

        // The pass "SRPDefaultUnlit" is a fall back to legacy unlit rendering and is required to support unity 2d + unity UI that render in the scene.
        ShaderTagId[] m_ForwardAndForwardOnlyPassNames = { HDShaderPassNames.s_ForwardOnlyName, HDShaderPassNames.s_ForwardName, HDShaderPassNames.s_SRPDefaultUnlitName };
        ShaderTagId[] m_ForwardOnlyPassNames = { HDShaderPassNames.s_ForwardOnlyName, HDShaderPassNames.s_SRPDefaultUnlitName };

        ShaderTagId[] m_AllTransparentPassNames = {  HDShaderPassNames.s_TransparentBackfaceName,
                                                        HDShaderPassNames.s_ForwardOnlyName,
                                                        HDShaderPassNames.s_ForwardName,
                                                        HDShaderPassNames.s_SRPDefaultUnlitName };

        ShaderTagId[] m_TransparentNoBackfaceNames = {  HDShaderPassNames.s_ForwardOnlyName,
                                                        HDShaderPassNames.s_ForwardName,
                                                        HDShaderPassNames.s_SRPDefaultUnlitName };


        ShaderTagId[] m_AllForwardOpaquePassNames = {    HDShaderPassNames.s_ForwardOnlyName,
                                                            HDShaderPassNames.s_ForwardName,
                                                            HDShaderPassNames.s_SRPDefaultUnlitName };

        ShaderTagId[] m_DepthOnlyAndDepthForwardOnlyPassNames = { HDShaderPassNames.s_DepthForwardOnlyName, HDShaderPassNames.s_DepthOnlyName };
        ShaderTagId[] m_DepthForwardOnlyPassNames = { HDShaderPassNames.s_DepthForwardOnlyName };
        ShaderTagId[] m_DepthOnlyPassNames = { HDShaderPassNames.s_DepthOnlyName };
        ShaderTagId[] m_TransparentDepthPrepassNames = { HDShaderPassNames.s_TransparentDepthPrepassName };
        ShaderTagId[] m_TransparentDepthPostpassNames = { HDShaderPassNames.s_TransparentDepthPostpassName };
        ShaderTagId[] m_ForwardErrorPassNames = { HDShaderPassNames.s_AlwaysName, HDShaderPassNames.s_ForwardBaseName, HDShaderPassNames.s_DeferredName, HDShaderPassNames.s_PrepassBaseName, HDShaderPassNames.s_VertexName, HDShaderPassNames.s_VertexLMRGBMName, HDShaderPassNames.s_VertexLMName };
        ShaderTagId[] m_SinglePassName = new ShaderTagId[1];

        // Stencil usage in HDRenderPipeline.
        // Currently we use only 2 bits to identify the kind of lighting that is expected from the render pipeline
        // Usage is define in LightDefinitions.cs
        [Flags]
        public enum StencilBitMask
        {
            Clear                           = 0,    // 0x0
            LightingMask                    = 3,    // 0x7  - 2 bit - Lifetime: GBuffer/Forward - SSSSS
            // Free slot 4
            // Note: If required, the usage Decals / DecalsForwardOutputNormalBuffer could be fit at same location as LightingMask as they have a non overlapped lifetime
            Decals                          = 8,    // 0x8  - 1 bit - Lifetime: DBuffer - Patch normal buffer   (This bit is cleared to 0 after Patch normal buffer)
            DecalsForwardOutputNormalBuffer = 16,   // 0x10 - 1 bit - Lifetime: DBuffer - Patch normal buffer   (This bit is cleared to 0 after Patch normal buffer)
            DoesntReceiveSSR                = 32,   // 0x20 - 1 bit - Lifetime: DethPrepass - SSR
            DistortionVectors               = 64,   // 0x40 - 1 bit - Lifetime: Accumulate distortion - Apply distortion (This bit is cleared to 0 after Apply distortion pass)
            SMAA                            = 64,   // 0x40 - 1 bit - Lifetime: SMAA EdgeDetection - SMAA BlendWeight.
            ObjectMotionVectors             = 128,  // 0x80 - 1 bit - Lifetime: Object motion vector pass - Camera motion vector (This bit is cleared to 0 after Camera motion vector pass)
            All                             = 255   // 0xFF - 8 bit
        }

        RenderStateBlock m_DepthStateOpaque;

        // Detect when windows size is changing
        int m_CurrentWidth;
        int m_CurrentHeight;

        // Use to detect frame changes
        int m_FrameCount;
        float m_LastTime, m_Time;

        public GraphicsFormat GetColorBufferFormat()
        {
            return (GraphicsFormat)m_Asset.currentPlatformRenderPipelineSettings.colorBufferFormat;
        }
        public int GetDecalAtlasMipCount()
        {
            int highestDim = Math.Max(currentPlatformRenderPipelineSettings.decalSettings.atlasWidth, currentPlatformRenderPipelineSettings.decalSettings.atlasHeight);
            return (int)Math.Log(highestDim, 2);
        }

        readonly SkyManager m_SkyManager = new SkyManager();
        readonly AmbientOcclusionSystem m_AmbientOcclusionSystem;

        // Debugging
        MaterialPropertyBlock m_SharedPropertyBlock = new MaterialPropertyBlock();
        DebugDisplaySettings m_DebugDisplaySettings = new DebugDisplaySettings();
        public DebugDisplaySettings debugDisplaySettings { get { return m_DebugDisplaySettings; } }
        static DebugDisplaySettings s_NeutralDebugDisplaySettings = new DebugDisplaySettings();
        internal DebugDisplaySettings m_CurrentDebugDisplaySettings;
        RTHandleSystem.RTHandle         m_DebugColorPickerBuffer;
        RTHandleSystem.RTHandle         m_DebugFullScreenTempBuffer;
        // This target is only used in Dev builds as an intermediate destination for post process and where debug rendering will be done.
        RTHandleSystem.RTHandle         m_IntermediateAfterPostProcessBuffer;
        bool                            m_FullScreenDebugPushed;
        bool                            m_ValidAPI; // False by default mean we render normally, true mean we don't render anything
        bool                            m_IsDepthBufferCopyValid;
        RenderTexture                   m_TemporaryTargetForCubemaps;
        Stack<Camera>                   m_ProbeCameraPool = new Stack<Camera>();

        RenderTargetIdentifier[] m_MRTTransparentMotionVec;
        RenderTargetIdentifier[] m_MRTWithSSS;
        string m_ForwardPassProfileName;

        Vector2Int m_PyramidSizeV2I = new Vector2Int();
        Vector4 m_PyramidSizeV4F = new Vector4();
        Vector4 m_PyramidScaleLod = new Vector4();
        Vector4 m_PyramidScale = new Vector4();

        public Material GetBlitMaterial(bool useTexArray) { return useTexArray ? m_BlitTexArray : m_Blit; }

        ComputeBuffer m_DepthPyramidMipLevelOffsetsBuffer = null;

        ScriptableCullingParameters frozenCullingParams;
        bool frozenCullingParamAvailable = false;

        public bool showCascade
        {
            get => m_CurrentDebugDisplaySettings.GetDebugLightingMode() == DebugLightingMode.VisualizeCascade;
            set
            {
                if (value)
                    m_CurrentDebugDisplaySettings.SetDebugLightingMode(DebugLightingMode.VisualizeCascade);
                else
                    m_CurrentDebugDisplaySettings.SetDebugLightingMode(DebugLightingMode.None);
            }
        }

        public HDRenderPipeline(HDRenderPipelineAsset asset)
        {
            m_Asset = asset;
            HDProbeSystem.Parameters = asset.reflectionSystemParameters;

            DebugManager.instance.RefreshEditor();

            m_ValidAPI = true;

            if (!SetRenderingFeatures())
            {
                m_ValidAPI = false;

                return;
            }

#if UNITY_EDITOR
            // The first thing we need to do is to set the defines that depend on the render pipeline settings
            m_Asset.EvaluateSettings();

            UpgradeResourcesIfNeeded();

            ValidateResources();
#endif

            // Initial state of the RTHandle system.
            // Tells the system that we will require MSAA or not so that we can avoid wasteful render texture allocation.
            // TODO: Might want to initialize to at least the window resolution to avoid un-necessary re-alloc in the player
            RTHandles.Initialize(1, 1, m_Asset.currentPlatformRenderPipelineSettings.supportMSAA, m_Asset.currentPlatformRenderPipelineSettings.msaaSampleCount);

            m_GPUCopy = new GPUCopy(asset.renderPipelineResources.shaders.copyChannelCS);

            m_MipGenerator = new MipGenerator(m_Asset);
            m_BlueNoise = new BlueNoise(m_Asset);

            EncodeBC6H.DefaultInstance = EncodeBC6H.DefaultInstance ?? new EncodeBC6H(asset.renderPipelineResources.shaders.encodeBC6HCS);

            // Scan material list and assign it
            m_MaterialList = HDUtils.GetRenderPipelineMaterialList();
            // Find first material that have non 0 Gbuffer count and assign it as deferredMaterial
            m_DeferredMaterial = null;
            foreach (var material in m_MaterialList)
            {
                if (material.IsDefferedMaterial())
                    m_DeferredMaterial = material;
            }

            // TODO: Handle the case of no Gbuffer material
            // TODO: I comment the assert here because m_DeferredMaterial for whatever reasons contain the correct class but with a "null" in the name instead of the real name and then trigger the assert
            // whereas it work. Don't know what is happening, DebugDisplay use the same code and name is correct there.
            // Debug.Assert(m_DeferredMaterial != null);

            m_GbufferManager = new GBufferManager(asset, m_DeferredMaterial);
            m_DbufferManager = new DBufferManager();

            VxShadowMapsManager.Instance.Build(); //seongdae;vxsm

            m_SSSBufferManager.Build(asset);
            m_SharedRTManager.Build(asset);
            m_PostProcessSystem = new PostProcessSystem(asset);
            m_AmbientOcclusionSystem = new AmbientOcclusionSystem(asset);

            // Initialize various compute shader resources
            m_SsrTracingKernel      = m_ScreenSpaceReflectionsCS.FindKernel("ScreenSpaceReflectionsTracing");
            m_SsrReprojectionKernel = m_ScreenSpaceReflectionsCS.FindKernel("ScreenSpaceReflectionsReprojection");

            // General material
            m_CameraMotionVectorsMaterial = CoreUtils.CreateEngineMaterial(asset.renderPipelineResources.shaders.cameraMotionVectorsPS);
            m_DecalNormalBufferMaterial = CoreUtils.CreateEngineMaterial(asset.renderPipelineResources.shaders.decalNormalBufferPS);

            m_CopyDepth = CoreUtils.CreateEngineMaterial(asset.renderPipelineResources.shaders.copyDepthBufferPS);
            m_DownsampleDepthMaterial = CoreUtils.CreateEngineMaterial(asset.renderPipelineResources.shaders.downsampleDepthPS);
            m_UpsampleTransparency = CoreUtils.CreateEngineMaterial(asset.renderPipelineResources.shaders.upsampleTransparentPS);

            m_ApplyDistortionMaterial = CoreUtils.CreateEngineMaterial(asset.renderPipelineResources.shaders.applyDistortionPS);

            InitializeDebugMaterials();
            XRDebugMenu.Reset();

            m_MaterialList.ForEach(material => material.Build(asset));

            if(m_Asset.currentPlatformRenderPipelineSettings.lightLoopSettings.supportFabricConvolution)
            {
                m_IBLFilterArray = new IBLFilterBSDF[2];
                m_IBLFilterArray[0] = new IBLFilterGGX(asset.renderPipelineResources, m_MipGenerator);
                m_IBLFilterArray[1] = new IBLFilterCharlie(asset.renderPipelineResources, m_MipGenerator);
            }
            else
            {
                m_IBLFilterArray = new IBLFilterBSDF[1];
                m_IBLFilterArray[0] = new IBLFilterGGX(asset.renderPipelineResources, m_MipGenerator);
            }

            InitializeLightLoop(m_IBLFilterArray);

            m_SkyManager.Build(asset, m_IBLFilterArray);

            InitializeVolumetricLighting();

            m_DebugDisplaySettings.RegisterDebug();
#if UNITY_EDITOR
            // We don't need the debug of Scene View at runtime (each camera have its own debug settings)
            // All scene view will share the same FrameSettings for now as sometimes Dispose is called after
            // another instance of HDRenderPipeline constructor is called.

            Camera firstSceneViewCamera = UnityEditor.SceneView.sceneViews.Count > 0 ? (UnityEditor.SceneView.sceneViews[0] as UnityEditor.SceneView).camera : null;
            if (firstSceneViewCamera != null && !FrameSettingsHistory.isRegisteredSceneViewCamera(firstSceneViewCamera))
            {
                var history = FrameSettingsHistory.RegisterDebug(firstSceneViewCamera, null);
                DebugManager.instance.RegisterData(history);
            }
#endif

            m_DepthPyramidMipLevelOffsetsBuffer = new ComputeBuffer(15, sizeof(int) * 2);

            InitializeRenderTextures();

            // For debugging
            MousePositionDebug.instance.Build();

            InitializeRenderStateBlocks();

            // Keep track of the original msaa sample value
            m_MSAASamples = m_Asset ? m_Asset.currentPlatformRenderPipelineSettings.msaaSampleCount : MSAASamples.None;

            // Propagate it to the debug menu
            m_DebugDisplaySettings.data.msaaSamples = m_MSAASamples;

            m_MRTWithSSS = new RenderTargetIdentifier[2 + m_SSSBufferManager.sssBufferCount];
            m_MRTTransparentMotionVec = new RenderTargetIdentifier[2];
#if ENABLE_RAYTRACING
            m_RayTracingManager.Init(m_Asset.currentPlatformRenderPipelineSettings, m_Asset.renderPipelineResources, m_Asset.renderPipelineRayTracingResources, m_BlueNoise, this, m_SharedRTManager, m_DebugDisplaySettings);
            m_RaytracingReflections.Init(m_Asset, m_SkyManager, m_RayTracingManager, m_SharedRTManager, m_GbufferManager);
            m_RaytracingShadows.Init(m_Asset, m_RayTracingManager, m_SharedRTManager, this, m_GbufferManager);
            m_RaytracingRenderer.Init(m_Asset, m_SkyManager, m_RayTracingManager, m_SharedRTManager);
            m_AmbientOcclusionSystem.InitRaytracing(m_RayTracingManager, m_SharedRTManager);
            m_RaytracingIndirectDiffuse.Init(m_Asset, m_SkyManager, m_RayTracingManager, m_SharedRTManager, m_GbufferManager);
#endif

            CameraCaptureBridge.enabled = true;
        }

#if UNITY_EDITOR
        void UpgradeResourcesIfNeeded()
        {
            // The first thing we need to do is to set the defines that depend on the render pipeline settings
            m_Asset.EvaluateSettings();

            // Check that the serialized Resources are not broken
            if ((GraphicsSettings.renderPipelineAsset as HDRenderPipelineAsset).renderPipelineResources == null)
                (GraphicsSettings.renderPipelineAsset as HDRenderPipelineAsset).renderPipelineResources
                    = UnityEditor.AssetDatabase.LoadAssetAtPath<RenderPipelineResources>(HDUtils.GetHDRenderPipelinePath() + "Runtime/RenderPipelineResources/HDRenderPipelineResources.asset");
			ResourceReloader.ReloadAllNullIn((GraphicsSettings.renderPipelineAsset as HDRenderPipelineAsset).renderPipelineResources, HDUtils.GetHDRenderPipelinePath());

#if ENABLE_RAYTRACING
            if ((GraphicsSettings.renderPipelineAsset as HDRenderPipelineAsset).renderPipelineRayTracingResources == null)
                (GraphicsSettings.renderPipelineAsset as HDRenderPipelineAsset).renderPipelineRayTracingResources
                    = UnityEditor.AssetDatabase.LoadAssetAtPath<HDRenderPipelineRayTracingResources>(HDUtils.GetHDRenderPipelinePath() + "Runtime/RenderPipelineResources/HDRenderPipelineRayTracingResources.asset");
            ResourceReloader.ReloadAllNullIn((GraphicsSettings.renderPipelineAsset as HDRenderPipelineAsset).renderPipelineRayTracingResources, HDUtils.GetHDRenderPipelinePath());
#endif

            if ((GraphicsSettings.renderPipelineAsset as HDRenderPipelineAsset).renderPipelineEditorResources == null)
                (GraphicsSettings.renderPipelineAsset as HDRenderPipelineAsset).renderPipelineEditorResources
                    = UnityEditor.AssetDatabase.LoadAssetAtPath<HDRenderPipelineEditorResources>(HDUtils.GetHDRenderPipelinePath() + "Editor/RenderPipelineResources/HDRenderPipelineEditorResources.asset");
            ResourceReloader.ReloadAllNullIn((GraphicsSettings.renderPipelineAsset as HDRenderPipelineAsset).renderPipelineEditorResources, HDUtils.GetHDRenderPipelinePath());

            // Upgrade the resources (re-import every references in RenderPipelineResources) if the resource version mismatches
            // It's done here because we know every HDRP assets have been imported before
            (GraphicsSettings.renderPipelineAsset as HDRenderPipelineAsset).renderPipelineResources?.UpgradeIfNeeded();
        }

        void ValidateResources()
        {
            var resources = (GraphicsSettings.renderPipelineAsset as HDRenderPipelineAsset).renderPipelineResources;

            // We iterate over all compute shader to verify if they are all compiled, if it's not the case
            // then we throw an exception to avoid allocating resources and crashing later on by using a null
            // compute kernel.
            foreach (var computeShader in resources.shaders.GetAllComputeShaders())
            {
                foreach (var message in UnityEditor.ShaderUtil.GetComputeShaderMessages(computeShader))
                {
                    if (message.severity == UnityEditor.Rendering.ShaderCompilerMessageSeverity.Error)
                    {
                        // Will be catched by the try in HDRenderPipelineAsset.CreatePipeline()
                        throw new Exception(String.Format(
                            "Compute Shader compilation error on platform {0} in file {1}:{2}: {3}{4}\n" +
                            "HDRP will not run until the error is fixed.\n",
                            message.platform, message.file, message.line, message.message, message.messageDetails
                        ));
                    }
                }
            }
        }

#endif

        void InitializeRenderTextures()
        {
            RenderPipelineSettings settings = m_Asset.currentPlatformRenderPipelineSettings;

            if (settings.supportedLitShaderMode != RenderPipelineSettings.SupportedLitShaderMode.ForwardOnly)
                m_GbufferManager.CreateBuffers();

            if (settings.supportDecals)
                m_DbufferManager.CreateBuffers();

            m_SSSBufferManager.InitSSSBuffers(m_GbufferManager, m_Asset.currentPlatformRenderPipelineSettings);
            m_SharedRTManager.InitSharedBuffers(m_GbufferManager, m_Asset.currentPlatformRenderPipelineSettings, m_Asset.renderPipelineResources);

            m_CameraColorBuffer = RTHandles.Alloc(Vector2.one, TextureXR.slices, dimension: TextureXR.dimension, colorFormat: GetColorBufferFormat(), enableRandomWrite: true, useMipMap: false, useDynamicScale: true, name: "CameraColor");
            m_CameraSssDiffuseLightingBuffer = RTHandles.Alloc(Vector2.one, TextureXR.slices, dimension: TextureXR.dimension, colorFormat: GraphicsFormat.B10G11R11_UFloatPack32, enableRandomWrite: true, useDynamicScale: true, name: "CameraSSSDiffuseLighting");

            m_DistortionBuffer = RTHandles.Alloc(Vector2.one, TextureXR.slices, dimension: TextureXR.dimension, colorFormat: Builtin.GetDistortionBufferFormat(), useDynamicScale: true, name: "Distortion");

<<<<<<< HEAD
            m_ContactShadowBuffer = RTHandles.Alloc(Vector2.one, filterMode: FilterMode.Point, colorFormat: GraphicsFormat.R32_UInt, enableRandomWrite: true, xrInstancing: true, useDynamicScale: true, name: "ContactShadowsBuffer");
            m_VxShadowBuffer = RTHandles.Alloc(Vector2.one, filterMode: FilterMode.Point, colorFormat: GraphicsFormat.R16_SFloat, enableRandomWrite: true, xrInstancing: true, useDynamicScale: true, name: "VxShadowsBuffer"); //seongdae;vxsm
            m_ScreenSpaceShadowsBuffer = RTHandles.Alloc(Vector2.one, filterMode: FilterMode.Point, colorFormat: GraphicsFormat.R16_SFloat, enableRandomWrite: false, xrInstancing: true, useDynamicScale: true, name: "ScreenSpaceShadowsBuffer");
=======
            m_ContactShadowBuffer = RTHandles.Alloc(Vector2.one, TextureXR.slices, dimension: TextureXR.dimension, colorFormat: GraphicsFormat.R32_UInt, enableRandomWrite: true, useDynamicScale: true, name: "ContactShadowsBuffer");
            m_ScreenSpaceShadowsBuffer = RTHandles.Alloc(Vector2.one, TextureXR.slices, dimension: TextureXR.dimension, colorFormat: GraphicsFormat.R16_SFloat, enableRandomWrite: false, useDynamicScale: true, name: "ScreenSpaceShadowsBuffer");
>>>>>>> 7889fba1

            if (m_Asset.currentPlatformRenderPipelineSettings.lowresTransparentSettings.enabled)
            {
                // We need R16G16B16A16_SFloat as we need a proper alpha channel for compositing.
                m_LowResTransparentBuffer = RTHandles.Alloc(Vector2.one * 0.5f, TextureXR.slices, dimension: TextureXR.dimension, colorFormat: GraphicsFormat.R16G16B16A16_SFloat, enableRandomWrite: true, useDynamicScale: true, name: "Low res transparent");
            }

            if (settings.supportSSR)
            {
                // m_SsrDebugTexture    = RTHandles.Alloc(Vector2.one, TextureXR.slices, dimension: TextureXR.dimension, colorFormat: RenderTextureFormat.ARGBFloat, sRGB: false, enableRandomWrite: true, useDynamicScale: true, name: "SSR_Debug_Texture");
                m_SsrHitPointTexture = RTHandles.Alloc(Vector2.one, TextureXR.slices, dimension: TextureXR.dimension, colorFormat: GraphicsFormat.R16G16_UNorm, enableRandomWrite: true, useDynamicScale: true, name: "SSR_Hit_Point_Texture");
                m_SsrLightingTexture = RTHandles.Alloc(Vector2.one, TextureXR.slices, dimension: TextureXR.dimension, colorFormat: GraphicsFormat.R16G16B16A16_SFloat, enableRandomWrite: true, useDynamicScale: true, name: "SSR_Lighting_Texture");
            }

            if (Debug.isDebugBuild)
            {
                m_DebugColorPickerBuffer = RTHandles.Alloc(Vector2.one, filterMode: FilterMode.Point, colorFormat: GraphicsFormat.R16G16B16A16_SFloat, useDynamicScale: true, name: "DebugColorPicker");
                m_DebugFullScreenTempBuffer = RTHandles.Alloc(Vector2.one, TextureXR.slices, dimension: TextureXR.dimension, colorFormat: GraphicsFormat.R16G16B16A16_SFloat, useDynamicScale: true, name: "DebugFullScreen");
                m_IntermediateAfterPostProcessBuffer = RTHandles.Alloc(Vector2.one, TextureXR.slices, dimension: TextureXR.dimension, colorFormat: GetColorBufferFormat(), useDynamicScale: true, name: "AfterPostProcess"); // Needs to be FP16 because output target might be HDR
            }

            // Let's create the MSAA textures
            if (m_Asset.currentPlatformRenderPipelineSettings.supportMSAA)
            {
                m_CameraColorMSAABuffer = RTHandles.Alloc(Vector2.one, TextureXR.slices, dimension: TextureXR.dimension, colorFormat: GetColorBufferFormat(), bindTextureMS: true, enableMSAA: true, useDynamicScale: true, name: "CameraColorMSAA");
                m_CameraSssDiffuseLightingMSAABuffer = RTHandles.Alloc(Vector2.one, TextureXR.slices, dimension: TextureXR.dimension, colorFormat: GetColorBufferFormat(), bindTextureMS: true, enableMSAA: true, useDynamicScale: true, name: "CameraSSSDiffuseLightingMSAA");
            }
        }

        void DestroyRenderTextures()
        {
            m_GbufferManager.DestroyBuffers();
            m_DbufferManager.DestroyBuffers();
            m_MipGenerator.Release();
            m_XRSystem.ClearAll();

            RTHandles.Release(m_CameraColorBuffer);
            RTHandles.Release(m_CameraSssDiffuseLightingBuffer);

            RTHandles.Release(m_DistortionBuffer);
            RTHandles.Release(m_ContactShadowBuffer);
            RTHandles.Release(m_VxShadowBuffer); //seongdae;vxsm
            RTHandles.Release(m_ScreenSpaceShadowsBuffer);

            RTHandles.Release(m_LowResTransparentBuffer);

            // RTHandles.Release(m_SsrDebugTexture);
            RTHandles.Release(m_SsrHitPointTexture);
            RTHandles.Release(m_SsrLightingTexture);

            RTHandles.Release(m_DebugColorPickerBuffer);
            RTHandles.Release(m_DebugFullScreenTempBuffer);
            RTHandles.Release(m_IntermediateAfterPostProcessBuffer);

            RTHandles.Release(m_CameraColorMSAABuffer);
            RTHandles.Release(m_CameraSssDiffuseLightingMSAABuffer);
        }

        bool SetRenderingFeatures()
        {
            // Set sub-shader pipeline tag
            Shader.globalRenderPipeline = "HDRenderPipeline";

            // HD use specific GraphicsSettings
            GraphicsSettings.lightsUseLinearIntensity = true;
            GraphicsSettings.lightsUseColorTemperature = true;

            GraphicsSettings.useScriptableRenderPipelineBatching = m_Asset.enableSRPBatcher;

            SupportedRenderingFeatures.active = new SupportedRenderingFeatures()
            {
                reflectionProbeModes = SupportedRenderingFeatures.ReflectionProbeModes.Rotation,
                defaultMixedLightingModes = SupportedRenderingFeatures.LightmapMixedBakeModes.IndirectOnly,
                mixedLightingModes = SupportedRenderingFeatures.LightmapMixedBakeModes.IndirectOnly | SupportedRenderingFeatures.LightmapMixedBakeModes.Shadowmask,
                lightmapBakeTypes = LightmapBakeType.Baked | LightmapBakeType.Mixed | LightmapBakeType.Realtime,
                lightmapsModes = LightmapsMode.NonDirectional | LightmapsMode.CombinedDirectional,
                lightProbeProxyVolumes = true,
                motionVectors = true,
                receiveShadows = false,
                reflectionProbes = true,
                rendererPriority = true,
                overridesEnvironmentLighting = true,
                overridesFog = true,
                overridesOtherLightingSettings = true,
                editableMaterialRenderQueue = false
            };

            Lightmapping.SetDelegate(GlobalIlluminationUtils.hdLightsDelegate);

#if UNITY_EDITOR
            SceneViewDrawMode.SetupDrawMode();

            if (UnityEditor.PlayerSettings.colorSpace == ColorSpace.Gamma)
            {
                Debug.LogError("High Definition Render Pipeline doesn't support Gamma mode, change to Linear mode");
            }
#endif

            GraphicsDeviceType unsupportedDeviceType;
            if (!IsSupportedPlatform(out unsupportedDeviceType))
            {
                CoreUtils.DisplayUnsupportedAPIMessage(unsupportedDeviceType.ToString());

                // Display more information to the users when it should have use Metal instead of OpenGL
                if (SystemInfo.graphicsDeviceType.ToString().StartsWith("OpenGL"))
                {
                    if (SystemInfo.operatingSystem.StartsWith("Mac"))
                        CoreUtils.DisplayUnsupportedMessage("Use Metal API instead.");
                    else if (SystemInfo.operatingSystem.StartsWith("Windows"))
                        CoreUtils.DisplayUnsupportedMessage("Use Vulkan API instead.");
                }

                return false;
            }

            return true;
        }

        // Note: If you add new platform in this function, think about adding support when building the player to in HDRPCustomBuildProcessor.cs
        bool IsSupportedPlatform(out GraphicsDeviceType unsupportedGraphicDevice)
        {
            unsupportedGraphicDevice = SystemInfo.graphicsDeviceType;

            if (!SystemInfo.supportsComputeShaders)
                return false;

#if UNITY_EDITOR
            UnityEditor.BuildTarget activeBuildTarget = UnityEditor.EditorUserBuildSettings.activeBuildTarget;
            // If the build target matches the operating system of the editor
            if (SystemInfo.operatingSystemFamily == HDUtils.BuildTargetToOperatingSystemFamily(activeBuildTarget))
            {
                bool autoAPI = UnityEditor.PlayerSettings.GetUseDefaultGraphicsAPIs(activeBuildTarget);

                // then, there is two configuration possible:
                if (autoAPI)
                {
                    // if the graphic api is chosen automatically, then only the system's graphic device type matters
                    if (!HDUtils.IsSupportedGraphicDevice(SystemInfo.graphicsDeviceType))
                        return false;
                }
                else
                {
                    // otherwise, we need to iterate over every graphic api available in the list to track every non-supported APIs
                    return HDUtils.AreGraphicsAPIsSupported(activeBuildTarget, out unsupportedGraphicDevice);
                }
            }
            else // if the build target does not match the editor OS, then we have to check using the graphic api list
            {
                return HDUtils.AreGraphicsAPIsSupported(activeBuildTarget, out unsupportedGraphicDevice);
            }

            if (!HDUtils.IsSupportedBuildTarget(activeBuildTarget))
                return false;
#else
            if (!HDUtils.IsSupportedGraphicDevice(SystemInfo.graphicsDeviceType))
                return false;
#endif

            if (!HDUtils.IsOperatingSystemSupported(SystemInfo.operatingSystem))
                return false;

            return true;
        }

        void UnsetRenderingFeatures()
        {
            Shader.globalRenderPipeline = "";

            SupportedRenderingFeatures.active = new SupportedRenderingFeatures();

            // Reset srp batcher state just in case
            GraphicsSettings.useScriptableRenderPipelineBatching = false;

            Lightmapping.ResetDelegate();
        }

        void InitializeDebugMaterials()
        {
            m_DebugViewMaterialGBuffer = CoreUtils.CreateEngineMaterial(m_Asset.renderPipelineResources.shaders.debugViewMaterialGBufferPS);
            m_DebugViewMaterialGBufferShadowMask = CoreUtils.CreateEngineMaterial(m_Asset.renderPipelineResources.shaders.debugViewMaterialGBufferPS);
            m_DebugViewMaterialGBufferShadowMask.EnableKeyword("SHADOWS_SHADOWMASK");
            m_DebugDisplayLatlong = CoreUtils.CreateEngineMaterial(m_Asset.renderPipelineResources.shaders.debugDisplayLatlongPS);
            m_DebugFullScreen = CoreUtils.CreateEngineMaterial(m_Asset.renderPipelineResources.shaders.debugFullScreenPS);
            m_DebugColorPicker = CoreUtils.CreateEngineMaterial(m_Asset.renderPipelineResources.shaders.debugColorPickerPS);
            m_Blit = CoreUtils.CreateEngineMaterial(m_Asset.renderPipelineResources.shaders.blitPS);
            m_ErrorMaterial = CoreUtils.CreateEngineMaterial("Hidden/InternalErrorShader");

            // With texture array enabled, we still need the normal blit version for other systems like atlas
            if (TextureXR.useTexArray)
            {
                m_Blit.EnableKeyword("DISABLE_TEXTURE2D_X_ARRAY");
                m_BlitTexArray = CoreUtils.CreateEngineMaterial(m_Asset.renderPipelineResources.shaders.blitPS);
        }
        }

        void InitializeRenderStateBlocks()
        {
            m_DepthStateOpaque = new RenderStateBlock
            {
                depthState = new DepthState(true, CompareFunction.LessEqual),
                mask = RenderStateMask.Depth
            };
        }

        protected override void Dispose(bool disposing)
        {
            DisposeProbeCameraPool();

            UnsetRenderingFeatures();

            if (!m_ValidAPI)
                return;

            base.Dispose(disposing);

#if ENABLE_RAYTRACING
            m_RaytracingIndirectDiffuse.Release();
            m_RaytracingRenderer.Release();
            m_RaytracingShadows.Release();
            m_RaytracingReflections.Release();
            m_RayTracingManager.Release();
#endif
            m_DebugDisplaySettings.UnregisterDebug();

            CleanupLightLoop();

            // For debugging
            MousePositionDebug.instance.Cleanup();

            DecalSystem.instance.Cleanup();

            m_MaterialList.ForEach(material => material.Cleanup());

            CoreUtils.Destroy(m_CameraMotionVectorsMaterial);
            CoreUtils.Destroy(m_DecalNormalBufferMaterial);

            CoreUtils.Destroy(m_DebugViewMaterialGBuffer);
            CoreUtils.Destroy(m_DebugViewMaterialGBufferShadowMask);
            CoreUtils.Destroy(m_DebugDisplayLatlong);
            CoreUtils.Destroy(m_DebugFullScreen);
            CoreUtils.Destroy(m_DebugColorPicker);
            CoreUtils.Destroy(m_Blit);
            CoreUtils.Destroy(m_BlitTexArray);
            CoreUtils.Destroy(m_CopyDepth);
            CoreUtils.Destroy(m_ErrorMaterial);
            CoreUtils.Destroy(m_DownsampleDepthMaterial);
            CoreUtils.Destroy(m_UpsampleTransparency);

            VxShadowMapsManager.Instance.Cleanup(); //seongdae;vxsm

            m_SSSBufferManager.Cleanup();
            m_SharedRTManager.Cleanup();
            m_SkyManager.Cleanup();
            CleanupVolumetricLighting();

            for(int bsdfIdx = 0; bsdfIdx < m_IBLFilterArray.Length; ++bsdfIdx)
            {
                m_IBLFilterArray[bsdfIdx].Cleanup();
            }

            m_PostProcessSystem.Cleanup();
            m_AmbientOcclusionSystem.Cleanup();
            m_BlueNoise.Cleanup();

            HDCamera.ClearAll();

            DestroyRenderTextures();
            CullingGroupManager.instance.Cleanup();

            CoreUtils.SafeRelease(m_DepthPyramidMipLevelOffsetsBuffer);

#if UNITY_EDITOR
            SceneViewDrawMode.ResetDrawMode();

            // Do not attempt to unregister SceneView FrameSettings. It is shared amongst every scene view and take only a little place.
            // For removing it, you should be sure that Dispose could never be called after the constructor of another instance of this SRP.
            // Also, at the moment, applying change to hdrpAsset cause the SRP to be Disposed and Constructed again.
            // Not always in that order.
#endif

            // Dispose m_ProbeCameraPool properly
            void DisposeProbeCameraPool()
            {
#if UNITY_EDITOR
                // Special case here: when the HDRP asset is modified in the Editor,
                //   it is disposed during an `OnValidate` call.
                //   But during `OnValidate` call, game object must not be destroyed.
                //   So, only when this method was called during an `OnValidate` call, the destruction of the
                //   pool is delayed, otherwise, it is destroyed as usual with `CoreUtiles.Destroy`
                var isInOnValidate = false;
                isInOnValidate = new StackTrace().ToString().Contains("OnValidate");
                if (isInOnValidate)
                {
                    var pool = m_ProbeCameraPool;
                    UnityEditor.EditorApplication.delayCall += () =>
                    {
                        while (pool.Count > 0)
                            CoreUtils.Destroy(pool.Pop().gameObject);
                    };
                    m_ProbeCameraPool = null;
                }
                else
                {
#endif
                    while (m_ProbeCameraPool.Count > 0)
                        CoreUtils.Destroy(m_ProbeCameraPool.Pop().gameObject);
#if UNITY_EDITOR
                }
#endif
            }

            CameraCaptureBridge.enabled = false;
        }


        void Resize(HDCamera hdCamera)
        {
            bool resolutionChanged = (hdCamera.actualWidth != m_CurrentWidth) || (hdCamera.actualHeight != m_CurrentHeight);

            if (resolutionChanged || LightLoopNeedResize(hdCamera.viewCount))
            {
                if (m_CurrentWidth > 0 && m_CurrentHeight > 0)
                    LightLoopReleaseResolutionDependentBuffers();

                LightLoopAllocResolutionDependentBuffers((int)hdCamera.screenSize.x, (int)hdCamera.screenSize.y, hdCamera.viewCount);
            }

            // update recorded window resolution
            m_CurrentWidth = hdCamera.actualWidth;
            m_CurrentHeight = hdCamera.actualHeight;
        }

        public void PushGlobalParams(HDCamera hdCamera, CommandBuffer cmd)
        {
            using (new ProfilingSample(cmd, "Push Global Parameters", CustomSamplerId.PushGlobalParameters.GetSampler()))
            {
                // Set up UnityPerFrame CBuffer.
                m_SSSBufferManager.PushGlobalParams(hdCamera, cmd);

                m_DbufferManager.PushGlobalParams(hdCamera, cmd);

                PushVolumetricLightingGlobalParams(hdCamera, cmd, m_FrameCount);

                var ssRefraction = VolumeManager.instance.stack.GetComponent<ScreenSpaceRefraction>()
                    ?? ScreenSpaceRefraction.@default;
                ssRefraction.PushShaderParameters(cmd);

                // Set up UnityPerView CBuffer.
                hdCamera.SetupGlobalParams(cmd, m_Time, m_LastTime, m_FrameCount);

                cmd.SetGlobalVector(HDShaderIDs._IndirectLightingMultiplier, new Vector4(VolumeManager.instance.stack.GetComponent<IndirectLightingController>().indirectDiffuseIntensity.value, 0, 0, 0));

                // It will be overridden for transparent pass.
                cmd.SetGlobalInt(HDShaderIDs._ColorMaskTransparentVel, (int)UnityEngine.Rendering.ColorWriteMask.All);

                if (hdCamera.frameSettings.IsEnabled(FrameSettingsField.MotionVectors))
                {
                    var buf = m_SharedRTManager.GetMotionVectorsBuffer();

                    cmd.SetGlobalTexture(HDShaderIDs._CameraMotionVectorsTexture, buf);
                    cmd.SetGlobalVector( HDShaderIDs._CameraMotionVectorsSize, new Vector4(buf.referenceSize.x,
                                                                                           buf.referenceSize.y,
                                                                                           1.0f / buf.referenceSize.x,
                                                                                           1.0f / buf.referenceSize.y));
                    cmd.SetGlobalVector(HDShaderIDs._CameraMotionVectorsScale, new Vector4(buf.referenceSize.x / (float)buf.rt.width,
                                                                                           buf.referenceSize.y / (float)buf.rt.height));
                }
                else
                {
                    cmd.SetGlobalTexture(HDShaderIDs._CameraMotionVectorsTexture, TextureXR.GetBlackTexture());
                }

                // Light loop stuff...
                if (hdCamera.frameSettings.IsEnabled(FrameSettingsField.SSR))
                    cmd.SetGlobalTexture(HDShaderIDs._SsrLightingTexture, m_SsrLightingTexture);
                else
                    cmd.SetGlobalTexture(HDShaderIDs._SsrLightingTexture, TextureXR.GetClearTexture());

                // Off screen rendering is disabled for most of the frame by default.
                cmd.SetGlobalInt(HDShaderIDs._OffScreenRendering, 0);
                cmd.SetGlobalInt(HDShaderIDs._EnableSpecularLighting, hdCamera.frameSettings.IsEnabled(FrameSettingsField.SpecularLighting) ? 1 : 0);
            }
        }

        void CopyDepthBufferIfNeeded(CommandBuffer cmd)
        {
            if (!m_IsDepthBufferCopyValid)
            {
                using (new ProfilingSample(cmd, "Copy depth buffer", CustomSamplerId.CopyDepthBuffer.GetSampler()))
                {
                    // TODO: maybe we don't actually need the top MIP level?
                    // That way we could avoid making the copy, and build the MIP hierarchy directly.
                    // The downside is that our SSR tracing accuracy would decrease a little bit.
                    // But since we never render SSR at full resolution, this may be acceptable.

                    // TODO: reading the depth buffer with a compute shader will cause it to decompress in place.
                    // On console, to preserve the depth test performance, we must NOT decompress the 'm_CameraDepthStencilBuffer' in place.
                    // We should call decompressDepthSurfaceToCopy() and decompress it to 'm_CameraDepthBufferMipChain'.
                    m_GPUCopy.SampleCopyChannel_xyzw2x(cmd, m_SharedRTManager.GetDepthStencilBuffer(), m_SharedRTManager.GetDepthTexture(), new RectInt(0, 0, m_CurrentWidth, m_CurrentHeight));
                }
                m_IsDepthBufferCopyValid = true;
            }
        }

        public void SetMicroShadowingSettings(CommandBuffer cmd)
        {
            MicroShadowing microShadowingSettings = VolumeManager.instance.stack.GetComponent<MicroShadowing>();
            cmd.SetGlobalFloat(HDShaderIDs._MicroShadowingOpacity, microShadowingSettings.enable.value ? microShadowingSettings.opacity.value : 0.0f);
        }

        public void ConfigureKeywords(bool enableBakeShadowMask, HDCamera hdCamera, CommandBuffer cmd)
        {
            // Globally enable (for GBuffer shader and forward lit (opaque and transparent) the keyword SHADOWS_SHADOWMASK
            CoreUtils.SetKeyword(cmd, "SHADOWS_SHADOWMASK", enableBakeShadowMask);
            // Configure material to use depends on shadow mask option
            m_currentRendererConfigurationBakedLighting = enableBakeShadowMask ? HDUtils.k_RendererConfigurationBakedLightingWithShadowMask : HDUtils.k_RendererConfigurationBakedLighting;
            m_currentDebugViewMaterialGBuffer = enableBakeShadowMask ? m_DebugViewMaterialGBufferShadowMask : m_DebugViewMaterialGBuffer;

            CoreUtils.SetKeyword(cmd, "LIGHT_LAYERS", hdCamera.frameSettings.IsEnabled(FrameSettingsField.LightLayers));
            cmd.SetGlobalInt(HDShaderIDs._EnableLightLayers, hdCamera.frameSettings.IsEnabled(FrameSettingsField.LightLayers) ? 1 : 0);

            // configure keyword for both decal.shader and material
            if (m_Asset.currentPlatformRenderPipelineSettings.supportDecals)
            {
                CoreUtils.SetKeyword(cmd, "DECALS_OFF", false);
                CoreUtils.SetKeyword(cmd, "DECALS_3RT", !m_Asset.currentPlatformRenderPipelineSettings.decalSettings.perChannelMask);
                CoreUtils.SetKeyword(cmd, "DECALS_4RT", m_Asset.currentPlatformRenderPipelineSettings.decalSettings.perChannelMask);
            }
            else
            {
                CoreUtils.SetKeyword(cmd, "DECALS_OFF", true);
                CoreUtils.SetKeyword(cmd, "DECALS_3RT", false);
                CoreUtils.SetKeyword(cmd, "DECALS_4RT", false);
            }

            // Raise the normal buffer flag only if we are in forward rendering
            CoreUtils.SetKeyword(cmd, "WRITE_NORMAL_BUFFER", hdCamera.frameSettings.litShaderMode == LitShaderMode.Forward);

            // Raise or remove the depth msaa flag based on the frame setting
            CoreUtils.SetKeyword(cmd, "WRITE_MSAA_DEPTH", hdCamera.frameSettings.IsEnabled(FrameSettingsField.MSAA));
        }

        struct RenderRequest
        {
            public struct Target
            {
                public RenderTargetIdentifier id;
                public CubemapFace face;
                public RenderTexture copyToTarget;
            }
            public HDCamera hdCamera;
            public bool destroyCamera;
            public Target target;
            public HDCullingResults cullingResults;
            public int index;
            // Indices of render request to render before this one
            public List<int> dependsOnRenderRequestIndices;
            public CameraSettings cameraSettings;
        }
        struct HDCullingResults
        {
            public CullingResults cullingResults;
            public HDProbeCullingResults hdProbeCullingResults;
            public DecalSystem.CullResult decalCullResults;
            // TODO: DecalCullResults

            internal void Reset()
            {
                hdProbeCullingResults.Reset();
                if (decalCullResults != null)
                    decalCullResults.Clear();
                else
                    decalCullResults = GenericPool<DecalSystem.CullResult>.Get();
            }
        }

        FrameSettings currentFrameSettings;
        protected override void Render(ScriptableRenderContext renderContext, Camera[] cameras)
        {
            if (!m_ValidAPI || cameras.Length == 0)
                return;

            UnityEngine.Rendering.RenderPipeline.BeginFrameRendering(renderContext, cameras);

            // Check if we can speed up FrameSettings process by skiping history
            // or go in detail if debug is activated. Done once for all renderer.
            frameSettingsHistoryEnabled = FrameSettingsHistory.enabled;

            {
                // SRP.Render() can be called several times per frame.
                // Also, most Time variables do not consistently update in the Scene View.
                // This makes reliable detection of the start of the new frame VERY hard.
                // One of the exceptions is 'Time.realtimeSinceStartup'.
                // Therefore, outside of the Play Mode we update the time at 60 fps,
                // and in the Play Mode we rely on 'Time.frameCount'.
                float t = Time.realtimeSinceStartup;
                int c = Time.frameCount;

                bool newFrame;

                if (Application.isPlaying)
                {
                    newFrame = m_FrameCount != c;

                    m_FrameCount = c;
                }
                else
                {
                    // If we switch to other scene Time.realtimeSinceStartup is reset, so we need to
                    // reset also m_Time. Here we simply detect ill case to trigger the reset.
                    m_Time = m_Time > t ? 0.0f : m_Time;

                    newFrame = (t - m_Time) > 0.0166f;

                    if (newFrame)
                        m_FrameCount++;
                }

                if (newFrame)
                {
                    HDCamera.CleanUnused();

                    // Make sure both are never 0.
                    m_LastTime = (m_Time > 0) ? m_Time : t;
                    m_Time = t;
                }
            }

			// TODO: Check with Fred if it make sense to put that here now that we have refactor the loop
#if ENABLE_RAYTRACING
            // This call need to happen once per frame, it evaluates if we need to fetch the geometry/lights for some subscenes
            m_RayTracingManager.CheckSubScenes();

            // Before rendering any camera, we call this function to flag everything as not updated
            m_RayTracingManager.UpdateFrameData();
#endif

            var dynResHandler = HDDynamicResolutionHandler.instance;
            dynResHandler.Update(m_Asset.currentPlatformRenderPipelineSettings.dynamicResolutionSettings, () =>
            {
                m_PostProcessSystem.ResetHistory();
                if(dynResHandler.DynamicResolutionEnabled())
                {
                    m_SharedRTManager.ComputeDepthBufferMipChainSize(dynResHandler.GetRTHandleScale(new Vector2Int(m_SharedRTManager.GetDepthStencilBuffer().rt.width, m_SharedRTManager.GetDepthStencilBuffer().rt.height)));
                }
            }
            );

            using (ListPool<RenderRequest>.Get(out List<RenderRequest> renderRequests))
            using (ListPool<int>.Get(out List<int> rootRenderRequestIndices))
            using (DictionaryPool<HDProbe, List<int>>.Get(out Dictionary<HDProbe, List<int>> renderRequestIndicesWhereTheProbeIsVisible))
            using (ListPool<CameraSettings>.Get(out List<CameraSettings> cameraSettings))
            using (ListPool<CameraPositionSettings>.Get(out List<CameraPositionSettings> cameraPositionSettings))
            {
                // With XR multi-pass enabled, each camera can be rendered multiple times with different parameters
                var multipassCameras = m_XRSystem.SetupFrame(cameras);

                // Culling loop
                foreach ((Camera camera, XRPass xrPass) in multipassCameras)
                {
                    if (camera == null)
                        continue;

                    bool cameraRequestedDynamicRes = false;
                    if (camera.GetComponent<HDAdditionalCameraData>() != null)
                    {
                        cameraRequestedDynamicRes = camera.GetComponent<HDAdditionalCameraData>().allowDynamicResolution;

                        // We are in a case where the platform does not support hw dynamic resolution, so we force the software fallback.
                        // TODO: Expose the graphics caps info on whether the platform supports hw dynamic resolution or not.
                        if (dynResHandler.RequestsHardwareDynamicResolution() && cameraRequestedDynamicRes && !camera.allowDynamicResolution)
                        {
                            dynResHandler.ForceSoftwareFallback();
                        }
                    }

                    dynResHandler.SetCurrentCameraRequest(cameraRequestedDynamicRes);
                    RTHandles.SetHardwareDynamicResolutionState(dynResHandler.HardwareDynamicResIsEnabled());

                    // TODO: Very weird callbacks
                    //  They are called at the beginning of a camera render, but the very same camera may not end its rendering
                    //  for various reasons (full screen pass through, custom render, or just invalid parameters)
                    //  and in that case the associated ending call is never called.
                    UnityEngine.Rendering.RenderPipeline.BeginCameraRendering(renderContext, camera);
                    UnityEngine.Experimental.VFX.VFXManager.ProcessCamera(camera); //Visual Effect Graph is not yet a required package but calling this method when there isn't any VisualEffect component has no effect (but needed for Camera sorting in Visual Effect Graph context)

                    // Reset pooled variables
                    cameraSettings.Clear();
                    cameraPositionSettings.Clear();

                    var cullingResults = GenericPool<HDCullingResults>.Get();
                    cullingResults.Reset();

                    // Try to compute the parameters of the request or skip the request
                    var skipRequest = !TryCalculateFrameParameters(
                            camera,
                            xrPass,
                            out var additionalCameraData,
                            out var hdCamera,
                            out var cullingParameters);

                        // Note: In case of a custom render, we have false here and 'TryCull' is not executed
                    if (!skipRequest)
                    {
                        var needCulling = true;

                        // In XR multipass, culling results can be shared if the pass has the same culling id
                        if (xrPass.multipassId > 0)
                        {
                            foreach (var req in renderRequests)
                            {
                                if (req.hdCamera.xr.cullingPassId == xrPass.cullingPassId)
                                {
                                    cullingResults = req.cullingResults;
                                    needCulling = false;
                                }
                            }
                        }

                        if (needCulling)
                            skipRequest = !TryCull(camera, hdCamera, renderContext, cullingParameters, ref cullingResults);
                    }

                    if (additionalCameraData != null && additionalCameraData.hasCustomRender)
                    {
                        skipRequest = true;
                        // Execute custom render
                        additionalCameraData.ExecuteCustomRender(renderContext, hdCamera);
                    }

                    if (skipRequest)
                    {
                        // Submit render context and free pooled resources for this request
                        renderContext.Submit();
                        GenericPool<HDCullingResults>.Release(cullingResults);
                        UnityEngine.Rendering.RenderPipeline.EndCameraRendering(renderContext, camera);
                        continue;
                    }

                    // Select render target
                    RenderTargetIdentifier targetId = camera.targetTexture ?? new RenderTargetIdentifier(BuiltinRenderTextureType.CameraTarget);

                    // XRTODO(2019.3) : remove once XRE-445 is done, use hdCamera.xr.renderTarget directly
                    if (hdCamera.xr.enabled && hdCamera.xr.tempRenderTexture != null)
                        targetId = hdCamera.xr.tempRenderTexture;

                    // Add render request
                    var request = new RenderRequest
                    {
                        hdCamera = hdCamera,
                        cullingResults = cullingResults,
                        target = new RenderRequest.Target
                        {
                            id = targetId,
                            face = CubemapFace.Unknown
                        },
                        dependsOnRenderRequestIndices = ListPool<int>.Get(),
                        index = renderRequests.Count,
                        cameraSettings = CameraSettings.From(hdCamera)
                        // TODO: store DecalCullResult
                    };
                    renderRequests.Add(request);
                    // This is a root render request
                    rootRenderRequestIndices.Add(request.index);

                    // Add visible probes to list
                    for (var i = 0; i < cullingResults.cullingResults.visibleReflectionProbes.Length; ++i)
                    {
                        var visibleProbe = cullingResults.cullingResults.visibleReflectionProbes[i];

                        // TODO: The following fix is temporary.
                        // We should investigate why we got null cull result when we change scene
                        if (visibleProbe == null || visibleProbe.Equals(null) || visibleProbe.reflectionProbe == null || visibleProbe.reflectionProbe.Equals(null))
                            continue;

                        var additionalReflectionData =
                            visibleProbe.reflectionProbe.GetComponent<HDAdditionalReflectionData>()
                            ?? visibleProbe.reflectionProbe.gameObject.AddComponent<HDAdditionalReflectionData>();

                        AddVisibleProbeVisibleIndexIfUpdateIsRequired(additionalReflectionData, request.index);
                    }
                    for (var i = 0; i < cullingResults.hdProbeCullingResults.visibleProbes.Count; ++i)
                        AddVisibleProbeVisibleIndexIfUpdateIsRequired(cullingResults.hdProbeCullingResults.visibleProbes[i], request.index);

                    // local function to help insertion of visible probe
                    void AddVisibleProbeVisibleIndexIfUpdateIsRequired(HDProbe probe, int visibleInIndex)
                    {
                        // Don't add it if it has already been updated this frame or not a real time probe
                        // TODO: discard probes that are baked once per frame and already baked this frame
                        if (!probe.requiresRealtimeUpdate)
                            return;

                        // Notify that we render the probe at this frame
                        probe.SetIsRendered(Time.frameCount);

                        if (!renderRequestIndicesWhereTheProbeIsVisible.TryGetValue(probe, out var visibleInIndices))
                        {
                            visibleInIndices = ListPool<int>.Get();
                            renderRequestIndicesWhereTheProbeIsVisible.Add(probe, visibleInIndices);
                        }
                        if (!visibleInIndices.Contains(visibleInIndex))
                            visibleInIndices.Add(visibleInIndex);
                    }

                    UnityEngine.Rendering.RenderPipeline.EndCameraRendering(renderContext, camera);
                }

                foreach (var probeToRenderAndDependencies in renderRequestIndicesWhereTheProbeIsVisible)
                {
                    var visibleProbe = probeToRenderAndDependencies.Key;
                    var visibleInIndices = probeToRenderAndDependencies.Value;

                    // Two cases:
                    //   - If the probe is view independent, we add only one render request per face that is
                    //      a dependency for all its 'visibleIn' render requests
                    //   - If the probe is view dependent, we add one render request per face per 'visibleIn'
                    //      render requests
                    var isViewDependent = visibleProbe.type == ProbeSettings.ProbeType.PlanarProbe;

                    if (isViewDependent)
                    {
                        for (int i = 0; i < visibleInIndices.Count; ++i)
                    {
                            var visibleInIndex = visibleInIndices[i];
                            var visibleInRenderRequest = renderRequests[visibleInIndices[i]];
                            var viewerTransform = visibleInRenderRequest.hdCamera.camera.transform;

                            AddHDProbeRenderRequests(
                                visibleProbe,
                                viewerTransform,
                                Enumerable.Repeat(visibleInIndex, 1),
                                visibleInRenderRequest.hdCamera.camera.fieldOfView
                            );
                        }
                    }
                    else
                        AddHDProbeRenderRequests(visibleProbe, null, visibleInIndices);
                }
                foreach (var pair in renderRequestIndicesWhereTheProbeIsVisible)
                    ListPool<int>.Release(pair.Value);
                renderRequestIndicesWhereTheProbeIsVisible.Clear();

                // Local function to share common code between view dependent and view independent requests
                void AddHDProbeRenderRequests(
                    HDProbe visibleProbe,
                    Transform viewerTransform,
                    IEnumerable<int> visibleInIndices,
                    float referenceFieldOfView = 90
                )
                {
                    var position = ProbeCapturePositionSettings.ComputeFrom(
                        visibleProbe,
                        viewerTransform
                    );
                    cameraSettings.Clear();
                    cameraPositionSettings.Clear();
                    HDRenderUtilities.GenerateRenderingSettingsFor(
                        visibleProbe.settings, position,
                        cameraSettings, cameraPositionSettings,
                        referenceFieldOfView: referenceFieldOfView
                    );

                    switch (visibleProbe.type)
                    {
                        case ProbeSettings.ProbeType.ReflectionProbe:
                            int desiredProbeSize = (int)((HDRenderPipeline)RenderPipelineManager.currentPipeline).currentPlatformRenderPipelineSettings.lightLoopSettings.reflectionCubemapSize;
                            if (visibleProbe.realtimeTexture == null || visibleProbe.realtimeTexture.width != desiredProbeSize)
                            {
                                visibleProbe.SetTexture(ProbeSettings.Mode.Realtime, HDRenderUtilities.CreateReflectionProbeRenderTarget(desiredProbeSize));
                            }
                            break;
                        case ProbeSettings.ProbeType.PlanarProbe:
                            int desiredPlanarProbeSize = (int)((HDRenderPipeline)RenderPipelineManager.currentPipeline).currentPlatformRenderPipelineSettings.lightLoopSettings.planarReflectionTextureSize;
                            if (visibleProbe.realtimeTexture == null || visibleProbe.realtimeTexture.width != desiredPlanarProbeSize)
                            {
                                visibleProbe.SetTexture(ProbeSettings.Mode.Realtime, HDRenderUtilities.CreatePlanarProbeRenderTarget(desiredPlanarProbeSize));
                            }
                            // Set the viewer's camera as the default camera anchor
                            for (var i = 0; i < cameraSettings.Count; ++i)
                            {
                                var v = cameraSettings[i];
                                if (v.volumes.anchorOverride == null)
                                {
                                    v.volumes.anchorOverride = viewerTransform;
                                    cameraSettings[i] = v;
                                }
                            }
                            break;
                    }

                    for (int j = 0; j < cameraSettings.Count; ++j)
                    {
                        Camera camera = (m_ProbeCameraPool.Count == 0)
                            ? new GameObject().AddComponent<Camera>()
                            : m_ProbeCameraPool.Pop();

                        camera.targetTexture = visibleProbe.realtimeTexture; // We need to set a targetTexture with the right otherwise when setting pixelRect, it will be rescaled internally to the size of the screen
                        camera.gameObject.hideFlags = HideFlags.HideAndDontSave;
                        camera.gameObject.SetActive(false);
                        camera.name = ComputeProbeCameraName(visibleProbe.name, j, viewerTransform?.name);
                        camera.ApplySettings(cameraSettings[j]);
                        camera.ApplySettings(cameraPositionSettings[j]);
                        camera.cameraType = CameraType.Reflection;
                        camera.pixelRect = new Rect(0, 0, visibleProbe.realtimeTexture.width, visibleProbe.realtimeTexture.height);

                        var _cullingResults = GenericPool<HDCullingResults>.Get();
                        _cullingResults.Reset();

                        if (!(TryCalculateFrameParameters(
                                camera,
                                m_XRSystem.emptyPass,
                                out _,
                                out var hdCamera,
                                out var cullingParameters
                            )
                            && TryCull(
                                camera, hdCamera, renderContext, cullingParameters,
                                ref _cullingResults
                            )))
                        {
                            // Skip request and free resources
                            Object.Destroy(camera);
                            GenericPool<HDCullingResults>.Release(_cullingResults);
                            continue;
                        }
                        camera.GetComponent<HDAdditionalCameraData>().flipYMode
                            = visibleProbe.type == ProbeSettings.ProbeType.ReflectionProbe
                                ? HDAdditionalCameraData.FlipYMode.ForceFlipY
                                : HDAdditionalCameraData.FlipYMode.Automatic;

                        if (!visibleProbe.realtimeTexture.IsCreated())
                            visibleProbe.realtimeTexture.Create();

                        visibleProbe.SetRenderData(
                            ProbeSettings.Mode.Realtime,
                            new HDProbe.RenderData(
                                camera.worldToCameraMatrix,
                                camera.projectionMatrix,
                                camera.transform.position,
                                camera.transform.rotation,
                                cameraSettings[j].frustum.fieldOfView
                            )
                        );

                        // TODO: Assign the actual final target to render to.
                        //   Currently, we use a target for each probe, and then copy it into the cache before using it
                        //   during the lighting pass.
                        //   But what we actually want here, is to render directly into the cache (either CubeArray,
                        //   or Texture2DArray)
                        //   To do so, we need to first allocate in the cache the location of the target and then assign
                        //   it here.
                        var request = new RenderRequest
                        {
                            hdCamera = hdCamera,
                            cullingResults = _cullingResults,
                            destroyCamera = true,
                            dependsOnRenderRequestIndices = ListPool<int>.Get(),
                            index = renderRequests.Count,
                            cameraSettings = cameraSettings[j]
                            // TODO: store DecalCullResult
                        };

                        // As we render realtime texture on GPU side, we must tag the texture so our texture array cache detect that something have change
                        visibleProbe.realtimeTexture.IncrementUpdateCount();

                        if (cameraSettings.Count > 1)
                        {
                            var face = (CubemapFace)j;
                            request.target = new RenderRequest.Target
                            {
                                copyToTarget = visibleProbe.realtimeTexture,
                                face = face
                            };
                        }
                        else
                        {
                            request.target = new RenderRequest.Target
                            {
                                id = visibleProbe.realtimeTexture,
                                face = CubemapFace.Unknown
                            };
                        }
                        renderRequests.Add(request);


                        foreach (var visibleInIndex in visibleInIndices)
                            renderRequests[visibleInIndex].dependsOnRenderRequestIndices.Add(request.index);
                    }
                }

                // TODO: Refactor into a method. If possible remove the intermediate target
                // Find max size for Cubemap face targets and resize/allocate if required the intermediate render target
                {
                    var size = Vector2Int.zero;
                    for (int i = 0; i < renderRequests.Count; ++i)
                    {
                        var renderRequest = renderRequests[i];
                        var isCubemapFaceTarget = renderRequest.target.face != CubemapFace.Unknown;
                        if (!isCubemapFaceTarget)
                            continue;

                        var width = renderRequest.hdCamera.actualWidth;
                        var height = renderRequest.hdCamera.actualHeight;
                        size.x = Mathf.Max(width, size.x);
                        size.y = Mathf.Max(height, size.y);
                    }

                    if (size != Vector2.zero)
                    {
                        if (m_TemporaryTargetForCubemaps != null)
                        {
                            if (m_TemporaryTargetForCubemaps.width != size.x
                                || m_TemporaryTargetForCubemaps.height != size.y)
                            {
                                m_TemporaryTargetForCubemaps.Release();
                                m_TemporaryTargetForCubemaps = null;
                            }
                        }
                        if (m_TemporaryTargetForCubemaps == null)
                        {
                            m_TemporaryTargetForCubemaps = new RenderTexture(
                                size.x, size.y, 1, GraphicsFormat.R16G16B16A16_SFloat
                            )
                            {
                                autoGenerateMips = false,
                                useMipMap = false,
                                name = "Temporary Target For Cubemap Face",
                                volumeDepth = 1,
                                useDynamicScale = false
                            };
                        }
                    }
                }

                using (ListPool<int>.Get(out List<int> renderRequestIndicesToRender))
                {
                    // Flatten the render requests graph in an array that guarantee dependency constraints
                    {
                        using (GenericPool<Stack<int>>.Get(out Stack<int> stack))
                        {
                            stack.Clear();
                            for (int i = rootRenderRequestIndices.Count -1; i >= 0; --i)
                            {
                                stack.Push(rootRenderRequestIndices[i]);
                                while (stack.Count > 0)
                                {
                                    var index = stack.Pop();
                                    if (!renderRequestIndicesToRender.Contains(index))
                                        renderRequestIndicesToRender.Add(index);

                                    var request = renderRequests[index];
                                    for (int j = 0; j < request.dependsOnRenderRequestIndices.Count; ++j)
                                        stack.Push(request.dependsOnRenderRequestIndices[j]);
                                }
                            }
                        }
                    }
                    // Execute render request graph, in reverse order
                    for (int i = renderRequestIndicesToRender.Count - 1; i >= 0; --i)
                    {
                        var renderRequestIndex = renderRequestIndicesToRender[i];
                        var renderRequest = renderRequests[renderRequestIndex];

                        var cmd = CommandBufferPool.Get("");

                        // TODO: Avoid the intermediate target and render directly into final target
                        //  CommandBuffer.Blit does not work on Cubemap faces
                        //  So we use an intermediate RT to perform a CommandBuffer.CopyTexture in the target Cubemap face
                        if (renderRequest.target.face != CubemapFace.Unknown)
                        {
                            if (!m_TemporaryTargetForCubemaps.IsCreated())
                                m_TemporaryTargetForCubemaps.Create();

                            var hdCamera = renderRequest.hdCamera;
                            ref var target = ref renderRequest.target;
                            target.id = m_TemporaryTargetForCubemaps;
                        }


                        var aovRequestIndex = 0;
                        foreach (var aovRequest in renderRequest.hdCamera.aovRequests)
                        {
                        using (new ProfilingSample(
                            cmd,
                                $"HDRenderPipeline::Render {renderRequest.hdCamera.camera.name} - AOVRequest {aovRequestIndex++}",
                                CustomSamplerId.HDRenderPipelineRender.GetSampler())
                            )
                            {
                                cmd.SetInvertCulling(renderRequest.cameraSettings.invertFaceCulling);
                                ExecuteRenderRequest(renderRequest, renderContext, cmd, aovRequest);
                                cmd.SetInvertCulling(false);
                            }
                            renderContext.ExecuteCommandBuffer(cmd);
                            CommandBufferPool.Release(cmd);
                            renderContext.Submit();
                            cmd = CommandBufferPool.Get();
                        }

                        using (new ProfilingSample(
                            cmd,
                            $"HDRenderPipeline::Render {renderRequest.hdCamera.camera.name}",
                            CustomSamplerId.HDRenderPipelineRender.GetSampler())
                        )
                        {
                            cmd.SetInvertCulling(renderRequest.cameraSettings.invertFaceCulling);
                            ExecuteRenderRequest(renderRequest, renderContext, cmd, AOVRequestData.@default);
                            cmd.SetInvertCulling(false);
                        }

                        {
                            var target = renderRequest.target;
                            // Handle the copy if requested
                            if (target.copyToTarget != null)
                            {
                                cmd.CopyTexture(
                                    target.id, 0, 0, 0, 0, renderRequest.hdCamera.actualWidth, renderRequest.hdCamera.actualHeight,
                                    target.copyToTarget, (int)target.face, 0, 0, 0
                                );
                            }
                            // Destroy the camera if requested
                            if (renderRequest.destroyCamera)
                            {
                                renderRequest.hdCamera.camera.targetTexture = null; // release reference because the RenderTexture might be destroyed before camera
                                m_ProbeCameraPool.Push(renderRequest.hdCamera.camera);
                            }

                            ListPool<int>.Release(renderRequest.dependsOnRenderRequestIndices);
                            renderRequest.cullingResults.decalCullResults?.Clear();
                            GenericPool<HDCullingResults>.Release(renderRequest.cullingResults);
                        }

                        renderContext.ExecuteCommandBuffer(cmd);

                        CommandBufferPool.Release(cmd);
                        renderContext.Submit();
                    }
                }
            }

            m_XRSystem.ReleaseFrame();
            UnityEngine.Rendering.RenderPipeline.EndFrameRendering(renderContext, cameras);
        }

        void ExecuteRenderRequest(
            RenderRequest renderRequest,
            ScriptableRenderContext renderContext,
            CommandBuffer cmd,
            AOVRequestData aovRequest
        )
        {
            InitializeGlobalResources(renderContext);

            var hdCamera = renderRequest.hdCamera;
            var camera = hdCamera.camera;
            var cullingResults = renderRequest.cullingResults.cullingResults;
            var hdProbeCullingResults = renderRequest.cullingResults.hdProbeCullingResults;
            var decalCullingResults = renderRequest.cullingResults.decalCullResults;
            var target = renderRequest.target;

            // Updates RTHandle
            hdCamera.BeginRender();

            using (ListPool<RTHandleSystem.RTHandle>.Get(out var aovBuffers))
            {
                aovRequest.AllocateTargetTexturesIfRequired(ref aovBuffers);

            // If we render a reflection view or a preview we should not display any debug information
            // This need to be call before ApplyDebugDisplaySettings()
            if (camera.cameraType == CameraType.Reflection || camera.cameraType == CameraType.Preview)
            {
                // Neutral allow to disable all debug settings
                m_CurrentDebugDisplaySettings = s_NeutralDebugDisplaySettings;
            }
            else
            {
                // Make sure we are in sync with the debug menu for the msaa count
                m_MSAASamples = m_DebugDisplaySettings.data.msaaSamples;
                m_SharedRTManager.SetNumMSAASamples(m_MSAASamples);

                m_DebugDisplaySettings.UpdateCameraFreezeOptions();

                m_CurrentDebugDisplaySettings = m_DebugDisplaySettings;

                bool sceneLightingIsDisabled = CoreUtils.IsSceneLightingDisabled(hdCamera.camera);
                if (m_CurrentDebugDisplaySettings.GetDebugLightingMode() != DebugLightingMode.MatcapView)
                {
                    if(sceneLightingIsDisabled)
                    {
                        m_CurrentDebugDisplaySettings.SetDebugLightingMode(DebugLightingMode.MatcapView);
                    }
                }

                if(hdCamera.sceneLightingWasDisabledForCamera && !CoreUtils.IsSceneLightingDisabled(hdCamera.camera))
                {
                    m_CurrentDebugDisplaySettings.SetDebugLightingMode(DebugLightingMode.None);
                }
                hdCamera.sceneLightingWasDisabledForCamera = sceneLightingIsDisabled;
            }

            aovRequest.SetupDebugData(ref m_CurrentDebugDisplaySettings);

#if ENABLE_RAYTRACING
            // Must update after getting DebugDisplaySettings
            m_RayTracingManager.rayCountManager.ClearRayCount(cmd, hdCamera);
#endif


            m_DbufferManager.enableDecals = false;
            if (hdCamera.frameSettings.IsEnabled(FrameSettingsField.Decals))
            {
                using (new ProfilingSample(null, "DBufferPrepareDrawData", CustomSamplerId.DBufferPrepareDrawData.GetSampler()))
                {
                    // TODO: update singleton with DecalCullResults
                    m_DbufferManager.enableDecals = true;              // mesh decals are renderers managed by c++ runtime and we have no way to query if any are visible, so set to true
                    DecalSystem.instance.LoadCullResults(decalCullingResults);
                    DecalSystem.instance.UpdateCachedMaterialData();    // textures, alpha or fade distances could've changed
                    DecalSystem.instance.CreateDrawData();              // prepare data is separate from draw
                    DecalSystem.instance.UpdateTextureAtlas(cmd);       // as this is only used for transparent pass, would've been nice not to have to do this if no transparent renderers are visible, needs to happen after CreateDrawData
                }
            }

            using (new ProfilingSample(cmd, "Volume Update", CustomSamplerId.VolumeUpdate.GetSampler()))
            {
                VolumeManager.instance.Update(hdCamera.volumeAnchor, hdCamera.volumeLayerMask);
            }

            // Do anything we need to do upon a new frame.
            // The NewFrame must be after the VolumeManager update and before Resize because it uses properties set in NewFrame
            LightLoopNewFrame(hdCamera.frameSettings);

            // Apparently scissor states can leak from editor code. As it is not used currently in HDRP (appart from VR). We disable scissor at the beginning of the frame.
            cmd.DisableScissorRect();

            Resize(hdCamera);
            m_PostProcessSystem.BeginFrame(cmd, hdCamera);

            ApplyDebugDisplaySettings(hdCamera, cmd);
            m_SkyManager.UpdateCurrentSkySettings(hdCamera);

            SetupCameraProperties(hdCamera, renderContext, cmd);

            PushGlobalParams(hdCamera, cmd);

            // TODO: Find a correct place to bind these material textures
            // We have to bind the material specific global parameters in this mode
            m_MaterialList.ForEach(material => material.Bind(cmd));

            // Frustum cull density volumes on the CPU. Can be performed as soon as the camera is set up.
            DensityVolumeList densityVolumes = PrepareVisibleDensityVolumeList(hdCamera, cmd, m_Time);

            // Note: Legacy Unity behave like this for ShadowMask
            // When you select ShadowMask in Lighting panel it recompile shaders on the fly with the SHADOW_MASK keyword.
            // However there is no C# function that we can query to know what mode have been select in Lighting Panel and it will be wrong anyway. Lighting Panel setup what will be the next bake mode. But until light is bake, it is wrong.
            // Currently to know if you need shadow mask you need to go through all visible lights (of CullResult), check the LightBakingOutput struct and look at lightmapBakeType/mixedLightingMode. If one light have shadow mask bake mode, then you need shadow mask features (i.e extra Gbuffer).
            // It mean that when we build a standalone player, if we detect a light with bake shadow mask, we generate all shader variant (with and without shadow mask) and at runtime, when a bake shadow mask light is visible, we dynamically allocate an extra GBuffer and switch the shader.
            // So the first thing to do is to go through all the light: PrepareLightsForGPU
            bool enableBakeShadowMask;
            using (new ProfilingSample(cmd, "TP_PrepareLightsForGPU", CustomSamplerId.TPPrepareLightsForGPU.GetSampler()))
            {
                enableBakeShadowMask = PrepareLightsForGPU(cmd, hdCamera, cullingResults, hdProbeCullingResults, densityVolumes, m_CurrentDebugDisplaySettings, aovRequest);
            }
            // Configure all the keywords
            ConfigureKeywords(enableBakeShadowMask, hdCamera, cmd);

            hdCamera.xr.StartLegacyStereo(camera, cmd, renderContext);

            ClearBuffers(hdCamera, cmd);

            bool shouldRenderMotionVectorAfterGBuffer = RenderDepthPrepass(cullingResults, hdCamera, renderContext, cmd);
            if (!shouldRenderMotionVectorAfterGBuffer)
            {
                // If objects motion vectors if enabled, this will render the objects with motion vector into the target buffers (in addition to the depth)
                // Note: An object with motion vector must not be render in the prepass otherwise we can have motion vector write that should have been rejected
                RenderObjectsMotionVectors(cullingResults, hdCamera, renderContext, cmd);
            }

            // Now that all depths have been rendered, resolve the depth buffer
            m_SharedRTManager.ResolveSharedRT(cmd, hdCamera);

            // This will bind the depth buffer if needed for DBuffer)
            RenderDBuffer(hdCamera, cmd, renderContext, cullingResults);
            // We can call DBufferNormalPatch after RenderDBuffer as it only affect forward material and isn't affected by RenderGBuffer
            // This reduce lifteime of stencil bit
            DBufferNormalPatch(hdCamera, cmd, renderContext, cullingResults);

#if ENABLE_RAYTRACING
            bool validIndirectDiffuse = m_RaytracingIndirectDiffuse.ValidIndirectDiffuseState();
            cmd.SetGlobalInt(HDShaderIDs._RaytracedIndirectDiffuse, validIndirectDiffuse ? 1 : 0);
#endif

            RenderGBuffer(cullingResults, hdCamera, renderContext, cmd);

            // We can now bind the normal buffer to be use by any effect
            m_SharedRTManager.BindNormalBuffer(cmd);

            // In both forward and deferred, everything opaque should have been rendered at this point so we can safely copy the depth buffer for later processing.
            GenerateDepthPyramid(hdCamera, cmd, FullScreenDebugMode.DepthPyramid);
            // Depth texture is now ready, bind it (Depth buffer could have been bind before if DBuffer is enable)
            cmd.SetGlobalTexture(HDShaderIDs._CameraDepthTexture, m_SharedRTManager.GetDepthTexture());

            if (shouldRenderMotionVectorAfterGBuffer)
            {
                // See the call RenderObjectsMotionVectors() above and comment
                RenderObjectsMotionVectors(cullingResults, hdCamera, renderContext, cmd);
            }

            RenderCameraMotionVectors(cullingResults, hdCamera, renderContext, cmd);

            hdCamera.xr.StopLegacyStereo(camera, cmd, renderContext);

            // Caution: We require sun light here as some skies use the sun light to render, it means that UpdateSkyEnvironment must be called after PrepareLightsForGPU.
            // TODO: Try to arrange code so we can trigger this call earlier and use async compute here to run sky convolution during other passes (once we move convolution shader to compute).
            UpdateSkyEnvironment(hdCamera, cmd);

            hdCamera.xr.StartLegacyStereo(camera, cmd, renderContext);

#if ENABLE_RAYTRACING
            bool raytracedIndirectDiffuse = m_RaytracingIndirectDiffuse.RenderIndirectDiffuse(hdCamera, cmd, renderContext, m_FrameCount);
            if(raytracedIndirectDiffuse)
            {
                PushFullScreenDebugTexture(hdCamera, cmd, m_RaytracingIndirectDiffuse.GetIndirectDiffuseTexture(), FullScreenDebugMode.IndirectDiffuse);
            }
#endif

#if UNITY_EDITOR
            var showGizmos = camera.cameraType == CameraType.Game
                || camera.cameraType == CameraType.SceneView;
#endif

            if (m_CurrentDebugDisplaySettings.IsDebugMaterialDisplayEnabled() || m_CurrentDebugDisplaySettings.IsMaterialValidationEnabled())
            {
                RenderDebugViewMaterial(cullingResults, hdCamera, renderContext, cmd);
            }
            else
            {
                if (!hdCamera.frameSettings.SSAORunsAsync())
                    m_AmbientOcclusionSystem.Render(cmd, hdCamera, m_SharedRTManager, renderContext, m_FrameCount);

                CopyStencilBufferIfNeeded(cmd, hdCamera, m_SharedRTManager.GetDepthStencilBuffer(), m_SharedRTManager.GetStencilBufferCopy(), m_CopyStencil, m_CopyStencilForSSR);

                // When debug is enabled we need to clear otherwise we may see non-shadows areas with stale values.
                if (hdCamera.frameSettings.IsEnabled(FrameSettingsField.ContactShadows) && m_CurrentDebugDisplaySettings.data.fullScreenDebugMode == FullScreenDebugMode.ContactShadows)
                {
                    HDUtils.SetRenderTarget(cmd, m_ContactShadowBuffer, ClearFlag.Color, Color.clear);
                }
                //seongdae;vxsm
                if (hdCamera.frameSettings.IsEnabled(FrameSettingsField.VxShadows) && m_CurrentDebugDisplaySettings.data.fullScreenDebugMode == FullScreenDebugMode.VxShadows)
                {
                    HDUtils.SetRenderTarget(cmd, m_VxShadowBuffer, ClearFlag.Color, Color.clear);
                }
                //seongdae;vxsm

#if ENABLE_RAYTRACING
                // Update the light clusters that we need to update
                m_RayTracingManager.UpdateCameraData(cmd, hdCamera);

                // We only request the light cluster if we are gonna use it for debug mode
                if (FullScreenDebugMode.LightCluster == m_CurrentDebugDisplaySettings.data.fullScreenDebugMode)
                {
                    var rSettings = VolumeManager.instance.stack.GetComponent<ScreenSpaceReflection>();
                    var rrSettings = VolumeManager.instance.stack.GetComponent<RecursiveRendering>();
                    HDRaytracingEnvironment rtEnv = m_RayTracingManager.CurrentEnvironment();
                    if (rSettings.enableRaytracing.value && rtEnv != null)
                    {
                        HDRaytracingLightCluster lightCluster = m_RayTracingManager.RequestLightCluster(rtEnv.reflLayerMask);
                        PushFullScreenDebugTexture(hdCamera, cmd, lightCluster.m_DebugLightClusterTexture, FullScreenDebugMode.LightCluster);
                    }
                    else if (rrSettings.enable.value && rtEnv != null)
                    {
                        HDRaytracingLightCluster lightCluster = m_RayTracingManager.RequestLightCluster(rtEnv.raytracedLayerMask);
                        PushFullScreenDebugTexture(hdCamera, cmd, lightCluster.m_DebugLightClusterTexture, FullScreenDebugMode.LightCluster);
                    }
                }
#endif

                // Evaluate raytraced area shadows if required
                bool areaShadowsRendered = false;
#if ENABLE_RAYTRACING
                areaShadowsRendered = m_RaytracingShadows.RenderAreaShadows(hdCamera, cmd, renderContext, m_FrameCount);
#endif
                cmd.SetGlobalInt(HDShaderIDs._RaytracedAreaShadow, areaShadowsRendered ? 1 : 0);


                hdCamera.xr.StopLegacyStereo(camera, cmd, renderContext);

                var buildLightListTask = new HDGPUAsyncTask("Build light list", ComputeQueueType.Background);
                // It is important that this task is in the same queue as the build light list due to dependency it has on it. If really need to move it, put an extra fence to make sure buildLightListTask has finished.
                var volumeVoxelizationTask = new HDGPUAsyncTask("Volumetric voxelization", ComputeQueueType.Background);
                var SSRTask = new HDGPUAsyncTask("Screen Space Reflection", ComputeQueueType.Background);
                var SSAOTask = new HDGPUAsyncTask("SSAO", ComputeQueueType.Background);
                var contactShadowsTask = new HDGPUAsyncTask("Screen Space Shadows", ComputeQueueType.Background);
                var vxShadowsTask = new HDGPUAsyncTask("Vx Shadows", ComputeQueueType.Background); //seongdae;vxsm

                var haveAsyncTaskWithShadows = false;
                if (hdCamera.frameSettings.BuildLightListRunsAsync())
                {
                    buildLightListTask.Start(cmd, renderContext, Callback, !haveAsyncTaskWithShadows);

                    haveAsyncTaskWithShadows = true;

                    void Callback(CommandBuffer asyncCmd)
                        => BuildGPULightListsCommon(hdCamera, asyncCmd, m_SharedRTManager.GetDepthStencilBuffer(hdCamera.frameSettings.IsEnabled(FrameSettingsField.MSAA)), m_SharedRTManager.GetStencilBufferCopy());
                }

                if (hdCamera.frameSettings.VolumeVoxelizationRunsAsync())
                {
                    volumeVoxelizationTask.Start(cmd, renderContext, Callback, !haveAsyncTaskWithShadows);

                    haveAsyncTaskWithShadows = true;

                    void Callback(CommandBuffer asyncCmd)
                        => VolumeVoxelizationPass(hdCamera, asyncCmd, m_FrameCount, densityVolumes);
                }

                if (hdCamera.frameSettings.SSRRunsAsync())
                {
                    SSRTask.Start(cmd, renderContext, Callback, !haveAsyncTaskWithShadows);

                    haveAsyncTaskWithShadows = true;

                    void Callback(CommandBuffer asyncCmd)
                        => RenderSSR(hdCamera, asyncCmd, renderContext);
                }

                if (hdCamera.frameSettings.SSAORunsAsync())
                {
                    void AsyncSSAODispatch(CommandBuffer asyncCmd) => m_AmbientOcclusionSystem.Dispatch(asyncCmd, hdCamera, m_SharedRTManager);
                    SSAOTask.Start(cmd, renderContext, AsyncSSAODispatch, !haveAsyncTaskWithShadows);
                    haveAsyncTaskWithShadows = true;
                }

                using (new ProfilingSample(cmd, "Render shadows", CustomSamplerId.RenderShadows.GetSampler()))
                {
                    // This call overwrites camera properties passed to the shader system.
                    RenderShadows(renderContext, cmd, cullingResults, hdCamera);

                    hdCamera.SetupGlobalParams(cmd, m_Time, m_LastTime, m_FrameCount);
                }

                if (!hdCamera.frameSettings.SSRRunsAsync())
                {
                    // Needs the depth pyramid and motion vectors, as well as the render of the previous frame.
                    RenderSSR(hdCamera, cmd, renderContext);
                }

                // Contact shadows needs the light loop so we do them after the build light list
                if (hdCamera.frameSettings.BuildLightListRunsAsync())
                {
                    buildLightListTask.EndWithPostWork(cmd, Callback);

                    void Callback()
                    {
                        PushLightLoopGlobalParams(hdCamera, cmd);

                        // Run the contact shadow as they now need the light list
                        DispatchContactShadows();
                        // Run the vx shadow as they now need the light list //seongdae;vxsm
                        DispatchVxShadows(); //seongdae;vxsm
                    }
                }
                else
                {
                    using (new ProfilingSample(cmd, "Build Light list", CustomSamplerId.BuildLightList.GetSampler()))
                    {
                        BuildGPULightLists(hdCamera, cmd, m_SharedRTManager.GetDepthStencilBuffer(hdCamera.frameSettings.IsEnabled(FrameSettingsField.MSAA)), m_SharedRTManager.GetStencilBufferCopy());
                    }

                    DispatchContactShadows();
                    DispatchVxShadows(); //seongdae;vxsm
                }

                // Contact shadows needs the light loop so we do them after the build light list
                void DispatchContactShadows()
                {
                    if (hdCamera.frameSettings.ContactShadowsRunAsync())
                    {
                        contactShadowsTask.Start(cmd, renderContext, ContactShadowStartCallback, !haveAsyncTaskWithShadows);

                        haveAsyncTaskWithShadows = true;

                        void ContactShadowStartCallback(CommandBuffer asyncCmd)
                        {
                            var firstMipOffsetY = m_SharedRTManager.GetDepthBufferMipChainInfo().mipLevelOffsets[1].y;
                            RenderContactShadows(hdCamera, m_ContactShadowBuffer, hdCamera.frameSettings.IsEnabled(FrameSettingsField.MSAA) ? m_SharedRTManager.GetDepthValuesTexture() : m_SharedRTManager.GetDepthTexture(), firstMipOffsetY, asyncCmd);
                        }
                    }
                    else
                    {
                        HDUtils.CheckRTCreated(m_ContactShadowBuffer);

                        int firstMipOffsetY = m_SharedRTManager.GetDepthBufferMipChainInfo().mipLevelOffsets[1].y;
                        RenderContactShadows(hdCamera, m_ContactShadowBuffer, hdCamera.frameSettings.IsEnabled(FrameSettingsField.MSAA) ? m_SharedRTManager.GetDepthValuesTexture() : m_SharedRTManager.GetDepthTexture(), firstMipOffsetY, cmd);

                        PushFullScreenDebugTexture(hdCamera, cmd, m_ContactShadowBuffer, FullScreenDebugMode.ContactShadows);
                    }
                }

                //seongdae;vxsm
                void DispatchVxShadows()
                {
                    if (hdCamera.frameSettings.VxShadowsRunAsync())
                    {
                        vxShadowsTask.Start(cmd, renderContext, VxShadowStartCallback, !haveAsyncTaskWithShadows);

                        haveAsyncTaskWithShadows = true;

                        void VxShadowStartCallback(CommandBuffer asyncCmd)
                        {
                            RenderVxShadows(hdCamera, m_VxShadowBuffer, hdCamera.frameSettings.IsEnabled(FrameSettingsField.MSAA) ? m_SharedRTManager.GetDepthValuesTexture() : m_SharedRTManager.GetDepthTexture(), asyncCmd);
                        }
                    }
                    else
                    {
                        HDUtils.CheckRTCreated(m_VxShadowBuffer);

                        RenderVxShadows(hdCamera, m_VxShadowBuffer, hdCamera.frameSettings.IsEnabled(FrameSettingsField.MSAA) ? m_SharedRTManager.GetDepthValuesTexture() : m_SharedRTManager.GetDepthTexture(), cmd);

                        PushFullScreenDebugTexture(hdCamera, cmd, m_VxShadowBuffer, FullScreenDebugMode.VxShadows);
                    }
                }
                //seongdae;vxsm

                {
                    // Set fog parameters for volumetric lighting.
                    var visualEnv = VolumeManager.instance.stack.GetComponent<VisualEnvironment>();
                    visualEnv.PushFogShaderParameters(hdCamera, cmd);
                }

                if (hdCamera.frameSettings.VolumeVoxelizationRunsAsync())
                {
                    volumeVoxelizationTask.End(cmd);
                }
                else
                {
                    // Perform the voxelization step which fills the density 3D texture.
                    VolumeVoxelizationPass(hdCamera, cmd, m_FrameCount, densityVolumes);
                }

                // Render the volumetric lighting.
                // The pass requires the volume properties, the light list and the shadows, and can run async.
                VolumetricLightingPass(hdCamera, cmd, m_FrameCount);

                RenderScreenSpaceShadows(hdCamera, m_ScreenSpaceShadowsBuffer, cmd);

                SetMicroShadowingSettings(cmd);

                if (hdCamera.frameSettings.SSAORunsAsync())
                {
                    SSAOTask.EndWithPostWork(cmd, Callback);
                    void Callback() => m_AmbientOcclusionSystem.PostDispatchWork(cmd, hdCamera, m_SharedRTManager);
                }

                if (hdCamera.frameSettings.ContactShadowsRunAsync())
                {
                    contactShadowsTask.EndWithPostWork(cmd, Callback);

                    void Callback()
                    {
                        SetContactShadowsTexture(hdCamera, m_ContactShadowBuffer, cmd);
                        PushFullScreenDebugTexture(hdCamera, cmd, m_ContactShadowBuffer, FullScreenDebugMode.ContactShadows);
                    }
                }
                else
                {
                    SetContactShadowsTexture(hdCamera, m_ContactShadowBuffer, cmd);
                }
                //seongdae;vxsm
                if (hdCamera.frameSettings.VxShadowsRunAsync())
                {
                    vxShadowsTask.EndWithPostWork(cmd, Callback);

                    void Callback()
                    {
                        SetVxShadowsTexture(hdCamera, m_VxShadowBuffer, cmd);
                        PushFullScreenDebugTexture(hdCamera, cmd, m_VxShadowBuffer, FullScreenDebugMode.VxShadows);
                    }
                }
                else
                {
                    SetVxShadowsTexture(hdCamera, m_VxShadowBuffer, cmd);
                }
                //seongdae;vxsm

                if (hdCamera.frameSettings.SSRRunsAsync())
                {
                    SSRTask.End(cmd);
                }

                hdCamera.xr.StartLegacyStereo(camera, cmd, renderContext);

                RenderDeferredLighting(hdCamera, cmd);

                RenderForward(cullingResults, hdCamera, renderContext, cmd, ForwardPass.Opaque);

                m_SharedRTManager.ResolveMSAAColor(cmd, hdCamera, m_CameraSssDiffuseLightingMSAABuffer, m_CameraSssDiffuseLightingBuffer);
                m_SharedRTManager.ResolveMSAAColor(cmd, hdCamera, m_SSSBufferManager.GetSSSBufferMSAA(0), m_SSSBufferManager.GetSSSBuffer(0));

                // SSS pass here handle both SSS material from deferred and forward
                m_SSSBufferManager.SubsurfaceScatteringPass(hdCamera, cmd, hdCamera.frameSettings.IsEnabled(FrameSettingsField.MSAA) ? m_CameraColorMSAABuffer : m_CameraColorBuffer,
                    m_CameraSssDiffuseLightingBuffer, m_SharedRTManager.GetDepthStencilBuffer(hdCamera.frameSettings.IsEnabled(FrameSettingsField.MSAA)), m_SharedRTManager.GetDepthTexture());

                RenderForward(cullingResults, hdCamera, renderContext, cmd, ForwardPass.OpaqueEmissive);

                RenderSky(hdCamera, cmd);

                RenderTransparentDepthPrepass(cullingResults, hdCamera, renderContext, cmd);

#if ENABLE_RAYTRACING
                m_RaytracingRenderer.Render(hdCamera, cmd, m_CameraColorBuffer, renderContext, cullingResults);
#endif
                // Render pre refraction objects
                RenderForward(cullingResults, hdCamera, renderContext, cmd, ForwardPass.PreRefraction);

                if (hdCamera.frameSettings.IsEnabled(FrameSettingsField.RoughRefraction))
                {
                    // First resolution of the color buffer for the color pyramid
                    m_SharedRTManager.ResolveMSAAColor(cmd, hdCamera, m_CameraColorMSAABuffer, m_CameraColorBuffer);

                    RenderColorPyramid(hdCamera, cmd, true);
                }

                // Bind current color pyramid for shader graph SceneColorNode on transparent objects
                var currentColorPyramid = hdCamera.GetCurrentFrameRT((int)HDCameraFrameHistoryType.ColorBufferMipChain);
                cmd.SetGlobalTexture(HDShaderIDs._ColorPyramidTexture, currentColorPyramid);

                // Render all type of transparent forward (unlit, lit, complex (hair...)) to keep the sorting between transparent objects.
                RenderForward(cullingResults, hdCamera, renderContext, cmd, ForwardPass.Transparent);

                // We push the motion vector debug texture here as transparent object can overwrite the motion vector texture content.
                if(m_Asset.currentPlatformRenderPipelineSettings.supportMotionVectors)
                    PushFullScreenDebugTexture(hdCamera, cmd, m_SharedRTManager.GetMotionVectorsBuffer(), FullScreenDebugMode.MotionVectors);

                // Second resolve the color buffer for finishing the frame
                m_SharedRTManager.ResolveMSAAColor(cmd, hdCamera, m_CameraColorMSAABuffer, m_CameraColorBuffer);

                // Render All forward error
                RenderForwardError(cullingResults, hdCamera, renderContext, cmd);

                DownsampleDepthForLowResTransparency(hdCamera, cmd);

                RenderLowResTransparent(cullingResults, hdCamera, renderContext, cmd);

                UpsampleTransparent(hdCamera, cmd);

                // Fill depth buffer to reduce artifact for transparent object during postprocess
                RenderTransparentDepthPostpass(cullingResults, hdCamera, renderContext, cmd);

                RenderColorPyramid(hdCamera, cmd, false);

                AccumulateDistortion(cullingResults, hdCamera, renderContext, cmd);
                RenderDistortion(hdCamera, cmd);

                PushFullScreenDebugTexture(hdCamera, cmd, m_CameraColorBuffer, FullScreenDebugMode.NanTracker);
                PushFullScreenLightingDebugTexture(hdCamera, cmd, m_CameraColorBuffer);

#if UNITY_EDITOR
                // Render gizmos that should be affected by post processes
                if (showGizmos)
                {
                    Gizmos.exposure = m_PostProcessSystem.GetExposureTexture(hdCamera).rt;
                    RenderGizmos(cmd, camera, renderContext, GizmoSubset.PreImageEffects);
                }
#endif
            }


            // At this point, m_CameraColorBuffer has been filled by either debug views are regular rendering so we can push it here.
            PushColorPickerDebugTexture(cmd, hdCamera, m_CameraColorBuffer);

                aovRequest.PushCameraTexture(cmd, AOVBuffers.Color, hdCamera, m_CameraColorBuffer, aovBuffers);
            RenderPostProcess(cullingResults, hdCamera, target.id, renderContext, cmd);

            // In developer build, we always render post process in m_AfterPostProcessBuffer at (0,0) in which we will then render debug.
            // Because of this, we need another blit here to the final render target at the right viewport.
            if (!HDUtils.PostProcessIsFinalPass() || aovRequest.isValid)
            {
                hdCamera.ExecuteCaptureActions(m_IntermediateAfterPostProcessBuffer, cmd);

                RenderDebug(hdCamera, cmd, cullingResults);
                using (new ProfilingSample(cmd, "Final Blit (Dev Build Only)"))
                {
                    BlitFinalCameraTexture(cmd, hdCamera, target.id);
                }

                    aovRequest.PushCameraTexture(cmd, AOVBuffers.Output, hdCamera, m_IntermediateAfterPostProcessBuffer, aovBuffers);
            }

            // XR mirror view and blit do device
            hdCamera.xr.StopLegacyStereo(camera, cmd, renderContext);
            hdCamera.xr.EndCamera(hdCamera, renderContext, cmd);

            // Send all required graphics buffer to client systems.
            SendGraphicsBuffers(cmd, hdCamera);

            // Due to our RT handle system we don't write into the backbuffer depth buffer (as our depth buffer can be bigger than the one provided)
            // So we need to do a copy of the corresponding part of RT depth buffer in the target depth buffer in various situation:
            // - RenderTexture (camera.targetTexture != null) has a depth buffer (camera.targetTexture.depth != 0)
            // - We are rendering into the main game view (i.e not a RenderTexture camera.cameraType == CameraType.Game && hdCamera.camera.targetTexture == null) in the editor for allowing usage of Debug.DrawLine and Debug.Ray.
            // - We draw Gizmo/Icons in the editor (hdCamera.camera.targetTexture != null && camera.targetTexture.depth != 0 - The Scene view has a targetTexture and a depth texture)
            // TODO: If at some point we get proper render target aliasing, we will be able to use the provided depth texture directly with our RT handle system
            // Note: Debug.DrawLine and Debug.Ray only work in editor, not in player
            var copyDepth = hdCamera.camera.targetTexture != null && hdCamera.camera.targetTexture.depth != 0;
#if UNITY_EDITOR
            copyDepth = copyDepth || hdCamera.isMainGameView; // Specific case of Debug.DrawLine and Debug.Ray
#endif
            if (copyDepth)
            {
                using (new ProfilingSample(cmd, "Copy Depth in Target Texture", CustomSamplerId.CopyDepth.GetSampler()))
                {
                    cmd.SetRenderTarget(target.id);
                    cmd.SetViewport(hdCamera.finalViewport);
                    m_CopyDepthPropertyBlock.SetTexture(HDShaderIDs._InputDepth, m_SharedRTManager.GetDepthStencilBuffer());
                    // When we are Main Game View we need to flip the depth buffer ourselves as we are after postprocess / blit that have already flipped the screen
                    m_CopyDepthPropertyBlock.SetInt("_FlipY", hdCamera.isMainGameView ? 1 : 0);
                    CoreUtils.DrawFullScreen(cmd, m_CopyDepth, m_CopyDepthPropertyBlock);
                }
            }
                aovRequest.PushCameraTexture(cmd, AOVBuffers.DepthStencil, hdCamera, m_SharedRTManager.GetDepthStencilBuffer(), aovBuffers);
                aovRequest.PushCameraTexture(cmd, AOVBuffers.Normals, hdCamera, m_SharedRTManager.GetNormalBuffer(), aovBuffers);
                if (m_Asset.currentPlatformRenderPipelineSettings.supportMotionVectors)
                    aovRequest.PushCameraTexture(cmd, AOVBuffers.MotionVectors, hdCamera, m_SharedRTManager.GetMotionVectorsBuffer(), aovBuffers);

#if UNITY_EDITOR
            // We need to make sure the viewport is correctly set for the editor rendering. It might have been changed by debug overlay rendering just before.
            cmd.SetViewport(hdCamera.finalViewport);

            // Render overlay Gizmos
            if (showGizmos)
                RenderGizmos(cmd, camera, renderContext, GizmoSubset.PostImageEffects);
#endif

                aovRequest.Execute(cmd, aovBuffers, RenderOutputProperties.From(hdCamera));
        }
        }

        void BlitFinalCameraTexture(CommandBuffer cmd, HDCamera hdCamera, RenderTargetIdentifier destination)
        {
            bool flip = hdCamera.flipYMode == HDAdditionalCameraData.FlipYMode.ForceFlipY || hdCamera.isMainGameView;
            // Here we can't use the viewport scale provided in hdCamera. The reason is that this scale is for internal rendering before post process with dynamic resolution factored in.
            // Here the input texture is already at the viewport size but may be smaller than the RT itself (because of the RTHandle system) so we compute the scale specifically here.
            var scaleBias = new Vector4((float)hdCamera.finalViewport.width / m_IntermediateAfterPostProcessBuffer.rt.width, (float)hdCamera.finalViewport.height / m_IntermediateAfterPostProcessBuffer.rt.height, 0.0f, 0.0f);

            if (flip)
            {
                scaleBias.w = scaleBias.y;
                scaleBias.y *= -1;
            }

            m_BlitPropertyBlock.SetTexture(HDShaderIDs._BlitTexture, m_IntermediateAfterPostProcessBuffer);
            m_BlitPropertyBlock.SetVector(HDShaderIDs._BlitScaleBias, scaleBias);
            m_BlitPropertyBlock.SetFloat(HDShaderIDs._BlitMipLevel, 0);
            HDUtils.DrawFullScreen(cmd, hdCamera.finalViewport, HDUtils.GetBlitMaterial(m_IntermediateAfterPostProcessBuffer.rt.dimension), destination, m_BlitPropertyBlock, 0);
        }

        void SetupCameraProperties(HDCamera hdCamera, ScriptableRenderContext renderContext, CommandBuffer cmd)
        {
            // The next 2 functions are required to flush the command buffer before calling functions directly on the render context.
            // This way, the commands will execute in the order specified by the C# code.
            renderContext.ExecuteCommandBuffer(cmd);
            cmd.Clear();

            if (hdCamera.xr.legacyMultipassEnabled)
                renderContext.SetupCameraProperties(hdCamera.camera, hdCamera.xr.enabled, hdCamera.xr.legacyMultipassEye);
            else
                renderContext.SetupCameraProperties(hdCamera.camera, hdCamera.xr.enabled);
        }

        void InitializeGlobalResources(ScriptableRenderContext renderContext)
        {
            // Global resources initialization
            {
                // This is the main command buffer used for the frame.
                var cmd = CommandBufferPool.Get("");
                using (new ProfilingSample(
                    cmd, "HDRenderPipeline::Render Initialize Materials",
                    CustomSamplerId.HDRenderPipelineRender.GetSampler())
                )
                {
                    // Init material if needed
                    for (int bsdfIdx = 0; bsdfIdx < m_IBLFilterArray.Length; ++bsdfIdx)
                    {
                        if (!m_IBLFilterArray[bsdfIdx].IsInitialized())
                            m_IBLFilterArray[bsdfIdx].Initialize(cmd);
                    }

                    foreach (var material in m_MaterialList)
                        material.RenderInit(cmd);
                }
                renderContext.ExecuteCommandBuffer(cmd);
                CommandBufferPool.Release(cmd);
            }
        }

        // $"HDProbe RenderCamera ({probeName}: {face:00} for viewer '{viewerName}')"
        unsafe string ComputeProbeCameraName(string probeName, int face, string viewerName)
        {
            // Interpolate the camera name with as few allocation as possible
            const string pattern1 = "HDProbe RenderCamera (";
            const string pattern2 = ": ";
            const string pattern3 = " for viewer '";
            const string pattern4 = "')";
            const int maxCharCountPerName = 40;
            const int charCountPerNumber = 2;

            probeName = probeName ?? string.Empty;
            viewerName = viewerName ?? "null";

            var probeNameSize = Mathf.Min(probeName.Length, maxCharCountPerName);
            var viewerNameSize = Mathf.Min(viewerName.Length, maxCharCountPerName);
            int size = pattern1.Length + probeNameSize
                + pattern2.Length + charCountPerNumber
                + pattern3.Length + viewerNameSize
                + pattern4.Length;

            var buffer = stackalloc char[size];
            var p = buffer;
            int i, c, s = 0;
            for (i = 0; i < pattern1.Length; ++i, ++p)
                *p = pattern1[i];
            for (i = 0, c = Mathf.Min(probeName.Length, maxCharCountPerName); i < c; ++i, ++p)
                *p = probeName[i];
            s += c;
            for (i = 0; i < pattern2.Length; ++i, ++p)
                *p = pattern2[i];

            // Fast, no-GC index.ToString("2")
            var temp = (face * 205) >> 11;  // 205/2048 is nearly the same as /10
            *(p++) = (char)(temp + '0');
            *(p++) = (char)((face - temp * 10) + '0');
            s += charCountPerNumber;

            for (i = 0; i < pattern3.Length; ++i, ++p)
                *p = pattern3[i];
            for (i = 0, c = Mathf.Min(viewerName.Length, maxCharCountPerName); i < c; ++i, ++p)
                *p = viewerName[i];
            s += c;
            for (i = 0; i < pattern4.Length; ++i, ++p)
                *p = pattern4[i];

            s += pattern1.Length + pattern2.Length + pattern3.Length + pattern4.Length;
            return new string(buffer, 0, s);
        }

        bool TryCalculateFrameParameters(
            Camera camera,
            XRPass xrPass,
            out HDAdditionalCameraData additionalCameraData,
            out HDCamera hdCamera,
            out ScriptableCullingParameters cullingParams
        )
        {
            // First, get aggregate of frame settings base on global settings, camera frame settings and debug settings
            // Note: the SceneView camera will never have additionalCameraData
            additionalCameraData = camera.GetComponent<HDAdditionalCameraData>();
            hdCamera = default;
            cullingParams = default;

            // Compute the FrameSettings actually used to draw the frame
            // FrameSettingsHistory do the same while keeping all step of FrameSettings aggregation in memory for DebugMenu
            if (frameSettingsHistoryEnabled)
                FrameSettingsHistory.AggregateFrameSettings(ref currentFrameSettings, camera, additionalCameraData, m_Asset);
            else
                FrameSettings.AggregateFrameSettings(ref currentFrameSettings, camera, additionalCameraData, m_Asset);

            // Specific pass to simply display the content of the camera buffer if users have fill it themselves (like video player)
            if (additionalCameraData && additionalCameraData.fullscreenPassthrough)
                return false;

            // Retrieve debug display settings to init FrameSettings, unless we are a reflection and in this case we don't have debug settings apply.
            DebugDisplaySettings debugDisplaySettings = (camera.cameraType == CameraType.Reflection || camera.cameraType == CameraType.Preview) ? s_NeutralDebugDisplaySettings : m_DebugDisplaySettings;

            // Disable post process if we enable debug mode or if the post process layer is disabled
            if (debugDisplaySettings.IsDebugDisplayEnabled())
            {
                if (debugDisplaySettings.IsDebugDisplayRemovePostprocess())
                {
                    currentFrameSettings.SetEnabled(FrameSettingsField.Postprocess, false);
                }

                // Disable exposure if required
                if (!debugDisplaySettings.DebugNeedsExposure())
                {
                    currentFrameSettings.SetEnabled(FrameSettingsField.ExposureControl, false);
                }

                // Disable SSS if luxmeter is enabled
                if (debugDisplaySettings.data.lightingDebugSettings.debugLightingMode == DebugLightingMode.LuxMeter)
                {
                    currentFrameSettings.SetEnabled(FrameSettingsField.SubsurfaceScattering, false);
                }
            }

            // Disable object-motion vectors in everything but the game view
            if (camera.cameraType != CameraType.Game)
            {
                currentFrameSettings.SetEnabled(FrameSettingsField.ObjectMotionVectors, false);
            }

            hdCamera = HDCamera.GetOrCreate(camera, xrPass);

            // From this point, we should only use frame settings from the camera
            hdCamera.Update(currentFrameSettings, this, m_MSAASamples, xrPass);

            // Custom Render requires a proper HDCamera, so we return after the HDCamera was setup
            if (additionalCameraData != null && additionalCameraData.hasCustomRender)
                return false;

            if (hdCamera.xr.enabled)
            {
                if (!m_XRSystem.GetCullingParameters(camera, hdCamera.xr, out cullingParams))
                    return false;
            }
            else
            {
                if (!camera.TryGetCullingParameters(camera.stereoEnabled, out cullingParams))
                return false;
            }

            if (m_DebugDisplaySettings.IsCameraFreezeEnabled())
            {
                bool cameraIsFrozen = camera.name.Equals(m_DebugDisplaySettings.GetFrozenCameraName());
                if (cameraIsFrozen)
                {
                    if (!frozenCullingParamAvailable)
                    {
                        frozenCullingParams = cullingParams;
                        frozenCullingParamAvailable = true;
                    }
                    cullingParams = frozenCullingParams;
                }
            }
            else
            {
                frozenCullingParamAvailable = false;
            }

            LightLoopUpdateCullingParameters(ref cullingParams);
            hdCamera.UpdateStereoDependentState(ref cullingParams);

            // If we don't use environment light (like when rendering reflection probes)
            //   we don't have to cull them.
            if (hdCamera.frameSettings.IsEnabled(FrameSettingsField.SpecularLighting))
                cullingParams.cullingOptions |= CullingOptions.NeedsReflectionProbes;
            else
                cullingParams.cullingOptions &= ~CullingOptions.NeedsReflectionProbes;
            return true;
        }

        static bool TryCull(
            Camera camera,
            HDCamera hdCamera,
            ScriptableRenderContext renderContext,
            ScriptableCullingParameters cullingParams,
            ref HDCullingResults cullingResults
        )
        {
#if UNITY_EDITOR
            // emit scene view UI
            if (camera.cameraType == CameraType.SceneView)
            {
                ScriptableRenderContext.EmitWorldGeometryForSceneView(camera);
            }
#endif

            // Set the LOD bias and store current value to be able to restore it.
            // Use a try/finalize pattern to be sure to restore properly the qualitySettings.lodBias
            var initialLODBias = QualitySettings.lodBias;
            var initialMaximumLODLevel = QualitySettings.maximumLODLevel;
            try
            {
                QualitySettings.lodBias = hdCamera.frameSettings.lodBiasMode.ComputeValue(
                    QualitySettings.lodBias,
                    hdCamera.frameSettings.lodBias
                );
                QualitySettings.maximumLODLevel = hdCamera.frameSettings.maximumLODLevelMode.ComputeValue(
                    QualitySettings.maximumLODLevel,
                    hdCamera.frameSettings.maximumLODLevel
                );

            var includeEnvLights = hdCamera.frameSettings.IsEnabled(FrameSettingsField.SpecularLighting);

            DecalSystem.CullRequest decalCullRequest = null;
            if (hdCamera.frameSettings.IsEnabled(FrameSettingsField.Decals))
            {
                // decal system needs to be updated with current camera, it needs it to set up culling and light list generation parameters
                decalCullRequest = GenericPool<DecalSystem.CullRequest>.Get();
                DecalSystem.instance.CurrentCamera = camera;
                DecalSystem.instance.BeginCull(decalCullRequest);
            }

            // TODO: use a parameter to select probe types to cull depending on what is enabled in framesettings
            var hdProbeCullState = new HDProbeCullState();
            if (hdCamera.frameSettings.IsEnabled(FrameSettingsField.RealtimePlanarReflection) && includeEnvLights)
                hdProbeCullState = HDProbeSystem.PrepareCull(camera);

            using (new ProfilingSample(null, "CullResults.Cull", CustomSamplerId.CullResultsCull.GetSampler()))
                cullingResults.cullingResults = renderContext.Cull(ref cullingParams);

            if (hdCamera.frameSettings.IsEnabled(FrameSettingsField.RealtimePlanarReflection) && includeEnvLights)
                HDProbeSystem.QueryCullResults(hdProbeCullState, ref cullingResults.hdProbeCullingResults);
            else
                cullingResults.hdProbeCullingResults = default;

            if (hdCamera.frameSettings.IsEnabled(FrameSettingsField.Decals))
            {
                    using (new ProfilingSample(null, "DBufferPrepareDrawData",
                        CustomSamplerId.DBufferPrepareDrawData.GetSampler()))
                    DecalSystem.instance.EndCull(decalCullRequest, cullingResults.decalCullResults);
            }

            if (decalCullRequest != null)
            {
                decalCullRequest.Clear();
                GenericPool<DecalSystem.CullRequest>.Release(decalCullRequest);
            }

            return true;

            }
            finally
            {
                QualitySettings.lodBias = initialLODBias;
                QualitySettings.maximumLODLevel = initialMaximumLODLevel;
        }
        }

        void RenderGizmos(CommandBuffer cmd, Camera camera, ScriptableRenderContext renderContext, GizmoSubset gizmoSubset)
        {
#if UNITY_EDITOR
            if (UnityEditor.Handles.ShouldRenderGizmos())
            {
                bool renderPrePostprocessGizmos = (gizmoSubset == GizmoSubset.PreImageEffects);

                using (new ProfilingSample(cmd,
                    renderPrePostprocessGizmos ? "PrePostprocessGizmos" : "Gizmos",
                    renderPrePostprocessGizmos ? CustomSamplerId.GizmosPrePostprocess.GetSampler() : CustomSamplerId.Gizmos.GetSampler()))
                {
                    renderContext.ExecuteCommandBuffer(cmd);
                    cmd.Clear();
                    renderContext.DrawGizmos(camera, gizmoSubset);
                }
            }
#endif
        }

        static RendererListDesc CreateOpaqueRendererListDesc(
            CullingResults cull,
            Camera camera,
            ShaderTagId passName,
            PerObjectData rendererConfiguration = 0,
            RenderQueueRange? renderQueueRange = null,
            RenderStateBlock? stateBlock = null,
            Material overrideMaterial = null,
            bool excludeObjectMotionVectors = false
        )
        {
            var result = new RendererListDesc(passName, cull, camera)
            {
                rendererConfiguration = rendererConfiguration,
                renderQueueRange = renderQueueRange != null ? renderQueueRange.Value : HDRenderQueue.k_RenderQueue_AllOpaque,
                sortingCriteria = SortingCriteria.CommonOpaque,
                stateBlock = stateBlock,
                overrideMaterial = overrideMaterial,
                excludeObjectMotionVectors = excludeObjectMotionVectors
            };
            return result;
        }

        static RendererListDesc CreateOpaqueRendererListDesc(
            CullingResults cull,
            Camera camera,
            ShaderTagId[] passNames,
            PerObjectData rendererConfiguration = 0,
            RenderQueueRange? renderQueueRange = null,
            RenderStateBlock? stateBlock = null,
            Material overrideMaterial = null,
            bool excludeObjectMotionVectors = false
        )
        {
            var result = new RendererListDesc(passNames, cull, camera)
            {
                rendererConfiguration = rendererConfiguration,
                renderQueueRange = renderQueueRange != null ? renderQueueRange.Value : HDRenderQueue.k_RenderQueue_AllOpaque,
                sortingCriteria = SortingCriteria.CommonOpaque,
                stateBlock = stateBlock,
                overrideMaterial = overrideMaterial,
                excludeObjectMotionVectors = excludeObjectMotionVectors
            };
            return result;
        }

        protected static RendererListDesc CreateTransparentRendererListDesc(
            CullingResults cull,
            Camera camera,
            ShaderTagId passName,
            PerObjectData rendererConfiguration = 0,
            RenderQueueRange? renderQueueRange = null,
            RenderStateBlock? stateBlock = null,
            Material overrideMaterial = null,
            bool excludeObjectMotionVectors = false
        )
        {
            var result = new RendererListDesc(passName, cull, camera)
            {
                rendererConfiguration = rendererConfiguration,
                renderQueueRange = renderQueueRange != null ? renderQueueRange.Value : HDRenderQueue.k_RenderQueue_AllTransparent,
                sortingCriteria = SortingCriteria.CommonTransparent | SortingCriteria.RendererPriority,
                stateBlock = stateBlock,
                overrideMaterial = overrideMaterial,
                excludeObjectMotionVectors = excludeObjectMotionVectors
            };
            return result;
        }

        protected static RendererListDesc CreateTransparentRendererListDesc(
            CullingResults cull,
            Camera camera,
            ShaderTagId[] passNames,
            PerObjectData rendererConfiguration = 0,
            RenderQueueRange? renderQueueRange = null,
            RenderStateBlock? stateBlock = null,
            Material overrideMaterial = null,
            bool excludeObjectMotionVectors = false
        )
        {
            var result = new RendererListDesc(passNames, cull, camera)
            {
                rendererConfiguration = rendererConfiguration,
                renderQueueRange = renderQueueRange != null ? renderQueueRange.Value : HDRenderQueue.k_RenderQueue_AllTransparent,
                sortingCriteria = SortingCriteria.CommonTransparent | SortingCriteria.RendererPriority,
                stateBlock = stateBlock,
                overrideMaterial = overrideMaterial,
                excludeObjectMotionVectors = excludeObjectMotionVectors
            };
            return result;
        }

        protected static void DrawOpaqueRendererList(in ScriptableRenderContext renderContext, CommandBuffer cmd, in FrameSettings frameSettings, RendererList rendererList)
        {
            if (!frameSettings.IsEnabled(FrameSettingsField.OpaqueObjects))
                return;

            HDUtils.DrawRendererList(renderContext, cmd, rendererList);
        }

        protected static void DrawTransparentRendererList(in ScriptableRenderContext renderContext, CommandBuffer cmd, in FrameSettings frameSettings, RendererList rendererList)
        {
            if (!frameSettings.IsEnabled(FrameSettingsField.TransparentObjects))
                return;

            HDUtils.DrawRendererList(renderContext, cmd, rendererList);
        }

        void AccumulateDistortion(CullingResults cullResults, HDCamera hdCamera, ScriptableRenderContext renderContext, CommandBuffer cmd)
        {
            if (!hdCamera.frameSettings.IsEnabled(FrameSettingsField.Distortion))
                return;

            using (new ProfilingSample(cmd, "Distortion", CustomSamplerId.Distortion.GetSampler()))
            {
                HDUtils.SetRenderTarget(cmd, m_DistortionBuffer, m_SharedRTManager.GetDepthStencilBuffer(), ClearFlag.Color, Color.clear);

                // Only transparent object can render distortion vectors
                var rendererList = RendererList.Create(CreateTransparentRendererListDesc(cullResults, hdCamera.camera, HDShaderPassNames.s_DistortionVectorsName));
                DrawTransparentRendererList(renderContext, cmd, hdCamera.frameSettings, rendererList);
            }
        }

        void RenderDistortion(HDCamera hdCamera, CommandBuffer cmd)
        {
            if (!hdCamera.frameSettings.IsEnabled(FrameSettingsField.Distortion))
                return;

            using (new ProfilingSample(cmd, "ApplyDistortion", CustomSamplerId.ApplyDistortion.GetSampler()))
            {
                var currentColorPyramid = hdCamera.GetCurrentFrameRT((int)HDCameraFrameHistoryType.ColorBufferMipChain);

                HDUtils.SetRenderTarget(cmd, m_CameraColorBuffer);
                // TODO: Set stencil stuff via parameters rather than hardcoding it in shader.
                m_ApplyDistortionMaterial.SetTexture(HDShaderIDs._DistortionTexture, m_DistortionBuffer);
                m_ApplyDistortionMaterial.SetTexture(HDShaderIDs._ColorPyramidTexture, currentColorPyramid);

                var size = new Vector4(hdCamera.actualWidth, hdCamera.actualHeight, 1f / hdCamera.actualWidth, 1f / hdCamera.actualHeight);
                m_ApplyDistortionMaterial.SetVector(HDShaderIDs._Size, size);

                HDUtils.DrawFullScreen(cmd, m_ApplyDistortionMaterial, m_CameraColorBuffer, m_SharedRTManager.GetDepthStencilBuffer(), null, 0);
            }
        }

        struct DepthPrepassParameters
        {
            public string              passName;
            public RendererListDesc    depthOnlyRendererListDesc;
            public RendererListDesc    mrtRendererListDesc;
            public bool                hasDepthOnlyPass;
            public bool                shouldRenderMotionVectorAfterGBuffer;
#if ENABLE_RAYTRACING
            public RendererListDesc    rayTracingOpaqueRLDesc;
            public RendererListDesc    rayTracingTransparentRLDesc;
#endif
        }

        DepthPrepassParameters PrepareDepthPrepass(CullingResults cull, HDCamera hdCamera)
        {
            // Guidelines:
            // Lit shader can be in deferred or forward mode. In this case we use "DepthOnly" pass with "GBuffer" or "Forward" pass name
            // Other shader, including unlit are always forward and use "DepthForwardOnly" with "ForwardOnly" pass.
            // Those pass are exclusive so use only "DepthOnly" or "DepthForwardOnly" but not both at the same time, same for "Forward" and "DepthForwardOnly"
            // Any opaque material rendered in forward should have a depth prepass. If there is no depth prepass the lighting will be incorrect (deferred shadowing, contact shadow, SSAO), this may be acceptable depends on usage

            // Whatever the configuration we always render first opaque object then opaque alpha tested as they are more costly to render and could be reject by early-z
            // (but no Hi-z as it is disable with clip instruction). This is handled automatically with the RenderQueue value (OpaqueAlphaTested have a different value and thus are sorted after Opaque)

            // Forward material always output normal buffer.
            // Deferred material never output normal buffer.
            // Caution: Unlit material let normal buffer untouch. Caution as if people try to filter normal buffer, it can result in weird result.
            // TODO: Do we need a stencil bit to identify normal buffer not fill by unlit? So don't execute SSAO / SRR ?

            // Additional guidelines for motion vector:
            // We render object motion vector at the same time than depth prepass with MRT to save drawcall. Depth buffer is then fill with combination of depth prepass + motion vector.
            // For this we render first all objects that render depth only, then object that require object motion vector.
            // We use the excludeMotion filter option of DrawRenderer to gather object without object motion vector (only C++ can know if an object have object motion vector).
            // Caution: if there is no depth prepass we must render object motion vector after GBuffer pass otherwise some depth only objects can hide objects with motion vector and overwrite depth buffer but not update
            // the motion vector buffer resulting in artifacts

            var result = new DepthPrepassParameters();

            // To avoid rendering objects twice (once in the depth pre-pass and once in the motion vector pass when the motion vector pass is enabled) we exclude the objects that have motion vectors.
            bool fullDeferredPrepass = hdCamera.frameSettings.IsEnabled(FrameSettingsField.DepthPrepassWithDeferredRendering) || m_DbufferManager.enableDecals;
            // To avoid rendering objects twice (once in the depth pre-pass and once in the motion vector pass when the motion vector pass is enabled) we exclude the objects that have motion vectors.
            bool objectMotionEnabled = hdCamera.frameSettings.IsEnabled(FrameSettingsField.ObjectMotionVectors);

            result.shouldRenderMotionVectorAfterGBuffer = (hdCamera.frameSettings.litShaderMode == LitShaderMode.Deferred) && !fullDeferredPrepass;
            result.hasDepthOnlyPass = false;

            switch (hdCamera.frameSettings.litShaderMode)
            {
                case LitShaderMode.Forward:
                    result.passName = "Depth Prepass (forward)";
                    result.mrtRendererListDesc = CreateOpaqueRendererListDesc(cull, hdCamera.camera, m_DepthOnlyAndDepthForwardOnlyPassNames, excludeObjectMotionVectors: objectMotionEnabled);
                    break;
                case LitShaderMode.Deferred:
                    result.passName = fullDeferredPrepass ? (m_DbufferManager.enableDecals ? "Depth Prepass (deferred) forced by Decals" : "Depth Prepass (deferred)") : "Depth Prepass (deferred incomplete)";
                    bool excludeMotion = fullDeferredPrepass ? objectMotionEnabled : false;

                    // First deferred alpha tested materials. Alpha tested object have always a prepass even if enableDepthPrepassWithDeferredRendering is disabled
                    var partialPrepassRenderQueueRange = new RenderQueueRange { lowerBound = (int)RenderQueue.AlphaTest, upperBound = (int)RenderQueue.GeometryLast - 1 };

                    result.hasDepthOnlyPass = true;

                    // First deferred material
                    result.depthOnlyRendererListDesc = CreateOpaqueRendererListDesc(
                        cull, hdCamera.camera, m_DepthOnlyPassNames,
                        renderQueueRange: fullDeferredPrepass ? HDRenderQueue.k_RenderQueue_AllOpaque : partialPrepassRenderQueueRange,
                        excludeObjectMotionVectors: excludeMotion);

                    // Then forward only material that output normal buffer
                    result.mrtRendererListDesc = CreateOpaqueRendererListDesc(cull, hdCamera.camera, m_DepthForwardOnlyPassNames, excludeObjectMotionVectors: excludeMotion);
                    break;
                default:
                    throw new ArgumentOutOfRangeException("Unknown ShaderLitMode");
            }

#if ENABLE_RAYTRACING
            HDRaytracingEnvironment currentEnv = m_RayTracingManager.CurrentEnvironment();
            RecursiveRendering recursiveRendering = VolumeManager.instance.stack.GetComponent<RecursiveRendering>();

            if (currentEnv != null && recursiveRendering.enable.value)
            {
                result.rayTracingOpaqueRLDesc = CreateOpaqueRendererListDesc(cull, hdCamera.camera, m_DepthOnlyAndDepthForwardOnlyPassNames, renderQueueRange: HDRenderQueue.k_RenderQueue_AllOpaqueRaytracing);
                result.rayTracingTransparentRLDesc = CreateOpaqueRendererListDesc(cull, hdCamera.camera, m_DepthOnlyAndDepthForwardOnlyPassNames, renderQueueRange: HDRenderQueue.k_RenderQueue_AllTransparentRaytracing);
            }
#endif

            return result;
        }

        static void RenderDepthPrepass( ScriptableRenderContext renderContext,
                                        CommandBuffer cmd,
                                        FrameSettings frameSettings,
                                        RenderTargetIdentifier[] mrt,
                                        RTHandle depthBuffer,
                                        in RendererList depthOnlyRendererList,
                                        in RendererList mrtRendererList,
                                        bool hasDepthOnlyPass
#if ENABLE_RAYTRACING
                                        , HDRaytracingManager       rayTracingManager,
                                        in RendererList             rayTracingOpaqueRL,
                                        in RendererList             rayTracingTransparentRL
#endif
                                        )
        {
            HDUtils.SetRenderTarget(cmd, depthBuffer);
                        // XRTODO: wait for XR SDK integration and implement custom version in HDUtils with dynamic resolution support
                        //XRUtils.DrawOcclusionMesh(cmd, hdCamera.camera, hdCamera.camera.stereoEnabled);

            if (hasDepthOnlyPass)
            {
                DrawOpaqueRendererList(renderContext, cmd, frameSettings, depthOnlyRendererList);
                    }

            HDUtils.SetRenderTarget(cmd, mrt, depthBuffer);
            DrawOpaqueRendererList(renderContext, cmd, frameSettings, mrtRendererList);

#if ENABLE_RAYTRACING
            // If there is a ray-tracing environment and the feature is enabled we want to push these objects to the prepass
            HDRaytracingEnvironment currentEnv = rayTracingManager.CurrentEnvironment();
            var rrSettings = VolumeManager.instance.stack.GetComponent<RecursiveRendering>();
            // We want the opaque objects to be in the prepass so that we avoid rendering uselessly the pixels before raytracing them
            if (currentEnv != null && rrSettings.enable.value)
            {
                HDUtils.DrawRendererList(renderContext, cmd, rayTracingOpaqueRL);
                HDUtils.DrawRendererList(renderContext, cmd, rayTracingTransparentRL);
            }
#endif
        }

        // RenderDepthPrepass render both opaque and opaque alpha tested based on engine configuration.
        // Lit Forward only: We always render all materials
        // Lit Deferred: We always render depth prepass for alpha tested (optimization), other deferred material are render based on engine configuration.
        // Forward opaque with deferred renderer (DepthForwardOnly pass): We always render all materials
        // True is return if motion vector must be render after GBuffer pass
        bool RenderDepthPrepass(CullingResults cull, HDCamera hdCamera, ScriptableRenderContext renderContext, CommandBuffer cmd)
        {
            var depthPrepassParameters = PrepareDepthPrepass(cull, hdCamera);
            var depthOnlyRendererList = RendererList.Create(depthPrepassParameters.depthOnlyRendererListDesc);
            var mrtDepthRendererList = RendererList.Create(depthPrepassParameters.mrtRendererListDesc);

#if ENABLE_RAYTRACING
            var rayTracingOpaqueRendererList = RendererList.Create(depthPrepassParameters.rayTracingOpaqueRLDesc);
            var rayTracingTransparentRendererList = RendererList.Create(depthPrepassParameters.rayTracingTransparentRLDesc);
#endif

            using (new ProfilingSample(cmd, depthPrepassParameters.passName, CustomSamplerId.DepthPrepass.GetSampler()))
            {
                RenderDepthPrepass( renderContext, cmd, hdCamera.frameSettings,
                                    m_SharedRTManager.GetPrepassBuffersRTI(hdCamera.frameSettings),
                                    m_SharedRTManager.GetDepthStencilBuffer(hdCamera.frameSettings.IsEnabled(FrameSettingsField.MSAA)),
                                    depthOnlyRendererList,
                                    mrtDepthRendererList,
                                    depthPrepassParameters.hasDepthOnlyPass
#if ENABLE_RAYTRACING
                                    , m_RayTracingManager,
                                    rayTracingOpaqueRendererList,
                                    rayTracingTransparentRendererList
#endif
                                    );
        }

            return depthPrepassParameters.shouldRenderMotionVectorAfterGBuffer;
        }

        // RenderGBuffer do the gbuffer pass. This is solely call with deferred. If we use a depth prepass, then the depth prepass will perform the alpha testing for opaque alpha tested and we don't need to do it anymore
        // during Gbuffer pass. This is handled in the shader and the depth test (equal and no depth write) is done here.
        void RenderGBuffer(CullingResults cull, HDCamera hdCamera, ScriptableRenderContext renderContext, CommandBuffer cmd)
        {
            if (hdCamera.frameSettings.litShaderMode != LitShaderMode.Deferred)
                return;

            using (new ProfilingSample(cmd, m_CurrentDebugDisplaySettings.IsDebugDisplayEnabled() ? "GBuffer Debug" : "GBuffer", CustomSamplerId.GBuffer.GetSampler()))
            {
                // setup GBuffer for rendering
                HDUtils.SetRenderTarget(cmd, m_GbufferManager.GetBuffersRTI(hdCamera.frameSettings), m_SharedRTManager.GetDepthStencilBuffer());

                var rendererList = RendererList.Create(CreateOpaqueRendererListDesc(cull, hdCamera.camera, HDShaderPassNames.s_GBufferName, m_currentRendererConfigurationBakedLighting));
                DrawOpaqueRendererList(renderContext, cmd, hdCamera.frameSettings, rendererList);

                m_GbufferManager.BindBufferAsTextures(cmd);
            }
        }

        void RenderDBuffer(HDCamera hdCamera, CommandBuffer cmd, ScriptableRenderContext renderContext, CullingResults cullResults)
        {
            if (!hdCamera.frameSettings.IsEnabled(FrameSettingsField.Decals))
                return;

            using (new ProfilingSample(cmd, "DBufferRender", CustomSamplerId.DBufferRender.GetSampler()))
            {
                // We need to copy depth buffer texture if we want to bind it at this stage
                CopyDepthBufferIfNeeded(cmd);

                bool rtCount4 = m_Asset.currentPlatformRenderPipelineSettings.decalSettings.perChannelMask;
                // Depth texture is now ready, bind it.
                cmd.SetGlobalTexture(HDShaderIDs._CameraDepthTexture, m_SharedRTManager.GetDepthTexture());
                m_DbufferManager.ClearAndSetTargets(cmd, hdCamera, rtCount4, m_SharedRTManager.GetDepthStencilBuffer());
                renderContext.ExecuteCommandBuffer(cmd);
                cmd.Clear();

                var sortingSettings = new SortingSettings(hdCamera.camera)
                {
                    criteria = SortingCriteria.CommonOpaque
                };

                var drawSettings = new DrawingSettings(HDShaderPassNames.s_EmptyName, sortingSettings)
                {
                    perObjectData = PerObjectData.None
                };

                if (rtCount4)
                {
                    drawSettings.SetShaderPassName(0, HDShaderPassNames.s_MeshDecalsMName);
                    drawSettings.SetShaderPassName(1, HDShaderPassNames.s_MeshDecalsAOName);
                    drawSettings.SetShaderPassName(2, HDShaderPassNames.s_MeshDecalsMAOName);
                    drawSettings.SetShaderPassName(3, HDShaderPassNames.s_MeshDecalsSName);
                    drawSettings.SetShaderPassName(4, HDShaderPassNames.s_MeshDecalsMSName);
                    drawSettings.SetShaderPassName(5, HDShaderPassNames.s_MeshDecalsAOSName);
                    drawSettings.SetShaderPassName(6, HDShaderPassNames.s_MeshDecalsMAOSName);
                    drawSettings.SetShaderPassName(7, HDShaderPassNames.s_ShaderGraphMeshDecalsName4RT);
                }
                else
                {
                    drawSettings.SetShaderPassName(0, HDShaderPassNames.s_MeshDecals3RTName);
                    drawSettings.SetShaderPassName(1, HDShaderPassNames.s_ShaderGraphMeshDecalsName3RT);
                }

                FilteringSettings filterRenderersSettings = new FilteringSettings(HDRenderQueue.k_RenderQueue_AllOpaque);
                renderContext.DrawRenderers(cullResults, ref drawSettings, ref filterRenderersSettings);
                DecalSystem.instance.RenderIntoDBuffer(cmd);
                m_DbufferManager.UnSetHTile(cmd);
                m_DbufferManager.SetHTileTexture(cmd);  // mask per 8x8 tile used for optimization when looking up dbuffer values
            }
        }

        // DBufferNormalPatch will patch the normal buffer with data from DBuffer for forward material.
        // As forward material output normal during depth prepass, they aren't affected by decal, and thus we need to patch the normal buffer.
        void DBufferNormalPatch(HDCamera hdCamera, CommandBuffer cmd, ScriptableRenderContext renderContext, CullingResults cullResults)
        {
            if (!hdCamera.frameSettings.IsEnabled(FrameSettingsField.Decals))
                return;

            if (m_DbufferManager.enableDecals && !hdCamera.frameSettings.IsEnabled(FrameSettingsField.MSAA)) // MSAA not supported
            {
                using (new ProfilingSample(cmd, "DBuffer Normal (forward)", CustomSamplerId.DBufferNormal.GetSampler()))
                {
                    int stencilMask;
                    int stencilRef;
                    switch (hdCamera.frameSettings.litShaderMode)
                    {
                        case LitShaderMode.Forward:  // in forward rendering all pixels that decals wrote into have to be composited
                            stencilMask = (int)StencilBitMask.Decals;
                            stencilRef = (int)StencilBitMask.Decals;
                            break;
                        case LitShaderMode.Deferred: // in deferred rendering only pixels affected by both forward materials and decals need to be composited
                            stencilMask = (int)StencilBitMask.Decals | (int)StencilBitMask.DecalsForwardOutputNormalBuffer;
                            stencilRef = (int)StencilBitMask.Decals | (int)StencilBitMask.DecalsForwardOutputNormalBuffer;
                            break;
                        default:
                            throw new ArgumentOutOfRangeException("Unknown ShaderLitMode");
                    }

                    m_DecalNormalBufferMaterial.SetInt(HDShaderIDs._DecalNormalBufferStencilReadMask, stencilMask);
                    m_DecalNormalBufferMaterial.SetInt(HDShaderIDs._DecalNormalBufferStencilRef, stencilRef);

                    HDUtils.SetRenderTarget(cmd, m_SharedRTManager.GetDepthStencilBuffer());
                    cmd.SetRandomWriteTarget(1, m_SharedRTManager.GetNormalBuffer());
                    cmd.DrawProcedural(Matrix4x4.identity, m_DecalNormalBufferMaterial, 0, MeshTopology.Triangles, 3, 1);
                    cmd.ClearRandomWriteTargets();
                }
            }
        }

        void RenderDecalsForwardEmissive(HDCamera hdCamera, CommandBuffer cmd, ScriptableRenderContext renderContext, CullingResults cullResults)
        {
            if (!hdCamera.frameSettings.IsEnabled(FrameSettingsField.Decals))
                return;

            using (new ProfilingSample(cmd, "DecalsForwardEmissive", CustomSamplerId.DecalsForwardEmissive.GetSampler()))
            {
                renderContext.ExecuteCommandBuffer(cmd);
                cmd.Clear();

                var sortingSettings = new SortingSettings(hdCamera.camera)
                {
                    criteria = SortingCriteria.CommonOpaque
                };

                var drawSettings = new DrawingSettings(HDShaderPassNames.s_EmptyName, sortingSettings)
                {
                    perObjectData = PerObjectData.None
                };

                drawSettings.SetShaderPassName(0, HDShaderPassNames.s_MeshDecalsForwardEmissiveName);
                drawSettings.SetShaderPassName(1, HDShaderPassNames.s_ShaderGraphMeshDecalsForwardEmissiveName);
                FilteringSettings filterRenderersSettings = new FilteringSettings(HDRenderQueue.k_RenderQueue_AllOpaque);
                renderContext.DrawRenderers(cullResults, ref drawSettings, ref filterRenderersSettings);
                DecalSystem.instance.RenderForwardEmissive(cmd);
            }
        }

        void RenderDebugViewMaterial(CullingResults cull, HDCamera hdCamera, ScriptableRenderContext renderContext, CommandBuffer cmd)
        {
            using (new ProfilingSample(cmd, "DisplayDebug ViewMaterial", CustomSamplerId.DisplayDebugViewMaterial.GetSampler()))
            {
                if (m_CurrentDebugDisplaySettings.data.materialDebugSettings.IsDebugGBufferEnabled() && hdCamera.frameSettings.litShaderMode == LitShaderMode.Deferred)
                {
                    using (new ProfilingSample(cmd, "DebugViewMaterialGBuffer", CustomSamplerId.DebugViewMaterialGBuffer.GetSampler()))
                    {
                        HDUtils.DrawFullScreen(cmd, m_currentDebugViewMaterialGBuffer, m_CameraColorBuffer);
                    }
                }
                else
                {
                    // When rendering debug material we shouldn't rely on a depth prepass for optimizing the alpha clip test. As it is control on the material inspector side
                    // we must override the state here.

                    HDUtils.SetRenderTarget(cmd, m_CameraColorBuffer, m_SharedRTManager.GetDepthStencilBuffer(), ClearFlag.All, Color.clear);
                    // Render Opaque forward
                    var rendererListOpaque = RendererList.Create(CreateOpaqueRendererListDesc(cull, hdCamera.camera, m_AllForwardOpaquePassNames, m_currentRendererConfigurationBakedLighting, stateBlock: m_DepthStateOpaque));
                    DrawOpaqueRendererList(renderContext, cmd, hdCamera.frameSettings, rendererListOpaque);

                    // Render forward transparent
                    var rendererListTransparent = RendererList.Create(CreateTransparentRendererListDesc(cull, hdCamera.camera, m_AllTransparentPassNames, m_currentRendererConfigurationBakedLighting, stateBlock: m_DepthStateOpaque));
                    DrawTransparentRendererList(renderContext, cmd, hdCamera.frameSettings, rendererListTransparent);
                }
            }
        }

        void UpdateSkyEnvironment(HDCamera hdCamera, CommandBuffer cmd)
        {
            m_SkyManager.UpdateEnvironment(hdCamera, GetCurrentSunLight(), cmd);
        }

        public void RequestSkyEnvironmentUpdate()
        {
            m_SkyManager.RequestEnvironmentUpdate();
        }

        void RenderSky(HDCamera hdCamera, CommandBuffer cmd)
        {
            if(m_DebugDisplaySettings.GetDebugLightingMode() == DebugLightingMode.MatcapView)
            {
                return;
            }

            var colorBuffer = hdCamera.frameSettings.IsEnabled(FrameSettingsField.MSAA) ? m_CameraColorMSAABuffer : m_CameraColorBuffer;
            var depthBuffer = m_SharedRTManager.GetDepthStencilBuffer(hdCamera.frameSettings.IsEnabled(FrameSettingsField.MSAA));

            var visualEnv = VolumeManager.instance.stack.GetComponent<VisualEnvironment>();
            m_SkyManager.RenderSky(hdCamera, GetCurrentSunLight(), colorBuffer, depthBuffer, m_CurrentDebugDisplaySettings, cmd);

            if (visualEnv.fogType.value != FogType.None)
            {
                var pixelCoordToViewDirWS = hdCamera.mainViewConstants.pixelCoordToViewDirWS;
                m_SkyManager.RenderOpaqueAtmosphericScattering(cmd, hdCamera, colorBuffer, depthBuffer, pixelCoordToViewDirWS, hdCamera.frameSettings.IsEnabled(FrameSettingsField.MSAA));
            }
        }

        public Texture2D ExportSkyToTexture()
        {
            return m_SkyManager.ExportSkyToTexture();
        }

        // Render forward is use for both transparent and opaque objects. In case of deferred we can still render opaque object in forward.
        void RenderForward(CullingResults cullResults, HDCamera hdCamera, ScriptableRenderContext renderContext, CommandBuffer cmd, ForwardPass pass)
        {
            // Guidelines: In deferred by default there is no opaque in forward. However it is possible to force an opaque material to render in forward
            // by using the pass "ForwardOnly". In this case the .shader should not have "Forward" but only a "ForwardOnly" pass.
            // It must also have a "DepthForwardOnly" and no "DepthOnly" pass as forward material (either deferred or forward only rendering) have always a depth pass.
            // The RenderForward pass will render the appropriate pass depends on the engine settings. In case of forward only rendering, both "Forward" pass and "ForwardOnly" pass
            // material will be render for both transparent and opaque. In case of deferred, both path are used for transparent but only "ForwardOnly" is use for opaque.
            // (Thus why "Forward" and "ForwardOnly" are exclusive, else they will render two times"

            // If rough refraction are turned off, we render all transparents in the Transparent pass and we skip the PreRefraction one.
            if (!hdCamera.frameSettings.IsEnabled(FrameSettingsField.RoughRefraction) && pass == ForwardPass.PreRefraction)
            {
                return;
            }

            if (m_CurrentDebugDisplaySettings.IsDebugDisplayEnabled())
            {
                m_ForwardPassProfileName = k_ForwardPassDebugName[(int)pass];
            }
            else
            {
                m_ForwardPassProfileName = k_ForwardPassName[(int)pass];
            }

            using (new ProfilingSample(cmd, m_ForwardPassProfileName, CustomSamplerId.ForwardPassName.GetSampler()))
            {
                var camera = hdCamera.camera;

                if (pass == ForwardPass.OpaqueEmissive) // right now decals only
                {
                    RenderDecalsForwardEmissive(hdCamera, cmd, renderContext, cullResults);
                }
                else
                {
                    RenderForward(camera, cmd, pass == ForwardPass.Opaque);

                    if (pass == ForwardPass.Opaque)
                    {
                        // In case of forward SSS we will bind all the required target. It is up to the shader to write into it or not.
                        if (hdCamera.frameSettings.IsEnabled(FrameSettingsField.SubsurfaceScattering))
                        {
                            if (hdCamera.frameSettings.IsEnabled(FrameSettingsField.MSAA))
                            {
                                m_MRTWithSSS[0] = m_CameraColorMSAABuffer; // Store the specular color
                                m_MRTWithSSS[1] = m_CameraSssDiffuseLightingMSAABuffer;
                                for (int i = 0; i < m_SSSBufferManager.sssBufferCount; ++i)
                                {
                                    m_MRTWithSSS[i + 2] = m_SSSBufferManager.GetSSSBufferMSAA(i);
                                }
                            }
                            else
                            {
                                m_MRTWithSSS[0] = m_CameraColorBuffer; // Store the specular color
                                m_MRTWithSSS[1] = m_CameraSssDiffuseLightingBuffer;
                                for (int i = 0; i < m_SSSBufferManager.sssBufferCount; ++i)
                                {
                                    m_MRTWithSSS[i + 2] = m_SSSBufferManager.GetSSSBuffer(i);
                                }
                            }
                            HDUtils.SetRenderTarget(cmd, m_MRTWithSSS, m_SharedRTManager.GetDepthStencilBuffer(hdCamera.frameSettings.IsEnabled(FrameSettingsField.MSAA)));
                        }
                        else
                        {
                            HDUtils.SetRenderTarget(cmd, hdCamera.frameSettings.IsEnabled(FrameSettingsField.MSAA) ? m_CameraColorMSAABuffer : m_CameraColorBuffer, m_SharedRTManager.GetDepthStencilBuffer(hdCamera.frameSettings.IsEnabled(FrameSettingsField.MSAA)));
                        }

                        var passNames = hdCamera.frameSettings.litShaderMode == LitShaderMode.Forward
                            ? m_ForwardAndForwardOnlyPassNames
                            : m_ForwardOnlyPassNames;
                        var rendererList = RendererList.Create(CreateOpaqueRendererListDesc(cullResults, hdCamera.camera, passNames, m_currentRendererConfigurationBakedLighting));
                        DrawOpaqueRendererList(renderContext, cmd, hdCamera.frameSettings, rendererList);
                    }
                    else
                    {
                        bool renderMotionVecForTransparent = hdCamera.frameSettings.IsEnabled(FrameSettingsField.MotionVectors) && hdCamera.frameSettings.IsEnabled(FrameSettingsField.TransparentsWriteMotionVector);
                        cmd.SetGlobalInt(HDShaderIDs._ColorMaskTransparentVel, renderMotionVecForTransparent ? (int)UnityEngine.Rendering.ColorWriteMask.All : 0);

                        m_MRTTransparentMotionVec[0] = hdCamera.frameSettings.IsEnabled(FrameSettingsField.MSAA) ? m_CameraColorMSAABuffer : m_CameraColorBuffer;
                        m_MRTTransparentMotionVec[1] = renderMotionVecForTransparent ? m_SharedRTManager.GetMotionVectorsBuffer(hdCamera.frameSettings.IsEnabled(FrameSettingsField.MSAA))
                            // It doesn't really matter what gets bound here since the color mask state set will prevent this from ever being written to. However, we still need to bind something
                            // to avoid warnings about unbound render targets. The following rendertarget could really be anything if renderVelocitiesForTransparent, here the normal buffer
                            // as it is guaranteed to exist and to have the same size.
                            // to avoid warnings about unbound render targets.
                            : m_SharedRTManager.GetNormalBuffer();


                        HDUtils.SetRenderTarget(cmd, m_MRTTransparentMotionVec, m_SharedRTManager.GetDepthStencilBuffer(hdCamera.frameSettings.IsEnabled(FrameSettingsField.MSAA)));
                        if ((hdCamera.frameSettings.IsEnabled(FrameSettingsField.Decals)) && (DecalSystem.m_DecalDatasCount > 0)) // enable d-buffer flag value is being interpreted more like enable decals in general now that we have clustered
                                                                                                                                  // decal datas count is 0 if no decals affect transparency
                        {
                            DecalSystem.instance.SetAtlas(cmd); // for clustered decals
                        }
                        RenderQueueRange transparentRange;
                        if (pass == ForwardPass.PreRefraction)
                        {
                            transparentRange = HDRenderQueue.k_RenderQueue_PreRefraction;
                        }
                        else if (hdCamera.frameSettings.IsEnabled(FrameSettingsField.LowResTransparent))
                        {
                            transparentRange = HDRenderQueue.k_RenderQueue_Transparent;
                        }
                        else // Low res transparent disabled
                        {
                            transparentRange = HDRenderQueue.k_RenderQueue_TransparentWithLowRes;
                        }

                    	if(!hdCamera.frameSettings.IsEnabled(FrameSettingsField.RoughRefraction))
                    	{
                            if(hdCamera.frameSettings.IsEnabled(FrameSettingsField.LowResTransparent))
                        	transparentRange = HDRenderQueue.k_RenderQueue_AllTransparent;
                            else
                                transparentRange = HDRenderQueue.k_RenderQueue_AllTransparentWithLowRes;
                        }

                        if (renderMotionVecForTransparent)
                        {
                            m_currentRendererConfigurationBakedLighting |= PerObjectData.MotionVectors;
                        }

                        var passNames = m_Asset.currentPlatformRenderPipelineSettings.supportTransparentBackface ? m_AllTransparentPassNames : m_TransparentNoBackfaceNames;
                        var rendererList = RendererList.Create(CreateTransparentRendererListDesc(cullResults, hdCamera.camera, passNames, m_currentRendererConfigurationBakedLighting, transparentRange));
                        DrawTransparentRendererList(renderContext, cmd, hdCamera.frameSettings, rendererList);
					}
                }
            }
        }

        // This is use to Display legacy shader with an error shader
        [Conditional("DEVELOPMENT_BUILD"), Conditional("UNITY_EDITOR")]
        void RenderForwardError(CullingResults cullResults, HDCamera hdCamera, ScriptableRenderContext renderContext, CommandBuffer cmd)
        {
            using (new ProfilingSample(cmd, "Forward Error", CustomSamplerId.RenderForwardError.GetSampler()))
            {
                HDUtils.SetRenderTarget(cmd, m_CameraColorBuffer, m_SharedRTManager.GetDepthStencilBuffer());
                var rendererList = RendererList.Create(CreateOpaqueRendererListDesc(cullResults, hdCamera.camera, m_ForwardErrorPassNames, renderQueueRange: RenderQueueRange.all, overrideMaterial: m_ErrorMaterial));
                HDUtils.DrawRendererList(renderContext, cmd, rendererList);
            }
        }

        void RenderTransparentDepthPrepass(CullingResults cull, HDCamera hdCamera, ScriptableRenderContext renderContext, CommandBuffer cmd)
        {
            if (hdCamera.frameSettings.IsEnabled(FrameSettingsField.TransparentPrepass))
            {
                // Render transparent depth prepass after opaque one
                using (new ProfilingSample(cmd, "Transparent Depth Prepass", CustomSamplerId.TransparentDepthPrepass.GetSampler()))
                {
                    HDUtils.SetRenderTarget(cmd, m_SharedRTManager.GetDepthStencilBuffer());
                    var rendererList = RendererList.Create(CreateTransparentRendererListDesc(cull, hdCamera.camera, m_TransparentDepthPrepassNames));
                    DrawTransparentRendererList(renderContext, cmd, hdCamera.frameSettings, rendererList);
                }
            }
        }

        void RenderTransparentDepthPostpass(CullingResults cullResults, HDCamera hdCamera, ScriptableRenderContext renderContext, CommandBuffer cmd)
        {
            if (!hdCamera.frameSettings.IsEnabled(FrameSettingsField.TransparentPostpass))
                return;

            using (new ProfilingSample(cmd, "Transparent Depth Post ", CustomSamplerId.TransparentDepthPostpass.GetSampler()))
            {
                HDUtils.SetRenderTarget(cmd, m_SharedRTManager.GetDepthStencilBuffer());
                var rendererList = RendererList.Create(CreateTransparentRendererListDesc(cullResults, hdCamera.camera, m_TransparentDepthPostpassNames));
                DrawTransparentRendererList(renderContext, cmd, hdCamera.frameSettings, rendererList);

#if ENABLE_RAYTRACING
                // If there is a ray-tracing environment and the feature is enabled we want to push these objects to the transparent postpass (they are not rendered in the first call because they are not in the generic transparent render queue)
                HDRaytracingEnvironment currentEnv = m_RayTracingManager.CurrentEnvironment();
                var rrSettings = VolumeManager.instance.stack.GetComponent<RecursiveRendering>();
                if (currentEnv != null && rrSettings.enable.value)
                {
                    var rendererListRT = RendererList.Create(CreateTransparentRendererListDesc(cullResults, hdCamera.camera, m_TransparentDepthPostpassNames, renderQueueRange: HDRenderQueue.k_RenderQueue_AllTransparentRaytracing));
                    DrawTransparentRendererList(renderContext, cmd, hdCamera.frameSettings, rendererListRT);
                }
#endif
            }
        }

        void RenderLowResTransparent(CullingResults cullResults, HDCamera hdCamera, ScriptableRenderContext renderContext, CommandBuffer cmd)
        {
            if (!hdCamera.frameSettings.IsEnabled(FrameSettingsField.LowResTransparent))
                return;

            using (new ProfilingSample(cmd, "Low Res Transparent", CustomSamplerId.LowResTransparent.GetSampler()))
            {
                cmd.SetGlobalInt(HDShaderIDs._OffScreenRendering, 1);
                cmd.SetGlobalInt(HDShaderIDs._OffScreenDownsampleFactor, 2);
                HDUtils.SetRenderTarget(cmd, m_LowResTransparentBuffer, m_SharedRTManager.GetLowResDepthBuffer(), clearFlag: ClearFlag.Color, Color.black);
                RenderQueueRange transparentRange = HDRenderQueue.k_RenderQueue_LowTransparent;
                var passNames = m_Asset.currentPlatformRenderPipelineSettings.supportTransparentBackface ? m_AllTransparentPassNames : m_TransparentNoBackfaceNames;
                var rendererList = RendererList.Create(CreateTransparentRendererListDesc(cullResults, hdCamera.camera, passNames, m_currentRendererConfigurationBakedLighting, HDRenderQueue.k_RenderQueue_LowTransparent));
                DrawTransparentRendererList(renderContext, cmd, hdCamera.frameSettings, rendererList);
                cmd.SetGlobalInt(HDShaderIDs._OffScreenRendering, 0);
                cmd.SetGlobalInt(HDShaderIDs._OffScreenDownsampleFactor, 1);
            }
        }

        void RenderObjectsMotionVectors(CullingResults cullResults, HDCamera hdCamera, ScriptableRenderContext renderContext, CommandBuffer cmd)
        {
            if (!hdCamera.frameSettings.IsEnabled(FrameSettingsField.ObjectMotionVectors))
                return;

            using (new ProfilingSample(cmd, "Objects Motion Vectors Rendering", CustomSamplerId.ObjectsMotionVector.GetSampler()))
            {
                // These flags are still required in SRP or the engine won't compute previous model matrices...
                // If the flag hasn't been set yet on this camera, motion vectors will skip a frame.
                hdCamera.camera.depthTextureMode |= DepthTextureMode.MotionVectors | DepthTextureMode.Depth;

                HDUtils.SetRenderTarget(cmd, m_SharedRTManager.GetMotionVectorsPassBuffersRTI(hdCamera.frameSettings), m_SharedRTManager.GetDepthStencilBuffer(hdCamera.frameSettings.IsEnabled(FrameSettingsField.MSAA)));
                var rendererList = RendererList.Create(CreateOpaqueRendererListDesc(cullResults, hdCamera.camera, HDShaderPassNames.s_MotionVectorsName, PerObjectData.MotionVectors));
                DrawOpaqueRendererList(renderContext, cmd, hdCamera.frameSettings, rendererList);
            }
        }

        void RenderCameraMotionVectors(CullingResults cullResults, HDCamera hdCamera, ScriptableRenderContext renderContext, CommandBuffer cmd)
        {
            if (!hdCamera.frameSettings.IsEnabled(FrameSettingsField.MotionVectors))
                return;

            using (new ProfilingSample(cmd, "Camera Motion Vectors Rendering", CustomSamplerId.CameraMotionVectors.GetSampler()))
            {
                // These flags are still required in SRP or the engine won't compute previous model matrices...
                // If the flag hasn't been set yet on this camera, motion vectors will skip a frame.
                hdCamera.camera.depthTextureMode |= DepthTextureMode.MotionVectors | DepthTextureMode.Depth;

                HDUtils.DrawFullScreen(cmd, m_CameraMotionVectorsMaterial, m_SharedRTManager.GetMotionVectorsBuffer(), m_SharedRTManager.GetDepthStencilBuffer(), null, 0);

#if UNITY_EDITOR

                // In scene view there is no motion vector, so we clear the RT to black
                if (hdCamera.camera.cameraType == CameraType.SceneView && !CoreUtils.AreAnimatedMaterialsEnabled(hdCamera.camera))
                {
                    HDUtils.SetRenderTarget(cmd, m_SharedRTManager.GetMotionVectorsBuffer(), m_SharedRTManager.GetDepthStencilBuffer(), ClearFlag.Color, Color.clear);
                }
#endif
            }
        }

        void RenderSSR(HDCamera hdCamera, CommandBuffer cmd, ScriptableRenderContext renderContext)
        {
            if (!hdCamera.frameSettings.IsEnabled(FrameSettingsField.SSR))
                return;


#if ENABLE_RAYTRACING
            var settings = VolumeManager.instance.stack.GetComponent<ScreenSpaceReflection>();
            if (settings.enableRaytracing.value)
            {
                m_RaytracingReflections.RenderReflections(hdCamera, cmd, m_SsrLightingTexture, renderContext, m_FrameCount);
            }
            else
#endif
            {
                var cs = m_ScreenSpaceReflectionsCS;

                var previousColorPyramid = hdCamera.GetPreviousFrameRT((int)HDCameraFrameHistoryType.ColorBufferMipChain);

                int w = hdCamera.actualWidth;
                int h = hdCamera.actualHeight;

                // Evaluate the clear coat mask texture based on the lit shader mode
                RenderTargetIdentifier clearCoatMask = hdCamera.frameSettings.litShaderMode == LitShaderMode.Deferred ? m_GbufferManager.GetBuffer(2).nameID : TextureXR.GetBlackTexture();

                using (new ProfilingSample(cmd, "SSR - Tracing", CustomSamplerId.SsrTracing.GetSampler()))
                {
                    var volumeSettings = VolumeManager.instance.stack.GetComponent<ScreenSpaceReflection>();

                    if (!volumeSettings) volumeSettings = ScreenSpaceReflection.@default;

                    int kernel = m_SsrTracingKernel;

                    float n = hdCamera.camera.nearClipPlane;
                    float f = hdCamera.camera.farClipPlane;

                    float thickness      = volumeSettings.depthBufferThickness.value;
                    float thicknessScale = 1.0f / (1.0f + thickness);
                    float thicknessBias  = -n / (f - n) * (thickness * thicknessScale);

                    HDUtils.PackedMipChainInfo info = m_SharedRTManager.GetDepthBufferMipChainInfo();

                    float roughnessFadeStart             = 1 - volumeSettings.smoothnessFadeStart.value;
                    float roughnessFadeEnd               = 1 - volumeSettings.minSmoothness.value;
                    float roughnessFadeLength            = roughnessFadeEnd - roughnessFadeStart;
                    float roughnessFadeEndTimesRcpLength = (roughnessFadeLength != 0) ? (roughnessFadeEnd * (1.0f / roughnessFadeLength)) : 1;
                    float roughnessFadeRcpLength         = (roughnessFadeLength != 0) ? (1.0f / roughnessFadeLength) : 0;
                    float edgeFadeRcpLength              = Mathf.Min(1.0f / volumeSettings.screenFadeDistance.value, float.MaxValue);

                    cmd.SetComputeIntParam(  cs, HDShaderIDs._SsrIterLimit,                      volumeSettings.rayMaxIterations.value);
                    cmd.SetComputeFloatParam(cs, HDShaderIDs._SsrThicknessScale,                 thicknessScale);
                    cmd.SetComputeFloatParam(cs, HDShaderIDs._SsrThicknessBias,                  thicknessBias);
                    cmd.SetComputeFloatParam(cs, HDShaderIDs._SsrRoughnessFadeEnd,               roughnessFadeEnd);
                    cmd.SetComputeFloatParam(cs, HDShaderIDs._SsrRoughnessFadeRcpLength,         roughnessFadeRcpLength);
                    cmd.SetComputeFloatParam(cs, HDShaderIDs._SsrRoughnessFadeEndTimesRcpLength, roughnessFadeEndTimesRcpLength);
                    cmd.SetComputeIntParam(  cs, HDShaderIDs._SsrDepthPyramidMaxMip,             info.mipLevelCount-1);
                    cmd.SetComputeFloatParam(cs, HDShaderIDs._SsrEdgeFadeRcpLength,              edgeFadeRcpLength);
                    cmd.SetComputeIntParam(  cs, HDShaderIDs._SsrReflectsSky,                    volumeSettings.reflectSky.value ? 1 : 0);
                    cmd.SetComputeIntParam(  cs, HDShaderIDs._SsrStencilExclusionValue,          (int)StencilBitMask.DoesntReceiveSSR);

                    // cmd.SetComputeTextureParam(cs, kernel, "_SsrDebugTexture",    m_SsrDebugTexture);
                    cmd.SetComputeTextureParam(cs, kernel, HDShaderIDs._SsrClearCoatMaskTexture, clearCoatMask);
                    cmd.SetComputeTextureParam(cs, kernel, HDShaderIDs._SsrHitPointTexture, m_SsrHitPointTexture);
                    cmd.SetComputeTextureParam(cs, kernel, HDShaderIDs._StencilTexture, m_SharedRTManager.GetStencilBufferCopy());

                    cmd.SetComputeBufferParam(cs, kernel, HDShaderIDs._SsrDepthPyramidMipOffsets, info.GetOffsetBufferData(m_DepthPyramidMipLevelOffsetsBuffer));

                    cmd.DispatchCompute(cs, kernel, HDUtils.DivRoundUp(w, 8), HDUtils.DivRoundUp(h, 8), hdCamera.viewCount);
                }

                using (new ProfilingSample(cmd, "SSR - Reprojection", CustomSamplerId.SsrReprojection.GetSampler()))
                {
                    int kernel = m_SsrReprojectionKernel;

                    // cmd.SetComputeTextureParam(cs, kernel, "_SsrDebugTexture",    m_SsrDebugTexture);
                    cmd.SetComputeTextureParam(cs, kernel, HDShaderIDs._SsrHitPointTexture,   m_SsrHitPointTexture);
                    cmd.SetComputeTextureParam(cs, kernel, HDShaderIDs._SsrLightingTextureRW, m_SsrLightingTexture);
                    cmd.SetComputeTextureParam(cs, kernel, HDShaderIDs._ColorPyramidTexture,  previousColorPyramid);
                    cmd.SetComputeTextureParam(cs, kernel, HDShaderIDs._SsrClearCoatMaskTexture, clearCoatMask);

                    cmd.SetComputeVectorParam(cs, HDShaderIDs._ColorPyramidUvScaleAndLimitPrevFrame, HDUtils.ComputeUvScaleAndLimit(hdCamera.historyRTHandleProperties.previousViewportSize, hdCamera.historyRTHandleProperties.previousRenderTargetSize));
                    cmd.SetComputeIntParam(cs, HDShaderIDs._SsrColorPyramidMaxMip, hdCamera.colorPyramidHistoryMipCount - 1);

                    cmd.DispatchCompute(cs, kernel, HDUtils.DivRoundUp(w, 8), HDUtils.DivRoundUp(h, 8), hdCamera.viewCount);
                }

            	if (!hdCamera.colorPyramidHistoryIsValid)
            	{
                	cmd.SetGlobalTexture(HDShaderIDs._SsrLightingTexture, TextureXR.GetClearTexture());
                	hdCamera.colorPyramidHistoryIsValid = true; // For the next frame...
            	}
			}

            PushFullScreenDebugTexture(hdCamera, cmd, m_SsrLightingTexture, FullScreenDebugMode.ScreenSpaceReflections);
        }

        void RenderColorPyramid(HDCamera hdCamera, CommandBuffer cmd, bool isPreRefraction)
        {
            if (isPreRefraction)
            {
                if (!hdCamera.frameSettings.IsEnabled(FrameSettingsField.RoughRefraction))
                    return;
            }
            else
            {
                // This final Gaussian pyramid can be reused by SSR, so disable it only if there is no distortion
                if (!hdCamera.frameSettings.IsEnabled(FrameSettingsField.Distortion) && !hdCamera.frameSettings.IsEnabled(FrameSettingsField.SSR))
                    return;
            }

            var currentColorPyramid = hdCamera.GetCurrentFrameRT((int)HDCameraFrameHistoryType.ColorBufferMipChain);

            int lodCount;

            using (new ProfilingSample(cmd, "Color Gaussian MIP Chain", CustomSamplerId.ColorPyramid.GetSampler()))
            {
                m_PyramidSizeV2I.Set(hdCamera.actualWidth, hdCamera.actualHeight);
                lodCount = m_MipGenerator.RenderColorGaussianPyramid(cmd, m_PyramidSizeV2I, m_CameraColorBuffer, currentColorPyramid);
                hdCamera.colorPyramidHistoryMipCount = lodCount;
            }

            float scaleX = hdCamera.actualWidth / (float)currentColorPyramid.rt.width;
            float scaleY = hdCamera.actualHeight / (float)currentColorPyramid.rt.height;
            m_PyramidSizeV4F.Set(hdCamera.actualWidth, hdCamera.actualHeight, 1f / hdCamera.actualWidth, 1f / hdCamera.actualHeight);
            m_PyramidScaleLod.Set(scaleX, scaleY, lodCount, 0.0f);
            m_PyramidScale.Set(scaleX, scaleY, 0f, 0f);
            // Warning! Danger!
            // The color pyramid scale is only correct for the most detailed MIP level.
            // For the other MIP levels, due to truncation after division by 2, a row or
            // column of texels may be lost. Since this can happen to BOTH the texture
            // size AND the viewport, (uv * _ColorPyramidScale.xy) can be off by a texel
            // unless the scale is 1 (and it will not be 1 if the texture was resized
            // and is of greater size compared to the viewport).
            cmd.SetGlobalTexture(HDShaderIDs._ColorPyramidTexture, currentColorPyramid);
            cmd.SetGlobalVector(HDShaderIDs._ColorPyramidSize, m_PyramidSizeV4F);
            cmd.SetGlobalVector(HDShaderIDs._ColorPyramidScale, m_PyramidScaleLod);
            PushFullScreenDebugTextureMip(hdCamera, cmd, currentColorPyramid, lodCount, m_PyramidScale, isPreRefraction ? FullScreenDebugMode.PreRefractionColorPyramid : FullScreenDebugMode.FinalColorPyramid);
        }

        void GenerateDepthPyramid(HDCamera hdCamera, CommandBuffer cmd, FullScreenDebugMode debugMode)
        {
            CopyDepthBufferIfNeeded(cmd);

            int mipCount = m_SharedRTManager.GetDepthBufferMipChainInfo().mipLevelCount;

            using (new ProfilingSample(cmd, "Generate Depth Buffer MIP Chain", CustomSamplerId.DepthPyramid.GetSampler()))
            {
                m_MipGenerator.RenderMinDepthPyramid(cmd, m_SharedRTManager.GetDepthTexture(), m_SharedRTManager.GetDepthBufferMipChainInfo());
            }

            float scaleX = hdCamera.actualWidth / (float)m_SharedRTManager.GetDepthTexture().rt.width;
            float scaleY = hdCamera.actualHeight / (float)m_SharedRTManager.GetDepthTexture().rt.height;
            m_PyramidSizeV4F.Set(hdCamera.actualWidth, hdCamera.actualHeight, 1f / hdCamera.actualWidth, 1f / hdCamera.actualHeight);
            m_PyramidScaleLod.Set(scaleX, scaleY, mipCount, 0.0f);
            m_PyramidScale.Set(scaleX, scaleY, 0f, 0f);
            cmd.SetGlobalTexture(HDShaderIDs._DepthPyramidTexture, m_SharedRTManager.GetDepthTexture());
            cmd.SetGlobalVector(HDShaderIDs._DepthPyramidSize, m_PyramidSizeV4F);
            cmd.SetGlobalVector(HDShaderIDs._DepthPyramidScale, m_PyramidScaleLod);
            PushFullScreenDebugTextureMip(hdCamera, cmd, m_SharedRTManager.GetDepthTexture(), mipCount, m_PyramidScale, debugMode);
        }

        void DownsampleDepthForLowResTransparency(HDCamera hdCamera, CommandBuffer cmd)
        {
            var settings = m_Asset.currentPlatformRenderPipelineSettings.lowresTransparentSettings;
            if (!hdCamera.frameSettings.IsEnabled(FrameSettingsField.LowResTransparent))
                return;

            using (new ProfilingSample(cmd, "Downsample Depth Buffer for Low Res Transparency", CustomSamplerId.DownsampleDepth.GetSampler()))
            {
                HDUtils.SetRenderTarget(cmd, m_SharedRTManager.GetLowResDepthBuffer());
                cmd.SetViewport(new Rect(0, 0, hdCamera.actualWidth * 0.5f, hdCamera.actualHeight * 0.5f));
                // TODO: Add option to switch modes at runtime
                if(settings.checkerboardDepthBuffer)
                {
                    m_DownsampleDepthMaterial.EnableKeyword("CHECKERBOARD_DOWNSAMPLE");
                }
                cmd.DrawProcedural(Matrix4x4.identity, m_DownsampleDepthMaterial, 0, MeshTopology.Triangles, 3, 1, null);
            }
        }

        void UpsampleTransparent(HDCamera hdCamera, CommandBuffer cmd)
        {
            var settings = m_Asset.currentPlatformRenderPipelineSettings.lowresTransparentSettings;
            if (!hdCamera.frameSettings.IsEnabled(FrameSettingsField.LowResTransparent))
                return;

            using (new ProfilingSample(cmd, "Upsample Low Res Transparency", CustomSamplerId.UpsampleLowResTransparent.GetSampler()))
            {
                HDUtils.SetRenderTarget(cmd, m_CameraColorBuffer);
                if(settings.upsampleType == LowResTransparentUpsample.Bilinear)
                {
                    m_UpsampleTransparency.EnableKeyword("BILINEAR");
                }
                else if (settings.upsampleType == LowResTransparentUpsample.NearestDepth)
                {
                    m_UpsampleTransparency.EnableKeyword("NEAREST_DEPTH");
                }
                m_UpsampleTransparency.SetTexture(HDShaderIDs._LowResTransparent, m_LowResTransparentBuffer);
                m_UpsampleTransparency.SetTexture(HDShaderIDs._LowResDepthTexture, m_SharedRTManager.GetLowResDepthBuffer());
                cmd.DrawProcedural(Matrix4x4.identity, m_UpsampleTransparency, 0, MeshTopology.Triangles, 3, 1, null);
            }
        }

        public void ApplyDebugDisplaySettings(HDCamera hdCamera, CommandBuffer cmd)
        {
            // See ShaderPassForward.hlsl: for forward shaders, if DEBUG_DISPLAY is enabled and no DebugLightingMode or DebugMipMapMod
            // modes have been set, lighting is automatically skipped (To avoid some crashed due to lighting RT not set on console).
            // However debug mode like colorPickerModes and false color don't need DEBUG_DISPLAY and must work with the lighting.
            // So we will enabled DEBUG_DISPLAY independently

            // Enable globally the keyword DEBUG_DISPLAY on shader that support it with multi-compile
            CoreUtils.SetKeyword(cmd, "DEBUG_DISPLAY", m_CurrentDebugDisplaySettings.IsDebugDisplayEnabled());

            if (m_CurrentDebugDisplaySettings.IsDebugDisplayEnabled() ||
                m_CurrentDebugDisplaySettings.data.colorPickerDebugSettings.colorPickerMode != ColorPickerDebugMode.None)
            {
                // This is for texture streaming
                m_CurrentDebugDisplaySettings.UpdateMaterials();

                var lightingDebugSettings = m_CurrentDebugDisplaySettings.data.lightingDebugSettings;
                var materialDebugSettings = m_CurrentDebugDisplaySettings.data.materialDebugSettings;
                var debugAlbedo = new Vector4(lightingDebugSettings.overrideAlbedo ? 1.0f : 0.0f, lightingDebugSettings.overrideAlbedoValue.r, lightingDebugSettings.overrideAlbedoValue.g, lightingDebugSettings.overrideAlbedoValue.b);
                var debugSmoothness = new Vector4(lightingDebugSettings.overrideSmoothness ? 1.0f : 0.0f, lightingDebugSettings.overrideSmoothnessValue, 0.0f, 0.0f);
                var debugNormal = new Vector4(lightingDebugSettings.overrideNormal ? 1.0f : 0.0f, 0.0f, 0.0f, 0.0f);
                var debugSpecularColor = new Vector4(lightingDebugSettings.overrideSpecularColor ? 1.0f : 0.0f, lightingDebugSettings.overrideSpecularColorValue.r, lightingDebugSettings.overrideSpecularColorValue.g, lightingDebugSettings.overrideSpecularColorValue.b);
                var debugEmissiveColor = new Vector4(lightingDebugSettings.overrideEmissiveColor ? 1.0f : 0.0f, lightingDebugSettings.overrideEmissiveColorValue.r, lightingDebugSettings.overrideEmissiveColorValue.g, lightingDebugSettings.overrideEmissiveColorValue.b);
                var debugTrueMetalColor = new Vector4(materialDebugSettings.materialValidateTrueMetal ? 1.0f : 0.0f, materialDebugSettings.materialValidateTrueMetalColor.r, materialDebugSettings.materialValidateTrueMetalColor.g, materialDebugSettings.materialValidateTrueMetalColor.b);

                cmd.SetGlobalFloatArray(HDShaderIDs._DebugViewMaterial, m_CurrentDebugDisplaySettings.GetDebugMaterialIndexes());
                cmd.SetGlobalInt(HDShaderIDs._DebugLightingMode, (int)m_CurrentDebugDisplaySettings.GetDebugLightingMode());
                cmd.SetGlobalInt(HDShaderIDs._DebugShadowMapMode, (int)m_CurrentDebugDisplaySettings.GetDebugShadowMapMode());
                cmd.SetGlobalInt(HDShaderIDs._DebugMipMapMode, (int)m_CurrentDebugDisplaySettings.GetDebugMipMapMode());
                cmd.SetGlobalInt(HDShaderIDs._DebugMipMapModeTerrainTexture, (int)m_CurrentDebugDisplaySettings.GetDebugMipMapModeTerrainTexture());
                cmd.SetGlobalInt(HDShaderIDs._ColorPickerMode, (int)m_CurrentDebugDisplaySettings.GetDebugColorPickerMode());
                cmd.SetGlobalInt(HDShaderIDs._DebugFullScreenMode, (int)m_CurrentDebugDisplaySettings.data.fullScreenDebugMode);

#if UNITY_EDITOR
                cmd.SetGlobalInt(HDShaderIDs._MatcapMixAlbedo, HDRenderPipelinePreferences.matcapViewMixAlbedo ? 1 : 0);
                cmd.SetGlobalFloat(HDShaderIDs._MatcapViewScale, HDRenderPipelinePreferences.matcapViewScale);
#else
                cmd.SetGlobalInt(HDShaderIDs._MatcapMixAlbedo, 0);
                cmd.SetGlobalFloat(HDShaderIDs._MatcapViewScale, 1.0f);
#endif
                cmd.SetGlobalVector(HDShaderIDs._DebugLightingAlbedo, debugAlbedo);
                cmd.SetGlobalVector(HDShaderIDs._DebugLightingSmoothness, debugSmoothness);
                cmd.SetGlobalVector(HDShaderIDs._DebugLightingNormal, debugNormal);
                cmd.SetGlobalVector(HDShaderIDs._DebugLightingSpecularColor, debugSpecularColor);
                cmd.SetGlobalVector(HDShaderIDs._DebugLightingEmissiveColor, debugEmissiveColor);
                cmd.SetGlobalColor(HDShaderIDs._DebugLightingMaterialValidateHighColor, materialDebugSettings.materialValidateHighColor);
                cmd.SetGlobalColor(HDShaderIDs._DebugLightingMaterialValidateLowColor, materialDebugSettings.materialValidateLowColor);
                cmd.SetGlobalColor(HDShaderIDs._DebugLightingMaterialValidatePureMetalColor, debugTrueMetalColor);

                cmd.SetGlobalVector(HDShaderIDs._MousePixelCoord, HDUtils.GetMouseCoordinates(hdCamera));
                cmd.SetGlobalVector(HDShaderIDs._MouseClickPixelCoord, HDUtils.GetMouseClickCoordinates(hdCamera));
                cmd.SetGlobalTexture(HDShaderIDs._DebugFont, m_Asset.renderPipelineResources.textures.debugFontTex);
                cmd.SetGlobalTexture(HDShaderIDs._DebugMatCapTexture, m_Asset.renderPipelineResources.textures.matcapTex);

                // The DebugNeedsExposure test allows us to set a neutral value if exposure is not needed. This way we don't need to make various tests inside shaders but only in this function.
                cmd.SetGlobalFloat(HDShaderIDs._DebugExposure, m_CurrentDebugDisplaySettings.DebugNeedsExposure() ? lightingDebugSettings.debugExposure : 0.0f);
            }
        }

        public void PushColorPickerDebugTexture(CommandBuffer cmd, HDCamera hdCamera, RTHandleSystem.RTHandle textureID)
        {
            if (m_CurrentDebugDisplaySettings.data.colorPickerDebugSettings.colorPickerMode != ColorPickerDebugMode.None || m_DebugDisplaySettings.data.falseColorDebugSettings.falseColor || m_DebugDisplaySettings.data.lightingDebugSettings.debugLightingMode == DebugLightingMode.LuminanceMeter)
            {
                using (new ProfilingSample(cmd, "Push To Color Picker"))
                {
                    HDUtils.BlitCameraTexture(cmd, textureID, m_DebugColorPickerBuffer);
                }
            }
        }

        bool NeedsFullScreenDebugMode()
        {
            bool fullScreenDebugEnabled = m_CurrentDebugDisplaySettings.data.fullScreenDebugMode != FullScreenDebugMode.None;
            bool lightingDebugEnabled = m_CurrentDebugDisplaySettings.data.lightingDebugSettings.shadowDebugMode == ShadowMapDebugMode.SingleShadow;

            return fullScreenDebugEnabled || lightingDebugEnabled;
        }

        public void PushFullScreenLightingDebugTexture(HDCamera hdCamera, CommandBuffer cmd, RTHandleSystem.RTHandle textureID)
        {
            if (NeedsFullScreenDebugMode() && m_FullScreenDebugPushed == false)
            {
                m_FullScreenDebugPushed = true;
                HDUtils.BlitCameraTexture(cmd, textureID, m_DebugFullScreenTempBuffer);
            }
        }

        public void PushFullScreenDebugTexture(HDCamera hdCamera, CommandBuffer cmd, RTHandleSystem.RTHandle textureID, FullScreenDebugMode debugMode)
        {
            if (debugMode == m_CurrentDebugDisplaySettings.data.fullScreenDebugMode)
            {
                m_FullScreenDebugPushed = true; // We need this flag because otherwise if no full screen debug is pushed (like for example if the corresponding pass is disabled), when we render the result in RenderDebug m_DebugFullScreenTempBuffer will contain potential garbage
                HDUtils.BlitCameraTexture(cmd, textureID, m_DebugFullScreenTempBuffer);
            }
        }

        void PushFullScreenDebugTextureMip(HDCamera hdCamera, CommandBuffer cmd, RTHandleSystem.RTHandle texture, int lodCount, Vector4 scaleBias, FullScreenDebugMode debugMode)
        {
            if (debugMode == m_CurrentDebugDisplaySettings.data.fullScreenDebugMode)
            {
                var mipIndex = Mathf.FloorToInt(m_CurrentDebugDisplaySettings.data.fullscreenDebugMip * (lodCount));

                m_FullScreenDebugPushed = true; // We need this flag because otherwise if no full screen debug is pushed (like for example if the corresponding pass is disabled), when we render the result in RenderDebug m_DebugFullScreenTempBuffer will contain potential garbage
                HDUtils.BlitCameraTexture(cmd, texture, m_DebugFullScreenTempBuffer, scaleBias, mipIndex);
            }
        }

        void RenderDebug(HDCamera hdCamera, CommandBuffer cmd, CullingResults cullResults)
        {
            // We don't want any overlay for these kind of rendering
            if (hdCamera.camera.cameraType == CameraType.Reflection || hdCamera.camera.cameraType == CameraType.Preview)
                return;

            // Render Debug are only available in dev builds and we always render them in the same RT
            HDUtils.SetRenderTarget(cmd, m_IntermediateAfterPostProcessBuffer, m_SharedRTManager.GetDepthStencilBuffer());

            using (new ProfilingSample(cmd, "Debug", CustomSamplerId.RenderDebug.GetSampler()))
            {
                // First render full screen debug texture
                if (NeedsFullScreenDebugMode() && m_FullScreenDebugPushed)
                {
                    m_FullScreenDebugPushed = false;
                    m_DebugFullScreenPropertyBlock.SetTexture(HDShaderIDs._DebugFullScreenTexture, m_DebugFullScreenTempBuffer);
                    m_DebugFullScreenPropertyBlock.SetFloat(HDShaderIDs._FullScreenDebugMode, (float)m_CurrentDebugDisplaySettings.data.fullScreenDebugMode);
                    HDUtils.PackedMipChainInfo info = m_SharedRTManager.GetDepthBufferMipChainInfo();
                    m_DebugFullScreenPropertyBlock.SetInt(HDShaderIDs._DebugDepthPyramidMip, (int)(m_CurrentDebugDisplaySettings.data.fullscreenDebugMip * info.mipLevelCount));
                    m_DebugFullScreenPropertyBlock.SetBuffer(HDShaderIDs._DebugDepthPyramidOffsets, info.GetOffsetBufferData(m_DepthPyramidMipLevelOffsetsBuffer));
                    m_DebugFullScreenPropertyBlock.SetInt(HDShaderIDs._DebugContactShadowLightIndex, (int)(m_CurrentDebugDisplaySettings.data.fullScreenContactShadowLightIndex));

                    HDUtils.DrawFullScreen(cmd, m_DebugFullScreen, m_IntermediateAfterPostProcessBuffer, m_DebugFullScreenPropertyBlock, 0);
                    PushColorPickerDebugTexture(cmd, hdCamera, m_IntermediateAfterPostProcessBuffer);
                }

                // Then overlays
                HDUtils.ResetOverlay();
                float x = 0.0f;
                float overlayRatio = m_CurrentDebugDisplaySettings.data.debugOverlayRatio;
                float overlaySize = Math.Min(hdCamera.actualHeight, hdCamera.actualWidth) * overlayRatio;
                float y = hdCamera.actualHeight - overlaySize;

                var lightingDebug = m_CurrentDebugDisplaySettings.data.lightingDebugSettings;

                if (lightingDebug.displaySkyReflection)
                {
                    var skyReflection = m_SkyManager.skyReflection;
                    m_SharedPropertyBlock.SetTexture(HDShaderIDs._InputCubemap, skyReflection);
                    m_SharedPropertyBlock.SetFloat(HDShaderIDs._Mipmap, lightingDebug.skyReflectionMipmap);
                    m_SharedPropertyBlock.SetFloat(HDShaderIDs._DebugExposure, lightingDebug.debugExposure);
                    cmd.SetViewport(new Rect(x, y, overlaySize, overlaySize));
                    cmd.DrawProcedural(Matrix4x4.identity, m_DebugDisplayLatlong, 0, MeshTopology.Triangles, 3, 1, m_SharedPropertyBlock);
                    HDUtils.NextOverlayCoord(ref x, ref y, overlaySize, overlaySize, hdCamera);
                }

#if ENABLE_RAYTRACING
                m_RayTracingManager.rayCountManager.EvaluateRayCount(cmd, hdCamera);
#endif

                RenderLightLoopDebugOverlay(hdCamera, cmd, m_CurrentDebugDisplaySettings, ref x, ref y, overlaySize, hdCamera.actualWidth, cullResults, m_IntermediateAfterPostProcessBuffer);

                DecalSystem.instance.RenderDebugOverlay(hdCamera, cmd, m_CurrentDebugDisplaySettings, ref x, ref y, overlaySize, hdCamera.actualWidth);

                if (m_CurrentDebugDisplaySettings.data.colorPickerDebugSettings.colorPickerMode != ColorPickerDebugMode.None || m_CurrentDebugDisplaySettings.data.falseColorDebugSettings.falseColor || m_CurrentDebugDisplaySettings.data.lightingDebugSettings.debugLightingMode == DebugLightingMode.LuminanceMeter)
                {
                    ColorPickerDebugSettings colorPickerDebugSettings = m_CurrentDebugDisplaySettings.data.colorPickerDebugSettings;
                    FalseColorDebugSettings falseColorDebugSettings = m_CurrentDebugDisplaySettings.data.falseColorDebugSettings;
                    var falseColorThresholds = new Vector4(falseColorDebugSettings.colorThreshold0, falseColorDebugSettings.colorThreshold1, falseColorDebugSettings.colorThreshold2, falseColorDebugSettings.colorThreshold3);

                    // Here we have three cases:
                    // - Material debug is enabled, this is the buffer we display
                    // - Otherwise we display the HDR buffer before postprocess and distortion
                    // - If fullscreen debug is enabled we always use it

                    cmd.SetGlobalTexture(HDShaderIDs._DebugColorPickerTexture, m_DebugColorPickerBuffer); // No SetTexture with RenderTarget identifier... so use SetGlobalTexture
                    // TODO: Replace with command buffer call when available
                    m_DebugColorPicker.SetColor(HDShaderIDs._ColorPickerFontColor, colorPickerDebugSettings.fontColor);
                    m_DebugColorPicker.SetInt(HDShaderIDs._FalseColorEnabled, falseColorDebugSettings.falseColor ? 1 : 0);
                    m_DebugColorPicker.SetVector(HDShaderIDs._FalseColorThresholds, falseColorThresholds);
                    // The material display debug perform sRGBToLinear conversion as the final blit currently hardcodes a linearToSrgb conversion. As when we read with color picker this is not done,
                    // we perform it inside the color picker shader. But we shouldn't do it for HDR buffer.
                    m_DebugColorPicker.SetFloat(HDShaderIDs._ApplyLinearToSRGB, m_CurrentDebugDisplaySettings.IsDebugMaterialDisplayEnabled() ? 1.0f : 0.0f);
                    // Everything we have capture is flipped (as it happen before FinalPass/postprocess/Blit. So if we are not in SceneView
                    // (i.e. we have perform a flip, we need to flip the input texture) + we need to handle the case were we debug a fullscreen pass that have already perform the flip

                    HDUtils.DrawFullScreen(cmd, m_DebugColorPicker, m_IntermediateAfterPostProcessBuffer, m_DebugFullScreenPropertyBlock, 0);
                }
            }
        }

        void ClearBuffers(HDCamera hdCamera, CommandBuffer cmd)
        {
            bool msaa = hdCamera.frameSettings.IsEnabled(FrameSettingsField.MSAA);

            using (new ProfilingSample(cmd, "ClearBuffers", CustomSamplerId.ClearBuffers.GetSampler()))
            {
                // We clear only the depth buffer, no need to clear the various color buffer as we overwrite them.
                // Clear depth/stencil and init buffers
                using (new ProfilingSample(cmd, "Clear Depth/Stencil", CustomSamplerId.ClearDepthStencil.GetSampler()))
                {
                    if (hdCamera.clearDepth)
                    {
                        HDUtils.SetRenderTarget(cmd, msaa ? m_CameraColorMSAABuffer : m_CameraColorBuffer, m_SharedRTManager.GetDepthStencilBuffer(msaa), ClearFlag.Depth);
                        if (hdCamera.frameSettings.IsEnabled(FrameSettingsField.MSAA))
                        {
                            HDUtils.SetRenderTarget(cmd, m_SharedRTManager.GetDepthTexture(true), m_SharedRTManager.GetDepthStencilBuffer(true), ClearFlag.Color, Color.black);
                        }
                    }
                    m_IsDepthBufferCopyValid = false;
                }

                // Clear the HDR target
                using (new ProfilingSample(cmd, "Clear HDR target", CustomSamplerId.ClearHDRTarget.GetSampler()))
                {
                    if (hdCamera.clearColorMode == HDAdditionalCameraData.ClearColorMode.Color ||
                        // If the luxmeter is enabled, the sky isn't rendered so we clear the background color
                        m_CurrentDebugDisplaySettings.data.lightingDebugSettings.debugLightingMode == DebugLightingMode.LuxMeter ||
                        // If the matcap view is enabled, the sky isn't updated so we clear the background color
                        m_CurrentDebugDisplaySettings.data.lightingDebugSettings.debugLightingMode == DebugLightingMode.MatcapView ||
                        // If we want the sky but the sky don't exist, still clear with background color
                        (hdCamera.clearColorMode == HDAdditionalCameraData.ClearColorMode.Sky && !m_SkyManager.IsVisualSkyValid()) ||
                        // Special handling for Preview we force to clear with background color (i.e black)
                        // Note that the sky use in this case is the last one setup. If there is no scene or game, there is no sky use as reflection in the preview
                        HDUtils.IsRegularPreviewCamera(hdCamera.camera)
                        )
                    {
                        Color clearColor = hdCamera.backgroundColorHDR;

                        // We set the background color to black when the luxmeter is enabled to avoid picking the sky color
                        if (m_CurrentDebugDisplaySettings.data.lightingDebugSettings.debugLightingMode == DebugLightingMode.LuxMeter ||
                            m_CurrentDebugDisplaySettings.data.lightingDebugSettings.debugLightingMode == DebugLightingMode.MatcapView)
                            clearColor = Color.black;

                        HDUtils.SetRenderTarget(cmd, msaa ? m_CameraColorMSAABuffer : m_CameraColorBuffer, m_SharedRTManager.GetDepthStencilBuffer(msaa), ClearFlag.Color, clearColor);

                    }
                }

                if (hdCamera.frameSettings.IsEnabled(FrameSettingsField.SubsurfaceScattering))
                {
                    using (new ProfilingSample(cmd, "Clear SSS Lighting Buffer", CustomSamplerId.ClearSssLightingBuffer.GetSampler()))
                    {
                        HDUtils.SetRenderTarget(cmd, msaa ? m_CameraSssDiffuseLightingMSAABuffer : m_CameraSssDiffuseLightingBuffer, ClearFlag.Color, Color.clear);
                    }
                }

                if (hdCamera.frameSettings.IsEnabled(FrameSettingsField.SSR))
                {
                    using (new ProfilingSample(cmd, "Clear SSR Buffers", CustomSamplerId.ClearSsrBuffers.GetSampler()))
                    {
                        // In practice, these textures are sparse (mostly black). Therefore, clearing them is fast (due to CMASK),
                        // and much faster than fully overwriting them from within SSR shaders.
                        // HDUtils.SetRenderTarget(cmd, hdCamera, m_SsrDebugTexture,    ClearFlag.Color, Color.clear);
                        HDUtils.SetRenderTarget(cmd, m_SsrHitPointTexture, ClearFlag.Color, Color.clear);
                        HDUtils.SetRenderTarget(cmd, m_SsrLightingTexture, ClearFlag.Color, Color.clear);
                    }
                }

                // We don't need to clear the GBuffers as scene is rewrite and we are suppose to only access valid data (invalid data are tagged with stencil as StencilLightingUsage.NoLighting),
                // This is to save some performance
                if (hdCamera.frameSettings.litShaderMode == LitShaderMode.Deferred)
                {
                    using (new ProfilingSample(cmd, "Clear GBuffer", CustomSamplerId.ClearGBuffer.GetSampler()))
                    {
                        // We still clear in case of debug mode or on demand
                        if (m_CurrentDebugDisplaySettings.IsDebugDisplayEnabled() || hdCamera.frameSettings.IsEnabled(FrameSettingsField.ClearGBuffers))
                        {
                            HDUtils.SetRenderTarget(cmd, m_GbufferManager.GetBuffersRTI(), m_SharedRTManager.GetDepthStencilBuffer(), ClearFlag.Color, Color.clear);
                        }

                        // If we are in deferred mode and the ssr is enabled, we need to make sure that the second gbuffer is cleared given that we are using that information for
                        // clear coat selection
                        if (hdCamera.frameSettings.IsEnabled(FrameSettingsField.SSR))
                        {
                            HDUtils.SetRenderTarget(cmd, m_GbufferManager.GetBuffer(2), m_SharedRTManager.GetDepthStencilBuffer(), ClearFlag.Color, Color.black);
                        }
                    }
                }
            }
        }

        void RenderPostProcess(CullingResults cullResults, HDCamera hdCamera, RenderTargetIdentifier finalRT, ScriptableRenderContext renderContext, CommandBuffer cmd)
        {
            // Y-Flip needs to happen during the post process pass only if it's the final pass and is the regular game view
            // SceneView flip is handled by the editor internal code and GameView rendering into render textures should not be flipped in order to respect Unity texture coordinates convention
            bool flipInPostProcesses = HDUtils.PostProcessIsFinalPass() && (hdCamera.flipYMode == HDAdditionalCameraData.FlipYMode.ForceFlipY || hdCamera.isMainGameView);
            RenderTargetIdentifier destination = HDUtils.PostProcessIsFinalPass() ? finalRT : m_IntermediateAfterPostProcessBuffer;

            // We render AfterPostProcess objects first into a separate buffer that will be composited in the final post process pass
            RenderAfterPostProcess(cullResults, hdCamera, renderContext, cmd);

            // Set the depth buffer to the main one to avoid missing out on transparent depth for post process.
            cmd.SetGlobalTexture(HDShaderIDs._CameraDepthTexture, m_SharedRTManager.GetDepthStencilBuffer());

            // Post-processes output straight to the backbuffer
            m_PostProcessSystem.Render(
                cmd: cmd,
                camera: hdCamera,
                blueNoise: m_BlueNoise,
                colorBuffer: m_CameraColorBuffer,
                afterPostProcessTexture: GetAfterPostProcessOffScreenBuffer(),
                lightingBuffer: null,
                finalRT: destination,
                depthBuffer: m_SharedRTManager.GetDepthStencilBuffer(),
                flipY: flipInPostProcesses
            );
        }


        RTHandleSystem.RTHandle GetAfterPostProcessOffScreenBuffer()
        {
            if (currentPlatformRenderPipelineSettings.supportedLitShaderMode == RenderPipelineSettings.SupportedLitShaderMode.ForwardOnly)
                return m_SSSBufferManager.GetSSSBuffer(0);
            else
                return m_GbufferManager.GetBuffer(0);
        }


        void RenderAfterPostProcess(CullingResults cullResults, HDCamera hdCamera, ScriptableRenderContext renderContext, CommandBuffer cmd)
        {
            if (!hdCamera.frameSettings.IsEnabled(FrameSettingsField.AfterPostprocess))
                return;

            using (new ProfilingSample(cmd, "After Post-process", CustomSamplerId.AfterPostProcessing.GetSampler()))
            {
                // Note about AfterPostProcess and TAA:
                // When TAA is enabled rendering is jittered and then resolved during the post processing pass.
                // It means that any rendering done after post processing need to disable jittering. This is what we do with hdCamera.UpdateViewConstants(false);
                // The issue is that the only available depth buffer is jittered so pixels would wobble around depth tested edges.
                // In order to avoid that we decide that objects rendered after Post processes while TAA is active will not benefit from the depth buffer so we disable it.
                bool taaEnabled = hdCamera.IsTAAEnabled();
                hdCamera.UpdateAllViewConstants(false);
                hdCamera.SetupGlobalParams(cmd, m_Time, m_LastTime, m_FrameCount);

                // Here we share GBuffer albedo buffer since it's not needed anymore
                if (taaEnabled)
                    HDUtils.SetRenderTarget(cmd, GetAfterPostProcessOffScreenBuffer(), clearFlag: ClearFlag.Color, clearColor: Color.black);
                else
                    HDUtils.SetRenderTarget(cmd, GetAfterPostProcessOffScreenBuffer(), m_SharedRTManager.GetDepthStencilBuffer(), clearFlag: ClearFlag.Color, clearColor: Color.black);

                cmd.SetGlobalInt(HDShaderIDs._OffScreenRendering, 1);
                var opaqueRendererList = RendererList.Create(CreateOpaqueRendererListDesc(cullResults, hdCamera.camera, HDShaderPassNames.s_ForwardOnlyName, renderQueueRange: HDRenderQueue.k_RenderQueue_AfterPostProcessOpaque));
                DrawOpaqueRendererList(renderContext, cmd, hdCamera.frameSettings, opaqueRendererList);
                // Setup off-screen transparency here
                var transparentRendererList = RendererList.Create(CreateTransparentRendererListDesc(cullResults, hdCamera.camera, HDShaderPassNames.s_ForwardOnlyName, renderQueueRange: HDRenderQueue.k_RenderQueue_AfterPostProcessTransparent));
                DrawTransparentRendererList(renderContext, cmd, hdCamera.frameSettings, transparentRendererList);
                cmd.SetGlobalInt(HDShaderIDs._OffScreenRendering, 0);
            }
        }

        void SendGraphicsBuffers(CommandBuffer cmd, HDCamera hdCamera)
        {
            bool needNormalBuffer = false;
            Texture normalBuffer = null;
            bool needDepthBuffer = false;
            Texture depthBuffer = null;

            // Figure out which client systems need which buffers
            // Only VFX systems for now
            VFX.VFXCameraBufferTypes neededVFXBuffers = VFX.VFXManager.IsCameraBufferNeeded(hdCamera.camera);
            needNormalBuffer |= (neededVFXBuffers & VFX.VFXCameraBufferTypes.Normal) != 0;
            needDepthBuffer |= (neededVFXBuffers & VFX.VFXCameraBufferTypes.Depth) != 0;

            // Here if needed for this particular camera, we allocate history buffers.
            // Only one is needed here because the main buffer used for rendering is separate.
            // Ideally, we should double buffer the main rendering buffer but since we don't know in advance if history is going to be needed, it would be a big waste of memory.
            if (needNormalBuffer)
            {
                RTHandleSystem.RTHandle mainNormalBuffer = m_SharedRTManager.GetNormalBuffer();
                RTHandleSystem.RTHandle Allocator(string id, int frameIndex, RTHandleSystem rtHandleSystem)
                {
                    return rtHandleSystem.Alloc(Vector2.one, colorFormat: mainNormalBuffer.rt.graphicsFormat, enableRandomWrite: mainNormalBuffer.rt.enableRandomWrite, name: $"Normal History Buffer"
                    );
                }

                normalBuffer = hdCamera.GetCurrentFrameRT((int)HDCameraFrameHistoryType.Normal) ?? hdCamera.AllocHistoryFrameRT((int)HDCameraFrameHistoryType.Normal, Allocator, 1);
                cmd.CopyTexture(mainNormalBuffer, 0, 0, 0, 0, hdCamera.actualWidth, hdCamera.actualHeight, normalBuffer, 0, 0, 0, 0);
            }

            if (needDepthBuffer)
            {
                RTHandleSystem.RTHandle mainDepthBuffer = m_SharedRTManager.GetDepthTexture();
                RTHandleSystem.RTHandle Allocator(string id, int frameIndex, RTHandleSystem rtHandleSystem)
                {
                    return rtHandleSystem.Alloc(Vector2.one, colorFormat: mainDepthBuffer.rt.graphicsFormat, enableRandomWrite: mainDepthBuffer.rt.enableRandomWrite, name: $"Depth History Buffer"
                    );
                }

                depthBuffer = hdCamera.GetCurrentFrameRT((int)HDCameraFrameHistoryType.Depth) ?? hdCamera.AllocHistoryFrameRT((int)HDCameraFrameHistoryType.Depth, Allocator, 1);
                cmd.CopyTexture(mainDepthBuffer, 0, 0, 0, 0, hdCamera.actualWidth, hdCamera.actualHeight, depthBuffer, 0, 0, 0, 0);
            }

            // Send buffers to client.
            // For now, only VFX systems
            if ((neededVFXBuffers & VFX.VFXCameraBufferTypes.Depth) != 0)
            {
                VFX.VFXManager.SetCameraBuffer(hdCamera.camera, VFX.VFXCameraBufferTypes.Depth, depthBuffer, 0, 0, hdCamera.actualWidth, hdCamera.actualHeight);
            }

            if ((neededVFXBuffers & VFX.VFXCameraBufferTypes.Normal) != 0)
            {
                VFX.VFXManager.SetCameraBuffer(hdCamera.camera, VFX.VFXCameraBufferTypes.Normal, normalBuffer, 0, 0, hdCamera.actualWidth, hdCamera.actualHeight);
            }

            if ((neededVFXBuffers & VFX.VFXCameraBufferTypes.Color) != 0)
            {
                var colorBuffer = hdCamera.GetCurrentFrameRT((int)HDCameraFrameHistoryType.ColorBufferMipChain);
                VFX.VFXManager.SetCameraBuffer(hdCamera.camera, VFX.VFXCameraBufferTypes.Color, colorBuffer, 0, 0, hdCamera.actualWidth, hdCamera.actualHeight);
            }
        }
    }
}<|MERGE_RESOLUTION|>--- conflicted
+++ resolved
@@ -453,14 +453,9 @@
 
             m_DistortionBuffer = RTHandles.Alloc(Vector2.one, TextureXR.slices, dimension: TextureXR.dimension, colorFormat: Builtin.GetDistortionBufferFormat(), useDynamicScale: true, name: "Distortion");
 
-<<<<<<< HEAD
-            m_ContactShadowBuffer = RTHandles.Alloc(Vector2.one, filterMode: FilterMode.Point, colorFormat: GraphicsFormat.R32_UInt, enableRandomWrite: true, xrInstancing: true, useDynamicScale: true, name: "ContactShadowsBuffer");
-            m_VxShadowBuffer = RTHandles.Alloc(Vector2.one, filterMode: FilterMode.Point, colorFormat: GraphicsFormat.R16_SFloat, enableRandomWrite: true, xrInstancing: true, useDynamicScale: true, name: "VxShadowsBuffer"); //seongdae;vxsm
-            m_ScreenSpaceShadowsBuffer = RTHandles.Alloc(Vector2.one, filterMode: FilterMode.Point, colorFormat: GraphicsFormat.R16_SFloat, enableRandomWrite: false, xrInstancing: true, useDynamicScale: true, name: "ScreenSpaceShadowsBuffer");
-=======
             m_ContactShadowBuffer = RTHandles.Alloc(Vector2.one, TextureXR.slices, dimension: TextureXR.dimension, colorFormat: GraphicsFormat.R32_UInt, enableRandomWrite: true, useDynamicScale: true, name: "ContactShadowsBuffer");
+            m_VxShadowBuffer = RTHandles.Alloc(Vector2.one, filterMode: FilterMode.Point, colorFormat: GraphicsFormat.R16_SFloat, enableRandomWrite: true, xrInstancing: true, useDynamicScale: true, name: "VxShadowsBuffer"); //seongdae;vxsm            m_VxShadowBuffer = RTHandles.Alloc(Vector2.one, TextureXR.slices, dimension: TextureXR.dimension, colorFormat: GraphicsFormat.R16_SFloat, enableRandomWrite: true, useDynamicScale: true, name: "VxShadowsBuffer"); //seongdae;vxsm
             m_ScreenSpaceShadowsBuffer = RTHandles.Alloc(Vector2.one, TextureXR.slices, dimension: TextureXR.dimension, colorFormat: GraphicsFormat.R16_SFloat, enableRandomWrite: false, useDynamicScale: true, name: "ScreenSpaceShadowsBuffer");
->>>>>>> 7889fba1
 
             if (m_Asset.currentPlatformRenderPipelineSettings.lowresTransparentSettings.enabled)
             {
