--- conflicted
+++ resolved
@@ -301,22 +301,13 @@
         private ComputeShader buildPerBigTileLightListShader { get { return asset.renderPipelineResources.shaders.buildPerBigTileLightListCS; } }
         private ComputeShader buildPerVoxelLightListShader { get { return asset.renderPipelineResources.shaders.buildPerVoxelLightListCS; } }
 
-<<<<<<< HEAD
-        private ComputeShader buildMaterialFlagsShader { get { return m_Resources.shaders.buildMaterialFlagsCS; } }
-        private ComputeShader buildDispatchIndirectShader { get { return m_Resources.shaders.buildDispatchIndirectCS; } }
-        private ComputeShader clearDispatchIndirectShader { get { return m_Resources.shaders.clearDispatchIndirectCS; } }
-        private ComputeShader deferredComputeShader { get { return m_Resources.shaders.deferredCS; } }
-        private ComputeShader contactShadowComputeShader { get { return m_Resources.shaders.contactShadowCS; } }
-        private ComputeShader vxShadowComputeShader { get { return m_Resources.shaders.vxShadowCS; } } //seongdae;vxsm
-        private Shader screenSpaceShadowsShader { get { return m_Resources.shaders.screenSpaceShadowPS; } }
-=======
         private ComputeShader buildMaterialFlagsShader { get { return asset.renderPipelineResources.shaders.buildMaterialFlagsCS; } }
         private ComputeShader buildDispatchIndirectShader { get { return asset.renderPipelineResources.shaders.buildDispatchIndirectCS; } }
         private ComputeShader clearDispatchIndirectShader { get { return asset.renderPipelineResources.shaders.clearDispatchIndirectCS; } }
         private ComputeShader deferredComputeShader { get { return asset.renderPipelineResources.shaders.deferredCS; } }
         private ComputeShader contactShadowComputeShader { get { return asset.renderPipelineResources.shaders.contactShadowCS; } }
+        private ComputeShader vxShadowComputeShader { get { return asset.renderPipelineResources.shaders.vxShadowCS; } } //seongdae;vxsm
         private Shader screenSpaceShadowsShader { get { return asset.renderPipelineResources.shaders.screenSpaceShadowPS; } }
->>>>>>> 8d136bce
 
         private Shader deferredTilePixelShader { get { return asset.renderPipelineResources.shaders.deferredTilePS; } }
 
