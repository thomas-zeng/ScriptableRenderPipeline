--- conflicted
+++ resolved
@@ -48,21 +48,16 @@
             if (!string.IsNullOrEmpty(label))
                 Add(new Label(label));
 
-<<<<<<< HEAD
             ColorField colorField;
             switch(colorMode)
             {
                 case ColorMode.HDR:
-                    colorField = new ColorField { value = (Color)m_PropertyInfo.GetValue(m_Node, null), hdr = true };
+                    colorField = new ColorField { value = (Color)m_PropertyInfo.GetValue(m_Node, null), hdr = true, showEyeDropper = false };
                     break;
                 default:
-                    colorField = new ColorField { value = (Color)m_PropertyInfo.GetValue(m_Node, null) };
+                    colorField = new ColorField { value = (Color)m_PropertyInfo.GetValue(m_Node, null), showEyeDropper = false };
                     break;
             }
-=======
-            var colorField = new ColorField { value = (Color)m_PropertyInfo.GetValue(m_Node, null), 
-                showEyeDropper = false };
->>>>>>> c0571096
             colorField.OnValueChanged(OnChange);
             Add(colorField);
         }
