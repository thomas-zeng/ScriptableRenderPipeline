--- conflicted
+++ resolved
@@ -81,42 +81,10 @@
 
         private void ApplyVariant(VFXModel model)
         {
-<<<<<<< HEAD
-            var instance = base.CreateInstance();
-            var vfxSpawnerInstance = instance as VFXSpawnerCustomWrapper;
-            var vfxSpawnerTemplate = m_Template as VFXSpawnerCustomWrapper;
-            vfxSpawnerInstance.Init(vfxSpawnerTemplate.customBehavior);
-            return vfxSpawnerInstance;
-        }
-    }
-
-    class VFXModelDescriptorAttributeBlockSpawner : VFXModelDescriptor<VFXBlock>
-    {
-        public VFXModelDescriptorAttributeBlockSpawner(string parameter) : base(ScriptableObject.CreateInstance<VFXSpawnerSetAttribute>())
-        {
-            (m_Template as VFXSpawnerSetAttribute).attribute = parameter;
-        }
-
-        public override VFXBlock CreateInstance()
-        {
-            var instance = base.CreateInstance() as VFXSpawnerSetAttribute;
-            instance.attribute = (m_Template as VFXSpawnerSetAttribute).attribute;
-            instance.Invalidate(VFXModel.InvalidationCause.kSettingChanged);
-            return instance;
-        }
-    }
-
-    class VFXModelDescriptorAttributeBlock : VFXModelDescriptor<VFXBlock>
-    {
-        public VFXModelDescriptorAttributeBlock(string parameter) : base(ScriptableObject.CreateInstance<UnityEditor.VFX.Block.SetAttribute>())
-        {
-            (m_Template as UnityEditor.VFX.Block.SetAttribute).attribute = parameter;
-=======
             foreach (var variant in m_Variants)
             {
                 model.SetSettingValue(variant.Key, variant.Value);
             }
->>>>>>> d84cc3dc
         }
 
         private IEnumerable<KeyValuePair<string, object>> m_Variants;
@@ -183,23 +151,6 @@
                 LoadSlotsIfNeeded();
                 m_ContextDescs = LoadModels<VFXContext>();
                 m_BlockDescs = LoadModels<VFXBlock>();
-<<<<<<< HEAD
-                var customSpawners = FindConcreteSubclasses(typeof(VFXSpawnerFunction));
-                foreach (var customSpawnerType in customSpawners)
-                {
-                    m_BlockDescs.Add(new VFXModelDescriptorCustomSpawnerBlock(customSpawnerType));
-                }
-
-                // add all Set Attributes something to blocks.
-                System.Array.ForEach(VFXAttribute.All,
-                    t =>
-                    {
-                        m_BlockDescs.Add(new VFXModelDescriptorAttributeBlock(t));
-                        m_BlockDescs.Add(new VFXModelDescriptorAttributeBlockSpawner(t));
-                    });
-
-=======
->>>>>>> d84cc3dc
                 m_OperatorDescs = LoadModels<VFXOperator>();
                 m_ParametersDescs = m_SlotDescs.Select(s =>
                     {
