{
    "name": "com.unity.render-pipelines.high-definition",
    "description": "HD Render Pipeline for Unity.",
    "version": "1.1.2-preview",
    "unity": "2018.1",
    "dependencies": {
<<<<<<< HEAD
        "com.unity.postprocessing": "2.0.3-preview",
        "com.unity.render-pipelines.core": "1.1.2-preview"
=======
        "com.unity.postprocessing": "2.0.2-preview",
        "com.unity.render-pipelines.core": "0.1.33"
>>>>>>> 8d89b489
    }
}<|MERGE_RESOLUTION|>--- conflicted
+++ resolved
@@ -4,12 +4,7 @@
     "version": "1.1.2-preview",
     "unity": "2018.1",
     "dependencies": {
-<<<<<<< HEAD
         "com.unity.postprocessing": "2.0.3-preview",
         "com.unity.render-pipelines.core": "1.1.2-preview"
-=======
-        "com.unity.postprocessing": "2.0.2-preview",
-        "com.unity.render-pipelines.core": "0.1.33"
->>>>>>> 8d89b489
     }
 }