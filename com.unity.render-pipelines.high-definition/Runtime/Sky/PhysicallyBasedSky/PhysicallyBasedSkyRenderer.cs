using System;
using UnityEngine.Experimental.Rendering;

namespace UnityEngine.Rendering.HighDefinition
{
    class PhysicallyBasedSkyRenderer : SkyRenderer
    {
        [GenerateHLSL]
        public enum PbrSkyConfig
        {
            // Tiny
            GroundIrradianceTableSize     = 256, // <N, L>

            // 32 MiB
            InScatteredRadianceTableSizeX = 128, // <N, V>
            InScatteredRadianceTableSizeY = 32,  // height
            InScatteredRadianceTableSizeZ = 16,  // AzimuthAngle(L) w.r.t. the view vector
            InScatteredRadianceTableSizeW = 64,  // <N, L>,
        }

        // Store the hash of the parameters each time precomputation is done.
        // If the hash does not match, we must recompute our data.
        int m_LastPrecomputationParamHash;

        // We compute at most one bounce per frame for perf reasons.
        // We need to store the frame index because more than one render can happen during a frame (cubemap update + regular rendering).
        int m_LastPrecomputedBounce;

        bool m_IsBuilt = false;

        PhysicallyBasedSky           m_Settings;

        // Precomputed data below.
        RTHandle[]                   m_GroundIrradianceTables;    // All orders, one order
        RTHandle[]                   m_InScatteredRadianceTables; // Air SS, Aerosol SS, Atmosphere MS, Atmosphere one order, Temp

        static ComputeShader         s_GroundIrradiancePrecomputationCS;
        static ComputeShader         s_InScatteredRadiancePrecomputationCS;
        static Material              s_PbrSkyMaterial;
        static MaterialPropertyBlock s_PbrSkyMaterialProperties;

        static GraphicsFormat s_ColorFormat = GraphicsFormat.R16G16B16A16_SFloat;

        RTHandle AllocateGroundIrradianceTable(int index)
        {
            var table = RTHandles.Alloc((int)PbrSkyConfig.GroundIrradianceTableSize, 1,
                                        colorFormat: s_ColorFormat,
                                        enableRandomWrite: true,
                                        name: string.Format("GroundIrradianceTable{0}", index));

            Debug.Assert(table != null);

            return table;
        }

        RTHandle AllocateInScatteredRadianceTable(int index)
        {
            // Emulate a 4D texture with a "deep" 3D texture.
            var table = RTHandles.Alloc((int)PbrSkyConfig.InScatteredRadianceTableSizeX,
                                        (int)PbrSkyConfig.InScatteredRadianceTableSizeY,
                                        (int)PbrSkyConfig.InScatteredRadianceTableSizeZ *
                                        (int)PbrSkyConfig.InScatteredRadianceTableSizeW,
                                        dimension: TextureDimension.Tex3D,
                                        colorFormat: s_ColorFormat,
                                        enableRandomWrite: true,
                                        name: string.Format("InScatteredRadianceTable{0}", index));

            Debug.Assert(table != null);

            return table;
        }

        public PhysicallyBasedSkyRenderer(PhysicallyBasedSky settings)
        {
            m_Settings = settings;
        }

        public override void Build()
        {
            var hdrpAsset     = GraphicsSettings.renderPipelineAsset as HDRenderPipelineAsset;
            var hdrpResources = HDRenderPipeline.defaultAsset.renderPipelineResources;

            // Shaders
            s_GroundIrradiancePrecomputationCS    = hdrpResources.shaders.groundIrradiancePrecomputationCS;
            s_InScatteredRadiancePrecomputationCS = hdrpResources.shaders.inScatteredRadiancePrecomputationCS;
            s_PbrSkyMaterial                      = CoreUtils.CreateEngineMaterial(hdrpResources.shaders.physicallyBasedSkyPS);
            s_PbrSkyMaterialProperties            = new MaterialPropertyBlock();

            Debug.Assert(s_GroundIrradiancePrecomputationCS    != null);
            Debug.Assert(s_InScatteredRadiancePrecomputationCS != null);

            // No temp tables.
            m_GroundIrradianceTables       = new RTHandle[2];
            m_GroundIrradianceTables[0]    = AllocateGroundIrradianceTable(0);

            m_InScatteredRadianceTables    = new RTHandle[5];
            m_InScatteredRadianceTables[0] = AllocateInScatteredRadianceTable(0);
            m_InScatteredRadianceTables[1] = AllocateInScatteredRadianceTable(1);
            m_InScatteredRadianceTables[2] = AllocateInScatteredRadianceTable(2);

            m_IsBuilt = true;
        }

        public override void SetGlobalSkyData(CommandBuffer cmd)
        {
            UpdateGlobalConstantBuffer(cmd);

            // TODO: ground irradiance table? Volume SH? Something else?
            if (m_LastPrecomputedBounce > 0)
            {
                cmd.SetGlobalTexture(HDShaderIDs._AirSingleScatteringTexture,     m_InScatteredRadianceTables[0]);
                cmd.SetGlobalTexture(HDShaderIDs._AerosolSingleScatteringTexture, m_InScatteredRadianceTables[1]);
                cmd.SetGlobalTexture(HDShaderIDs._MultipleScatteringTexture,      m_InScatteredRadianceTables[2]);
            }
            else
            {
                cmd.SetGlobalTexture(HDShaderIDs._AirSingleScatteringTexture, CoreUtils.blackVolumeTexture);
                cmd.SetGlobalTexture(HDShaderIDs._AerosolSingleScatteringTexture, CoreUtils.blackVolumeTexture);
                cmd.SetGlobalTexture(HDShaderIDs._MultipleScatteringTexture, CoreUtils.blackVolumeTexture);
            }

        }

        public override bool IsValid()
        {
            return m_IsBuilt;
        }

        public override void Cleanup()
        {
            m_Settings = null;

            RTHandles.Release(m_GroundIrradianceTables[0]);    m_GroundIrradianceTables[0]    = null;
            RTHandles.Release(m_GroundIrradianceTables[1]);    m_GroundIrradianceTables[1]    = null;
            RTHandles.Release(m_InScatteredRadianceTables[0]); m_InScatteredRadianceTables[0] = null;
            RTHandles.Release(m_InScatteredRadianceTables[1]); m_InScatteredRadianceTables[1] = null;
            RTHandles.Release(m_InScatteredRadianceTables[2]); m_InScatteredRadianceTables[2] = null;
            RTHandles.Release(m_InScatteredRadianceTables[3]); m_InScatteredRadianceTables[3] = null;
            RTHandles.Release(m_InScatteredRadianceTables[4]); m_InScatteredRadianceTables[4] = null;

            m_LastPrecomputedBounce = 0;
            m_IsBuilt = false;
        }

        static float CornetteShanksPhasePartConstant(float anisotropy)
        {
            float g = anisotropy;

            return (3.0f / (8.0f * Mathf.PI)) * (1.0f - g * g) / (2.0f + g * g);
        }

        // For both precomputation and runtime lighting passes.
        void UpdateGlobalConstantBuffer(CommandBuffer cmd)
        {
            float R    = m_Settings.planetaryRadius.value;
            float D    = Mathf.Max(m_Settings.airMaximumAltitude.value, m_Settings.aerosolMaximumAltitude.value);
            float airH = m_Settings.GetAirScaleHeight();
            float aerH = m_Settings.GetAerosolScaleHeight();
            float iMul = Mathf.Pow(2.0f, m_Settings.exposure.value) * m_Settings.multiplier.value;

            cmd.SetGlobalFloat( HDShaderIDs._PlanetaryRadius,           R);
            cmd.SetGlobalFloat( HDShaderIDs._RcpPlanetaryRadius,        1.0f / R);
            cmd.SetGlobalFloat( HDShaderIDs._AtmosphericDepth,          D);
            cmd.SetGlobalFloat( HDShaderIDs._RcpAtmosphericDepth,       1.0f / D);

            cmd.SetGlobalFloat( HDShaderIDs._AtmosphericRadius,         R + D);
            cmd.SetGlobalFloat( HDShaderIDs._AerosolAnisotropy,         m_Settings.aerosolAnisotropy.value);
            cmd.SetGlobalFloat( HDShaderIDs._AerosolPhasePartConstant,  CornetteShanksPhasePartConstant(m_Settings.aerosolAnisotropy.value));

            cmd.SetGlobalFloat( HDShaderIDs._AirDensityFalloff,         1.0f / airH);
            cmd.SetGlobalFloat( HDShaderIDs._AirScaleHeight,            airH);
            cmd.SetGlobalFloat( HDShaderIDs._AerosolDensityFalloff,     1.0f / aerH);
            cmd.SetGlobalFloat( HDShaderIDs._AerosolScaleHeight,        aerH);

            cmd.SetGlobalVector(HDShaderIDs._AirSeaLevelExtinction,     m_Settings.GetAirExtinctionCoefficient());
            cmd.SetGlobalFloat( HDShaderIDs._AerosolSeaLevelExtinction, m_Settings.GetAerosolExtinctionCoefficient());

            cmd.SetGlobalVector(HDShaderIDs._AirSeaLevelScattering,     m_Settings.GetAirScatteringCoefficient());
            cmd.SetGlobalFloat( HDShaderIDs._AerosolSeaLevelScattering, m_Settings.GetAerosolScatteringCoefficient());

            cmd.SetGlobalVector(HDShaderIDs._GroundAlbedo,              m_Settings.groundColor.value);
            cmd.SetGlobalFloat(HDShaderIDs._IntensityMultiplier,        iMul);

            cmd.SetGlobalVector(HDShaderIDs._PlanetCenterPosition,      m_Settings.planetCenterPosition.value);
        }

        void PrecomputeTables(CommandBuffer cmd)
        {
            using (new ProfilingSample(cmd, "In-Scattered Radiance Precomputation"))
            {
                int order = m_LastPrecomputedBounce + 1;
                {
                    // For efficiency reasons, multiple scattering is computed in 2 passes:
                    // 1. Gather the in-scattered radiance over the entire sphere of directions.
                    // 2. Accumulate the in-scattered radiance along the ray.
                    // Single scattering performs both steps during the same pass.

                    int firstPass = Math.Min(order - 1, 2);
                    int accumPass = 3;
                    int numPasses = Math.Min(order, 2);

                    for (int i = 0; i < numPasses; i++)
                    {
                        int pass = (i == 0) ? firstPass : accumPass;

                        switch (pass)
                        {
                        case 0:
                            cmd.SetComputeTextureParam(s_InScatteredRadiancePrecomputationCS, pass, HDShaderIDs._AirSingleScatteringTable,       m_InScatteredRadianceTables[0]);
                            cmd.SetComputeTextureParam(s_InScatteredRadiancePrecomputationCS, pass, HDShaderIDs._AerosolSingleScatteringTable,   m_InScatteredRadianceTables[1]);
                            cmd.SetComputeTextureParam(s_InScatteredRadiancePrecomputationCS, pass, HDShaderIDs._MultipleScatteringTable,        m_InScatteredRadianceTables[2]); // MS orders
                            cmd.SetComputeTextureParam(s_InScatteredRadiancePrecomputationCS, pass, HDShaderIDs._MultipleScatteringTableOrder,   m_InScatteredRadianceTables[3]); // One order
                            break;
                        case 1:
                            cmd.SetComputeTextureParam(s_InScatteredRadiancePrecomputationCS, pass, HDShaderIDs._AirSingleScatteringTexture,     m_InScatteredRadianceTables[0]);
                            cmd.SetComputeTextureParam(s_InScatteredRadiancePrecomputationCS, pass, HDShaderIDs._AerosolSingleScatteringTexture, m_InScatteredRadianceTables[1]);
                            cmd.SetComputeTextureParam(s_InScatteredRadiancePrecomputationCS, pass, HDShaderIDs._GroundIrradianceTexture,        m_GroundIrradianceTables[1]);    // One order
                            cmd.SetComputeTextureParam(s_InScatteredRadiancePrecomputationCS, pass, HDShaderIDs._MultipleScatteringTable,        m_InScatteredRadianceTables[4]); // Temp
                            break;
                        case 2:
                            cmd.SetComputeTextureParam(s_InScatteredRadiancePrecomputationCS, pass, HDShaderIDs._MultipleScatteringTexture,      m_InScatteredRadianceTables[3]); // One order
                            cmd.SetComputeTextureParam(s_InScatteredRadiancePrecomputationCS, pass, HDShaderIDs._GroundIrradianceTexture,        m_GroundIrradianceTables[1]);    // One order
                            cmd.SetComputeTextureParam(s_InScatteredRadiancePrecomputationCS, pass, HDShaderIDs._MultipleScatteringTable,        m_InScatteredRadianceTables[4]); // Temp
                            break;
                        case 3:
                            cmd.SetComputeTextureParam(s_InScatteredRadiancePrecomputationCS, pass, HDShaderIDs._MultipleScatteringTexture,      m_InScatteredRadianceTables[4]); // Temp
                            cmd.SetComputeTextureParam(s_InScatteredRadiancePrecomputationCS, pass, HDShaderIDs._MultipleScatteringTableOrder,   m_InScatteredRadianceTables[3]); // One order
                            cmd.SetComputeTextureParam(s_InScatteredRadiancePrecomputationCS, pass, HDShaderIDs._MultipleScatteringTable,        m_InScatteredRadianceTables[2]); // MS orders
                            break;
                        default:
                            Debug.Assert(false);
                            break;
                        }

                        // Re-illuminate the sky with each bounce.
                        // Emulate a 4D dispatch with a "deep" 3D dispatch.
                        cmd.DispatchCompute(s_InScatteredRadiancePrecomputationCS, pass, (int)PbrSkyConfig.InScatteredRadianceTableSizeX / 4,
                                                                                         (int)PbrSkyConfig.InScatteredRadianceTableSizeY / 4,
                                                                                         (int)PbrSkyConfig.InScatteredRadianceTableSizeZ / 4 *
                                                                                         (int)PbrSkyConfig.InScatteredRadianceTableSizeW);
                    }

                    {
                        // Used by all passes.
                        cmd.SetComputeTextureParam(s_GroundIrradiancePrecomputationCS, firstPass, HDShaderIDs._GroundIrradianceTable,          m_GroundIrradianceTables[0]); // All orders
                        cmd.SetComputeTextureParam(s_GroundIrradiancePrecomputationCS, firstPass, HDShaderIDs._GroundIrradianceTableOrder,     m_GroundIrradianceTables[1]); // One order
                    }

                    switch (firstPass)
                    {
                    case 0:
                        break;
                    case 1:
                        cmd.SetComputeTextureParam(s_GroundIrradiancePrecomputationCS, firstPass, HDShaderIDs._AirSingleScatteringTexture,     m_InScatteredRadianceTables[0]);
                        cmd.SetComputeTextureParam(s_GroundIrradiancePrecomputationCS, firstPass, HDShaderIDs._AerosolSingleScatteringTexture, m_InScatteredRadianceTables[1]);
                        break;
                    case 2:
                        cmd.SetComputeTextureParam(s_GroundIrradiancePrecomputationCS, firstPass, HDShaderIDs._MultipleScatteringTexture,      m_InScatteredRadianceTables[3]); // One order
                        break;
                    default:
                        Debug.Assert(false);
                        break;
                    }

                    // Re-illuminate the ground with each bounce.
                    cmd.DispatchCompute(s_GroundIrradiancePrecomputationCS, firstPass, (int)PbrSkyConfig.GroundIrradianceTableSize / 64, 1, 1);
                }
            }
        }

<<<<<<< HEAD
        public override bool Update(BuiltinSkyParameters builtinParams)
=======
        public override void RenderSky(BuiltinSkyParameters builtinParams, bool renderForCubemap, bool renderSunDisk)
>>>>>>> ed1f2811
        {
            var cmd = builtinParams.commandBuffer;
            UpdateGlobalConstantBuffer(cmd);

<<<<<<< HEAD
            int currentParamHash = m_Settings.GetHashCode();
            if (currentParamHash != m_LastPrecomputationParamHash)
=======
            int currPrecomputationParamHash = m_Settings.GetPrecomputationHashCode();

            if (currPrecomputationParamHash != m_LastPrecomputationParamHash)
>>>>>>> ed1f2811
            {
                // Hash does not match, have to restart the precomputation from scratch.
                m_LastPrecomputedBounce = 0;
            }

            if (m_LastPrecomputedBounce == 0)
            {
                // Allocate temp tables if needed
                if (m_GroundIrradianceTables[1] == null)
                {
                    m_GroundIrradianceTables[1] = AllocateGroundIrradianceTable(1);
                }

                if (m_InScatteredRadianceTables[3] == null)
                {
                    m_InScatteredRadianceTables[3] = AllocateInScatteredRadianceTable(3);
                }

                if (m_InScatteredRadianceTables[4] == null)
                {
                    m_InScatteredRadianceTables[4] = AllocateInScatteredRadianceTable(4);
                }
            }

            if (m_LastPrecomputedBounce == m_Settings.numberOfBounces.value)
            {
                // Free temp tables.
                // This is a deferred release (one frame late)!
                RTHandles.Release(m_GroundIrradianceTables[1]);
                RTHandles.Release(m_InScatteredRadianceTables[3]);
                RTHandles.Release(m_InScatteredRadianceTables[4]);
                m_GroundIrradianceTables[1] = null;
                m_InScatteredRadianceTables[3] = null;
                m_InScatteredRadianceTables[4] = null;
            }

            if (m_LastPrecomputedBounce < m_Settings.numberOfBounces.value)
            {
                PrecomputeTables(cmd);
                m_LastPrecomputedBounce++;

<<<<<<< HEAD
                // Update the hash for the current bounce.
                m_LastPrecomputationParamHash = currentParamHash;

                // If the sky is realtime, an upcoming update will update the sky lighting. Otherwise we need to force an update.
                return builtinParams.updateMode != EnvironmentUpdateMode.Realtime;
=======
                    // Update the hash for the current bounce.
                    m_LastPrecomputationParamHash  = currPrecomputationParamHash;
                    m_LastPrecomputationFrameIndex = builtinParams.frameIndex;
                }
                // In case of realtime environment lighting, we need to update only one bounce and only once per frame
                // (the same sky can be rendered into a cubemap and in the regular view).
                // Also, we obviously want the precomputation to run at least once.
                else if ((m_LastPrecomputationFrameIndex < builtinParams.frameIndex) || (m_LastPrecomputedBounce == 0))
                {
                    PrecomputeTables(cmd);
                    m_LastPrecomputedBounce++;

                    // Update the hash for the current bounce.
                    m_LastPrecomputationParamHash  = currPrecomputationParamHash;
                    m_LastPrecomputationFrameIndex = builtinParams.frameIndex;
                }
>>>>>>> ed1f2811
            }

            return false;
        }

        // 'renderSunDisk' parameter is not supported.
        // Users should instead create an emissive (or lit) mesh for every relevant light source
        // (to support multiple stars in space, moons with moon phases, etc).
        public override void RenderSky(BuiltinSkyParameters builtinParams, bool renderForCubemap, bool renderSunDisk)
        {
            CommandBuffer cmd = builtinParams.commandBuffer;

            // Precomputation is done, shading is next.
            Quaternion planetRotation = Quaternion.Euler(m_Settings.planetRotation.value.x,
                                                         m_Settings.planetRotation.value.y,
                                                         m_Settings.planetRotation.value.z);

            Quaternion spaceRotation  = Quaternion.Euler(m_Settings.spaceRotation.value.x,
                                                         m_Settings.spaceRotation.value.y,
                                                         m_Settings.spaceRotation.value.z);

            s_PbrSkyMaterialProperties.SetMatrix(HDShaderIDs._PixelCoordToViewDirWS, builtinParams.pixelCoordToViewDirMatrix);
            s_PbrSkyMaterialProperties.SetVector(HDShaderIDs._WorldSpaceCameraPos1,  builtinParams.worldSpaceCameraPos);
            s_PbrSkyMaterialProperties.SetMatrix(HDShaderIDs._ViewMatrix1,           builtinParams.viewMatrix);
            s_PbrSkyMaterialProperties.SetMatrix(HDShaderIDs._PlanetRotation,        Matrix4x4.Rotate(planetRotation));
            s_PbrSkyMaterialProperties.SetMatrix(HDShaderIDs._SpaceRotation,         Matrix4x4.Rotate(spaceRotation));

            if (m_LastPrecomputedBounce != 0)
            {
                s_PbrSkyMaterialProperties.SetTexture(HDShaderIDs._GroundIrradianceTexture,        m_GroundIrradianceTables[0]);
                s_PbrSkyMaterialProperties.SetTexture(HDShaderIDs._AirSingleScatteringTexture,     m_InScatteredRadianceTables[0]);
                s_PbrSkyMaterialProperties.SetTexture(HDShaderIDs._AerosolSingleScatteringTexture, m_InScatteredRadianceTables[1]);
                s_PbrSkyMaterialProperties.SetTexture(HDShaderIDs._MultipleScatteringTexture,      m_InScatteredRadianceTables[2]);
            }
            else
            {
                s_PbrSkyMaterialProperties.SetTexture(HDShaderIDs._GroundIrradianceTexture,        Texture2D.blackTexture);
                s_PbrSkyMaterialProperties.SetTexture(HDShaderIDs._AirSingleScatteringTexture,     CoreUtils.blackVolumeTexture);
                s_PbrSkyMaterialProperties.SetTexture(HDShaderIDs._AerosolSingleScatteringTexture, CoreUtils.blackVolumeTexture);
                s_PbrSkyMaterialProperties.SetTexture(HDShaderIDs._MultipleScatteringTexture,      CoreUtils.blackVolumeTexture);
            }

            int hasGroundAlbedoTexture = 0;

            if (m_Settings.groundAlbedoTexture.value != null)
            {
                hasGroundAlbedoTexture = 1;
                s_PbrSkyMaterialProperties.SetTexture(HDShaderIDs._GroundAlbedoTexture, m_Settings.groundAlbedoTexture.value);
            }
            s_PbrSkyMaterialProperties.SetInt(HDShaderIDs._HasGroundAlbedoTexture, hasGroundAlbedoTexture);

            int hasGroundEmissionTexture = 0;

            if (m_Settings.groundEmissionTexture.value != null)
            {
                hasGroundEmissionTexture = 1;
                s_PbrSkyMaterialProperties.SetTexture(HDShaderIDs._GroundEmissionTexture, m_Settings.groundEmissionTexture.value);
            }
            s_PbrSkyMaterialProperties.SetInt(HDShaderIDs._HasGroundEmissionTexture, hasGroundEmissionTexture);

            int hasSpaceEmissionTexture = 0;

            if (m_Settings.spaceEmissionTexture.value != null)
            {
                hasSpaceEmissionTexture = 1;
                s_PbrSkyMaterialProperties.SetTexture(HDShaderIDs._SpaceEmissionTexture, m_Settings.spaceEmissionTexture.value);
            }
            s_PbrSkyMaterialProperties.SetInt(HDShaderIDs._HasSpaceEmissionTexture, hasSpaceEmissionTexture);

            s_PbrSkyMaterialProperties.SetInt(HDShaderIDs._RenderSunDisk, renderSunDisk ? 1 : 0);

            CoreUtils.DrawFullScreen(builtinParams.commandBuffer, s_PbrSkyMaterial, s_PbrSkyMaterialProperties, renderForCubemap ? 0 : 1);
        }
    }
}<|MERGE_RESOLUTION|>--- conflicted
+++ resolved
@@ -268,23 +268,13 @@
             }
         }
 
-<<<<<<< HEAD
         public override bool Update(BuiltinSkyParameters builtinParams)
-=======
-        public override void RenderSky(BuiltinSkyParameters builtinParams, bool renderForCubemap, bool renderSunDisk)
->>>>>>> ed1f2811
         {
             var cmd = builtinParams.commandBuffer;
             UpdateGlobalConstantBuffer(cmd);
 
-<<<<<<< HEAD
-            int currentParamHash = m_Settings.GetHashCode();
-            if (currentParamHash != m_LastPrecomputationParamHash)
-=======
             int currPrecomputationParamHash = m_Settings.GetPrecomputationHashCode();
-
             if (currPrecomputationParamHash != m_LastPrecomputationParamHash)
->>>>>>> ed1f2811
             {
                 // Hash does not match, have to restart the precomputation from scratch.
                 m_LastPrecomputedBounce = 0;
@@ -326,30 +316,11 @@
                 PrecomputeTables(cmd);
                 m_LastPrecomputedBounce++;
 
-<<<<<<< HEAD
-                // Update the hash for the current bounce.
-                m_LastPrecomputationParamHash = currentParamHash;
+                    // Update the hash for the current bounce.
+                    m_LastPrecomputationParamHash = currentParamHash;
 
                 // If the sky is realtime, an upcoming update will update the sky lighting. Otherwise we need to force an update.
                 return builtinParams.updateMode != EnvironmentUpdateMode.Realtime;
-=======
-                    // Update the hash for the current bounce.
-                    m_LastPrecomputationParamHash  = currPrecomputationParamHash;
-                    m_LastPrecomputationFrameIndex = builtinParams.frameIndex;
-                }
-                // In case of realtime environment lighting, we need to update only one bounce and only once per frame
-                // (the same sky can be rendered into a cubemap and in the regular view).
-                // Also, we obviously want the precomputation to run at least once.
-                else if ((m_LastPrecomputationFrameIndex < builtinParams.frameIndex) || (m_LastPrecomputedBounce == 0))
-                {
-                    PrecomputeTables(cmd);
-                    m_LastPrecomputedBounce++;
-
-                    // Update the hash for the current bounce.
-                    m_LastPrecomputationParamHash  = currPrecomputationParamHash;
-                    m_LastPrecomputationFrameIndex = builtinParams.frameIndex;
-                }
->>>>>>> ed1f2811
             }
 
             return false;
