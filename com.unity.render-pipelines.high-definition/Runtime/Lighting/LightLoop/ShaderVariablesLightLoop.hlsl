--- conflicted
+++ resolved
@@ -32,19 +32,15 @@
     TEXTURECUBE_ARRAY_ABSTRACT(_EnvCubemapTextures);
     TEXTURE2D_ARRAY(_Env2DTextures);
 
-<<<<<<< HEAD
-    //// Contact shadows //seongdae;vxsm;origin
-    //TEXTURE2D_X_UINT(_DeferredShadowTexture); //seongdae;vxsm;origin
-    TEXTURE2D_X_UINT(_DeferredContactShadowTexture); //seongdae;vxsm
-    TEXTURE2D_X_UINT(_DeferredVxShadowTexture); //seongdae;vxsm
-=======
     // Contact shadows
     TEXTURE2D_X_UINT(_ContactShadowTexture);
+
+    // Vx shadows
+    TEXTURE2D_X(_VxShadowTexture);
 
     // Screen space shadows
     TEXTURE2D_X(_ScreenSpaceShadowsTexture);
 
->>>>>>> fad8924f
 
 #if SHADEROPTIONS_RAYTRACING
     // Area shadow paper texture
