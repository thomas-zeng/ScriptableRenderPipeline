struct VaryingsToPS
{
    VaryingsMeshToPS vmesh;
#ifdef VARYINGS_NEED_PASS
    VaryingsPassToPS vpass;
#endif
};

struct PackedVaryingsToPS
{
    PackedVaryingsMeshToPS vmesh;
#ifdef VARYINGS_NEED_PASS
    PackedVaryingsPassToPS vpass;
#endif
};

PackedVaryingsToPS PackVaryingsToPS(VaryingsToPS input)
{
    PackedVaryingsToPS output;
    output.vmesh = PackVaryingsMeshToPS(input.vmesh);
#ifdef VARYINGS_NEED_PASS
    output.vpass = PackVaryingsPassToPS(input.vpass);
#endif

    return output;
}

#ifdef TESSELLATION_ON


struct VaryingsToDS
{
    VaryingsMeshToDS vmesh;
#ifdef VARYINGS_NEED_PASS
    VaryingsPassToDS vpass;
#endif
};

struct PackedVaryingsToDS
{
    PackedVaryingsMeshToDS vmesh;
#ifdef VARYINGS_NEED_PASS
    PackedVaryingsPassToDS vpass;
#endif
};

PackedVaryingsToDS PackVaryingsToDS(VaryingsToDS input)
{
    PackedVaryingsToDS output;
    output.vmesh = PackVaryingsMeshToDS(input.vmesh);
#ifdef VARYINGS_NEED_PASS
    output.vpass = PackVaryingsPassToDS(input.vpass);
#endif

    return output;
}

VaryingsToDS UnpackVaryingsToDS(PackedVaryingsToDS input)
{
    VaryingsToDS output;
    output.vmesh = UnpackVaryingsMeshToDS(input.vmesh);
#ifdef VARYINGS_NEED_PASS
    output.vpass = UnpackVaryingsPassToDS(input.vpass);
#endif

    return output;
}

VaryingsToDS InterpolateWithBaryCoordsToDS(VaryingsToDS input0, VaryingsToDS input1, VaryingsToDS input2, float3 baryCoords)
{
    VaryingsToDS output;

    output.vmesh = InterpolateWithBaryCoordsMeshToDS(input0.vmesh, input1.vmesh, input2.vmesh, baryCoords);
#ifdef VARYINGS_NEED_PASS
    output.vpass = InterpolateWithBaryCoordsPassToDS(input0.vpass, input1.vpass, input2.vpass, baryCoords);
#endif

    return output;
}

#endif // TESSELLATION_ON

#ifdef TESSELLATION_ON
#define VaryingsType VaryingsToDS
#define VaryingsMeshType VaryingsMeshToDS
#define PackedVaryingsType PackedVaryingsToDS
#define PackVaryingsType PackVaryingsToDS
#else
#define VaryingsType VaryingsToPS
#define VaryingsMeshType VaryingsMeshToPS
#define PackedVaryingsType PackedVaryingsToPS
#define PackVaryingsType PackVaryingsToPS
#endif

// TODO: Here we will also have all the vertex deformation (GPU skinning, vertex animation, morph target...) or we will need to generate a compute shaders instead (better! but require work to deal with unpacking like fp16)
VaryingsMeshType VertMesh(AttributesMesh input)
{
    VaryingsMeshType output;

    float3 positionWS = TransformObjectToWorld(input.positionOS);
#if defined(ATTRIBUTES_NEED_NORMAL)
    float3 normalWS = TransformObjectToWorldNormal(input.normalOS);
#endif
    float4 tangentWS = float4(0.0, 0.0, 0.0, 0.0);
    float4 vertexColor = float4(0.0, 0.0, 0.0, 0.0);

#if defined(VARYINGS_NEED_TANGENT_TO_WORLD) || defined(VARYINGS_DS_NEED_TANGENT)
    tangentWS = float4(TransformObjectToWorldDir(input.tangentOS.xyz), input.tangentOS.w);
#endif

#if defined(VARYINGS_NEED_COLOR) || defined(VARYINGS_DS_NEED_COLOR)
    vertexColor = input.color;
#endif

<<<<<<< HEAD
=======
    // This code is disabled for velocity pass for now because at the moment we cannot have Normals with the velocity pass (this attributes holds last frame data)
    // TODO: Remove the velocity pass test when velocity is properly handled.
>>>>>>> 31993541
#if defined(_VERTEX_WIND) && (SHADERPASS != SHADERPASS_VELOCITY)
    float3 rootWP = mul(GetObjectToWorldMatrix(), float4(0, 0, 0, 1)).xyz;
    ApplyWind(positionWS, normalWS, rootWP, _Stiffness, _Drag, _ShiverDrag, _ShiverDirectionality, _InitialBend, input.color.a, _Time);
#endif

    positionWS = GetCameraRelativePositionWS(positionWS);

#ifdef TESSELLATION_ON
    output.positionWS = positionWS;
    #ifdef _TESSELLATION_OBJECT_SCALE
    // Extract scaling from world transform
    float4x4 worldTransform = GetObjectToWorldMatrix();
    output.objectScale.x = length(float3(worldTransform._m00, worldTransform._m01, worldTransform._m02));
    output.objectScale.y = length(float3(worldTransform._m10, worldTransform._m11, worldTransform._m12));
    output.objectScale.z = length(float3(worldTransform._m20, worldTransform._m21, worldTransform._m22));
    #endif
    // TODO: deal with camera center rendering and instancing (This is the reason why we always perform tow steps transform to clip space + instancing matrix)
    // TODO: TEMP: Velocity has a flow as it doens't have normal. This need to be fix. In the mean time, generate fix normal so compiler doesn't complain - When fix, think to also enable ATTRIBUTES_NEED_NORMAL in LitVelocityPass.hlsl
    #if SHADERPASS == SHADERPASS_VELOCITY
    output.normalWS = float3(0.0, 0.0, 1.0);
    #else
    output.normalWS = normalWS;
    #endif
    #if defined(VARYINGS_NEED_TANGENT_TO_WORLD) || defined(VARYINGS_DS_NEED_TANGENT)
    output.tangentWS = tangentWS;
    #endif
#else

    // TODO deal with camera center rendering and instancing (This is the reason why we always perform tow steps transform to clip space + instancing matrix)
    #ifdef VARYINGS_NEED_POSITION_WS
    output.positionWS = positionWS;
    #endif
    output.positionCS = TransformWorldToHClip(positionWS);
    #ifdef VARYINGS_NEED_TANGENT_TO_WORLD
    output.normalWS = normalWS;
    output.tangentWS = tangentWS;
    #endif
#endif

#if defined(VARYINGS_NEED_TEXCOORD0) || defined(VARYINGS_DS_NEED_TEXCOORD0)
    output.texCoord0 = input.uv0;
#endif
#if defined(VARYINGS_NEED_TEXCOORD1) || defined(VARYINGS_DS_NEED_TEXCOORD1)
    output.texCoord1 = input.uv1;
#endif
#if defined(VARYINGS_NEED_TEXCOORD2) || defined(VARYINGS_DS_NEED_TEXCOORD2)
    output.texCoord2 = input.uv2;
#endif
#if defined(VARYINGS_NEED_TEXCOORD3) || defined(VARYINGS_DS_NEED_TEXCOORD3)
    output.texCoord3 = input.uv3;
#endif
#if defined(VARYINGS_NEED_COLOR) || defined(VARYINGS_DS_NEED_COLOR)
    output.color = vertexColor;
#endif

    return output;
}

#ifdef TESSELLATION_ON

VaryingsMeshToPS VertMeshTesselation(VaryingsMeshToDS input)
{
    VaryingsMeshToPS output;

    output.positionCS = TransformWorldToHClip(input.positionWS);

#ifdef VARYINGS_NEED_POSITION_WS
    output.positionWS = input.positionWS;
#endif

#ifdef VARYINGS_NEED_TANGENT_TO_WORLD
    output.normalWS = input.normalWS;
    output.tangentWS = input.tangentWS;
#endif

#ifdef VARYINGS_NEED_TEXCOORD0
    output.texCoord0 = input.texCoord0;
#endif
#ifdef VARYINGS_NEED_TEXCOORD1
    output.texCoord1 = input.texCoord1;
#endif
#ifdef VARYINGS_NEED_TEXCOORD2
    output.texCoord2 = input.texCoord2;
#endif
#ifdef VARYINGS_NEED_TEXCOORD3
    output.texCoord3 = input.texCoord3;
#endif
#ifdef VARYINGS_NEED_COLOR
    output.color = input.color;
#endif

    return output;
}

#endif // TESSELLATION_ON<|MERGE_RESOLUTION|>--- conflicted
+++ resolved
@@ -112,11 +112,8 @@
     vertexColor = input.color;
 #endif
 
-<<<<<<< HEAD
-=======
     // This code is disabled for velocity pass for now because at the moment we cannot have Normals with the velocity pass (this attributes holds last frame data)
     // TODO: Remove the velocity pass test when velocity is properly handled.
->>>>>>> 31993541
 #if defined(_VERTEX_WIND) && (SHADERPASS != SHADERPASS_VELOCITY)
     float3 rootWP = mul(GetObjectToWorldMatrix(), float4(0, 0, 0, 1)).xyz;
     ApplyWind(positionWS, normalWS, rootWP, _Stiffness, _Drag, _ShiverDrag, _ShiverDirectionality, _InitialBend, input.color.a, _Time);
