using System;
using System.Collections.Generic;
using UnityEngine.Experimental.VoxelizedShadows; //seongdae;vxsm
using UnityEngine.Rendering;

namespace UnityEngine.Experimental.Rendering.HDPipeline
{
    public static class VisibleLightExtensionMethods
    {
        public static Vector3 GetPosition(this VisibleLight value)
        {
            return value.localToWorldMatrix.GetColumn(3);
        }

        public static Vector3 GetForward(this VisibleLight value)
        {
            return value.localToWorldMatrix.GetColumn(2);
        }

        public static Vector3 GetUp(this VisibleLight value)
        {
            return value.localToWorldMatrix.GetColumn(1);
        }

        public static Vector3 GetRight(this VisibleLight value)
        {
            return value.localToWorldMatrix.GetColumn(0);
        }
    }

    //-----------------------------------------------------------------------------
    // structure definition
    //-----------------------------------------------------------------------------

    [GenerateHLSL]
    public enum LightVolumeType
    {
        Cone,
        Sphere,
        Box,
        Count
    }

    [GenerateHLSL]
    public enum LightCategory
    {
        Punctual,
        Area,
        Env,
        Decal,
        DensityVolume,
        Count
    }

    [GenerateHLSL]
    public enum LightFeatureFlags
    {
        // Light bit mask must match LightDefinitions.s_LightFeatureMaskFlags value
        Punctual    = 1 << 12,
        Area        = 1 << 13,
        Directional = 1 << 14,
        Env         = 1 << 15,
        Sky         = 1 << 16,
        SSRefraction = 1 << 17,
        SSReflection = 1 << 18
            // If adding more light be sure to not overflow LightDefinitions.s_LightFeatureMaskFlags
    }

    [GenerateHLSL]
    public class LightDefinitions
    {
        public static int s_MaxNrBigTileLightsPlusOne = 512;      // may be overkill but the footprint is 2 bits per pixel using uint16.
        public static float s_ViewportScaleZ = 1.0f;
        public static int s_UseLeftHandCameraSpace = 1;

        public static int s_TileSizeFptl = 16;
        public static int s_TileSizeClustered = 32;
        public static int s_TileSizeBigTile = 64;

        // Tile indexing constants for indirect dispatch deferred pass : [2 bits for eye index | 15 bits for tileX | 15 bits for tileY]
        public static int s_TileIndexMask = 0x7FFF;
        public static int s_TileIndexShiftX = 0;
        public static int s_TileIndexShiftY = 15;
        public static int s_TileIndexShiftEye = 30;

        // feature variants
        public static int s_NumFeatureVariants = 29;

        // light list limits
        public static int s_LightListMaxCoarseEntries = 64;
        public static int s_LightListMaxPrunedEntries = 24;
        public static int s_LightClusterMaxCoarseEntries = 128;

        // Following define the maximum number of bits use in each feature category.
        public static uint s_LightFeatureMaskFlags = 0xFFF000;
        public static uint s_LightFeatureMaskFlagsOpaque = 0xFFF000 & ~((uint)LightFeatureFlags.SSRefraction); // Opaque don't support screen space refraction
        public static uint s_LightFeatureMaskFlagsTransparent = 0xFFF000 & ~((uint)LightFeatureFlags.SSReflection); // Transparent don't support screen space reflection
        public static uint s_MaterialFeatureMaskFlags = 0x000FFF;   // don't use all bits just to be safe from signed and/or float conversions :/
    }

    [GenerateHLSL]
    public struct SFiniteLightBound
    {
        public Vector3 boxAxisX;
        public Vector3 boxAxisY;
        public Vector3 boxAxisZ;
        public Vector3 center;        // a center in camera space inside the bounding volume of the light source.
        public Vector2 scaleXY;
        public float radius;
    };

    [GenerateHLSL]
    public struct LightVolumeData
    {
        public Vector3 lightPos;
        public uint lightVolume;

        public Vector3 lightAxisX;
        public uint lightCategory;

        public Vector3 lightAxisY;
        public float radiusSq;

        public Vector3 lightAxisZ;      // spot +Z axis
        public float cotan;

        public Vector3 boxInnerDist;
        public uint featureFlags;

        public Vector3 boxInvRange;
        public float unused2;
    };

    public class LightLoop
    {
        public enum TileClusterDebug : int
        {
            None,
            Tile,
            Cluster,
            MaterialFeatureVariants
        };

        public enum LightVolumeDebug : int
        {
            Gradient,
            ColorAndEdge
        };

        public enum TileClusterCategoryDebug : int
        {
            Punctual = 1,
            Area = 2,
            AreaAndPunctual = 3,
            Environment = 4,
            EnvironmentAndPunctual = 5,
            EnvironmentAndArea = 6,
            EnvironmentAndAreaAndPunctual = 7,
            Decal = 8,
            DensityVolumes = 16
        };

        internal const int k_MaxCacheSize = 2000000000; //2 GigaByte
        public const int k_MaxDirectionalLightsOnScreen = 16;
        public const int k_MaxPunctualLightsOnScreen    = 512;
        public const int k_MaxAreaLightsOnScreen        = 64;
        public const int k_MaxDecalsOnScreen = 512;
        public const int k_MaxLightsOnScreen = k_MaxDirectionalLightsOnScreen + k_MaxPunctualLightsOnScreen + k_MaxAreaLightsOnScreen + k_MaxEnvLightsOnScreen;
        public const int k_MaxEnvLightsOnScreen = 64;
        public static readonly Vector3 k_BoxCullingExtentThreshold = Vector3.one * 0.01f;

        #if UNITY_SWITCH
        public static bool k_PreferFragment = true;
        #else
        public static bool k_PreferFragment = false;
        #endif
        #if !UNITY_EDITOR && UNITY_SWITCH
        public const bool k_HasNativeQuadSupport = true;
        #else
        public const bool k_HasNativeQuadSupport = false;
        #endif

        #if !UNITY_EDITOR && UNITY_SWITCH
        public const int k_ThreadGroupOptimalSize = 32;
        #else
        public const int k_ThreadGroupOptimalSize = 64;
        #endif

        public int m_MaxDirectionalLightsOnScreen;
        public int m_MaxPunctualLightsOnScreen;
        public int m_MaxAreaLightsOnScreen;
        public int m_MaxDecalsOnScreen;
        public int m_MaxLightsOnScreen;
        public int m_MaxEnvLightsOnScreen;

        // Static keyword is required here else we get a "DestroyBuffer can only be called from the main thread"
        ComputeBuffer m_DirectionalLightDatas = null;
        public ComputeBuffer directionalLightDatas { get { return m_DirectionalLightDatas; } }
        ComputeBuffer m_LightDatas = null;
        ComputeBuffer m_EnvLightDatas = null;
        ComputeBuffer m_DecalDatas = null;

        Texture2DArray  m_DefaultTexture2DArray;
        Cubemap         m_DefaultTextureCube;

        PlanarReflectionProbeCache m_ReflectionPlanarProbeCache;
        ReflectionProbeCache m_ReflectionProbeCache;

        // Structure for cookies used by directional and spotlights
        public TextureCache2D cookieTexArray { get { return m_CookieTexArray; } }
        TextureCache2D m_CookieTexArray;

        // Structure for cookies used by point lights
        public TextureCacheCubemap cubeCookieTexArray { get { return m_CubeCookieTexArray; } }
        TextureCacheCubemap m_CubeCookieTexArray;
        List<Matrix4x4> m_Env2DCaptureVP = new List<Matrix4x4>();
        List<float> m_Env2DCaptureForward = new List<float>();

        // Structure for cookies used by area lights
        public LTCAreaLightCookieManager areaLightCookieManager { get { return m_AreaLightCookieManager; } }
        LTCAreaLightCookieManager m_AreaLightCookieManager;

        // For now we don't use shadow cascade borders.
        static public readonly bool s_UseCascadeBorders = false;

        // Keep sorting array around to avoid garbage
        uint[] m_SortKeys = null;

        void UpdateSortKeysArray(int count)
        {
            if (m_SortKeys == null ||count > m_SortKeys.Length)
            {
                m_SortKeys = new uint[count];
            }
        }

        public static readonly Matrix4x4 s_FlipMatrixLHSRHS = Matrix4x4.Scale(new Vector3(1, 1, -1));

        // Keep track of the maximum number of XR instanced views
        int m_MaxViewCount = 1;

        // Matrix used for LightList building, keep them around to avoid GC
        Matrix4x4[] m_LightListProjMatrices;
        Matrix4x4[] m_LightListProjscrMatrices;
        Matrix4x4[] m_LightListInvProjscrMatrices;
        Matrix4x4[] m_LightListProjHMatrices;
        Matrix4x4[] m_LightListInvProjHMatrices;

        public class LightList
        {
            public List<DirectionalLightData> directionalLights;
            public List<LightData> lights;
            public List<EnvLightData> envLights;

            public List<SFiniteLightBound> bounds;
            public List<LightVolumeData> lightVolumes;
            public List<SFiniteLightBound> rightEyeBounds;
            public List<LightVolumeData> rightEyeLightVolumes;

            public void Clear()
            {
                directionalLights.Clear();
                lights.Clear();
                envLights.Clear();

                bounds.Clear();
                lightVolumes.Clear();
                rightEyeBounds.Clear();
                rightEyeLightVolumes.Clear();
            }

            public void Allocate()
            {
                directionalLights = new List<DirectionalLightData>();
                lights = new List<LightData>();
                envLights = new List<EnvLightData>();

                bounds = new List<SFiniteLightBound>();
                lightVolumes = new List<LightVolumeData>();

                rightEyeBounds = new List<SFiniteLightBound>();
                rightEyeLightVolumes = new List<LightVolumeData>();
            }
        }

        // This array is used to compute the area shadow when using raytracing by the HDRaytracingShadowManager
        internal LightList m_lightList;
        int m_punctualLightCount = 0;
        int m_areaLightCount = 0;
        int m_lightCount = 0;
        int m_densityVolumeCount = 0;
        bool m_enableBakeShadowMask = false; // Track if any light require shadow mask. In this case we will need to enable the keyword shadow mask
        bool m_hasRunLightListPrevFrame = false;

        // This value is used to compute the area shadow when using raytracing by the HDRaytracingShadowManager
        public int areaLightCount { get { return m_areaLightCount; } }
        public ComputeBuffer lightDatas { get { return m_LightDatas; } }

        private ComputeShader buildScreenAABBShader { get { return m_Resources.shaders.buildScreenAABBCS; } }
        private ComputeShader buildPerTileLightListShader { get { return m_Resources.shaders.buildPerTileLightListCS; } }
        private ComputeShader buildPerBigTileLightListShader { get { return m_Resources.shaders.buildPerBigTileLightListCS; } }
        private ComputeShader buildPerVoxelLightListShader { get { return m_Resources.shaders.buildPerVoxelLightListCS; } }

        private ComputeShader buildMaterialFlagsShader { get { return m_Resources.shaders.buildMaterialFlagsCS; } }
        private ComputeShader buildDispatchIndirectShader { get { return m_Resources.shaders.buildDispatchIndirectCS; } }
        private ComputeShader clearDispatchIndirectShader { get { return m_Resources.shaders.clearDispatchIndirectCS; } }
        private ComputeShader deferredComputeShader { get { return m_Resources.shaders.deferredCS; } }
        private ComputeShader screenSpaceShadowComputeShader { get { return m_Resources.shaders.screenSpaceShadowCS; } }

        private Shader deferredTilePixelShader { get { return m_Resources.shaders.deferredTilePS; } }


        static int s_GenAABBKernel;
        static int s_GenAABBKernel_Oblique;
        static int s_GenListPerTileKernel;
        static int s_GenListPerTileKernel_Oblique;
        static int s_GenListPerVoxelKernel;
        static int s_GenListPerVoxelKernelOblique;
        static int s_ClearVoxelAtomicKernel;
        static int s_ClearDispatchIndirectKernel;
        static int s_BuildDispatchIndirectKernel;
        static int s_ClearDrawInstancedIndirectKernel;
        static int s_BuildDrawInstancedIndirectKernel;
        static int s_BuildMaterialFlagsWriteKernel;
        static int s_BuildMaterialFlagsOrKernel;

        static int s_shadeOpaqueDirectFptlKernel;
        static int s_shadeOpaqueDirectFptlDebugDisplayKernel;
        static int s_shadeOpaqueDirectShadowMaskFptlKernel;
        static int s_shadeOpaqueDirectShadowMaskFptlDebugDisplayKernel;

        static int[] s_shadeOpaqueIndirectFptlKernels = new int[LightDefinitions.s_NumFeatureVariants];
        static int[] s_shadeOpaqueIndirectShadowMaskFptlKernels = new int[LightDefinitions.s_NumFeatureVariants];

        static int s_deferredContactShadowKernel;
        static int s_deferredContactShadowKernelMSAA;

        static int s_deferredVxShadowNearestKernel; //seongdae;vxsm
        static int s_deferredVxShadowBilinearKernel; //seongdae;vxsm
        static int s_deferredVxShadowTrilinearKernel; //seongdae;vxsm
        static int s_deferredVxShadowNearestKernelMSAA; //seongdae;vxsm
        static int s_deferredVxShadowBilinearKernelMSAA; //seongdae;vxsm
        static int s_deferredVxShadowTrilinearKernelMSAA; //seongdae;vxsm

        static ComputeBuffer s_LightVolumeDataBuffer = null;
        static ComputeBuffer s_ConvexBoundsBuffer = null;
        static ComputeBuffer s_AABBBoundsBuffer = null;
        static ComputeBuffer s_LightList = null;
        static ComputeBuffer s_TileList = null;
        static ComputeBuffer s_TileFeatureFlags = null;
        static ComputeBuffer s_DispatchIndirectBuffer = null;

        static ComputeBuffer s_BigTileLightList = null;        // used for pre-pass coarse culling on 64x64 tiles
        static int s_GenListPerBigTileKernel;

        const bool k_UseDepthBuffer = true;      // only has an impact when EnableClustered is true (requires a depth-prepass)

#if !UNITY_EDITOR && UNITY_SWITCH
        const int k_Log2NumClusters = 5;     // accepted range is from 0 to 5 (NR_THREADS is set to 32 on Switch). NumClusters is 1<<g_iLog2NumClusters
#else
        const int k_Log2NumClusters = 6;     // accepted range is from 0 to 6 (NR_THREADS is set to 64 on other platforms). NumClusters is 1<<g_iLog2NumClusters
#endif
        const float k_ClustLogBase = 1.02f;     // each slice 2% bigger than the previous
        float m_ClustScale;
        static ComputeBuffer s_PerVoxelLightLists = null;
        static ComputeBuffer s_PerVoxelOffset = null;
        static ComputeBuffer s_PerTileLogBaseTweak = null;
        static ComputeBuffer s_GlobalLightListAtomic = null;

        static DebugLightVolumes s_lightVolumes = null;

        static Material s_DeferredTileRegularLightingMat;   // stencil-test set to touch regular pixels only
        static Material s_DeferredTileSplitLightingMat;     // stencil-test set to touch split-lighting pixels only
        static Material s_DeferredTileMat;                  // fallback when regular and split-lighting pixels must be touch
        static String[] s_variantNames = new String[LightDefinitions.s_NumFeatureVariants];

        public enum ClusterPrepassSource : int
        {
            None = 0,
            BigTile = 1,
            Count = 2,
        }

        public enum ClusterDepthSource : int
        {
            NoDepth = 0,
            Depth = 1,
            MSAA_Depth = 2,
            Count = 3,
        }

        static string[,] s_ClusterKernelNames = new string[(int)ClusterPrepassSource.Count, (int)ClusterDepthSource.Count]
        {
            { "TileLightListGen_NoDepthRT", "TileLightListGen_DepthRT", "TileLightListGen_DepthRT_MSAA" },
            { "TileLightListGen_NoDepthRT_SrcBigTile", "TileLightListGen_DepthRT_SrcBigTile", "TileLightListGen_DepthRT_MSAA_SrcBigTile" }
        };
        static string[,] s_ClusterObliqueKernelNames = new string[(int)ClusterPrepassSource.Count, (int)ClusterDepthSource.Count]
        {
            { "TileLightListGen_NoDepthRT", "TileLightListGen_DepthRT_Oblique", "TileLightListGen_DepthRT_MSAA_Oblique" },
            { "TileLightListGen_NoDepthRT_SrcBigTile", "TileLightListGen_DepthRT_SrcBigTile_Oblique", "TileLightListGen_DepthRT_MSAA_SrcBigTile_Oblique" }
        };
        // clustered light list specific buffers and data end

        static int[] s_TempScreenDimArray = new int[2]; // Used to avoid GC stress when calling SetComputeIntParams

        FrameSettings m_FrameSettings;
        RenderPipelineResources m_Resources = null;

        ContactShadows m_ContactShadows = null;
        bool m_EnableContactShadow = false;
        bool m_EnableVxShadows = false; //seongdae;vxsm

        IndirectLightingController m_indirectLightingController = null;

        // Following is an array of material of size eight for all combination of keyword: OUTPUT_SPLIT_LIGHTING - LIGHTLOOP_DISABLE_TILE_AND_CLUSTER - SHADOWS_SHADOWMASK - USE_FPTL_LIGHTLIST/USE_CLUSTERED_LIGHTLIST - DEBUG_DISPLAY
        Material[] m_deferredLightingMaterial;
        Material m_DebugViewTilesMaterial;
        Material m_DebugHDShadowMapMaterial;
        Material m_CubeToPanoMaterial;

        Light m_CurrentSunLight;
        int m_CurrentShadowSortedSunLightIndex = -1;

        // Contact shadow index reseted at the beginning of each frame, used to generate the contact shadow mask
        int m_ContactShadowIndex;

        public Light GetCurrentSunLight() { return m_CurrentSunLight; }

        // shadow related stuff
        HDShadowManager                     m_ShadowManager;
        HDShadowInitParameters              m_ShadowInitParameters;

#if ENABLE_RAYTRACING
        HDRaytracingManager                 m_RayTracingManager;
#endif

        Material m_CopyStencil;
        // We need a copy for SSR because setting render states through uniform constants does not work with MaterialPropertyBlocks so it would override values set for the regular copy
        Material m_CopyStencilForSSR;

        // Used to shadow shadow maps with use selection enabled in the debug menu
        int m_DebugSelectedLightShadowIndex;
        int m_DebugSelectedLightShadowCount;

        public bool HasLightToCull()
        {
            return m_lightCount > 0;
        }

        public ComputeBuffer GetBigTileLightList()
        {
            return s_BigTileLightList;
        }
        public int GetNumTileBigTileX(HDCamera hdCamera)
        {
            return HDUtils.DivRoundUp((int)hdCamera.screenSize.x, LightDefinitions.s_TileSizeBigTile);
        }

        public int GetNumTileBigTileY(HDCamera hdCamera)
        {
            return HDUtils.DivRoundUp((int)hdCamera.screenSize.y, LightDefinitions.s_TileSizeBigTile);
        }

        public int GetNumTileFtplX(HDCamera hdCamera)
        {
            return HDUtils.DivRoundUp((int)hdCamera.screenSize.x, LightDefinitions.s_TileSizeFptl);
        }

        void InitShadowSystem(HDRenderPipelineAsset hdAsset)
        {
            m_ShadowInitParameters = hdAsset.currentPlatformRenderPipelineSettings.hdShadowInitParams;
            m_ShadowManager = new HDShadowManager(
                hdAsset.renderPipelineResources,
                m_ShadowInitParameters.directionalShadowsDepthBits,
                m_ShadowInitParameters.punctualLightShadowAtlas,
                m_ShadowInitParameters.areaLightShadowAtlas,
                m_ShadowInitParameters.maxShadowRequests,
                hdAsset.renderPipelineResources.shaders.shadowClearPS
            );
        }

        void DeinitShadowSystem()
        {
            if(m_ShadowManager != null)
            {
                m_ShadowManager.Dispose();
                m_ShadowManager = null;
            }
        }

        int GetNumTileFtplY(HDCamera hdCamera)
        {
            return HDUtils.DivRoundUp((int)hdCamera.screenSize.y, LightDefinitions.s_TileSizeFptl);
        }

        int GetNumTileClusteredX(HDCamera hdCamera)
        {
            return HDUtils.DivRoundUp((int)hdCamera.screenSize.x, LightDefinitions.s_TileSizeClustered);
        }

        int GetNumTileClusteredY(HDCamera hdCamera)
        {
            return HDUtils.DivRoundUp((int)hdCamera.screenSize.y, LightDefinitions.s_TileSizeClustered);
        }

        public bool GetFeatureVariantsEnabled() =>
            m_FrameSettings.litShaderMode == LitShaderMode.Deferred
            && m_FrameSettings.fptl
            && m_FrameSettings.IsEnabled(FrameSettingsField.ComputeLightEvaluation)
            && (m_FrameSettings.IsEnabled(FrameSettingsField.ComputeLightVariants) || m_FrameSettings.IsEnabled(FrameSettingsField.ComputeMaterialVariants));

        public LightLoop()
        {}

        int GetDeferredLightingMaterialIndex(int outputSplitLighting, int lightLoopDisableTileAndCluster, int shadowMask, int debugDisplay)
        {
            return (outputSplitLighting) | (lightLoopDisableTileAndCluster << 1) | (shadowMask << 2) | (debugDisplay << 3);
        }

        public void Build(HDRenderPipelineAsset hdAsset, IBLFilterBSDF[] iBLFilterBSDFArray)
        {
            m_Resources = hdAsset.renderPipelineResources;
            var lightLoopSettings = hdAsset.currentPlatformRenderPipelineSettings.lightLoopSettings;

            m_DebugViewTilesMaterial = CoreUtils.CreateEngineMaterial(m_Resources.shaders.debugViewTilesPS);
            m_DebugHDShadowMapMaterial = CoreUtils.CreateEngineMaterial(m_Resources.shaders.debugHDShadowMapPS);
            m_CubeToPanoMaterial = CoreUtils.CreateEngineMaterial(m_Resources.shaders.cubeToPanoPS);

            m_MaxDirectionalLightsOnScreen = lightLoopSettings.maxDirectionalLightsOnScreen;
            m_MaxPunctualLightsOnScreen = lightLoopSettings.maxPunctualLightsOnScreen;
            m_MaxAreaLightsOnScreen = lightLoopSettings.maxAreaLightsOnScreen;
            m_MaxDecalsOnScreen = lightLoopSettings.maxDecalsOnScreen;
            m_MaxEnvLightsOnScreen = lightLoopSettings.maxEnvLightsOnScreen;
            m_MaxLightsOnScreen = m_MaxDirectionalLightsOnScreen + m_MaxPunctualLightsOnScreen + m_MaxAreaLightsOnScreen + m_MaxEnvLightsOnScreen;

            m_lightList = new LightList();
            m_lightList.Allocate();
            m_Env2DCaptureVP.Clear();
            m_Env2DCaptureForward.Clear();
            for (int i = 0, c = Mathf.Max(1, lightLoopSettings.planarReflectionProbeCacheSize); i < c; ++i)
            {
                m_Env2DCaptureVP.Add(Matrix4x4.identity);
                m_Env2DCaptureForward.Add(0);
                m_Env2DCaptureForward.Add(0);
                m_Env2DCaptureForward.Add(0);
            }

            GlobalLightLoopSettings gLightLoopSettings = hdAsset.currentPlatformRenderPipelineSettings.lightLoopSettings;
            m_CookieTexArray = new TextureCache2D("Cookie");
            int coockieSize = gLightLoopSettings.cookieTexArraySize;
            int coockieResolution = (int)gLightLoopSettings.cookieSize;
            if (TextureCache2D.GetApproxCacheSizeInByte(coockieSize, coockieResolution, 1) > k_MaxCacheSize)
                coockieSize = TextureCache2D.GetMaxCacheSizeForWeightInByte(k_MaxCacheSize, coockieResolution, 1);
            m_CookieTexArray.AllocTextureArray(coockieSize, coockieResolution, coockieResolution, TextureFormat.RGBA32, true);
            m_CubeCookieTexArray = new TextureCacheCubemap("Cookie");
            int coockieCubeSize = gLightLoopSettings.cubeCookieTexArraySize;
            int coockieCubeResolution = (int)gLightLoopSettings.pointCookieSize;
            if (TextureCacheCubemap.GetApproxCacheSizeInByte(coockieCubeSize, coockieCubeResolution, 1) > k_MaxCacheSize)
                coockieCubeSize = TextureCacheCubemap.GetMaxCacheSizeForWeightInByte(k_MaxCacheSize, coockieCubeResolution, 1);
            m_CubeCookieTexArray.AllocTextureArray(coockieCubeSize, coockieCubeResolution, TextureFormat.RGBA32, true, m_CubeToPanoMaterial);

            // Create the cookie manager
            m_AreaLightCookieManager = new LTCAreaLightCookieManager(hdAsset, k_MaxCacheSize);

            // For regular reflection probes, we need to convolve with all the BSDF functions
            TextureFormat probeCacheFormat = gLightLoopSettings.reflectionCacheCompressed ? TextureFormat.BC6H : TextureFormat.RGBAHalf;
            int reflectionCubeSize = gLightLoopSettings.reflectionProbeCacheSize;
            int reflectionCubeResolution = (int)gLightLoopSettings.reflectionCubemapSize;
            if (ReflectionProbeCache.GetApproxCacheSizeInByte(reflectionCubeSize, reflectionCubeResolution, iBLFilterBSDFArray.Length) > k_MaxCacheSize)
                reflectionCubeSize = ReflectionProbeCache.GetMaxCacheSizeForWeightInByte(k_MaxCacheSize, reflectionCubeResolution, iBLFilterBSDFArray.Length);
            m_ReflectionProbeCache = new ReflectionProbeCache(hdAsset, iBLFilterBSDFArray, reflectionCubeSize, reflectionCubeResolution, probeCacheFormat, true);

            // For planar reflection we only convolve with the GGX filter, otherwise it would be too expensive
            TextureFormat planarProbeCacheFormat = gLightLoopSettings.planarReflectionCacheCompressed ? TextureFormat.BC6H : TextureFormat.RGBAHalf;
            int reflectionPlanarSize = gLightLoopSettings.planarReflectionProbeCacheSize;
            int reflectionPlanarResolution = (int)gLightLoopSettings.planarReflectionTextureSize;
            if (ReflectionProbeCache.GetApproxCacheSizeInByte(reflectionPlanarSize, reflectionPlanarResolution, 1) > k_MaxCacheSize)
                reflectionPlanarSize = ReflectionProbeCache.GetMaxCacheSizeForWeightInByte(k_MaxCacheSize, reflectionPlanarResolution, 1);
            m_ReflectionPlanarProbeCache = new PlanarReflectionProbeCache(hdAsset, (IBLFilterGGX)iBLFilterBSDFArray[0], reflectionPlanarSize, reflectionPlanarResolution, planarProbeCacheFormat, true);

            s_GenAABBKernel = buildScreenAABBShader.FindKernel("ScreenBoundsAABB");
            s_GenAABBKernel_Oblique = buildScreenAABBShader.FindKernel("ScreenBoundsAABB_Oblique");


            // Cluster
            {
                s_ClearVoxelAtomicKernel = buildPerVoxelLightListShader.FindKernel("ClearAtomic");
            }

            s_GenListPerBigTileKernel = buildPerBigTileLightListShader.FindKernel("BigTileLightListGen");

            s_BuildDispatchIndirectKernel = buildDispatchIndirectShader.FindKernel("BuildDispatchIndirect");
            s_ClearDispatchIndirectKernel = clearDispatchIndirectShader.FindKernel("ClearDispatchIndirect");

            s_BuildDrawInstancedIndirectKernel = buildDispatchIndirectShader.FindKernel("BuildDrawInstancedIndirect");
            s_ClearDrawInstancedIndirectKernel = clearDispatchIndirectShader.FindKernel("ClearDrawInstancedIndirect");

            s_BuildMaterialFlagsOrKernel = buildMaterialFlagsShader.FindKernel("MaterialFlagsGen_Or");
            s_BuildMaterialFlagsWriteKernel = buildMaterialFlagsShader.FindKernel("MaterialFlagsGen_Write");

            s_shadeOpaqueDirectFptlKernel = deferredComputeShader.FindKernel("Deferred_Direct_Fptl");
            s_shadeOpaqueDirectFptlDebugDisplayKernel = deferredComputeShader.FindKernel("Deferred_Direct_Fptl_DebugDisplay");

            s_shadeOpaqueDirectShadowMaskFptlKernel = deferredComputeShader.FindKernel("Deferred_Direct_ShadowMask_Fptl");
            s_shadeOpaqueDirectShadowMaskFptlDebugDisplayKernel = deferredComputeShader.FindKernel("Deferred_Direct_ShadowMask_Fptl_DebugDisplay");

            s_deferredContactShadowKernel = screenSpaceShadowComputeShader.FindKernel("DeferredContactShadow");
            s_deferredContactShadowKernelMSAA = screenSpaceShadowComputeShader.FindKernel("DeferredContactShadowMSAA");

            s_deferredVxShadowNearestKernel = screenSpaceShadowComputeShader.FindKernel("DeferredVxShadowNearest"); //seongdae;vxsm
            s_deferredVxShadowBilinearKernel = screenSpaceShadowComputeShader.FindKernel("DeferredVxShadowBilinear"); //seongdae;vxsm
            s_deferredVxShadowTrilinearKernel = screenSpaceShadowComputeShader.FindKernel("DeferredVxShadowTrilinear"); //seongdae;vxsm
            s_deferredVxShadowNearestKernelMSAA = screenSpaceShadowComputeShader.FindKernel("DeferredVxShadowNearestMSAA"); //seongdae;vxsm            
            s_deferredVxShadowBilinearKernelMSAA = screenSpaceShadowComputeShader.FindKernel("DeferredVxShadowBilinearMSAA"); //seongdae;vxsm            
            s_deferredVxShadowTrilinearKernelMSAA = screenSpaceShadowComputeShader.FindKernel("DeferredVxShadowTrilinearMSAA"); //seongdae;vxsm

            for (int variant = 0; variant < LightDefinitions.s_NumFeatureVariants; variant++)
            {
                s_shadeOpaqueIndirectFptlKernels[variant] = deferredComputeShader.FindKernel("Deferred_Indirect_Fptl_Variant" + variant);
                s_shadeOpaqueIndirectShadowMaskFptlKernels[variant] = deferredComputeShader.FindKernel("Deferred_Indirect_ShadowMask_Fptl_Variant" + variant);
            }

            // All the allocation of the compute buffers need to happend after the kernel finding in order to avoid the leek loop when a shader does not compile or is not available
            m_DirectionalLightDatas = new ComputeBuffer(m_MaxDirectionalLightsOnScreen, System.Runtime.InteropServices.Marshal.SizeOf(typeof(DirectionalLightData)));
            m_LightDatas = new ComputeBuffer(m_MaxPunctualLightsOnScreen + m_MaxAreaLightsOnScreen, System.Runtime.InteropServices.Marshal.SizeOf(typeof(LightData)));
            m_EnvLightDatas = new ComputeBuffer(m_MaxEnvLightsOnScreen, System.Runtime.InteropServices.Marshal.SizeOf(typeof(EnvLightData)));
            m_DecalDatas = new ComputeBuffer(m_MaxDecalsOnScreen, System.Runtime.InteropServices.Marshal.SizeOf(typeof(DecalData)));

            s_GlobalLightListAtomic = new ComputeBuffer(1, sizeof(uint));

            s_LightList = null;
            s_TileList = null;
            s_TileFeatureFlags = null;

            // OUTPUT_SPLIT_LIGHTING - LIGHTLOOP_DISABLE_TILE_AND_CLUSTER - SHADOWS_SHADOWMASK - DEBUG_DISPLAY
            m_deferredLightingMaterial = new Material[16];

            for (int outputSplitLighting = 0; outputSplitLighting < 2; ++outputSplitLighting)
            {
                for (int lightLoopDisableTileAndCluster = 0; lightLoopDisableTileAndCluster < 2; ++lightLoopDisableTileAndCluster)
                {
                    for (int shadowMask = 0; shadowMask < 2; ++shadowMask)
                    {
                        for (int debugDisplay = 0; debugDisplay < 2; ++debugDisplay)
                        {
                            int index = GetDeferredLightingMaterialIndex(outputSplitLighting, lightLoopDisableTileAndCluster, shadowMask, debugDisplay);

                            m_deferredLightingMaterial[index] = CoreUtils.CreateEngineMaterial(m_Resources.shaders.deferredPS);
                            m_deferredLightingMaterial[index].name = string.Format("{0}_{1}", m_Resources.shaders.deferredPS.name, index);
                            CoreUtils.SetKeyword(m_deferredLightingMaterial[index], "OUTPUT_SPLIT_LIGHTING", outputSplitLighting == 1);
                            CoreUtils.SetKeyword(m_deferredLightingMaterial[index], "LIGHTLOOP_DISABLE_TILE_AND_CLUSTER", lightLoopDisableTileAndCluster == 1);
                            CoreUtils.SetKeyword(m_deferredLightingMaterial[index], "SHADOWS_SHADOWMASK", shadowMask == 1);
                            CoreUtils.SetKeyword(m_deferredLightingMaterial[index], "DEBUG_DISPLAY", debugDisplay == 1);

                            m_deferredLightingMaterial[index].SetInt(HDShaderIDs._StencilMask, (int)HDRenderPipeline.StencilBitMask.LightingMask);
                            m_deferredLightingMaterial[index].SetInt(HDShaderIDs._StencilRef, outputSplitLighting == 1 ? (int)StencilLightingUsage.SplitLighting : (int)StencilLightingUsage.RegularLighting);
                            m_deferredLightingMaterial[index].SetInt(HDShaderIDs._StencilCmp, (int)CompareFunction.Equal);
                        }
                    }
                }
            }

            // Stencil set to only touch "regular lighting" pixels.
            s_DeferredTileRegularLightingMat = CoreUtils.CreateEngineMaterial(deferredTilePixelShader);
            s_DeferredTileRegularLightingMat.SetInt(HDShaderIDs._StencilRef, (int)StencilLightingUsage.RegularLighting);
            s_DeferredTileRegularLightingMat.SetInt(HDShaderIDs._StencilCmp, (int)CompareFunction.Equal);

            // Stencil set to only touch "split-lighting" pixels.
            s_DeferredTileSplitLightingMat = CoreUtils.CreateEngineMaterial(deferredTilePixelShader);
            s_DeferredTileSplitLightingMat.SetInt(HDShaderIDs._StencilRef, (int)StencilLightingUsage.SplitLighting);
            s_DeferredTileSplitLightingMat.SetInt(HDShaderIDs._StencilCmp, (int)CompareFunction.Equal);

            // Stencil set to touch all pixels excepted background/sky.
            s_DeferredTileMat = CoreUtils.CreateEngineMaterial(deferredTilePixelShader);
            s_DeferredTileMat.SetInt(HDShaderIDs._StencilRef, (int)StencilLightingUsage.NoLighting);
            s_DeferredTileMat.SetInt(HDShaderIDs._StencilCmp, (int)CompareFunction.NotEqual);

            for (int i = 0; i < LightDefinitions.s_NumFeatureVariants; ++i)
                s_variantNames[i] = "VARIANT" + i;

            m_DefaultTexture2DArray = new Texture2DArray(1, 1, 1, TextureFormat.ARGB32, false);
            m_DefaultTexture2DArray.hideFlags = HideFlags.HideAndDontSave;
            m_DefaultTexture2DArray.name = CoreUtils.GetTextureAutoName(1, 1, TextureFormat.ARGB32, depth: 1, dim: TextureDimension.Tex2DArray, name: "LightLoopDefault");
            m_DefaultTexture2DArray.SetPixels32(new Color32[1] { new Color32(128, 128, 128, 128) }, 0);
            m_DefaultTexture2DArray.Apply();

            m_DefaultTextureCube = new Cubemap(16, TextureFormat.ARGB32, false);
            m_DefaultTextureCube.Apply();

            // Setup shadow algorithms
            var shadowParams = hdAsset.currentPlatformRenderPipelineSettings.hdShadowInitParams;
            var shadowKeywords = new[]{"SHADOW_LOW", "SHADOW_MEDIUM", "SHADOW_HIGH", "SHADOW_VERY_HIGH"};
            foreach (var p in shadowKeywords)
                Shader.DisableKeyword(p);
            Shader.EnableKeyword(shadowKeywords[(int)shadowParams.shadowQuality]);

            InitShadowSystem(hdAsset);

            s_lightVolumes = new DebugLightVolumes();
            s_lightVolumes.InitData(m_Resources);

            m_CopyStencil = CoreUtils.CreateEngineMaterial(hdAsset.renderPipelineResources.shaders.copyStencilBufferPS);
            m_CopyStencilForSSR = CoreUtils.CreateEngineMaterial(hdAsset.renderPipelineResources.shaders.copyStencilBufferPS);
        }

        public void Cleanup()
        {
            s_lightVolumes.ReleaseData();

            DeinitShadowSystem();

            CoreUtils.Destroy(m_DefaultTexture2DArray);
            CoreUtils.Destroy(m_DefaultTextureCube);

            CoreUtils.SafeRelease(m_DirectionalLightDatas);
            CoreUtils.SafeRelease(m_LightDatas);
            CoreUtils.SafeRelease(m_EnvLightDatas);
            CoreUtils.SafeRelease(m_DecalDatas);

            if (m_ReflectionProbeCache != null)
            {
                m_ReflectionProbeCache.Release();
                m_ReflectionProbeCache = null;
            }
            if (m_ReflectionPlanarProbeCache != null)
            {
                m_ReflectionPlanarProbeCache.Release();
                m_ReflectionPlanarProbeCache = null;
            }
            if (m_CookieTexArray != null)
            {
                m_CookieTexArray.Release();
                m_CookieTexArray = null;
            }
            if (m_CubeCookieTexArray != null)
            {
                m_CubeCookieTexArray.Release();
                m_CubeCookieTexArray = null;
            }

            if (m_AreaLightCookieManager != null)
            {
                m_AreaLightCookieManager.ReleaseResources();
                m_AreaLightCookieManager = null;
            }

            ReleaseResolutionDependentBuffers();

            // enableClustered
            CoreUtils.SafeRelease(s_GlobalLightListAtomic);

            for (int outputSplitLighting = 0; outputSplitLighting < 2; ++outputSplitLighting)
            {
                for (int lightLoopDisableTileAndCluster = 0; lightLoopDisableTileAndCluster < 2; ++lightLoopDisableTileAndCluster)
                {
                    for (int shadowMask = 0; shadowMask < 2; ++shadowMask)
                    {
                        for (int debugDisplay = 0; debugDisplay < 2; ++debugDisplay)
                        {
                            int index = GetDeferredLightingMaterialIndex(outputSplitLighting, lightLoopDisableTileAndCluster, shadowMask, debugDisplay);
                            CoreUtils.Destroy(m_deferredLightingMaterial[index]);
                        }
                    }
                }
            }

            CoreUtils.Destroy(s_DeferredTileRegularLightingMat);
            CoreUtils.Destroy(s_DeferredTileSplitLightingMat);
            CoreUtils.Destroy(s_DeferredTileMat);

            CoreUtils.Destroy(m_DebugViewTilesMaterial);
            CoreUtils.Destroy(m_DebugHDShadowMapMaterial);
            CoreUtils.Destroy(m_CubeToPanoMaterial);

            CoreUtils.Destroy(m_CopyStencil);
            CoreUtils.Destroy(m_CopyStencilForSSR);
        }

#if ENABLE_RAYTRACING
        public void InitRaytracing(HDRaytracingManager raytracingManager)
        {
            m_RayTracingManager = raytracingManager;
        }
#endif

        public void NewFrame(FrameSettings frameSettings)
        {
            m_FrameSettings = frameSettings;

            m_ContactShadows = VolumeManager.instance.stack.GetComponent<ContactShadows>();
            m_EnableContactShadow = m_FrameSettings.IsEnabled(FrameSettingsField.ContactShadows) && m_ContactShadows.enable.value && m_ContactShadows.length.value > 0;
            m_EnableVxShadows = m_FrameSettings.IsEnabled(FrameSettingsField.Shadow) && m_FrameSettings.IsEnabled(FrameSettingsField.VxShadows); //seongdae;vxsm
            m_indirectLightingController = VolumeManager.instance.stack.GetComponent<IndirectLightingController>();

            m_ContactShadowIndex = 0;

            // Cluster
            {
                var clustPrepassSourceIdx = m_FrameSettings.IsEnabled(FrameSettingsField.BigTilePrepass) ? ClusterPrepassSource.BigTile : ClusterPrepassSource.None;
                var clustDepthSourceIdx = ClusterDepthSource.NoDepth;
                if (k_UseDepthBuffer)
                {
                    if (m_FrameSettings.IsEnabled(FrameSettingsField.MSAA))
                        clustDepthSourceIdx = ClusterDepthSource.MSAA_Depth;
                    else
                        clustDepthSourceIdx = ClusterDepthSource.Depth;
                }
                var kernelName = s_ClusterKernelNames[(int)clustPrepassSourceIdx, (int)clustDepthSourceIdx];
                var kernelObliqueName = s_ClusterObliqueKernelNames[(int)clustPrepassSourceIdx, (int)clustDepthSourceIdx];

                s_GenListPerVoxelKernel = buildPerVoxelLightListShader.FindKernel(kernelName);
                s_GenListPerVoxelKernelOblique = buildPerVoxelLightListShader.FindKernel(kernelObliqueName);
            }

            if (GetFeatureVariantsEnabled())
            {
                s_GenListPerTileKernel = buildPerTileLightListShader.FindKernel(m_FrameSettings.IsEnabled(FrameSettingsField.BigTilePrepass) ? "TileLightListGen_SrcBigTile_FeatureFlags" : "TileLightListGen_FeatureFlags");
                s_GenListPerTileKernel_Oblique = buildPerTileLightListShader.FindKernel(m_FrameSettings.IsEnabled(FrameSettingsField.BigTilePrepass) ? "TileLightListGen_SrcBigTile_FeatureFlags_Oblique" : "TileLightListGen_FeatureFlags_Oblique");

            }
            else
            {
                s_GenListPerTileKernel = buildPerTileLightListShader.FindKernel(m_FrameSettings.IsEnabled(FrameSettingsField.BigTilePrepass) ? "TileLightListGen_SrcBigTile" : "TileLightListGen");
                s_GenListPerTileKernel_Oblique = buildPerTileLightListShader.FindKernel(m_FrameSettings.IsEnabled(FrameSettingsField.BigTilePrepass) ? "TileLightListGen_SrcBigTile_Oblique" : "TileLightListGen_Oblique");
            }

            m_CookieTexArray.NewFrame();
            m_CubeCookieTexArray.NewFrame();
            m_ReflectionProbeCache.NewFrame();
            m_ReflectionPlanarProbeCache.NewFrame();
        }

        public bool NeedResize(int viewCount)
        {
            return s_LightList == null || s_TileList == null || s_TileFeatureFlags == null ||
                s_AABBBoundsBuffer == null || s_ConvexBoundsBuffer == null || s_LightVolumeDataBuffer == null ||
                (s_BigTileLightList == null && m_FrameSettings.IsEnabled(FrameSettingsField.BigTilePrepass)) ||
                (s_DispatchIndirectBuffer == null && m_FrameSettings.IsEnabled(FrameSettingsField.DeferredTile)) ||
                (s_PerVoxelLightLists == null) || (viewCount > m_MaxViewCount);
        }

        public void ReleaseResolutionDependentBuffers()
        {
            m_MaxViewCount = 1;

            CoreUtils.SafeRelease(s_LightList);
            CoreUtils.SafeRelease(s_TileList);
            CoreUtils.SafeRelease(s_TileFeatureFlags);

            // enableClustered
            CoreUtils.SafeRelease(s_PerVoxelLightLists);
            CoreUtils.SafeRelease(s_PerVoxelOffset);
            CoreUtils.SafeRelease(s_PerTileLogBaseTweak);

            // enableBigTilePrepass
            CoreUtils.SafeRelease(s_BigTileLightList);

            // LightList building
            CoreUtils.SafeRelease(s_AABBBoundsBuffer);
            CoreUtils.SafeRelease(s_ConvexBoundsBuffer);
            CoreUtils.SafeRelease(s_LightVolumeDataBuffer);
            CoreUtils.SafeRelease(s_DispatchIndirectBuffer);
        }

        int NumLightIndicesPerClusteredTile()
        {
            return 32 * (1 << k_Log2NumClusters);       // total footprint for all layers of the tile (measured in light index entries)
        }

        public void AllocResolutionDependentBuffers(int width, int height, int viewCount)
        {
            m_MaxViewCount = Math.Max(viewCount, m_MaxViewCount);
            var nrTilesX = (width + LightDefinitions.s_TileSizeFptl - 1) / LightDefinitions.s_TileSizeFptl;
            var nrTilesY = (height + LightDefinitions.s_TileSizeFptl - 1) / LightDefinitions.s_TileSizeFptl;
            var nrTiles = nrTilesX * nrTilesY * m_MaxViewCount;
            const int capacityUShortsPerTile = 32;
            const int dwordsPerTile = (capacityUShortsPerTile + 1) >> 1;        // room for 31 lights and a nrLights value.

            s_LightList = new ComputeBuffer((int)LightCategory.Count * dwordsPerTile * nrTiles, sizeof(uint));       // enough list memory for a 4k x 4k display
            s_TileList = new ComputeBuffer((int)LightDefinitions.s_NumFeatureVariants * nrTiles, sizeof(uint));
            s_TileFeatureFlags = new ComputeBuffer(nrTiles, sizeof(uint));

            // Cluster
            {
                var nrClustersX = (width + LightDefinitions.s_TileSizeClustered - 1) / LightDefinitions.s_TileSizeClustered;
                var nrClustersY = (height + LightDefinitions.s_TileSizeClustered - 1) / LightDefinitions.s_TileSizeClustered;
                var nrClusterTiles = nrClustersX * nrClustersY * m_MaxViewCount;

                s_PerVoxelOffset = new ComputeBuffer((int)LightCategory.Count * (1 << k_Log2NumClusters) * nrClusterTiles, sizeof(uint));
                s_PerVoxelLightLists = new ComputeBuffer(NumLightIndicesPerClusteredTile() * nrClusterTiles, sizeof(uint));

                if (k_UseDepthBuffer)
                {
                    s_PerTileLogBaseTweak = new ComputeBuffer(nrClusterTiles, sizeof(float));
                }
            }

            if (m_FrameSettings.IsEnabled(FrameSettingsField.BigTilePrepass))
            {
                var nrBigTilesX = (width + 63) / 64;
                var nrBigTilesY = (height + 63) / 64;
                var nrBigTiles = nrBigTilesX * nrBigTilesY * m_MaxViewCount;
                s_BigTileLightList = new ComputeBuffer(LightDefinitions.s_MaxNrBigTileLightsPlusOne * nrBigTiles, sizeof(uint));
            }

            // Allocate matrix arrays used for LightList building
            {
                m_LightListProjMatrices = new Matrix4x4[m_MaxViewCount];
                m_LightListProjscrMatrices = new Matrix4x4[m_MaxViewCount];
                m_LightListInvProjscrMatrices = new Matrix4x4[m_MaxViewCount];
                m_LightListProjHMatrices = new Matrix4x4[m_MaxViewCount];
                m_LightListInvProjHMatrices = new Matrix4x4[m_MaxViewCount];
            }

            // The bounds and light volumes are view-dependent, and AABB is additionally projection dependent.
            // TODO: I don't think k_MaxLightsOnScreen corresponds to the actual correct light count for cullable light types (punctual, area, env, decal)
            s_AABBBoundsBuffer = new ComputeBuffer(m_MaxViewCount * 2 * m_MaxLightsOnScreen, 4 * sizeof(float));
            s_ConvexBoundsBuffer = new ComputeBuffer(m_MaxViewCount * m_MaxLightsOnScreen, System.Runtime.InteropServices.Marshal.SizeOf(typeof(SFiniteLightBound)));
            s_LightVolumeDataBuffer = new ComputeBuffer(m_MaxViewCount * m_MaxLightsOnScreen, System.Runtime.InteropServices.Marshal.SizeOf(typeof(LightVolumeData)));

            // Need 3 ints for DispatchIndirect, but need 4 ints for DrawInstancedIndirect.
            s_DispatchIndirectBuffer = new ComputeBuffer(m_MaxViewCount * LightDefinitions.s_NumFeatureVariants * 4, sizeof(uint), ComputeBufferType.IndirectArguments);
        }

        public static Matrix4x4 WorldToCamera(Camera camera)
        {
            // camera.worldToCameraMatrix is RHS and Unity's transforms are LHS
            // We need to flip it to work with transforms
            return s_FlipMatrixLHSRHS * camera.worldToCameraMatrix;
        }

        static Matrix4x4 WorldToViewStereo(Camera camera, Camera.StereoscopicEye eyeIndex)
        {
            return s_FlipMatrixLHSRHS * camera.GetStereoViewMatrix(eyeIndex);
        }

        // For light culling system, we need non oblique projection matrices
        static Matrix4x4 CameraProjectionNonObliqueLHS(HDCamera camera)
        {
            // camera.projectionMatrix expect RHS data and Unity's transforms are LHS
            // We need to flip it to work with transforms
            return camera.nonObliqueProjMatrix * s_FlipMatrixLHSRHS;
        }

        static Matrix4x4 CameraProjectionStereoLHS(Camera camera, Camera.StereoscopicEye eyeIndex)
        {
            return camera.GetStereoProjectionMatrix(eyeIndex) * s_FlipMatrixLHSRHS;
        }

        public Vector3 GetLightColor(VisibleLight light)
        {
            return new Vector3(light.finalColor.r, light.finalColor.g, light.finalColor.b);
        }

<<<<<<< HEAD
        bool GetDominantLightWithShadows(AdditionalShadowData additionalShadowData, VisibleLight light, Light lightComponent, int lightIndex = -1)
        {
            // Can happen for particle lights (where we don't support shadows anyway)
            if (lightComponent == null)
                return false;

            // Ratio of the size of the light on screen and its intensity, gives a value used to compare light importance
            float lightDominanceValue = light.screenRect.size.magnitude * lightComponent.intensity;;

            if (additionalShadowData == null || !additionalShadowData.contactShadows)
                return false;
            if (lightDominanceValue <= m_DominantLightValue || m_DominantLightValue == Single.PositiveInfinity)
                return false;

            // Directional lights are always considered first.
            if (light.lightType == LightType.Directional)
                m_DominantLightValue = Single.PositiveInfinity;
            else
            {
                m_DominantLightData = m_lightList.lights[lightIndex];
                m_DominantLightIndex = lightIndex;
                m_DominantLightValue = lightDominanceValue;
            }
            return true;
        }

        //seongdae;vxsm
        bool CanRenderVxShadows(Light lightComponent, out VxShadowMap vxsm)
        {
            if (m_FrameSettings.IsEnabled(FrameSettingsField.VxShadows) == false)
            {
                vxsm = null;
                return false;
            }

            vxsm = lightComponent.GetComponent<VxShadowMap>();
            bool vxsmEnabled = vxsm != null && vxsm.IsValid();

            return vxsmEnabled;
        }
        //seongdae;vxsm

=======
>>>>>>> 8f33ec70
        public bool GetDirectionalLightData(CommandBuffer cmd, GPULightType gpuLightType, VisibleLight light, Light lightComponent, HDAdditionalLightData additionalLightData, AdditionalShadowData additionalShadowData, int lightIndex, int shadowIndex, DebugDisplaySettings debugDisplaySettings, int sortedIndex)
        {
            // Clamp light list to the maximum allowed lights on screen to avoid ComputeBuffer overflow
            if (m_lightList.directionalLights.Count >= m_MaxDirectionalLightsOnScreen)
                return false;

            bool contributesToLighting = ((additionalLightData.lightDimmer > 0) && (additionalLightData.affectDiffuse || additionalLightData.affectSpecular)) || (additionalLightData.volumetricDimmer > 0);

            if (!contributesToLighting)
                return false;

            // Discard light if disabled in debug display settings
            if (!debugDisplaySettings.data.lightingDebugSettings.showDirectionalLight)
                return false;

            var lightData = new DirectionalLightData();

            lightData.lightLayers = additionalLightData.GetLightLayers();

            // Light direction for directional is opposite to the forward direction
            lightData.forward = light.GetForward();
            // Rescale for cookies and windowing.
            lightData.right      = light.GetRight() * 2 / Mathf.Max(additionalLightData.shapeWidth, 0.001f);
            lightData.up         = light.GetUp() * 2 / Mathf.Max(additionalLightData.shapeHeight, 0.001f);
            lightData.positionRWS = light.GetPosition();
            lightData.color = GetLightColor(light);

            // Caution: This is bad but if additionalData == HDUtils.s_DefaultHDAdditionalLightData it mean we are trying to promote legacy lights, which is the case for the preview for example, so we need to multiply by PI as legacy Unity do implicit divide by PI for direct intensity.
            // So we expect that all light with additionalData == HDUtils.s_DefaultHDAdditionalLightData are currently the one from the preview, light in scene MUST have additionalData
            lightData.color *= (HDUtils.s_DefaultHDAdditionalLightData == additionalLightData) ? Mathf.PI : 1.0f;

            lightData.lightDimmer           = additionalLightData.lightDimmer;
            lightData.diffuseDimmer         = additionalLightData.affectDiffuse  ? additionalLightData.lightDimmer : 0;
            lightData.specularDimmer        = additionalLightData.affectSpecular ? additionalLightData.lightDimmer * m_FrameSettings.specularGlobalDimmer : 0;
            lightData.volumetricLightDimmer = additionalLightData.volumetricDimmer;

            lightData.shadowIndex = lightData.cookieIndex = -1;


            if (lightComponent != null && lightComponent.cookie != null)
            {
                lightData.tileCookie = lightComponent.cookie.wrapMode == TextureWrapMode.Repeat ? 1 : 0;
                lightData.cookieIndex = m_CookieTexArray.FetchSlice(cmd, lightComponent.cookie);
            }

            if (additionalShadowData)
            {
                lightData.shadowDimmer           = additionalShadowData.shadowDimmer;
                lightData.volumetricShadowDimmer = additionalShadowData.volumetricShadowDimmer;
                lightData.contactShadowMask      = GetContactShadowMask(additionalShadowData.contactShadows);
            }
            else
            {
                lightData.shadowDimmer           = 1.0f;
                lightData.volumetricShadowDimmer = 1.0f;
                lightData.contactShadowMask      = 0;
            }

            // fix up shadow information
            lightData.shadowIndex = shadowIndex;
            if (shadowIndex != -1)
            {
                m_CurrentSunLight = lightComponent;
                m_CurrentShadowSortedSunLightIndex = sortedIndex;
            }

            //seongdae;vxsm
            if (CanRenderVxShadows(lightComponent, out VxShadowMap vxsm))
            {
                if (vxsm.shadowsBlendMode == ShadowsBlendMode.OnlyVxShadowMaps)
                {
                    lightData.vxShadowsValues = 1;
                    m_CurrentShadowSortedSunLightIndex = sortedIndex;
                }
                else if (vxsm.shadowsBlendMode == ShadowsBlendMode.BlendDynamicShadows)
                {
                    lightData.vxShadowsValues = 2;
                }
            }
            else
            {
                lightData.vxShadowsValues = 0;
            }
            //seongdae;vxsm

            // Value of max smoothness is from artists point of view, need to convert from perceptual smoothness to roughness
            lightData.minRoughness = Mathf.Max((1.0f - additionalLightData.maxSmoothness) * (1.0f - additionalLightData.maxSmoothness));

            lightData.shadowMaskSelector = Vector4.zero;

            if (IsBakedShadowMaskLight(lightComponent))
            {
                lightData.shadowMaskSelector[lightComponent.bakingOutput.occlusionMaskChannel] = 1.0f;
                lightData.nonLightMappedOnly = lightComponent.lightShadowCasterMode == LightShadowCasterMode.NonLightmappedOnly ? 1 : 0;
            }
            else
            {
                // use -1 to say that we don't use shadow mask
                lightData.shadowMaskSelector.x = -1.0f;
                lightData.nonLightMappedOnly = 0;
            }

            // Sun disk.
            {
                var sunDiskAngle = additionalLightData.sunDiskSize;
                var sunHaloSize  = additionalLightData.sunHaloSize;

                var cosConeInnerHalfAngle = Mathf.Clamp(Mathf.Cos(sunDiskAngle * 0.5f * Mathf.Deg2Rad), 0.0f, 1.0f);
                var cosConeOuterHalfAngle = Mathf.Clamp(Mathf.Cos(sunDiskAngle * 0.5f * (1 + sunHaloSize) * Mathf.Deg2Rad), 0.0f, 1.0f);

                var val = Mathf.Max(0.0001f, (cosConeInnerHalfAngle - cosConeOuterHalfAngle));
                lightData.angleScale = 1.0f / val;
                lightData.angleOffset = -cosConeOuterHalfAngle * lightData.angleScale;

            }

            // Fallback to the first non shadow casting directional light.
            m_CurrentSunLight = m_CurrentSunLight == null ? lightComponent : m_CurrentSunLight;

            m_lightList.directionalLights.Add(lightData);

            return true;
        }

        public bool GetLightData(CommandBuffer cmd, HDShadowSettings shadowSettings, Camera camera, GPULightType gpuLightType,
            VisibleLight light, Light lightComponent, HDAdditionalLightData additionalLightData, AdditionalShadowData additionalShadowData,
            int lightIndex, int shadowIndex, ref Vector3 lightDimensions, DebugDisplaySettings debugDisplaySettings
#if ENABLE_RAYTRACING
            , int maxAreaLightShadows, ref int areaShadowIndex
#endif
            )
        {
            // Clamp light list to the maximum allowed lights on screen to avoid ComputeBuffer overflow
            if (m_lightList.lights.Count >= m_MaxPunctualLightsOnScreen + m_MaxAreaLightsOnScreen)
                return false;

            // Both of these positions are non-camera-relative.
            float distanceToCamera  = (light.GetPosition() - camera.transform.position).magnitude;
            float lightDistanceFade = HDUtils.ComputeLinearDistanceFade(distanceToCamera, additionalLightData.fadeDistance);

            bool contributesToLighting = ((additionalLightData.lightDimmer > 0) && (additionalLightData.affectDiffuse || additionalLightData.affectSpecular)) || (additionalLightData.volumetricDimmer > 0);
                 contributesToLighting = contributesToLighting && (lightDistanceFade > 0);

            if (!contributesToLighting)
                return false;

            var lightData = new LightData();

            lightData.lightLayers = additionalLightData.GetLightLayers();

            lightData.lightType = gpuLightType;

            lightData.positionRWS = light.GetPosition();

            bool applyRangeAttenuation = additionalLightData.applyRangeAttenuation && (gpuLightType != GPULightType.ProjectorBox);

            // Discard light if disabled in debug display settings
            if (lightData.lightType.IsAreaLight())
            {
                if (!debugDisplaySettings.data.lightingDebugSettings.showAreaLight)
                    return false;
            }
            else
            {
                if (!debugDisplaySettings.data.lightingDebugSettings.showPunctualLight)
                    return false;
            }

            lightData.range = light.range;

            if (applyRangeAttenuation)
            {
                lightData.rangeAttenuationScale = 1.0f / (light.range * light.range);
                lightData.rangeAttenuationBias  = 1.0f;

                if (lightData.lightType == GPULightType.Rectangle)
                {
                    // Rect lights are currently a special case because they use the normalized
                    // [0, 1] attenuation range rather than the regular [0, r] one.
                    lightData.rangeAttenuationScale = 1.0f;
                }
            }
            else // Don't apply any attenuation but do a 'step' at range
            {
                // Solve f(x) = b - (a * x)^2 where x = (d/r)^2.
                // f(0) = huge -> b = huge.
                // f(1) = 0    -> huge - a^2 = 0 -> a = sqrt(huge).
                const float hugeValue = 16777216.0f;
                const float sqrtHuge  = 4096.0f;
                lightData.rangeAttenuationScale = sqrtHuge / (light.range * light.range);
                lightData.rangeAttenuationBias  = hugeValue;

                if (lightData.lightType == GPULightType.Rectangle)
                {
                    // Rect lights are currently a special case because they use the normalized
                    // [0, 1] attenuation range rather than the regular [0, r] one.
                    lightData.rangeAttenuationScale = sqrtHuge;
                }
            }

            lightData.color = GetLightColor(light);

            lightData.forward = light.GetForward();
            lightData.up = light.GetUp();
            lightData.right = light.GetRight();

            lightDimensions.x = additionalLightData.shapeWidth;
            lightDimensions.y = additionalLightData.shapeHeight;
            lightDimensions.z = light.range;

            if (lightData.lightType == GPULightType.ProjectorBox)
            {
                // Rescale for cookies and windowing.
                lightData.right *= 2.0f / Mathf.Max(additionalLightData.shapeWidth, 0.001f);
                lightData.up    *= 2.0f / Mathf.Max(additionalLightData.shapeHeight, 0.001f);
            }
            else if (lightData.lightType == GPULightType.ProjectorPyramid)
            {
                // Get width and height for the current frustum
                var spotAngle = light.spotAngle;

                float frustumWidth, frustumHeight;

                if (additionalLightData.aspectRatio >= 1.0f)
                {
                    frustumHeight = 2.0f * Mathf.Tan(spotAngle * 0.5f * Mathf.Deg2Rad);
                    frustumWidth = frustumHeight * additionalLightData.aspectRatio;
                }
                else
                {
                    frustumWidth = 2.0f * Mathf.Tan(spotAngle * 0.5f * Mathf.Deg2Rad);
                    frustumHeight = frustumWidth / additionalLightData.aspectRatio;
                }

                // Adjust based on the new parametrization.
                lightDimensions.x = frustumWidth;
                lightDimensions.y = frustumHeight;

                // Rescale for cookies and windowing.
                lightData.right *= 2.0f / frustumWidth;
                lightData.up *= 2.0f / frustumHeight;
            }

            if (lightData.lightType == GPULightType.Spot)
            {
                var spotAngle = light.spotAngle;

                var innerConePercent = additionalLightData.GetInnerSpotPercent01();
                var cosSpotOuterHalfAngle = Mathf.Clamp(Mathf.Cos(spotAngle * 0.5f * Mathf.Deg2Rad), 0.0f, 1.0f);
                var sinSpotOuterHalfAngle = Mathf.Sqrt(1.0f - cosSpotOuterHalfAngle * cosSpotOuterHalfAngle);
                var cosSpotInnerHalfAngle = Mathf.Clamp(Mathf.Cos(spotAngle * 0.5f * innerConePercent * Mathf.Deg2Rad), 0.0f, 1.0f); // inner cone

                var val = Mathf.Max(0.0001f, (cosSpotInnerHalfAngle - cosSpotOuterHalfAngle));
                lightData.angleScale = 1.0f / val;
                lightData.angleOffset = -cosSpotOuterHalfAngle * lightData.angleScale;

                // Rescale for cookies and windowing.
                float cotOuterHalfAngle = cosSpotOuterHalfAngle / sinSpotOuterHalfAngle;
                lightData.up    *= cotOuterHalfAngle;
                lightData.right *= cotOuterHalfAngle;
            }
            else
            {
                // These are the neutral values allowing GetAngleAnttenuation in shader code to return 1.0
                lightData.angleScale = 0.0f;
                lightData.angleOffset = 1.0f;
            }

            if (lightData.lightType != GPULightType.Directional && lightData.lightType != GPULightType.ProjectorBox)
            {
                // Store the squared radius of the light to simulate a fill light.
                lightData.size = new Vector2(additionalLightData.shapeRadius * additionalLightData.shapeRadius, 0);
            }

            if (lightData.lightType == GPULightType.Rectangle || lightData.lightType == GPULightType.Tube)
            {
                lightData.size = new Vector2(additionalLightData.shapeWidth, additionalLightData.shapeHeight);
            }

            lightData.lightDimmer           = lightDistanceFade * (additionalLightData.lightDimmer);
            lightData.diffuseDimmer         = lightDistanceFade * (additionalLightData.affectDiffuse  ? additionalLightData.lightDimmer : 0);
            lightData.specularDimmer        = lightDistanceFade * (additionalLightData.affectSpecular ? additionalLightData.lightDimmer * m_FrameSettings.specularGlobalDimmer : 0);
            lightData.volumetricLightDimmer = lightDistanceFade * (additionalLightData.volumetricDimmer);

            lightData.cookieIndex = -1;
            lightData.shadowIndex = -1;
#if ENABLE_RAYTRACING
            lightData.rayTracedAreaShadowIndex = -1;
#endif

            if (lightComponent != null && lightComponent.cookie != null)
            {
                // TODO: add texture atlas support for cookie textures.
                switch (light.lightType)
                {
                    case LightType.Spot:
                        lightData.cookieIndex = m_CookieTexArray.FetchSlice(cmd, lightComponent.cookie);
                        break;
                    case LightType.Point:
                        lightData.cookieIndex = m_CubeCookieTexArray.FetchSlice(cmd, lightComponent.cookie);
                        break;
                }
            }
            else if (light.lightType == LightType.Spot && additionalLightData.spotLightShape != SpotLightShape.Cone)
            {
                // Projectors lights must always have a cookie texture.
                // As long as the cache is a texture array and not an atlas, the 4x4 white texture will be rescaled to 128
                lightData.cookieIndex = m_CookieTexArray.FetchSlice(cmd, Texture2D.whiteTexture);
            }
            else if (lightData.lightType == GPULightType.Rectangle && additionalLightData.areaLightCookie != null)
            {
                lightData.cookieIndex = m_AreaLightCookieManager.FetchSlice(cmd, additionalLightData.areaLightCookie);
            }

            if (additionalShadowData)
            {
                float shadowDistanceFade         = HDUtils.ComputeLinearDistanceFade(distanceToCamera, Mathf.Min(shadowSettings.maxShadowDistance.value, additionalShadowData.shadowFadeDistance));
                lightData.shadowDimmer           = shadowDistanceFade * additionalShadowData.shadowDimmer;
                lightData.volumetricShadowDimmer = shadowDistanceFade * additionalShadowData.volumetricShadowDimmer;
                lightData.contactShadowMask      = GetContactShadowMask(additionalShadowData.contactShadows);
            }
            else
            {
                lightData.shadowDimmer           = 1.0f;
                lightData.volumetricShadowDimmer = 1.0f;
                lightData.contactShadowMask      = 0;
             }

#if ENABLE_RAYTRACING
            if(gpuLightType == GPULightType.Rectangle && lightComponent.shadows != LightShadows.None && areaShadowIndex < maxAreaLightShadows && additionalLightData.useRayTracedShadows)
            {
                lightData.rayTracedAreaShadowIndex = areaShadowIndex;
                additionalLightData.shadowIndex = -1;
                areaShadowIndex++;
            }
            else
            {
                // fix up shadow information
                lightData.shadowIndex = shadowIndex;
                additionalLightData.shadowIndex = shadowIndex;
            }
#else
            // fix up shadow information
            lightData.shadowIndex = shadowIndex;
            #endif
            // Value of max smoothness is from artists point of view, need to convert from perceptual smoothness to roughness
            lightData.minRoughness = (1.0f - additionalLightData.maxSmoothness) * (1.0f - additionalLightData.maxSmoothness);

            lightData.shadowMaskSelector = Vector4.zero;

            if (IsBakedShadowMaskLight(lightComponent))
            {
                lightData.shadowMaskSelector[lightComponent.bakingOutput.occlusionMaskChannel] = 1.0f;
                lightData.nonLightMappedOnly = lightComponent.lightShadowCasterMode == LightShadowCasterMode.NonLightmappedOnly ? 1 : 0;
            }
            else
            {
                // use -1 to say that we don't use shadow mask
                lightData.shadowMaskSelector.x = -1.0f;
                lightData.nonLightMappedOnly = 0;
            }

            m_lightList.lights.Add(lightData);

            return true;
        }

        // TODO: we should be able to do this calculation only with LightData without VisibleLight light, but for now pass both
        public void GetLightVolumeDataAndBound(LightCategory lightCategory, GPULightType gpuLightType, LightVolumeType lightVolumeType,
            VisibleLight light, LightData lightData, Vector3 lightDimensions, Matrix4x4 worldToView,
            Camera.StereoscopicEye eyeIndex = Camera.StereoscopicEye.Left)
        {
            // Then Culling side
            var range = lightDimensions.z;
            var lightToWorld = light.localToWorldMatrix;
            Vector3 positionWS = lightData.positionRWS;
            Vector3 positionVS = worldToView.MultiplyPoint(positionWS);

            Matrix4x4 lightToView = worldToView * lightToWorld;
            Vector3   xAxisVS     = lightToView.GetColumn(0);
            Vector3   yAxisVS     = lightToView.GetColumn(1);
            Vector3   zAxisVS     = lightToView.GetColumn(2);

            // Fill bounds
            var bound = new SFiniteLightBound();
            var lightVolumeData = new LightVolumeData();

            lightVolumeData.lightCategory = (uint)lightCategory;
            lightVolumeData.lightVolume = (uint)lightVolumeType;

            if (gpuLightType == GPULightType.Spot || gpuLightType == GPULightType.ProjectorPyramid)
            {
                Vector3 lightDir = lightToWorld.GetColumn(2);

                // represents a left hand coordinate system in world space since det(worldToView)<0
                Vector3 vx = xAxisVS;
                Vector3 vy = yAxisVS;
                Vector3 vz = zAxisVS;

                const float pi = 3.1415926535897932384626433832795f;
                const float degToRad = (float)(pi / 180.0);

                var sa = light.spotAngle;
                var cs = Mathf.Cos(0.5f * sa * degToRad);
                var si = Mathf.Sin(0.5f * sa * degToRad);

                if (gpuLightType == GPULightType.ProjectorPyramid)
                {
                    Vector3 lightPosToProjWindowCorner = (0.5f * lightDimensions.x) * vx + (0.5f * lightDimensions.y) * vy + 1.0f * vz;
                    cs = Vector3.Dot(vz, Vector3.Normalize(lightPosToProjWindowCorner));
                    si = Mathf.Sqrt(1.0f - cs * cs);
                }

                const float FltMax = 3.402823466e+38F;
                var ta = cs > 0.0f ? (si / cs) : FltMax;
                var cota = si > 0.0f ? (cs / si) : FltMax;

                //const float cotasa = l.GetCotanHalfSpotAngle();

                // apply nonuniform scale to OBB of spot light
                var squeeze = true;//sa < 0.7f * 90.0f;      // arb heuristic
                var fS = squeeze ? ta : si;
                bound.center = worldToView.MultiplyPoint(positionWS + ((0.5f * range) * lightDir));    // use mid point of the spot as the center of the bounding volume for building screen-space AABB for tiled lighting.

                // scale axis to match box or base of pyramid
                bound.boxAxisX = (fS * range) * vx;
                bound.boxAxisY = (fS * range) * vy;
                bound.boxAxisZ = (0.5f * range) * vz;

                // generate bounding sphere radius
                var fAltDx = si;
                var fAltDy = cs;
                fAltDy = fAltDy - 0.5f;
                //if(fAltDy<0) fAltDy=-fAltDy;

                fAltDx *= range; fAltDy *= range;

                // Handle case of pyramid with this select (currently unused)
                var altDist = Mathf.Sqrt(fAltDy * fAltDy + (true ? 1.0f : 2.0f) * fAltDx * fAltDx);
                bound.radius = altDist > (0.5f * range) ? altDist : (0.5f * range);       // will always pick fAltDist
                bound.scaleXY = squeeze ? new Vector2(0.01f, 0.01f) : new Vector2(1.0f, 1.0f);

                lightVolumeData.lightAxisX = vx;
                lightVolumeData.lightAxisY = vy;
                lightVolumeData.lightAxisZ = vz;
                lightVolumeData.lightPos = positionVS;
                lightVolumeData.radiusSq = range * range;
                lightVolumeData.cotan = cota;
                lightVolumeData.featureFlags = (uint)LightFeatureFlags.Punctual;
            }
            else if (gpuLightType == GPULightType.Point)
            {
                Vector3 vx = xAxisVS;
                Vector3 vy = yAxisVS;
                Vector3 vz = zAxisVS;

                bound.center   = positionVS;
                bound.boxAxisX = vx * range;
                bound.boxAxisY = vy * range;
                bound.boxAxisZ = vz * range;
                bound.scaleXY.Set(1.0f, 1.0f);
                bound.radius = range;

                // fill up ldata
                lightVolumeData.lightAxisX = vx;
                lightVolumeData.lightAxisY = vy;
                lightVolumeData.lightAxisZ = vz;
                lightVolumeData.lightPos = bound.center;
                lightVolumeData.radiusSq = range * range;
                lightVolumeData.featureFlags = (uint)LightFeatureFlags.Punctual;
            }
            else if (gpuLightType == GPULightType.Tube)
            {
                Vector3 dimensions = new Vector3(lightDimensions.x + 2 * range, 2 * range, 2 * range); // Omni-directional
                Vector3 extents = 0.5f * dimensions;

                bound.center = positionVS;
                bound.boxAxisX = extents.x * xAxisVS;
                bound.boxAxisY = extents.y * yAxisVS;
                bound.boxAxisZ = extents.z * zAxisVS;
                bound.scaleXY.Set(1.0f, 1.0f);
                bound.radius = extents.magnitude;

                lightVolumeData.lightPos = positionVS;
                lightVolumeData.lightAxisX = xAxisVS;
                lightVolumeData.lightAxisY = yAxisVS;
                lightVolumeData.lightAxisZ = zAxisVS;
                lightVolumeData.boxInnerDist = new Vector3(lightDimensions.x, 0, 0);
                lightVolumeData.boxInvRange.Set(1.0f / range, 1.0f / range, 1.0f / range);
                lightVolumeData.featureFlags = (uint)LightFeatureFlags.Area;
            }
            else if (gpuLightType == GPULightType.Rectangle)
            {
                Vector3 dimensions = new Vector3(lightDimensions.x + 2 * range, lightDimensions.y + 2 * range, range); // One-sided
                Vector3 extents = 0.5f * dimensions;
                Vector3 centerVS = positionVS + extents.z * zAxisVS;

                bound.center = centerVS;
                bound.boxAxisX = extents.x * xAxisVS;
                bound.boxAxisY = extents.y * yAxisVS;
                bound.boxAxisZ = extents.z * zAxisVS;
                bound.scaleXY.Set(1.0f, 1.0f);
                bound.radius = extents.magnitude;

                lightVolumeData.lightPos     = centerVS;
                lightVolumeData.lightAxisX   = xAxisVS;
                lightVolumeData.lightAxisY   = yAxisVS;
                lightVolumeData.lightAxisZ   = zAxisVS;
                lightVolumeData.boxInnerDist = extents;
                lightVolumeData.boxInvRange.Set(Mathf.Infinity, Mathf.Infinity, Mathf.Infinity);
                lightVolumeData.featureFlags = (uint)LightFeatureFlags.Area;
            }
            else if (gpuLightType == GPULightType.ProjectorBox)
            {
                Vector3 dimensions  = new Vector3(lightDimensions.x, lightDimensions.y, range);  // One-sided
                Vector3 extents = 0.5f * dimensions;
                Vector3 centerVS = positionVS + extents.z * zAxisVS;

                bound.center   = centerVS;
                bound.boxAxisX = extents.x * xAxisVS;
                bound.boxAxisY = extents.y * yAxisVS;
                bound.boxAxisZ = extents.z * zAxisVS;
                bound.radius   = extents.magnitude;
                bound.scaleXY.Set(1.0f, 1.0f);

                lightVolumeData.lightPos     = centerVS;
                lightVolumeData.lightAxisX   = xAxisVS;
                lightVolumeData.lightAxisY   = yAxisVS;
                lightVolumeData.lightAxisZ   = zAxisVS;
                lightVolumeData.boxInnerDist = extents;
                lightVolumeData.boxInvRange.Set(Mathf.Infinity, Mathf.Infinity, Mathf.Infinity);
                lightVolumeData.featureFlags = (uint)LightFeatureFlags.Punctual;
            }
            else
            {
                Debug.Assert(false, "TODO: encountered an unknown GPULightType.");
            }

            if (eyeIndex == Camera.StereoscopicEye.Left)
            {
                m_lightList.bounds.Add(bound);
                m_lightList.lightVolumes.Add(lightVolumeData);
            }
            else
            {
                m_lightList.rightEyeBounds.Add(bound);
                m_lightList.rightEyeLightVolumes.Add(lightVolumeData);
            }
        }

        public bool GetEnvLightData(CommandBuffer cmd, HDCamera hdCamera, HDProbe probe, DebugDisplaySettings debugDisplaySettings)
        {
            Camera camera = hdCamera.camera;

            // For now we won't display real time probe when rendering one.
            // TODO: We may want to display last frame result but in this case we need to be careful not to update the atlas before all realtime probes are rendered (for frame coherency).
            // Unfortunately we don't have this information at the moment.
            if (probe.mode == ProbeSettings.Mode.Realtime && camera.cameraType == CameraType.Reflection)
                return false;

            // Discard probe if disabled in debug menu
            if (!debugDisplaySettings.data.lightingDebugSettings.showReflectionProbe)
                return false;

            var capturePosition = Vector3.zero;
            var influenceToWorld = probe.influenceToWorld;

            // 31 bits index, 1 bit cache type
            var envIndex = int.MinValue;
            switch (probe)
            {
                case PlanarReflectionProbe planarProbe:
                    {
                        if (probe.mode == ProbeSettings.Mode.Realtime
                            && !hdCamera.frameSettings.IsEnabled(FrameSettingsField.RealtimePlanarReflection))
                            break;

                        var fetchIndex = m_ReflectionPlanarProbeCache.FetchSlice(cmd, probe.texture);
                        // Indices start at 1, because -0 == 0, we can know from the bit sign which cache to use
                        envIndex = fetchIndex == -1 ? int.MinValue : -(fetchIndex + 1);

                        var renderData = planarProbe.renderData;
                        var worldToCameraRHSMatrix = renderData.worldToCameraRHS;
                        var projectionMatrix = renderData.projectionMatrix;

                        // We don't need to provide the capture position
                        // It is already encoded in the 'worldToCameraRHSMatrix'
                        capturePosition = Vector3.zero;

                        // get the device dependent projection matrix
                        var gpuProj = GL.GetGPUProjectionMatrix(projectionMatrix, true);
                        var gpuView = worldToCameraRHSMatrix;
                        var vp = gpuProj * gpuView;
                        m_Env2DCaptureVP[fetchIndex] = vp;

                        var capturedForwardWS = renderData.captureRotation * Vector3.forward;
                        //capturedForwardWS.z *= -1; // Transform to RHS standard
                        m_Env2DCaptureForward[fetchIndex * 3 + 0] = capturedForwardWS.x;
                        m_Env2DCaptureForward[fetchIndex * 3 + 1] = capturedForwardWS.y;
                        m_Env2DCaptureForward[fetchIndex * 3 + 2] = capturedForwardWS.z;
                        break;
                    }
                case HDAdditionalReflectionData _:
                    {
                        envIndex = m_ReflectionProbeCache.FetchSlice(cmd, probe.texture);
                        // Indices start at 1, because -0 == 0, we can know from the bit sign which cache to use
                        envIndex = envIndex == -1 ? int.MinValue : (envIndex + 1);

                        // Calculate settings to use for the probe
                        var probePositionSettings = ProbeCapturePositionSettings.ComputeFrom(probe, camera.transform);
                        HDRenderUtilities.ComputeCameraSettingsFromProbeSettings(
                            probe.settings, probePositionSettings,
                            out _, out var cameraPositionSettings
                        );
                        capturePosition = cameraPositionSettings.position;

                        break;
                    }
            }
            // int.MinValue means that the texture is not ready yet (ie not convolved/compressed yet)
            if (envIndex == int.MinValue)
                return false;

            // Build light data
            var envLightData = new EnvLightData();

            InfluenceVolume influence = probe.influenceVolume;
            envLightData.lightLayers = probe.lightLayersAsUInt;
            envLightData.influenceShapeType = influence.envShape;
            envLightData.weight = probe.weight;
            envLightData.multiplier = probe.multiplier * m_indirectLightingController.indirectSpecularIntensity.value;
            envLightData.influenceExtents = influence.extents;
            switch (influence.envShape)
            {
                case EnvShapeType.Box:
                    envLightData.blendNormalDistancePositive = influence.boxBlendNormalDistancePositive;
                    envLightData.blendNormalDistanceNegative = influence.boxBlendNormalDistanceNegative;
                    envLightData.blendDistancePositive = influence.boxBlendDistancePositive;
                    envLightData.blendDistanceNegative = influence.boxBlendDistanceNegative;
                    envLightData.boxSideFadePositive = influence.boxSideFadePositive;
                    envLightData.boxSideFadeNegative = influence.boxSideFadeNegative;
                    break;
                case EnvShapeType.Sphere:
                    envLightData.blendNormalDistancePositive.x = influence.sphereBlendNormalDistance;
                    envLightData.blendDistancePositive.x = influence.sphereBlendDistance;
                    break;
                default:
                    throw new ArgumentOutOfRangeException("Unknown EnvShapeType");
            }

            envLightData.influenceRight = influenceToWorld.GetColumn(0).normalized;
            envLightData.influenceUp = influenceToWorld.GetColumn(1).normalized;
            envLightData.influenceForward = influenceToWorld.GetColumn(2).normalized;
            envLightData.capturePositionRWS = capturePosition;
            envLightData.influencePositionRWS = influenceToWorld.GetColumn(3);

            envLightData.envIndex = envIndex;

            // Proxy data
            var proxyToWorld = probe.proxyToWorld;
            envLightData.proxyExtents = probe.proxyExtents;
            envLightData.minProjectionDistance = probe.isProjectionInfinite ? 65504f : 0;
            envLightData.proxyRight = proxyToWorld.GetColumn(0).normalized;
            envLightData.proxyUp = proxyToWorld.GetColumn(1).normalized;
            envLightData.proxyForward = proxyToWorld.GetColumn(2).normalized;
            envLightData.proxyPositionRWS = proxyToWorld.GetColumn(3);

            m_lightList.envLights.Add(envLightData);
            return true;
        }

        public void GetEnvLightVolumeDataAndBound(HDProbe probe, LightVolumeType lightVolumeType, Matrix4x4 worldToView, Camera.StereoscopicEye eyeIndex = Camera.StereoscopicEye.Left)
        {
            var bound = new SFiniteLightBound();
            var lightVolumeData = new LightVolumeData();

            // C is reflection volume center in world space (NOT same as cube map capture point)
            var influenceExtents = probe.influenceExtents;       // 0.5f * Vector3.Max(-boxSizes[p], boxSizes[p]);

            var influenceToWorld = probe.influenceToWorld;

            // transform to camera space (becomes a left hand coordinate frame in Unity since Determinant(worldToView)<0)
            var influenceRightVS = worldToView.MultiplyVector(influenceToWorld.GetColumn(0).normalized);
            var influenceUpVS = worldToView.MultiplyVector(influenceToWorld.GetColumn(1).normalized);
            var influenceForwardVS = worldToView.MultiplyVector(influenceToWorld.GetColumn(2).normalized);
            var influencePositionVS = worldToView.MultiplyPoint(influenceToWorld.GetColumn(3));

            lightVolumeData.lightCategory = (uint)LightCategory.Env;
            lightVolumeData.lightVolume = (uint)lightVolumeType;
            lightVolumeData.featureFlags = (uint)LightFeatureFlags.Env;

            switch (lightVolumeType)
            {
                case LightVolumeType.Sphere:
                {
                    lightVolumeData.lightPos = influencePositionVS;
                    lightVolumeData.radiusSq = influenceExtents.x * influenceExtents.x;
                    lightVolumeData.lightAxisX = influenceRightVS;
                    lightVolumeData.lightAxisY = influenceUpVS;
                    lightVolumeData.lightAxisZ = influenceForwardVS;

                    bound.center = influencePositionVS;
                    bound.boxAxisX = influenceRightVS * influenceExtents.x;
                    bound.boxAxisY = influenceUpVS * influenceExtents.x;
                    bound.boxAxisZ = influenceForwardVS * influenceExtents.x;
                    bound.scaleXY.Set(1.0f, 1.0f);
                    bound.radius = influenceExtents.x;
                    break;
                }
                case LightVolumeType.Box:
                {
                    bound.center = influencePositionVS;
                    bound.boxAxisX = influenceExtents.x * influenceRightVS;
                    bound.boxAxisY = influenceExtents.y * influenceUpVS;
                    bound.boxAxisZ = influenceExtents.z * influenceForwardVS;
                    bound.scaleXY.Set(1.0f, 1.0f);
                    bound.radius = influenceExtents.magnitude;

                    // The culling system culls pixels that are further
                    //   than a threshold to the box influence extents.
                    // So we use an arbitrary threshold here (k_BoxCullingExtentOffset)
                    lightVolumeData.lightPos = influencePositionVS;
                    lightVolumeData.lightAxisX = influenceRightVS;
                    lightVolumeData.lightAxisY = influenceUpVS;
                    lightVolumeData.lightAxisZ = influenceForwardVS;
                    lightVolumeData.boxInnerDist = influenceExtents - k_BoxCullingExtentThreshold;
                    lightVolumeData.boxInvRange.Set(1.0f / k_BoxCullingExtentThreshold.x, 1.0f / k_BoxCullingExtentThreshold.y, 1.0f / k_BoxCullingExtentThreshold.z);
                    break;
                }
            }

            if (eyeIndex == Camera.StereoscopicEye.Left)
            {
                m_lightList.bounds.Add(bound);
                m_lightList.lightVolumes.Add(lightVolumeData);
            }
            else
            {
                m_lightList.rightEyeBounds.Add(bound);
                m_lightList.rightEyeLightVolumes.Add(lightVolumeData);
            }
        }

        public void AddBoxVolumeDataAndBound(OrientedBBox obb, LightCategory category, LightFeatureFlags featureFlags, Matrix4x4 worldToView, bool stereoEnabled)
        {
            var bound      = new SFiniteLightBound();
            var volumeData = new LightVolumeData();

            // transform to camera space (becomes a left hand coordinate frame in Unity since Determinant(worldToView)<0)
            var positionVS = worldToView.MultiplyPoint(obb.center);
            var rightVS    = worldToView.MultiplyVector(obb.right);
            var upVS       = worldToView.MultiplyVector(obb.up);
            var forwardVS  = Vector3.Cross(upVS, rightVS);
            var extents    = new Vector3(obb.extentX, obb.extentY, obb.extentZ);

            volumeData.lightVolume   = (uint)LightVolumeType.Box;
            volumeData.lightCategory = (uint)category;
            volumeData.featureFlags  = (uint)featureFlags;

            bound.center   = positionVS;
            bound.boxAxisX = obb.extentX * rightVS;
            bound.boxAxisY = obb.extentY * upVS;
            bound.boxAxisZ = obb.extentZ * forwardVS;
            bound.radius   = extents.magnitude;
            bound.scaleXY.Set(1.0f, 1.0f);

            // The culling system culls pixels that are further
            //   than a threshold to the box influence extents.
            // So we use an arbitrary threshold here (k_BoxCullingExtentOffset)
            volumeData.lightPos     = positionVS;
            volumeData.lightAxisX   = rightVS;
            volumeData.lightAxisY   = upVS;
            volumeData.lightAxisZ   = forwardVS;
            volumeData.boxInnerDist = extents - k_BoxCullingExtentThreshold; // We have no blend range, but the culling code needs a small EPS value for some reason???
            volumeData.boxInvRange.Set(1.0f / k_BoxCullingExtentThreshold.x, 1.0f / k_BoxCullingExtentThreshold.y, 1.0f / k_BoxCullingExtentThreshold.z);

            m_lightList.bounds.Add(bound);
            m_lightList.lightVolumes.Add(volumeData);

            // XRTODO: use rightEyeWorldToView here too?
            if (stereoEnabled)
            {
                m_lightList.rightEyeBounds.Add(bound);
                m_lightList.rightEyeLightVolumes.Add(volumeData);
            }
        }

        public int GetCurrentShadowCount()
        {
            return m_ShadowManager.GetShadowRequestCount();
        }

        public void UpdateCullingParameters(ref ScriptableCullingParameters cullingParams)
        {
            m_ShadowManager.UpdateCullingParameters(ref cullingParams);

            // In HDRP we don't need per object light/probe info so we disable the native code that handles it.
            cullingParams.cullingOptions |= CullingOptions.DisablePerObjectCulling;
        }

        public bool IsBakedShadowMaskLight(Light light)
        {
            // This can happen for particle lights.
            if (light == null)
                return false;

            return light.bakingOutput.lightmapBakeType == LightmapBakeType.Mixed &&
                light.bakingOutput.mixedLightingMode == MixedLightingMode.Shadowmask &&
                light.bakingOutput.occlusionMaskChannel != -1;     // We need to have an occlusion mask channel assign, else we have no shadow mask
        }

        HDProbe SelectProbe(VisibleReflectionProbe probe, PlanarReflectionProbe planarProbe)
        {
            if (probe.reflectionProbe != null)
            {
                var add = probe.reflectionProbe.GetComponent<HDAdditionalReflectionData>();
                if (add == null)
                {
                    add = HDUtils.s_DefaultHDAdditionalReflectionData;
                    Vector3 distance = Vector3.one * probe.blendDistance;
                    add.influenceVolume.boxBlendDistancePositive = distance;
                    add.influenceVolume.boxBlendDistanceNegative = distance;
                    add.influenceVolume.shape = InfluenceShape.Box;
                }
                return add;
            }
            if (planarProbe != null)
                return planarProbe;

            throw new ArgumentException();
        }

        // Return true if BakedShadowMask are enabled
        public bool PrepareLightsForGPU(CommandBuffer cmd, HDCamera hdCamera, CullingResults cullResults,
            HDProbeCullingResults hdProbeCullingResults, DensityVolumeList densityVolumes, DebugDisplaySettings debugDisplaySettings)
        {
        #if ENABLE_RAYTRACING
            HDRaytracingEnvironment raytracingEnv = m_RayTracingManager.CurrentEnvironment();
        #endif

            using (new ProfilingSample(cmd, "Prepare Lights For GPU"))
            {
                Camera camera = hdCamera.camera;

                // If any light require it, we need to enabled bake shadow mask feature
                m_enableBakeShadowMask = false;

                m_lightList.Clear();

                // We need to properly reset this here otherwise if we go from 1 light to no visible light we would keep the old reference active.
                m_CurrentSunLight = null;
                m_CurrentShadowSortedSunLightIndex = -1;
                m_DebugSelectedLightShadowIndex = -1;

                int decalDatasCount = Math.Min(DecalSystem.m_DecalDatasCount, m_MaxDecalsOnScreen);

                var stereoEnabled = hdCamera.camera.stereoEnabled;

                var hdShadowSettings = VolumeManager.instance.stack.GetComponent<HDShadowSettings>();

                Vector3 camPosWS = hdCamera.mainViewConstants.worldSpaceCameraPos;

                var worldToView = WorldToCamera(camera);
                var rightEyeWorldToView = Matrix4x4.identity;
                if (stereoEnabled)
                {
                    worldToView = WorldToViewStereo(camera, Camera.StereoscopicEye.Left);
                    rightEyeWorldToView = WorldToViewStereo(camera, Camera.StereoscopicEye.Right);
                }

                // We must clear the shadow requests before checking if they are any visible light because we would have requests from the last frame executed in the case where we don't see any lights
                m_ShadowManager.Clear();

                // Note: Light with null intensity/Color are culled by the C++, no need to test it here
                if (cullResults.visibleLights.Length != 0 || cullResults.visibleReflectionProbes.Length != 0)
                {
                    // 1. Count the number of lights and sort all lights by category, type and volume - This is required for the fptl/cluster shader code
                    // If we reach maximum of lights available on screen, then we discard the light.
                    // Lights are processed in order, so we don't discards light based on their importance but based on their ordering in visible lights list.
                    int directionalLightcount = 0;
                    int punctualLightcount = 0;
                    int areaLightCount = 0;

                    int lightCount = Math.Min(cullResults.visibleLights.Length, m_MaxLightsOnScreen);
                    UpdateSortKeysArray(lightCount);
                    int sortCount = 0;
                    for (int lightIndex = 0, numLights = cullResults.visibleLights.Length; (lightIndex < numLights) && (sortCount < lightCount); ++lightIndex)
                    {
                        var light = cullResults.visibleLights[lightIndex];
                        var lightComponent = light.light;

                        // Light should always have additional data, however preview light right don't have, so we must handle the case by assigning HDUtils.s_DefaultHDAdditionalLightData
                        var additionalData = GetHDAdditionalLightData(lightComponent);

                        // Reserve shadow map resolutions and check if light needs to render shadows
                        additionalData.ReserveShadows(camera, m_ShadowManager, m_ShadowInitParameters, cullResults, m_FrameSettings, lightIndex);

                        LightCategory lightCategory = LightCategory.Count;
                        GPULightType gpuLightType = GPULightType.Point;
                        LightVolumeType lightVolumeType = LightVolumeType.Count;

                        if (additionalData.lightTypeExtent == LightTypeExtent.Punctual)
                        {
                            lightCategory = LightCategory.Punctual;

                            switch (light.lightType)
                            {
                                case LightType.Spot:
                                    if (punctualLightcount >= m_MaxPunctualLightsOnScreen)
                                        continue;
                                    switch (additionalData.spotLightShape)
                                    {
                                        case SpotLightShape.Cone:
                                            gpuLightType = GPULightType.Spot;
                                            lightVolumeType = LightVolumeType.Cone;
                                            break;
                                        case SpotLightShape.Pyramid:
                                            gpuLightType = GPULightType.ProjectorPyramid;
                                            lightVolumeType = LightVolumeType.Cone;
                                            break;
                                        case SpotLightShape.Box:
                                            gpuLightType = GPULightType.ProjectorBox;
                                            lightVolumeType = LightVolumeType.Box;
                                            break;
                                        default:
                                            Debug.Assert(false, "Encountered an unknown SpotLightShape.");
                                            break;
                                    }
                                    break;

                                case LightType.Directional:
                                    if (directionalLightcount >= m_MaxDirectionalLightsOnScreen)
                                        continue;
                                    gpuLightType = GPULightType.Directional;
                                    // No need to add volume, always visible
                                    lightVolumeType = LightVolumeType.Count; // Count is none
                                    break;

                                case LightType.Point:
                                    if (punctualLightcount >= m_MaxPunctualLightsOnScreen)
                                        continue;
                                    gpuLightType = GPULightType.Point;
                                    lightVolumeType = LightVolumeType.Sphere;
                                    break;

                                default:
                                    Debug.Assert(false, "Encountered an unknown LightType.");
                                    break;
                            }
                        }
                        else
                        {
                            lightCategory = LightCategory.Area;

                            switch (additionalData.lightTypeExtent)
                            {
                                case LightTypeExtent.Rectangle:
                                    if (areaLightCount >= m_MaxAreaLightsOnScreen)
                                        continue;
                                    gpuLightType = GPULightType.Rectangle;
                                    lightVolumeType = LightVolumeType.Box;
                                    break;

                                case LightTypeExtent.Tube:
                                    if (areaLightCount >= m_MaxAreaLightsOnScreen)
                                        continue;
                                    gpuLightType = GPULightType.Tube;
                                    lightVolumeType = LightVolumeType.Box;
                                    break;

                                default:
                                    Debug.Assert(false, "Encountered an unknown LightType.");
                                    break;
                            }
                        }

                        // 5 bit (0x1F) light category, 5 bit (0x1F) GPULightType, 5 bit (0x1F) lightVolume, 1 bit for shadow casting, 16 bit index
                        m_SortKeys[sortCount++] = (uint)lightCategory << 27 | (uint)gpuLightType << 22 | (uint)lightVolumeType << 17 | (uint)lightIndex;
                    }

                    CoreUnsafeUtils.QuickSort(m_SortKeys, 0, sortCount - 1); // Call our own quicksort instead of Array.Sort(sortKeys, 0, sortCount) so we don't allocate memory (note the SortCount-1 that is different from original call).

                    // Now that all the lights have requested a shadow resolution, we can layout them in the atlas
                    // And if needed rescale the whole atlas
                    m_ShadowManager.LayoutShadowMaps(debugDisplaySettings.data.lightingDebugSettings);

                    // TODO: Refactor shadow management
                    // The good way of managing shadow:
                    // Here we sort everyone and we decide which light is important or not (this is the responsibility of the lightloop)
                    // we allocate shadow slot based on maximum shadow allowed on screen and attribute slot by bigger solid angle
                    // THEN we ask to the ShadowRender to render the shadow, not the reverse as it is today (i.e render shadow than expect they
                    // will be use...)
                    // The lightLoop is in charge, not the shadow pass.
                    // For now we will still apply the maximum of shadow here but we don't apply the sorting by priority + slot allocation yet

                    // 2. Go through all lights, convert them to GPU format.
                    // Simultaneously create data for culling (LightVolumeData and SFiniteLightBound)

                    #if ENABLE_RAYTRACING
                    int areaLightShadowIndex = 0;
                    int maxAreaLightShadows = raytracingEnv != null && raytracingEnv.raytracedShadows ? raytracingEnv.numAreaLightShadows : 0;
                    #endif

                    for (int sortIndex = 0; sortIndex < sortCount; ++sortIndex)
                    {
                        // In 1. we have already classify and sorted the light, we need to use this sorted order here
                        uint sortKey = m_SortKeys[sortIndex];
                        LightCategory lightCategory = (LightCategory)((sortKey >> 27) & 0x1F);
                        GPULightType gpuLightType = (GPULightType)((sortKey >> 22) & 0x1F);
                        LightVolumeType lightVolumeType = (LightVolumeType)((sortKey >> 17) & 0x1F);
                        int lightIndex = (int)(sortKey & 0xFFFF);

                        var light = cullResults.visibleLights[lightIndex];
                        var lightComponent = light.light;

                        m_enableBakeShadowMask = m_enableBakeShadowMask || IsBakedShadowMaskLight(lightComponent);

                        // Light should always have additional data, however preview light right don't have, so we must handle the case by assigning HDUtils.s_DefaultHDAdditionalLightData
                        var additionalLightData = GetHDAdditionalLightData(lightComponent);
                        var additionalShadowData = lightComponent != null ? lightComponent.GetComponent<AdditionalShadowData>() : null; // Can be null

                        int shadowIndex = -1;

                        // Manage shadow requests
                        #if ENABLE_RAYTRACING
                        if (additionalLightData.WillRenderShadows() && !additionalLightData.useRayTracedShadows)
                        #else
                        if (additionalLightData.WillRenderShadows())
                        #endif
                        {
                            int shadowRequestCount;
                            shadowIndex = additionalLightData.UpdateShadowRequest(hdCamera, m_ShadowManager, light, cullResults, lightIndex, out shadowRequestCount);

#if UNITY_EDITOR
                            if ((debugDisplaySettings.data.lightingDebugSettings.shadowDebugUseSelection
                                    || debugDisplaySettings.data.lightingDebugSettings.shadowDebugMode == ShadowMapDebugMode.SingleShadow)
                                && UnityEditor.Selection.activeGameObject == lightComponent.gameObject)
                            {
                                m_DebugSelectedLightShadowIndex = shadowIndex;
                                m_DebugSelectedLightShadowCount = shadowRequestCount;
                            }
#endif
                        }

                        // Directional rendering side, it is separated as it is always visible so no volume to handle here
                        if (gpuLightType == GPULightType.Directional)
                        {
                            if (GetDirectionalLightData(cmd, gpuLightType, light, lightComponent, additionalLightData, additionalShadowData, lightIndex, shadowIndex, debugDisplaySettings, directionalLightcount))
                            {
                                directionalLightcount++;

                                // We make the light position camera-relative as late as possible in order
                                // to allow the preceding code to work with the absolute world space coordinates.
                                if (ShaderConfig.s_CameraRelativeRendering != 0)
                                {
                                    // Caution: 'DirectionalLightData.positionWS' is camera-relative after this point.
                                    int last = m_lightList.directionalLights.Count - 1;
                                    DirectionalLightData lightData = m_lightList.directionalLights[last];
                                    lightData.positionRWS -= camPosWS;
                                    m_lightList.directionalLights[last] = lightData;
                                }
                            }
                            continue;
                        }

                        Vector3 lightDimensions = new Vector3(); // X = length or width, Y = height, Z = range (depth)

                        // Punctual, area, projector lights - the rendering side.
                        if (GetLightData(cmd, hdShadowSettings, camera, gpuLightType, light, lightComponent, additionalLightData, additionalShadowData, lightIndex, shadowIndex, ref lightDimensions, debugDisplaySettings
                        #if ENABLE_RAYTRACING
                            , maxAreaLightShadows, ref areaLightShadowIndex
                        #endif
                        ))
                        {
                            switch (lightCategory)
                            {
                                case LightCategory.Punctual:
                                    punctualLightcount++;
                                    break;
                                case LightCategory.Area:
                                    areaLightCount++;
                                    break;
                                default:
                                    Debug.Assert(false, "TODO: encountered an unknown LightCategory.");
                                    break;
                            }

                            // Then culling side. Must be call in this order as we pass the created Light data to the function
                            GetLightVolumeDataAndBound(lightCategory, gpuLightType, lightVolumeType, light, m_lightList.lights[m_lightList.lights.Count - 1], lightDimensions, worldToView);
                            if (stereoEnabled)
                                GetLightVolumeDataAndBound(lightCategory, gpuLightType, lightVolumeType, light, m_lightList.lights[m_lightList.lights.Count - 1], lightDimensions, rightEyeWorldToView, Camera.StereoscopicEye.Right);

                            // We make the light position camera-relative as late as possible in order
                            // to allow the preceding code to work with the absolute world space coordinates.
                            if (ShaderConfig.s_CameraRelativeRendering != 0)
                            {
                                // Caution: 'LightData.positionWS' is camera-relative after this point.
                                int last = m_lightList.lights.Count - 1;
                                LightData lightData = m_lightList.lights[last];
                                lightData.positionRWS -= camPosWS;
                                m_lightList.lights[last] = lightData;
                            }
                        }
                    }

                    // Update the compute buffer with the shadow request datas
                    m_ShadowManager.PrepareGPUShadowDatas(cullResults, camera);

                    // Sanity check
                    Debug.Assert(m_lightList.directionalLights.Count == directionalLightcount);
                    Debug.Assert(m_lightList.lights.Count == areaLightCount + punctualLightcount);

                    m_punctualLightCount = punctualLightcount;
                    m_areaLightCount = areaLightCount;

                    // Redo everything but this time with envLights
                    Debug.Assert(m_MaxEnvLightsOnScreen <= 256); //for key construction
                    int envLightCount = 0;

                    var totalProbes = cullResults.visibleReflectionProbes.Length + hdProbeCullingResults.visibleProbes.Count;
                    int probeCount = Math.Min(totalProbes, m_MaxEnvLightsOnScreen);
                    UpdateSortKeysArray(probeCount);
                    sortCount = 0;

                    for (int probeIndex = 0, numProbes = totalProbes; (probeIndex < numProbes) && (sortCount < probeCount); probeIndex++)
                    {
                        if (probeIndex < cullResults.visibleReflectionProbes.Length)
                        {
                            var probe = cullResults.visibleReflectionProbes[probeIndex];
                            if (probe.reflectionProbe == null || probe.reflectionProbe.Equals(null) || !probe.reflectionProbe.isActiveAndEnabled)
                                continue;

                            // Exclude env lights based on hdCamera.probeLayerMask
                            if ((hdCamera.probeLayerMask.value & (1 << probe.reflectionProbe.gameObject.layer)) == 0)
                                continue;

                            var additional = probe.reflectionProbe.GetComponent<HDAdditionalReflectionData>();

                            // probe.texture can be null when we are adding a reflection probe in the editor
                            if (additional.texture == null || envLightCount >= m_MaxEnvLightsOnScreen)
                                continue;

                            // Work around the data issues.
                            if (probe.localToWorldMatrix.determinant == 0)
                            {
                                Debug.LogError("Reflection probe " + probe.reflectionProbe.name + " has an invalid local frame and needs to be fixed.");
                                continue;
                            }

                            LightVolumeType lightVolumeType = LightVolumeType.Box;
                            if (additional != null && additional.influenceVolume.shape == InfluenceShape.Sphere)
                                lightVolumeType = LightVolumeType.Sphere;
                            ++envLightCount;

                            var logVolume = CalculateProbeLogVolume(probe.bounds);

                            m_SortKeys[sortCount++] = PackProbeKey(logVolume, lightVolumeType, 0u, probeIndex); // Sort by volume
                        }
                        else
                        {
                            var planarProbeIndex = probeIndex - cullResults.visibleReflectionProbes.Length;
                            var probe = hdProbeCullingResults.visibleProbes[planarProbeIndex];

                            // probe.texture can be null when we are adding a reflection probe in the editor
                            if (probe.texture == null || envLightCount >= k_MaxEnvLightsOnScreen)
                                continue;

                            // Exclude env lights based on hdCamera.probeLayerMask
                            if ((hdCamera.probeLayerMask.value & (1 << probe.gameObject.layer)) == 0)
                                continue;

                            var lightVolumeType = LightVolumeType.Box;
                            if (probe.influenceVolume.shape == InfluenceShape.Sphere)
                                lightVolumeType = LightVolumeType.Sphere;
                            ++envLightCount;

                            var logVolume = CalculateProbeLogVolume(probe.bounds);

                            m_SortKeys[sortCount++] = PackProbeKey(logVolume, lightVolumeType, 1u, planarProbeIndex); // Sort by volume
                        }
                    }

                    // Not necessary yet but call it for future modification with sphere influence volume
                    CoreUnsafeUtils.QuickSort(m_SortKeys, 0, sortCount - 1); // Call our own quicksort instead of Array.Sort(sortKeys, 0, sortCount) so we don't allocate memory (note the SortCount-1 that is different from original call).

                    for (int sortIndex = 0; sortIndex < sortCount; ++sortIndex)
                    {
                        // In 1. we have already classify and sorted the light, we need to use this sorted order here
                        uint sortKey = m_SortKeys[sortIndex];
                        LightVolumeType lightVolumeType;
                        int probeIndex;
                        int listType;
                        UnpackProbeSortKey(sortKey, out lightVolumeType, out probeIndex, out listType);

                        PlanarReflectionProbe planarProbe = null;
                        VisibleReflectionProbe probe = default(VisibleReflectionProbe);
                        if (listType == 0)
                            probe = cullResults.visibleReflectionProbes[probeIndex];
                        else
                            planarProbe = (PlanarReflectionProbe)hdProbeCullingResults.visibleProbes[probeIndex];

                        var probeWrapper = SelectProbe(probe, planarProbe);

                        if (GetEnvLightData(cmd, hdCamera, probeWrapper, debugDisplaySettings))
                        {
                            GetEnvLightVolumeDataAndBound(probeWrapper, lightVolumeType, worldToView);
                            if (stereoEnabled)
                                GetEnvLightVolumeDataAndBound(probeWrapper, lightVolumeType, rightEyeWorldToView, Camera.StereoscopicEye.Right);

                            // We make the light position camera-relative as late as possible in order
                            // to allow the preceding code to work with the absolute world space coordinates.
                            if (ShaderConfig.s_CameraRelativeRendering != 0)
                            {
                                // Caution: 'EnvLightData.positionRWS' is camera-relative after this point.
                                int last = m_lightList.envLights.Count - 1;
                                EnvLightData envLightData = m_lightList.envLights[last];
                                envLightData.capturePositionRWS -= camPosWS;
                                envLightData.influencePositionRWS -= camPosWS;
                                envLightData.proxyPositionRWS -= camPosWS;
                                m_lightList.envLights[last] = envLightData;
                            }
                        }
                    }
                }

                if (decalDatasCount > 0)
                {
                    for (int i = 0; i < decalDatasCount; i++)
                    {
                        m_lightList.bounds.Add(DecalSystem.m_Bounds[i]);
                        m_lightList.lightVolumes.Add(DecalSystem.m_LightVolumes[i]);

                        if (camera.stereoEnabled)
                        {
                            m_lightList.rightEyeBounds.Add(DecalSystem.m_Bounds[i]);
                            m_lightList.rightEyeLightVolumes.Add(DecalSystem.m_LightVolumes[i]);
                        }
                    }
                }

                // Inject density volumes into the clustered data structure for efficient look up.
                m_densityVolumeCount = densityVolumes.bounds != null ? densityVolumes.bounds.Count : 0;

                Matrix4x4 worldToViewCR = worldToView;

                if (ShaderConfig.s_CameraRelativeRendering != 0)
                {
                    // The OBBs are camera-relative, the matrix is not. Fix it.
                    worldToViewCR.SetColumn(3, new Vector4(0, 0, 0, 1));
                }

                for (int i = 0, n = m_densityVolumeCount; i < n; i++)
                {
                    // Density volumes are not lights and therefore should not affect light classification.
                    LightFeatureFlags featureFlags = 0;
                    AddBoxVolumeDataAndBound(densityVolumes.bounds[i], LightCategory.DensityVolume, featureFlags, worldToViewCR, camera.stereoEnabled);
                }

                m_lightCount = m_lightList.lights.Count + m_lightList.envLights.Count + decalDatasCount + m_densityVolumeCount;
                Debug.Assert(m_lightCount == m_lightList.bounds.Count);
                Debug.Assert(m_lightCount == m_lightList.lightVolumes.Count);

                if (stereoEnabled)
                {
                    // TODO: Proper decal + stereo cull management

                    Debug.Assert(m_lightList.rightEyeBounds.Count == m_lightCount);
                    Debug.Assert(m_lightList.rightEyeLightVolumes.Count == m_lightCount);

                    // TODO: GC considerations?
                    m_lightList.bounds.AddRange(m_lightList.rightEyeBounds);
                    m_lightList.lightVolumes.AddRange(m_lightList.rightEyeLightVolumes);
                }

                UpdateDataBuffers();

                cmd.SetGlobalInt(HDShaderIDs._EnvLightIndexShift, m_lightList.lights.Count);
                cmd.SetGlobalInt(HDShaderIDs._DecalIndexShift, m_lightList.lights.Count + m_lightList.envLights.Count);
                cmd.SetGlobalInt(HDShaderIDs._DensityVolumeIndexShift, m_lightList.lights.Count + m_lightList.envLights.Count + decalDatasCount);
            }

            m_enableBakeShadowMask = m_enableBakeShadowMask && hdCamera.frameSettings.IsEnabled(FrameSettingsField.ShadowMask);

            // We push this parameter here because we know that normal/deferred shadows are not yet rendered
            if (debugDisplaySettings.data.lightingDebugSettings.shadowDebugMode == ShadowMapDebugMode.SingleShadow)
            {
                int shadowIndex = (int)debugDisplaySettings.data.lightingDebugSettings.shadowMapIndex;

                if (debugDisplaySettings.data.lightingDebugSettings.shadowDebugUseSelection)
                    shadowIndex = m_DebugSelectedLightShadowIndex;
                cmd.SetGlobalInt(HDShaderIDs._DebugSingleShadowIndex, shadowIndex);
            }

            return m_enableBakeShadowMask;
        }

        static float CalculateProbeLogVolume(Bounds bounds)
        {
            //Notes:
            // - 1+ term is to prevent having negative values in the log result
            // - 1000* is too keep 3 digit after the dot while we truncate the result later
            // - 1048575 is 2^20-1 as we pack the result on 20bit later
            float boxVolume = 8f* bounds.extents.x * bounds.extents.y * bounds.extents.z;
            float logVolume = Mathf.Clamp(Mathf.Log(1 + boxVolume, 1.05f)*1000, 0, 1048575);
            return logVolume;
        }

        static void UnpackProbeSortKey(uint sortKey, out LightVolumeType lightVolumeType, out int probeIndex, out int listType)
        {
            lightVolumeType = (LightVolumeType)((sortKey >> 9) & 0x3);
            probeIndex = (int)(sortKey & 0xFF);
            listType = (int)((sortKey >> 8) & 1);
        }

        static uint PackProbeKey(float logVolume, LightVolumeType lightVolumeType, uint listType, int probeIndex)
        {
            // 20 bit volume, 3 bit LightVolumeType, 1 bit list type, 8 bit index
            return (uint)logVolume << 12 | (uint)lightVolumeType << 9 | listType << 8 | ((uint)probeIndex & 0xFF);
        }

        void VoxelLightListGeneration(CommandBuffer cmd, HDCamera hdCamera, Matrix4x4[] projscrArr, Matrix4x4[] invProjscrArr, RenderTargetIdentifier cameraDepthBufferRT)
        {
            Camera camera = hdCamera.camera;

            var isProjectionOblique = GeometryUtils.IsProjectionMatrixOblique(camera.projectionMatrix);

            // clear atomic offset index
            cmd.SetComputeBufferParam(buildPerVoxelLightListShader, s_ClearVoxelAtomicKernel, HDShaderIDs.g_LayeredSingleIdxBuffer, s_GlobalLightListAtomic);
            cmd.DispatchCompute(buildPerVoxelLightListShader, s_ClearVoxelAtomicKernel, 1, 1, 1);

            bool isOrthographic = camera.orthographic;
            cmd.SetComputeIntParam(buildPerVoxelLightListShader, HDShaderIDs.g_isOrthographic, isOrthographic ? 1 : 0);
            cmd.SetComputeIntParam(buildPerVoxelLightListShader, HDShaderIDs.g_iNrVisibLights, m_lightCount);
            cmd.SetComputeMatrixArrayParam(buildPerVoxelLightListShader, HDShaderIDs.g_mScrProjectionArr, projscrArr);
            cmd.SetComputeMatrixArrayParam(buildPerVoxelLightListShader, HDShaderIDs.g_mInvScrProjectionArr, invProjscrArr);

            cmd.SetComputeIntParam(buildPerVoxelLightListShader, HDShaderIDs.g_iLog2NumClusters, k_Log2NumClusters);

            cmd.SetComputeVectorParam(buildPerVoxelLightListShader, HDShaderIDs.g_screenSize, hdCamera.screenSize);
            cmd.SetComputeIntParam(buildPerVoxelLightListShader, HDShaderIDs.g_iNumSamplesMSAA, (int)hdCamera.msaaSamples);

            //Vector4 v2_near = invProjscr * new Vector4(0.0f, 0.0f, 0.0f, 1.0f);
            //Vector4 v2_far = invProjscr * new Vector4(0.0f, 0.0f, 1.0f, 1.0f);
            //float nearPlane2 = -(v2_near.z/v2_near.w);
            //float farPlane2 = -(v2_far.z/v2_far.w);
            var nearPlane = camera.nearClipPlane;
            var farPlane = camera.farClipPlane;
            cmd.SetComputeFloatParam(buildPerVoxelLightListShader, HDShaderIDs.g_fNearPlane, nearPlane);
            cmd.SetComputeFloatParam(buildPerVoxelLightListShader, HDShaderIDs.g_fFarPlane, farPlane);

            const float C = (float)(1 << k_Log2NumClusters);
            var geomSeries = (1.0 - Mathf.Pow(k_ClustLogBase, C)) / (1 - k_ClustLogBase);        // geometric series: sum_k=0^{C-1} base^k
            m_ClustScale = (float)(geomSeries / (farPlane - nearPlane));

            cmd.SetComputeFloatParam(buildPerVoxelLightListShader, HDShaderIDs.g_fClustScale, m_ClustScale);
            cmd.SetComputeFloatParam(buildPerVoxelLightListShader, HDShaderIDs.g_fClustBase, k_ClustLogBase);

            var genListPerVoxelKernel = isProjectionOblique ? s_GenListPerVoxelKernelOblique : s_GenListPerVoxelKernel;

            cmd.SetComputeTextureParam(buildPerVoxelLightListShader, genListPerVoxelKernel, HDShaderIDs.g_depth_tex, cameraDepthBufferRT);
            cmd.SetComputeBufferParam(buildPerVoxelLightListShader, genListPerVoxelKernel, HDShaderIDs.g_vLayeredLightList, s_PerVoxelLightLists);
            cmd.SetComputeBufferParam(buildPerVoxelLightListShader, genListPerVoxelKernel, HDShaderIDs.g_LayeredOffset, s_PerVoxelOffset);
            cmd.SetComputeBufferParam(buildPerVoxelLightListShader, genListPerVoxelKernel, HDShaderIDs.g_LayeredSingleIdxBuffer, s_GlobalLightListAtomic);
            if (m_FrameSettings.IsEnabled(FrameSettingsField.BigTilePrepass))
                cmd.SetComputeBufferParam(buildPerVoxelLightListShader, genListPerVoxelKernel, HDShaderIDs.g_vBigTileLightList, s_BigTileLightList);

            if (k_UseDepthBuffer)
            {
                cmd.SetComputeBufferParam(buildPerVoxelLightListShader, genListPerVoxelKernel, HDShaderIDs.g_logBaseBuffer, s_PerTileLogBaseTweak);
            }

            cmd.SetComputeBufferParam(buildPerVoxelLightListShader, genListPerVoxelKernel, HDShaderIDs.g_vBoundsBuffer, s_AABBBoundsBuffer);
            cmd.SetComputeBufferParam(buildPerVoxelLightListShader, genListPerVoxelKernel, HDShaderIDs._LightVolumeData, s_LightVolumeDataBuffer);
            cmd.SetComputeBufferParam(buildPerVoxelLightListShader, genListPerVoxelKernel, HDShaderIDs.g_data, s_ConvexBoundsBuffer);

            var numTilesX = GetNumTileClusteredX(hdCamera);
            var numTilesY = GetNumTileClusteredY(hdCamera);

            cmd.DispatchCompute(buildPerVoxelLightListShader, genListPerVoxelKernel, numTilesX, numTilesY, hdCamera.computePassCount);
        }

        public void BuildGPULightListsCommon(HDCamera hdCamera, CommandBuffer cmd, RenderTargetIdentifier cameraDepthBufferRT, RenderTargetIdentifier stencilTextureRT, bool skyEnabled)
        {
            bool runLightList = m_lightCount > 0;

            var camera = hdCamera.camera;
            cmd.BeginSample("Build Light List");

            var w = (int)hdCamera.screenSize.x;
            var h = (int)hdCamera.screenSize.y;
            s_TempScreenDimArray[0] = w;
            s_TempScreenDimArray[1] = h;
            var numBigTilesX = (w + 63) / 64;
            var numBigTilesY = (h + 63) / 64;

            var temp = new Matrix4x4();
            temp.SetRow(0, new Vector4(0.5f * w, 0.0f, 0.0f, 0.5f * w));
            temp.SetRow(1, new Vector4(0.0f, 0.5f * h, 0.0f, 0.5f * h));
            temp.SetRow(2, new Vector4(0.0f, 0.0f, 0.5f, 0.5f));
            temp.SetRow(3, new Vector4(0.0f, 0.0f, 0.0f, 1.0f));

            // camera to screen matrix (and it's inverse)
            for (int viewIndex = 0; viewIndex < hdCamera.viewCount; ++viewIndex)
            {
                var proj = hdCamera.camera.projectionMatrix;

                // XRTODO: If possible, we could generate a non-oblique stereo projection
                // matrix.  It's ok if it's not the exact same matrix, as long as it encompasses
                // the same FOV as the original projection matrix (which would mean padding each half
                // of the frustum with the max half-angle). We don't need the light information in
                // real projection space.  We just use screen space to figure out what is proximal
                // to a cluster or tile.
                // Once we generate this non-oblique projection matrix, it can be shared across both eyes (un-array)
                if (camera.stereoEnabled)
                    proj = camera.GetStereoProjectionMatrix((Camera.StereoscopicEye)viewIndex);

                m_LightListProjMatrices[viewIndex] = proj * s_FlipMatrixLHSRHS;
                m_LightListProjscrMatrices[viewIndex] = temp * m_LightListProjMatrices[viewIndex];
                m_LightListInvProjscrMatrices[viewIndex] = m_LightListProjscrMatrices[viewIndex].inverse;
            }

            bool isOrthographic = camera.orthographic;
            bool isProjectionOblique = GeometryUtils.IsProjectionMatrixOblique(m_LightListProjMatrices[0]);

            // If we don't need to run the light list, we still run it for the first frame that is not needed in order to keep the lists in a clean state. 
            if (!runLightList && m_hasRunLightListPrevFrame)
            {
                m_hasRunLightListPrevFrame = false;
                runLightList = true;
            }
            else
            {
                m_hasRunLightListPrevFrame = runLightList;
            }

            // generate screen-space AABBs (used for both fptl and clustered).
            if (m_lightCount != 0)
            {
                temp.SetRow(0, new Vector4(1.0f, 0.0f, 0.0f, 0.0f));
                temp.SetRow(1, new Vector4(0.0f, 1.0f, 0.0f, 0.0f));
                temp.SetRow(2, new Vector4(0.0f, 0.0f, 0.5f, 0.5f));
                temp.SetRow(3, new Vector4(0.0f, 0.0f, 0.0f, 1.0f));

                for (int viewIndex = 0; viewIndex < hdCamera.viewCount; viewIndex++)
                {
                    m_LightListProjHMatrices[viewIndex] = temp * m_LightListProjMatrices[viewIndex];
                    m_LightListInvProjHMatrices[viewIndex] = m_LightListProjHMatrices[viewIndex].inverse;
                }

                var genAABBKernel = isProjectionOblique ? s_GenAABBKernel_Oblique : s_GenAABBKernel;

                cmd.SetComputeIntParam(buildScreenAABBShader, HDShaderIDs.g_isOrthographic, isOrthographic ? 1 : 0);

                // In the stereo case, we have two sets of light bounds to iterate over (bounds are in per-eye view space)
                cmd.SetComputeIntParam(buildScreenAABBShader, HDShaderIDs.g_iNrVisibLights, m_lightCount);
                cmd.SetComputeBufferParam(buildScreenAABBShader, genAABBKernel, HDShaderIDs.g_data, s_ConvexBoundsBuffer);

                cmd.SetComputeMatrixArrayParam(buildScreenAABBShader, HDShaderIDs.g_mProjectionArr, m_LightListProjHMatrices);
                cmd.SetComputeMatrixArrayParam(buildScreenAABBShader, HDShaderIDs.g_mInvProjectionArr, m_LightListInvProjHMatrices);

                // In stereo, we output two sets of AABB bounds
                cmd.SetComputeBufferParam(buildScreenAABBShader, genAABBKernel, HDShaderIDs.g_vBoundsBuffer, s_AABBBoundsBuffer);

                cmd.DispatchCompute(buildScreenAABBShader, genAABBKernel, (m_lightCount + 7) / 8, hdCamera.computePassCount, 1);
            }

            // enable coarse 2D pass on 64x64 tiles (used for both fptl and clustered).
            if (runLightList && m_FrameSettings.IsEnabled(FrameSettingsField.BigTilePrepass))
            {
                cmd.SetComputeIntParam(buildPerBigTileLightListShader, HDShaderIDs.g_iNrVisibLights, m_lightCount);
                cmd.SetComputeIntParam(buildPerBigTileLightListShader, HDShaderIDs.g_isOrthographic, isOrthographic ? 1 : 0);
                cmd.SetComputeIntParams(buildPerBigTileLightListShader, HDShaderIDs.g_viDimensions, s_TempScreenDimArray);

                // TODO: These two aren't actually used...
                cmd.SetComputeIntParam(buildPerBigTileLightListShader, HDShaderIDs._EnvLightIndexShift, m_lightList.lights.Count);
                cmd.SetComputeIntParam(buildPerBigTileLightListShader, HDShaderIDs._DecalIndexShift, m_lightList.lights.Count + m_lightList.envLights.Count);

                cmd.SetComputeMatrixArrayParam(buildPerBigTileLightListShader, HDShaderIDs.g_mScrProjectionArr, m_LightListProjscrMatrices);
                cmd.SetComputeMatrixArrayParam(buildPerBigTileLightListShader, HDShaderIDs.g_mInvScrProjectionArr, m_LightListInvProjscrMatrices);

                cmd.SetComputeFloatParam(buildPerBigTileLightListShader, HDShaderIDs.g_fNearPlane, camera.nearClipPlane);
                cmd.SetComputeFloatParam(buildPerBigTileLightListShader, HDShaderIDs.g_fFarPlane, camera.farClipPlane);
                cmd.SetComputeBufferParam(buildPerBigTileLightListShader, s_GenListPerBigTileKernel, HDShaderIDs.g_vLightList, s_BigTileLightList);
                cmd.SetComputeBufferParam(buildPerBigTileLightListShader, s_GenListPerBigTileKernel, HDShaderIDs.g_vBoundsBuffer, s_AABBBoundsBuffer);
                cmd.SetComputeBufferParam(buildPerBigTileLightListShader, s_GenListPerBigTileKernel, HDShaderIDs._LightVolumeData, s_LightVolumeDataBuffer);
                cmd.SetComputeBufferParam(buildPerBigTileLightListShader, s_GenListPerBigTileKernel, HDShaderIDs.g_data, s_ConvexBoundsBuffer);

                cmd.DispatchCompute(buildPerBigTileLightListShader, s_GenListPerBigTileKernel, numBigTilesX, numBigTilesY, hdCamera.computePassCount);
            }

            var numTilesX = GetNumTileFtplX(hdCamera);
            var numTilesY = GetNumTileFtplY(hdCamera);
            var numTiles = numTilesX * numTilesY;
            bool enableFeatureVariants = GetFeatureVariantsEnabled();
            bool tileFlagsWritten = false;
            bool computeMaterialVariants = m_FrameSettings.IsEnabled(FrameSettingsField.ComputeMaterialVariants);
            bool computeLightVariants = m_FrameSettings.IsEnabled(FrameSettingsField.ComputeLightVariants);

            // optimized for opaques only
            if (runLightList && m_FrameSettings.fptl)
            {
                var genListPerTileKernel = isProjectionOblique ? s_GenListPerTileKernel_Oblique : s_GenListPerTileKernel;

                cmd.SetComputeIntParam(buildPerTileLightListShader, HDShaderIDs.g_isOrthographic, isOrthographic ? 1 : 0);
                cmd.SetComputeIntParams(buildPerTileLightListShader, HDShaderIDs.g_viDimensions, s_TempScreenDimArray);
                cmd.SetComputeIntParam(buildPerTileLightListShader, HDShaderIDs._EnvLightIndexShift, m_lightList.lights.Count);
                cmd.SetComputeIntParam(buildPerTileLightListShader, HDShaderIDs._DecalIndexShift, m_lightList.lights.Count + m_lightList.envLights.Count);
                cmd.SetComputeIntParam(buildPerTileLightListShader, HDShaderIDs.g_iNrVisibLights, m_lightCount);

                cmd.SetComputeBufferParam(buildPerTileLightListShader, genListPerTileKernel, HDShaderIDs.g_vBoundsBuffer, s_AABBBoundsBuffer);
                cmd.SetComputeBufferParam(buildPerTileLightListShader, genListPerTileKernel, HDShaderIDs._LightVolumeData, s_LightVolumeDataBuffer);
                cmd.SetComputeBufferParam(buildPerTileLightListShader, genListPerTileKernel, HDShaderIDs.g_data, s_ConvexBoundsBuffer);

                cmd.SetComputeMatrixArrayParam(buildPerTileLightListShader, HDShaderIDs.g_mScrProjectionArr, m_LightListProjscrMatrices);
                cmd.SetComputeMatrixArrayParam(buildPerTileLightListShader, HDShaderIDs.g_mInvScrProjectionArr, m_LightListInvProjscrMatrices);

                cmd.SetComputeTextureParam(buildPerTileLightListShader, genListPerTileKernel, HDShaderIDs.g_depth_tex, cameraDepthBufferRT);
                cmd.SetComputeBufferParam(buildPerTileLightListShader, genListPerTileKernel, HDShaderIDs.g_vLightList, s_LightList);
                if (m_FrameSettings.IsEnabled(FrameSettingsField.BigTilePrepass))
                    cmd.SetComputeBufferParam(buildPerTileLightListShader, genListPerTileKernel, HDShaderIDs.g_vBigTileLightList, s_BigTileLightList);

                if (enableFeatureVariants)
                {
                    uint baseFeatureFlags = 0;
                    if (m_lightList.directionalLights.Count > 0)
                    {
                        baseFeatureFlags |= (uint)LightFeatureFlags.Directional;
                    }
                    if (skyEnabled)
                    {
                        baseFeatureFlags |= (uint)LightFeatureFlags.Sky;
                    }
                    if (!computeMaterialVariants)
                    {
                        baseFeatureFlags |= LightDefinitions.s_MaterialFeatureMaskFlags;
                    }
                    cmd.SetComputeIntParam(buildPerTileLightListShader, HDShaderIDs.g_BaseFeatureFlags, (int)baseFeatureFlags);
                    cmd.SetComputeBufferParam(buildPerTileLightListShader, genListPerTileKernel, HDShaderIDs.g_TileFeatureFlags, s_TileFeatureFlags);
                    tileFlagsWritten = true;
                }

                cmd.DispatchCompute(buildPerTileLightListShader, genListPerTileKernel, numTilesX, numTilesY, hdCamera.computePassCount);
            }

            // Cluster
            if(runLightList)
                VoxelLightListGeneration(cmd, hdCamera, m_LightListProjscrMatrices, m_LightListInvProjscrMatrices, cameraDepthBufferRT);

            if (enableFeatureVariants)
            {
                // We need to touch up the tile flags if we need material classification or, if disabled, to patch up for missing flags during the skipped light tile gen
                bool needModifyingTileFeatures = !tileFlagsWritten || computeMaterialVariants;
                if (needModifyingTileFeatures)
                {
                    int buildMaterialFlagsKernel = (!tileFlagsWritten || !computeLightVariants) ? s_BuildMaterialFlagsWriteKernel  : s_BuildMaterialFlagsOrKernel;

                    uint baseFeatureFlags = 0;
                    if (!computeLightVariants)
                    {
                        baseFeatureFlags |= LightDefinitions.s_LightFeatureMaskFlags;
                    }

                    // If we haven't run the light list building, we are missing some basic lighting flags.
                    if(!tileFlagsWritten)
                    {
                        if (m_lightList.directionalLights.Count > 0)
                        {
                            baseFeatureFlags |= (uint)LightFeatureFlags.Directional;
                        }
                        if (skyEnabled)
                        {
                            baseFeatureFlags |= (uint)LightFeatureFlags.Sky;
                        }
                        if (!computeMaterialVariants)
                        {
                            baseFeatureFlags |= LightDefinitions.s_MaterialFeatureMaskFlags;
                        }
                    }

                    cmd.SetComputeIntParam(buildMaterialFlagsShader, HDShaderIDs.g_BaseFeatureFlags, (int)baseFeatureFlags);
                    cmd.SetComputeIntParams(buildMaterialFlagsShader, HDShaderIDs.g_viDimensions, s_TempScreenDimArray);
                    cmd.SetComputeBufferParam(buildMaterialFlagsShader, buildMaterialFlagsKernel, HDShaderIDs.g_TileFeatureFlags, s_TileFeatureFlags);

                    cmd.SetComputeTextureParam(buildMaterialFlagsShader, buildMaterialFlagsKernel, HDShaderIDs._StencilTexture, stencilTextureRT);

                    cmd.DispatchCompute(buildMaterialFlagsShader, buildMaterialFlagsKernel, numTilesX, numTilesY, hdCamera.computePassCount);
                }

                // clear dispatch indirect buffer
                if (k_PreferFragment)
                {
                    cmd.SetComputeBufferParam(clearDispatchIndirectShader, s_ClearDrawInstancedIndirectKernel, HDShaderIDs.g_DispatchIndirectBuffer, s_DispatchIndirectBuffer);
                    cmd.SetComputeIntParam(clearDispatchIndirectShader, HDShaderIDs.g_NumTiles, numTiles);
                    cmd.SetComputeIntParam(clearDispatchIndirectShader, HDShaderIDs.g_VertexPerTile, k_HasNativeQuadSupport ? 4 : 6);
                    cmd.DispatchCompute(clearDispatchIndirectShader, s_ClearDrawInstancedIndirectKernel, 1, 1, 1);

                    // add tiles to indirect buffer
                    cmd.SetComputeBufferParam(buildDispatchIndirectShader, s_BuildDrawInstancedIndirectKernel, HDShaderIDs.g_DispatchIndirectBuffer, s_DispatchIndirectBuffer);
                    cmd.SetComputeBufferParam(buildDispatchIndirectShader, s_BuildDrawInstancedIndirectKernel, HDShaderIDs.g_TileList, s_TileList);
                    cmd.SetComputeBufferParam(buildDispatchIndirectShader, s_BuildDrawInstancedIndirectKernel, HDShaderIDs.g_TileFeatureFlags, s_TileFeatureFlags);
                    cmd.SetComputeIntParam(buildDispatchIndirectShader, HDShaderIDs.g_NumTiles, numTiles);
                    cmd.SetComputeIntParam(buildDispatchIndirectShader, HDShaderIDs.g_NumTilesX, numTilesX);
                    cmd.DispatchCompute(buildDispatchIndirectShader, s_BuildDrawInstancedIndirectKernel, (numTiles + k_ThreadGroupOptimalSize - 1) / k_ThreadGroupOptimalSize, 1, hdCamera.computePassCount);
                }
                else
                {
                    cmd.SetComputeBufferParam(clearDispatchIndirectShader, s_ClearDispatchIndirectKernel, HDShaderIDs.g_DispatchIndirectBuffer, s_DispatchIndirectBuffer);
                    cmd.DispatchCompute(clearDispatchIndirectShader, s_ClearDispatchIndirectKernel, 1, 1, 1);

                    // add tiles to indirect buffer
                    cmd.SetComputeBufferParam(buildDispatchIndirectShader, s_BuildDispatchIndirectKernel, HDShaderIDs.g_DispatchIndirectBuffer, s_DispatchIndirectBuffer);
                    cmd.SetComputeBufferParam(buildDispatchIndirectShader, s_BuildDispatchIndirectKernel, HDShaderIDs.g_TileList, s_TileList);
                    cmd.SetComputeBufferParam(buildDispatchIndirectShader, s_BuildDispatchIndirectKernel, HDShaderIDs.g_TileFeatureFlags, s_TileFeatureFlags);
                    cmd.SetComputeIntParam(buildDispatchIndirectShader, HDShaderIDs.g_NumTiles, numTiles);
                    cmd.SetComputeIntParam(buildDispatchIndirectShader, HDShaderIDs.g_NumTilesX, numTilesX);
                    cmd.DispatchCompute(buildDispatchIndirectShader, s_BuildDispatchIndirectKernel, (numTiles + k_ThreadGroupOptimalSize - 1) / k_ThreadGroupOptimalSize, 1, hdCamera.computePassCount);
                }
            }

            cmd.EndSample("Build Light List");
        }

        public void BuildGPULightLists(HDCamera hdCamera, CommandBuffer cmd, RenderTargetIdentifier cameraDepthBufferRT, RenderTargetIdentifier stencilTextureRT, bool skyEnabled)
        {
            cmd.SetRenderTarget(BuiltinRenderTextureType.None);

            BuildGPULightListsCommon(hdCamera, cmd, cameraDepthBufferRT, stencilTextureRT, skyEnabled);
            PushGlobalParams(hdCamera, cmd);
        }
        void UpdateDataBuffers()
        {
            m_DirectionalLightDatas.SetData(m_lightList.directionalLights);
            m_LightDatas.SetData(m_lightList.lights);
            m_EnvLightDatas.SetData(m_lightList.envLights);
            m_DecalDatas.SetData(DecalSystem.m_DecalDatas, 0, 0, Math.Min(DecalSystem.m_DecalDatasCount, m_MaxDecalsOnScreen)); // don't add more than the size of the buffer

            // These two buffers have been set in Rebuild()
            s_ConvexBoundsBuffer.SetData(m_lightList.bounds);
            s_LightVolumeDataBuffer.SetData(m_lightList.lightVolumes);
        }

        HDAdditionalLightData GetHDAdditionalLightData(Light light)
        {
            // Light reference can be null for particle lights.
            var add = light != null ? light.GetComponent<HDAdditionalLightData>() : null;
            if (add == null)
            {
                add = HDUtils.s_DefaultHDAdditionalLightData;
            }
            return add;
        }

        public void PushGlobalParams(HDCamera hdCamera, CommandBuffer cmd)
        {
            using (new ProfilingSample(cmd, "Push Global Parameters", CustomSamplerId.TPPushGlobalParameters.GetSampler()))
            {
                Camera camera = hdCamera.camera;

                // Shadows
                m_ShadowManager.SyncData();
                m_ShadowManager.BindResources(cmd);

                cmd.SetGlobalTexture(HDShaderIDs._CookieTextures, m_CookieTexArray.GetTexCache());
                cmd.SetGlobalTexture(HDShaderIDs._AreaCookieTextures, m_AreaLightCookieManager.GetTexCache());
                cmd.SetGlobalTexture(HDShaderIDs._CookieCubeTextures, m_CubeCookieTexArray.GetTexCache());
                cmd.SetGlobalTexture(HDShaderIDs._EnvCubemapTextures, m_ReflectionProbeCache.GetTexCache());
                cmd.SetGlobalInt(HDShaderIDs._EnvSliceSize, m_ReflectionProbeCache.GetEnvSliceSize());
                // Compute the power of 2 size of the texture
                int pot = Mathf.RoundToInt( 1.4426950408889634073599246810019f * Mathf.Log( m_CookieTexArray.GetTexCache().width ) );
                cmd.SetGlobalInt(HDShaderIDs._CookieSizePOT, pot);
                cmd.SetGlobalTexture(HDShaderIDs._Env2DTextures, m_ReflectionPlanarProbeCache.GetTexCache());
                cmd.SetGlobalMatrixArray(HDShaderIDs._Env2DCaptureVP, m_Env2DCaptureVP);
                cmd.SetGlobalFloatArray(HDShaderIDs._Env2DCaptureForward, m_Env2DCaptureForward);

                cmd.SetGlobalBuffer(HDShaderIDs._DirectionalLightDatas, m_DirectionalLightDatas);
                cmd.SetGlobalInt(HDShaderIDs._DirectionalLightCount, m_lightList.directionalLights.Count);
                cmd.SetGlobalBuffer(HDShaderIDs._LightDatas, m_LightDatas);
                cmd.SetGlobalInt(HDShaderIDs._PunctualLightCount, m_punctualLightCount);
                cmd.SetGlobalInt(HDShaderIDs._AreaLightCount, m_areaLightCount);
                cmd.SetGlobalBuffer(HDShaderIDs._EnvLightDatas, m_EnvLightDatas);
                cmd.SetGlobalInt(HDShaderIDs._EnvLightCount, m_lightList.envLights.Count);
                cmd.SetGlobalBuffer(HDShaderIDs._DecalDatas, m_DecalDatas);
                cmd.SetGlobalInt(HDShaderIDs._DecalCount, DecalSystem.m_DecalDatasCount);

                cmd.SetGlobalInt(HDShaderIDs._NumTileBigTileX, GetNumTileBigTileX(hdCamera));
                cmd.SetGlobalInt(HDShaderIDs._NumTileBigTileY, GetNumTileBigTileY(hdCamera));

                cmd.SetGlobalInt(HDShaderIDs._NumTileFtplX, GetNumTileFtplX(hdCamera));
                cmd.SetGlobalInt(HDShaderIDs._NumTileFtplY, GetNumTileFtplY(hdCamera));

                cmd.SetGlobalInt(HDShaderIDs._NumTileClusteredX, GetNumTileClusteredX(hdCamera));
                cmd.SetGlobalInt(HDShaderIDs._NumTileClusteredY, GetNumTileClusteredY(hdCamera));

                cmd.SetGlobalInt(HDShaderIDs._EnableSSRefraction, hdCamera.frameSettings.IsEnabled(FrameSettingsField.RoughRefraction) ? 1 : 0);

                if (m_FrameSettings.IsEnabled(FrameSettingsField.BigTilePrepass))
                    cmd.SetGlobalBuffer(HDShaderIDs.g_vBigTileLightList, s_BigTileLightList);

                // Cluster
                {
                    cmd.SetGlobalFloat(HDShaderIDs.g_fClustScale, m_ClustScale);
                    cmd.SetGlobalFloat(HDShaderIDs.g_fClustBase, k_ClustLogBase);
                    cmd.SetGlobalFloat(HDShaderIDs.g_fNearPlane, camera.nearClipPlane);
                    cmd.SetGlobalFloat(HDShaderIDs.g_fFarPlane, camera.farClipPlane);
                    cmd.SetGlobalInt(HDShaderIDs.g_iLog2NumClusters, k_Log2NumClusters);

                    cmd.SetGlobalInt(HDShaderIDs.g_isLogBaseBufferEnabled, k_UseDepthBuffer ? 1 : 0);

                    cmd.SetGlobalBuffer(HDShaderIDs.g_vLayeredOffsetsBuffer, s_PerVoxelOffset);
                    if (k_UseDepthBuffer)
                    {
                        cmd.SetGlobalBuffer(HDShaderIDs.g_logBaseBuffer, s_PerTileLogBaseTweak);
                    }

                    // Set up clustered lighting for volumetrics.
                    cmd.SetGlobalBuffer(HDShaderIDs.g_vLightListGlobal, s_PerVoxelLightLists);
                }

                // Push global params
                AdditionalShadowData sunShadowData = m_CurrentSunLight != null ? m_CurrentSunLight.GetComponent<AdditionalShadowData>() : null;
                bool sunLightShadow = sunShadowData != null && m_CurrentShadowSortedSunLightIndex >= 0;
                if (sunLightShadow)
                {
                    cmd.SetGlobalInt(HDShaderIDs._DirectionalShadowIndex, m_CurrentShadowSortedSunLightIndex);
                }
                else
                {
                    cmd.SetGlobalInt(HDShaderIDs._DirectionalShadowIndex, -1);
                }
            }
        }

        public void RenderShadows(ScriptableRenderContext renderContext, CommandBuffer cmd, CullingResults cullResults, HDCamera hdCamera)
        {
            // kick off the shadow jobs here
            m_ShadowManager.RenderShadows(renderContext, cmd, cullResults, hdCamera);
        }

        public struct LightingPassOptions
        {
            public bool outputSplitLighting;
        }

<<<<<<< HEAD
        //seongdae;vxsm
        public void SetScreenSpaceContactShadowsTexture(HDCamera hdCamera, RTHandleSystem.RTHandle deferredShadowRT, CommandBuffer cmd)
        {
            AdditionalShadowData sunShadowData = m_CurrentSunLight != null ? m_CurrentSunLight.GetComponent<AdditionalShadowData>() : null;
            bool needsContactShadows = (m_CurrentSunLight != null && sunShadowData != null && sunShadowData.contactShadows) || m_DominantLightIndex != -1;
            if (!m_EnableContactShadow || !needsContactShadows)
            {
                cmd.SetGlobalTexture(HDShaderIDs._DeferredContactShadowTexture, TextureXR.GetBlackTexture());
                return;
            }
            cmd.SetGlobalTexture(HDShaderIDs._DeferredContactShadowTexture, deferredShadowRT);
        }
        public void SetScreenSpaceVxShadowsTexture(HDCamera hdCamera, RTHandleSystem.RTHandle deferredShadowRT, CommandBuffer cmd)
        {
            AdditionalShadowData sunShadowData = m_CurrentSunLight != null ? m_CurrentSunLight.GetComponent<AdditionalShadowData>() : null;
            DirectionalVxShadowMap dirVxShadowMap = m_CurrentSunLight != null ? m_CurrentSunLight.GetComponent<DirectionalVxShadowMap>() : null;

            bool hasSunLight = m_CurrentSunLight != null && sunShadowData != null;
            bool hasSunVxShadow = dirVxShadowMap != null && dirVxShadowMap.IsValid();
            bool needsVxShadows = (hasSunLight && hasSunVxShadow) || m_DominantLightIndex != -1;
            if (!m_EnableVxShadows || !needsVxShadows)
            {
                cmd.SetGlobalTexture(HDShaderIDs._DeferredVxShadowTexture, TextureXR.GetBlackTexture());
                return;
            }
            cmd.SetGlobalTexture(HDShaderIDs._DeferredVxShadowTexture, deferredShadowRT);
        }
#if false //seongdae;vxsm;origin
=======
        public bool WillRenderContactShadow()
        {
            // When contact shadow index is 0, then there is no light casting contact shadow in the view
            return m_EnableContactShadow && m_ContactShadowIndex != 0;
        }

>>>>>>> 8f33ec70
        public void SetScreenSpaceShadowsTexture(HDCamera hdCamera, RTHandleSystem.RTHandle deferredShadowRT, CommandBuffer cmd)
        {
            if (!WillRenderContactShadow())
            {
                cmd.SetGlobalTexture(HDShaderIDs._DeferredShadowTexture, TextureXR.GetBlackTexture());
                return;
            }
            cmd.SetGlobalTexture(HDShaderIDs._DeferredShadowTexture, deferredShadowRT);
        }

        // The first rendered 24 lights that have contact shadow enabled have a mask used to select the bit that contains
        // the contact shadow shadowed information (occluded or not). Otherwise -1 is written
        public int GetContactShadowMask(bool contactShadowEnabled)
        {
            if (!contactShadowEnabled)
                return 0;
            
            // We have 24 max contact shadow light per frame
            if (m_ContactShadowIndex >= LightDefinitions.s_LightListMaxPrunedEntries)
                return 0;

            return 1 << m_ContactShadowIndex++;
        }

        public void RenderScreenSpaceShadows(HDCamera hdCamera, RTHandleSystem.RTHandle deferredShadowRT, RenderTargetIdentifier depthTexture, int firstMipOffsetY, CommandBuffer cmd)
        {
            // if there is no need to compute contact shadows, we just quit
            if (!WillRenderContactShadow())
                return;

            using (new ProfilingSample(cmd, "Screen Space Shadow", CustomSamplerId.TPScreenSpaceShadows.GetSampler()))
            {
                Vector4         lightDirection = Vector4.zero;
                Vector4         lightPosition = Vector4.zero;
                int             kernel;

                // Pick the adequate kenel
                kernel = hdCamera.frameSettings.IsEnabled(FrameSettingsField.MSAA) ? s_deferredContactShadowKernelMSAA : s_deferredContactShadowKernel;

                // We use the .w component of the direction/position vectors to choose in the shader the
                // light direction of the contact shadows (direction light direction or (pixel position - light position))
                if (m_CurrentSunLight != null)
                {
                    lightDirection = -m_CurrentSunLight.transform.forward;
                    lightDirection.w = 1;
                }

                m_ShadowManager.BindResources(cmd);

                float contactShadowRange = Mathf.Clamp(m_ContactShadows.fadeDistance.value, 0.0f, m_ContactShadows.maxDistance.value);
                float contactShadowFadeEnd = m_ContactShadows.maxDistance.value;
                float contactShadowOneOverFadeRange = 1.0f / Math.Max(1e-6f, contactShadowRange);
                Vector4 contactShadowParams = new Vector4(m_ContactShadows.length.value, m_ContactShadows.distanceScaleFactor.value, contactShadowFadeEnd, contactShadowOneOverFadeRange);
                Vector4 contactShadowParams2 = new Vector4(m_ContactShadows.opacity.value, firstMipOffsetY, 0.0f, 0.0f);
                cmd.SetComputeVectorParam(screenSpaceShadowComputeShader, HDShaderIDs._ContactShadowParamsParameters, contactShadowParams);
                cmd.SetComputeVectorParam(screenSpaceShadowComputeShader, HDShaderIDs._ContactShadowParamsParameters2, contactShadowParams2);
                cmd.SetComputeIntParam(screenSpaceShadowComputeShader, HDShaderIDs._DirectionalContactShadowSampleCount, m_ContactShadows.sampleCount.value);
                cmd.SetComputeBufferParam(screenSpaceShadowComputeShader, kernel, HDShaderIDs._DirectionalLightDatas, m_DirectionalLightDatas);

                // Send light list to the compute 
                cmd.SetComputeBufferParam(screenSpaceShadowComputeShader, kernel, HDShaderIDs._LightDatas, m_LightDatas);
                cmd.SetComputeBufferParam(screenSpaceShadowComputeShader, kernel, HDShaderIDs.g_vLightListGlobal, s_LightList);

                // Inject the texture in the adequate slot
                cmd.SetComputeTextureParam(screenSpaceShadowComputeShader, kernel, hdCamera.frameSettings.IsEnabled(FrameSettingsField.MSAA) ? HDShaderIDs._CameraDepthValuesTexture : HDShaderIDs._CameraDepthTexture, depthTexture);

                cmd.SetComputeTextureParam(screenSpaceShadowComputeShader, kernel, HDShaderIDs._DeferredShadowTextureUAV, deferredShadowRT);

                int deferredShadowTileSize = 16; // Must match DeferreDirectionalShadow.compute
                int numTilesX = (hdCamera.actualWidth  + (deferredShadowTileSize - 1)) / deferredShadowTileSize;
                int numTilesY = (hdCamera.actualHeight + (deferredShadowTileSize - 1)) / deferredShadowTileSize;

                cmd.DispatchCompute(screenSpaceShadowComputeShader, kernel, numTilesX, numTilesY, hdCamera.computePassCount);
            }
        }
#endif
        public void RenderScreenContactSpaceShadows(HDCamera hdCamera, RTHandleSystem.RTHandle deferredShadowRT, RenderTargetIdentifier depthTexture, int firstMipOffsetY, CommandBuffer cmd)
        {
            AdditionalShadowData sunShadowData = m_CurrentSunLight != null ? m_CurrentSunLight.GetComponent<AdditionalShadowData>() : null;
            // if there is no need to compute contact shadows, we just quit
            bool needsContactShadows = (m_CurrentSunLight != null && sunShadowData != null && sunShadowData.contactShadows) || m_DominantLightIndex != -1;
            if (!m_EnableContactShadow || !needsContactShadows)
            {
                return;
            }

            using (new ProfilingSample(cmd, "Screen Space Contact Shadow", CustomSamplerId.TPScreenSpaceShadows.GetSampler()))
            {
                Vector4         lightDirection = Vector4.zero;
                Vector4         lightPosition = Vector4.zero;
                int             kernel;

                // Pick the adequate kenel
                kernel = hdCamera.frameSettings.IsEnabled(FrameSettingsField.MSAA) ? s_deferredContactShadowKernelMSAA : s_deferredContactShadowKernel;

                // We use the .w component of the direction/position vectors to choose in the shader the
                // light direction of the contact shadows (direction light direction or (pixel position - light position))
                if (m_CurrentSunLight != null)
                {
                    lightDirection = -m_CurrentSunLight.transform.forward;
                    lightDirection.w = 1;
                }
                if (m_DominantLightIndex != -1)
                {
                    lightPosition = m_DominantLightData.positionRWS;
                    lightPosition.w = 1;
                    lightDirection.w = 0;
                }

                m_ShadowManager.BindResources(cmd);

                float contactShadowRange = Mathf.Clamp(m_ContactShadows.fadeDistance.value, 0.0f, m_ContactShadows.maxDistance.value);
                float contactShadowFadeEnd = m_ContactShadows.maxDistance.value;
                float contactShadowOneOverFadeRange = 1.0f / Math.Max(1e-6f, contactShadowRange);
                Vector4 contactShadowParams = new Vector4(m_ContactShadows.length.value, m_ContactShadows.distanceScaleFactor.value, contactShadowFadeEnd, contactShadowOneOverFadeRange);
                Vector4 contactShadowParams2 = new Vector4(m_ContactShadows.opacity.value, firstMipOffsetY, 0.0f, 0.0f);
                cmd.SetComputeVectorParam(screenSpaceShadowComputeShader, HDShaderIDs._ContactShadowParamsParameters, contactShadowParams);
                cmd.SetComputeVectorParam(screenSpaceShadowComputeShader, HDShaderIDs._ContactShadowParamsParameters2, contactShadowParams2);
                cmd.SetComputeIntParam(screenSpaceShadowComputeShader, HDShaderIDs._DirectionalContactShadowSampleCount, m_ContactShadows.sampleCount.value);
                cmd.SetComputeVectorParam(screenSpaceShadowComputeShader, HDShaderIDs._DirectionalLightDirection, lightDirection);
                cmd.SetComputeVectorParam(screenSpaceShadowComputeShader, HDShaderIDs._PunctualLightPosition, lightPosition);

                // Inject the texture in the adequate slot
                cmd.SetComputeTextureParam(screenSpaceShadowComputeShader, kernel, hdCamera.frameSettings.IsEnabled(FrameSettingsField.MSAA) ? HDShaderIDs._CameraDepthValuesTexture : HDShaderIDs._CameraDepthTexture, depthTexture);

                cmd.SetComputeTextureParam(screenSpaceShadowComputeShader, kernel, HDShaderIDs._DeferredShadowTextureUAV, deferredShadowRT);

                int deferredShadowTileSize = 16; // Must match DeferreDirectionalShadow.compute
                int numTilesX = (hdCamera.actualWidth  + (deferredShadowTileSize - 1)) / deferredShadowTileSize;
                int numTilesY = (hdCamera.actualHeight + (deferredShadowTileSize - 1)) / deferredShadowTileSize;

                cmd.DispatchCompute(screenSpaceShadowComputeShader, kernel, numTilesX, numTilesY, hdCamera.computePassCount);
            }
        }
        public void RenderScreenSpaceVxShadows(HDCamera hdCamera, RTHandleSystem.RTHandle deferredShadowRT, RenderTargetIdentifier depthTexture, CommandBuffer cmd)
        {
            AdditionalShadowData sunShadowData = m_CurrentSunLight != null ? m_CurrentSunLight.GetComponent<AdditionalShadowData>() : null;
            DirectionalVxShadowMap dirVxShadowMap = m_CurrentSunLight != null ? m_CurrentSunLight.GetComponent<DirectionalVxShadowMap>() : null;

            bool hasSunLight = m_CurrentSunLight != null && sunShadowData != null;
            bool hasSunVxShadow = dirVxShadowMap != null && dirVxShadowMap.IsValid();
            bool needsVxShadows = (hasSunLight && hasSunVxShadow) || m_DominantLightIndex != -1;
            if (!m_EnableVxShadows || !needsVxShadows)
            {
                return;
            }

            using (new ProfilingSample(cmd, "Screen Space Vx Shadow", CustomSamplerId.TPScreenSpaceShadows.GetSampler()))
            {
                bool msaaEnabled = hdCamera.frameSettings.IsEnabled(FrameSettingsField.MSAA);
                int kernel = -1;

                kernel = msaaEnabled ? s_deferredVxShadowBilinearKernelMSAA : s_deferredVxShadowBilinearKernel;

                m_ShadowManager.BindResources(cmd);

                cmd.SetComputeBufferParam(screenSpaceShadowComputeShader, kernel, HDShaderIDs._VxShadowMapsBuffer, VxShadowMapsManager.instance.VxShadowMapsBuffer);

                // Inject the texture in the adequate slot
                cmd.SetComputeTextureParam(screenSpaceShadowComputeShader, kernel, hdCamera.frameSettings.IsEnabled(FrameSettingsField.MSAA) ? HDShaderIDs._CameraDepthValuesTexture : HDShaderIDs._CameraDepthTexture, depthTexture);

                cmd.SetComputeTextureParam(screenSpaceShadowComputeShader, kernel, HDShaderIDs._DeferredShadowTextureUAV, deferredShadowRT);

                int deferredShadowTileSize = 16; // Must match DeferreDirectionalShadow.compute
                int numTilesX = (hdCamera.actualWidth + (deferredShadowTileSize - 1)) / deferredShadowTileSize;
                int numTilesY = (hdCamera.actualHeight + (deferredShadowTileSize - 1)) / deferredShadowTileSize;

                cmd.DispatchCompute(screenSpaceShadowComputeShader, kernel, numTilesX, numTilesY, hdCamera.computePassCount);
            }
        }
        //seongdae;vxsm

        public void RenderDeferredLighting(HDCamera hdCamera, CommandBuffer cmd, DebugDisplaySettings debugDisplaySettings,
            RenderTargetIdentifier[] colorBuffers, RenderTargetIdentifier depthStencilBuffer, RenderTargetIdentifier depthTexture,
            LightingPassOptions options)
        {
            cmd.SetGlobalBuffer(HDShaderIDs.g_vLightListGlobal, s_LightList);
            if (m_FrameSettings.IsEnabled(FrameSettingsField.DeferredTile) && m_FrameSettings.IsEnabled(FrameSettingsField.ComputeLightEvaluation) && options.outputSplitLighting && !k_PreferFragment)
            {
                // The CS is always in the MRT mode. Do not execute the same shader twice.
                return;
            }

            // Predeclared to reduce GC pressure
            string tilePassName = "TilePass - Deferred Lighting Pass";
            string tilePassMRTName = "TilePass - Deferred Lighting Pass MRT";
            string singlePassName = "SinglePass - Deferred Lighting Pass";
            string SinglePassMRTName = "SinglePass - Deferred Lighting Pass MRT";

            string sLabel = m_FrameSettings.IsEnabled(FrameSettingsField.DeferredTile) ?
                (options.outputSplitLighting ? tilePassMRTName : tilePassName) :
                (options.outputSplitLighting ? SinglePassMRTName : singlePassName);

            using (new ProfilingSample(cmd, sLabel, CustomSamplerId.TPRenderDeferredLighting.GetSampler()))
            {
                // Compute path
                if (m_FrameSettings.IsEnabled(FrameSettingsField.DeferredTile) && m_FrameSettings.IsEnabled(FrameSettingsField.ComputeLightEvaluation) && !k_PreferFragment)
                {
                    int w = hdCamera.actualWidth;
                    int h = hdCamera.actualHeight;
                    int numTilesX = (w + 15) / 16;
                    int numTilesY = (h + 15) / 16;
                    int numTiles = numTilesX * numTilesY;

                    bool enableFeatureVariants = GetFeatureVariantsEnabled() && !debugDisplaySettings.IsDebugDisplayEnabled();

                    int numVariants = 1;
                    if (enableFeatureVariants)
                        numVariants = LightDefinitions.s_NumFeatureVariants;

                    for (int variant = 0; variant < numVariants; variant++)
                    {
                        int kernel;

                        if (enableFeatureVariants)
                        {
                            if (m_enableBakeShadowMask)
                                kernel = s_shadeOpaqueIndirectShadowMaskFptlKernels[variant];
                            else
                                kernel = s_shadeOpaqueIndirectFptlKernels[variant];
                        }
                        else
                        {
                            if (m_enableBakeShadowMask)
                            {
                                kernel = debugDisplaySettings.IsDebugDisplayEnabled() ? s_shadeOpaqueDirectShadowMaskFptlDebugDisplayKernel : s_shadeOpaqueDirectShadowMaskFptlKernel;
                            }
                            else
                            {
                                kernel = debugDisplaySettings.IsDebugDisplayEnabled() ? s_shadeOpaqueDirectFptlDebugDisplayKernel : s_shadeOpaqueDirectFptlKernel;
                            }
                        }

                        cmd.SetComputeTextureParam(deferredComputeShader, kernel, HDShaderIDs._CameraDepthTexture, depthTexture);

                        // TODO: Is it possible to setup this outside the loop ? Can figure out how, get this: Property (specularLightingUAV) at kernel index (21) is not set
                        cmd.SetComputeTextureParam(deferredComputeShader, kernel, HDShaderIDs.specularLightingUAV, colorBuffers[0]);
                        cmd.SetComputeTextureParam(deferredComputeShader, kernel, HDShaderIDs.diffuseLightingUAV,  colorBuffers[1]);

                        // always do deferred lighting in blocks of 16x16 (not same as tiled light size)

                        if (enableFeatureVariants)
                        {
                            cmd.SetComputeBufferParam(deferredComputeShader, kernel, HDShaderIDs.g_TileFeatureFlags, s_TileFeatureFlags);
                            cmd.SetComputeIntParam(deferredComputeShader, HDShaderIDs.g_TileListOffset, variant * numTiles);
                            cmd.SetComputeBufferParam(deferredComputeShader, kernel, HDShaderIDs.g_TileList, s_TileList);
                            cmd.DispatchCompute(deferredComputeShader, kernel, s_DispatchIndirectBuffer, (uint)variant * 3 * sizeof(uint));
                        }
                        else
                        {
                            cmd.DispatchCompute(deferredComputeShader, kernel, numTilesX, numTilesY, hdCamera.computePassCount);
                        }
                    }
                }
                // Compute as pixel shader (faster on some platforms)
                else if (m_FrameSettings.IsEnabled(FrameSettingsField.DeferredTile) && m_FrameSettings.IsEnabled(FrameSettingsField.ComputeLightEvaluation) && k_PreferFragment)
                {
                    int w = hdCamera.actualWidth;
                    int h = hdCamera.actualHeight;
                    int numTilesX = (w + 15) / 16;
                    int numTilesY = (h + 15) / 16;
                    int numTiles = numTilesX * numTilesY;

                    bool enableFeatureVariants = GetFeatureVariantsEnabled() && !debugDisplaySettings.IsDebugDisplayEnabled();

                    if (options.outputSplitLighting)
                        cmd.SetRenderTarget(colorBuffers, depthStencilBuffer);
                    else
                        cmd.SetRenderTarget(colorBuffers[0], depthStencilBuffer);
                    cmd.SetGlobalTexture(HDShaderIDs._CameraDepthTexture, depthTexture);
                    cmd.SetGlobalBuffer(HDShaderIDs.g_TileFeatureFlags, s_TileFeatureFlags);
                    cmd.SetGlobalBuffer(HDShaderIDs.g_TileList, s_TileList);

                    // If SSS is disabled, do lighting for both split lighting and no split lighting
                    // Must set stencil parameters through Material.
                    Material deferredMat;

                    if (options.outputSplitLighting)
                        deferredMat = s_DeferredTileSplitLightingMat;
                    else if (m_FrameSettings.IsEnabled(FrameSettingsField.SubsurfaceScattering))
                        deferredMat = s_DeferredTileRegularLightingMat;
                    else
                        deferredMat = s_DeferredTileMat;

                    CoreUtils.SetKeyword(cmd, "OUTPUT_SPLIT_LIGHTING", options.outputSplitLighting);
                    CoreUtils.SetKeyword(cmd, "SHADOWS_SHADOWMASK", m_enableBakeShadowMask);

                    if (enableFeatureVariants)
                    {
                        int numVariants = LightDefinitions.s_NumFeatureVariants;

                        for (int variant = 0; variant < numVariants; variant++)
                        {
                            cmd.SetGlobalInt(HDShaderIDs.g_TileListOffset, variant * numTiles);

                            cmd.EnableShaderKeyword(s_variantNames[variant]);

                            MeshTopology topology = k_HasNativeQuadSupport ? MeshTopology.Quads : MeshTopology.Triangles;
                            cmd.DrawProceduralIndirect(Matrix4x4.identity, deferredMat, 0, topology, s_DispatchIndirectBuffer, variant * 4 * sizeof(uint), null);

                            // Must disable variant keyword because it will not get overriden.
                            cmd.DisableShaderKeyword(s_variantNames[variant]);
                        }
                    }
                    else
                    {
                        CoreUtils.SetKeyword(cmd, "LIGHTLOOP_DISABLE_TILE_AND_CLUSTER", m_FrameSettings.IsEnabled(FrameSettingsField.DeferredTile));
                        CoreUtils.SetKeyword(cmd, "DEBUG_DISPLAY", debugDisplaySettings.IsDebugDisplayEnabled());

                        if (options.outputSplitLighting)
                            CoreUtils.DrawFullScreen(cmd, deferredMat, colorBuffers, depthStencilBuffer, null, 1);
                        else
                            CoreUtils.DrawFullScreen(cmd, deferredMat, colorBuffers[0], depthStencilBuffer, null, 1);
                    }
                }
                else // Pixel shader evaluation
                {
                    int index = GetDeferredLightingMaterialIndex(options.outputSplitLighting ? 1 : 0,
                            m_FrameSettings.IsEnabled(FrameSettingsField.DeferredTile) ? 1 : 0,
                            m_enableBakeShadowMask ? 1 : 0,
                            debugDisplaySettings.IsDebugDisplayEnabled() ? 1 : 0);

                    Material currentLightingMaterial = m_deferredLightingMaterial[index];

                    if (options.outputSplitLighting)
                    {
                        CoreUtils.DrawFullScreen(cmd, currentLightingMaterial, colorBuffers, depthStencilBuffer);
                    }
                    else
                    {
                        // If SSS is disable, do lighting for both split lighting and no split lighting
                        // This is for debug purpose, so fine to use immediate material mode here to modify render state
                        if (!m_FrameSettings.IsEnabled(FrameSettingsField.SubsurfaceScattering))
                        {
                            currentLightingMaterial.SetInt(HDShaderIDs._StencilRef, (int)StencilLightingUsage.NoLighting);
                            currentLightingMaterial.SetInt(HDShaderIDs._StencilCmp, (int)CompareFunction.NotEqual);
                        }
                        else
                        {
                            currentLightingMaterial.SetInt(HDShaderIDs._StencilRef, (int)StencilLightingUsage.RegularLighting);
                            currentLightingMaterial.SetInt(HDShaderIDs._StencilCmp, (int)CompareFunction.Equal);
                        }

                        CoreUtils.DrawFullScreen(cmd, currentLightingMaterial, colorBuffers[0], depthStencilBuffer);
                    }
                }
            } // End profiling
        }

        public void RenderForward(Camera camera, CommandBuffer cmd, bool renderOpaque)
        {
            // Note: SHADOWS_SHADOWMASK keyword is enabled in HDRenderPipeline.cs ConfigureForShadowMask

            bool useFptl = renderOpaque && m_FrameSettings.IsEnabled(FrameSettingsField.FPTLForForwardOpaque);

            using (new ProfilingSample(cmd, useFptl ? "Forward Tiled pass" : "Forward Clustered pass", CustomSamplerId.TPForwardTiledClusterpass.GetSampler()))
            {
                // say that we want to use tile/cluster light loop
                CoreUtils.SetKeyword(cmd, "USE_FPTL_LIGHTLIST", useFptl);
                CoreUtils.SetKeyword(cmd, "USE_CLUSTERED_LIGHTLIST", !useFptl);
                cmd.SetGlobalBuffer(HDShaderIDs.g_vLightListGlobal, useFptl ? s_LightList : s_PerVoxelLightLists);
            }
        }

        public static void CopyStencilBufferForMaterialClassification(CommandBuffer cmd, RTHandleSystem.RTHandle depthStencilBuffer, RTHandleSystem.RTHandle stencilCopyBuffer, Material copyStencilMaterial)
        {
#if UNITY_SWITCH
            // Faster on Switch.
            HDUtils.SetRenderTarget(cmd, hdCamera, sharedRTManager.GetStencilBufferCopy(), sharedRTManager.GetDepthStencilBuffer(), ClearFlag.Color, Color.clear);

            m_CopyStencil.SetInt(HDShaderIDs._StencilRef, (int)StencilLightingUsage.NoLighting);
            m_CopyStencil.SetInt(HDShaderIDs._StencilMask, (int)StencilBitMask.LightingMask);

            // Use ShaderPassID 1 => "Pass 1 - Write 1 if value different from stencilRef to output"
            CoreUtils.DrawFullScreen(cmd, m_CopyStencil, null, 1);
#else
            HDUtils.SetRenderTarget(cmd, stencilCopyBuffer, ClearFlag.Color, Color.clear);
            HDUtils.SetRenderTarget(cmd, depthStencilBuffer);
            cmd.SetRandomWriteTarget(1, stencilCopyBuffer);

            copyStencilMaterial.SetInt(HDShaderIDs._StencilRef, (int)StencilLightingUsage.NoLighting);
            copyStencilMaterial.SetInt(HDShaderIDs._StencilMask, (int)HDRenderPipeline.StencilBitMask.LightingMask);

            // Use ShaderPassID 3 => "Pass 3 - Initialize Stencil UAV copy with 1 if value different from stencilRef to output"
            CoreUtils.DrawFullScreen(cmd, copyStencilMaterial, null, 3);
            cmd.ClearRandomWriteTargets();
#endif
        }

        public static void UpdateStencilBufferForSSRExclusion(CommandBuffer cmd, RTHandleSystem.RTHandle depthStencilBuffer, RTHandleSystem.RTHandle stencilCopyBuffer, Material copyStencilMaterial)
        {
            HDUtils.SetRenderTarget(cmd, depthStencilBuffer);
            cmd.SetRandomWriteTarget(1, stencilCopyBuffer);

            copyStencilMaterial.SetInt(HDShaderIDs._StencilRef, (int)HDRenderPipeline.StencilBitMask.DoesntReceiveSSR);
            copyStencilMaterial.SetInt(HDShaderIDs._StencilMask, (int)HDRenderPipeline.StencilBitMask.DoesntReceiveSSR);

            // Pass 4 performs an OR between the already present content of the copy and the stencil ref, if stencil test passes.
            CoreUtils.DrawFullScreen(cmd, copyStencilMaterial, null, 4);
            cmd.ClearRandomWriteTargets();
        }

        public void CopyStencilBufferIfNeeded(CommandBuffer cmd, HDCamera hdCamera, SharedRTManager sharedRTManager)
        {
            // Clear and copy the stencil texture needs to be moved to before we invoke the async light list build,
            // otherwise the async compute queue can end up using that texture before the graphics queue is done with it.
            // TODO: Move this code inside LightLoop
            // For the SSR we need the lighting flags to be copied into the stencil texture (it is use to discard object that have no lighting)
            if (GetFeatureVariantsEnabled() || hdCamera.frameSettings.IsEnabled(FrameSettingsField.SSR))
            {
                // For material classification we use compute shader and so can't read into the stencil, so prepare it.
                using (new ProfilingSample(cmd, "Clear and copy stencil texture for material classification", CustomSamplerId.ClearAndCopyStencilTexture.GetSampler()))
                {
                    CopyStencilBufferForMaterialClassification(cmd, sharedRTManager.GetDepthStencilBuffer(), sharedRTManager.GetStencilBufferCopy(), m_CopyStencil);
                }

                if (hdCamera.frameSettings.IsEnabled(FrameSettingsField.SSR))
                {
                    using (new ProfilingSample(cmd, "Update stencil copy for SSR Exclusion", CustomSamplerId.UpdateStencilCopyForSSRExclusion.GetSampler()))
                    {
                        UpdateStencilBufferForSSRExclusion(cmd, sharedRTManager.GetDepthStencilBuffer(), sharedRTManager.GetStencilBufferCopy(), m_CopyStencilForSSR);
                    }
                }
            }
        }

        public void RenderDebugOverlay(HDCamera hdCamera, CommandBuffer cmd, DebugDisplaySettings debugDisplaySettings, ref float x, ref float y, float overlaySize, float width, CullingResults cullResults, RTHandleSystem.RTHandle finalRT)
        {
            LightingDebugSettings lightingDebug = debugDisplaySettings.data.lightingDebugSettings;

            if (lightingDebug.tileClusterDebug != LightLoop.TileClusterDebug.None)
            {
                using (new ProfilingSample(cmd, "Tiled/cluster Lighting Debug", CustomSamplerId.TPTiledLightingDebug.GetSampler()))
                {
                    int w = hdCamera.actualWidth;
                    int h = hdCamera.actualHeight;
                    int numTilesX = (w + 15) / 16;
                    int numTilesY = (h + 15) / 16;
                    int numTiles = numTilesX * numTilesY;

                    // Debug tiles
                    if (lightingDebug.tileClusterDebug == LightLoop.TileClusterDebug.MaterialFeatureVariants)
                    {
                        if (GetFeatureVariantsEnabled())
                        {
                            // featureVariants
                            m_DebugViewTilesMaterial.SetInt(HDShaderIDs._NumTiles, numTiles);
                            m_DebugViewTilesMaterial.SetInt(HDShaderIDs._ViewTilesFlags, (int)lightingDebug.tileClusterDebugByCategory);
                            m_DebugViewTilesMaterial.SetVector(HDShaderIDs._MousePixelCoord, HDUtils.GetMouseCoordinates(hdCamera));
                            m_DebugViewTilesMaterial.SetVector(HDShaderIDs._MouseClickPixelCoord, HDUtils.GetMouseClickCoordinates(hdCamera));
                            m_DebugViewTilesMaterial.SetBuffer(HDShaderIDs.g_TileList, s_TileList);
                            m_DebugViewTilesMaterial.SetBuffer(HDShaderIDs.g_DispatchIndirectBuffer, s_DispatchIndirectBuffer);
                            m_DebugViewTilesMaterial.EnableKeyword("USE_FPTL_LIGHTLIST");
                            m_DebugViewTilesMaterial.DisableKeyword("USE_CLUSTERED_LIGHTLIST");
                            m_DebugViewTilesMaterial.DisableKeyword("SHOW_LIGHT_CATEGORIES");
                            m_DebugViewTilesMaterial.EnableKeyword("SHOW_FEATURE_VARIANTS");
                            cmd.DrawProcedural(Matrix4x4.identity, m_DebugViewTilesMaterial, 0, MeshTopology.Triangles, numTiles * 6);
                        }
                    }
                    else // tile or cluster
                    {
                        bool bUseClustered = lightingDebug.tileClusterDebug == LightLoop.TileClusterDebug.Cluster;

                        // lightCategories
                        m_DebugViewTilesMaterial.SetInt(HDShaderIDs._ViewTilesFlags, (int)lightingDebug.tileClusterDebugByCategory);
                        m_DebugViewTilesMaterial.SetVector(HDShaderIDs._MousePixelCoord, HDUtils.GetMouseCoordinates(hdCamera));
                        m_DebugViewTilesMaterial.SetVector(HDShaderIDs._MouseClickPixelCoord, HDUtils.GetMouseClickCoordinates(hdCamera));
                        m_DebugViewTilesMaterial.SetBuffer(HDShaderIDs.g_vLightListGlobal, bUseClustered ? s_PerVoxelLightLists : s_LightList);
                        m_DebugViewTilesMaterial.EnableKeyword(bUseClustered ? "USE_CLUSTERED_LIGHTLIST" : "USE_FPTL_LIGHTLIST");
                        m_DebugViewTilesMaterial.DisableKeyword(!bUseClustered ? "USE_CLUSTERED_LIGHTLIST" : "USE_FPTL_LIGHTLIST");
                        m_DebugViewTilesMaterial.EnableKeyword("SHOW_LIGHT_CATEGORIES");
                        m_DebugViewTilesMaterial.DisableKeyword("SHOW_FEATURE_VARIANTS");

                        CoreUtils.DrawFullScreen(cmd, m_DebugViewTilesMaterial, 0);
                    }
                }
            }

            if (lightingDebug.shadowDebugMode != ShadowMapDebugMode.None)
            {
                using (new ProfilingSample(cmd, "Display Shadows", CustomSamplerId.TPDisplayShadows.GetSampler()))
                {
                    switch (lightingDebug.shadowDebugMode)
                    {
                        case ShadowMapDebugMode.VisualizeShadowMap:
                            int startShadowIndex = (int)lightingDebug.shadowMapIndex;
                            int shadowRequestCount = 1;

#if UNITY_EDITOR
                            if (lightingDebug.shadowDebugUseSelection && m_DebugSelectedLightShadowIndex != -1)
                            {
                                startShadowIndex = m_DebugSelectedLightShadowIndex;
                                shadowRequestCount = m_DebugSelectedLightShadowCount;
                            }
#endif

                            for (int shadowIndex = startShadowIndex; shadowIndex < startShadowIndex + shadowRequestCount; shadowIndex++)
                            {
                                m_ShadowManager.DisplayShadowMap(shadowIndex, cmd, m_DebugHDShadowMapMaterial, x, y, overlaySize, overlaySize, lightingDebug.shadowMinValue, lightingDebug.shadowMaxValue);
                                HDUtils.NextOverlayCoord(ref x, ref y, overlaySize, overlaySize, hdCamera);
                            }
                            break;
                        case ShadowMapDebugMode.VisualizePunctualLightAtlas:
                            m_ShadowManager.DisplayShadowAtlas(cmd, m_DebugHDShadowMapMaterial, x, y, overlaySize, overlaySize, lightingDebug.shadowMinValue, lightingDebug.shadowMaxValue);
                            HDUtils.NextOverlayCoord(ref x, ref y, overlaySize, overlaySize, hdCamera);
                            break;
                        case ShadowMapDebugMode.VisualizeDirectionalLightAtlas:
                            m_ShadowManager.DisplayShadowCascadeAtlas(cmd, m_DebugHDShadowMapMaterial, x, y, overlaySize, overlaySize, lightingDebug.shadowMinValue, lightingDebug.shadowMaxValue);
                            HDUtils.NextOverlayCoord(ref x, ref y, overlaySize, overlaySize, hdCamera);
                            break;
                        case ShadowMapDebugMode.VisualizeAreaLightAtlas:
                            m_ShadowManager.DisplayAreaLightShadowAtlas(cmd, m_DebugHDShadowMapMaterial, x, y, overlaySize, overlaySize, lightingDebug.shadowMinValue, lightingDebug.shadowMaxValue);
                            HDUtils.NextOverlayCoord(ref x, ref y, overlaySize, overlaySize, hdCamera);
                            break;
                        default:
                            break;
                    }
                }
            }

            if (lightingDebug.displayLightVolumes)
            {
                s_lightVolumes.RenderLightVolumes(cmd, hdCamera, cullResults, lightingDebug, finalRT);
            }
        }

        void AOTExplicitCompilation()
        {
            var g = new CoreUnsafeUtils.DefaultKeyGetter<uint>();
            var v = 0u;
            g.Get(ref v);

            throw new Exception("Only for AOT compilation, don't call in runtime.");
        }
    }
}<|MERGE_RESOLUTION|>--- conflicted
+++ resolved
@@ -610,8 +610,8 @@
             s_deferredVxShadowNearestKernel = screenSpaceShadowComputeShader.FindKernel("DeferredVxShadowNearest"); //seongdae;vxsm
             s_deferredVxShadowBilinearKernel = screenSpaceShadowComputeShader.FindKernel("DeferredVxShadowBilinear"); //seongdae;vxsm
             s_deferredVxShadowTrilinearKernel = screenSpaceShadowComputeShader.FindKernel("DeferredVxShadowTrilinear"); //seongdae;vxsm
-            s_deferredVxShadowNearestKernelMSAA = screenSpaceShadowComputeShader.FindKernel("DeferredVxShadowNearestMSAA"); //seongdae;vxsm            
-            s_deferredVxShadowBilinearKernelMSAA = screenSpaceShadowComputeShader.FindKernel("DeferredVxShadowBilinearMSAA"); //seongdae;vxsm            
+            s_deferredVxShadowNearestKernelMSAA = screenSpaceShadowComputeShader.FindKernel("DeferredVxShadowNearestMSAA"); //seongdae;vxsm
+            s_deferredVxShadowBilinearKernelMSAA = screenSpaceShadowComputeShader.FindKernel("DeferredVxShadowBilinearMSAA"); //seongdae;vxsm
             s_deferredVxShadowTrilinearKernelMSAA = screenSpaceShadowComputeShader.FindKernel("DeferredVxShadowTrilinearMSAA"); //seongdae;vxsm
 
             for (int variant = 0; variant < LightDefinitions.s_NumFeatureVariants; variant++)
@@ -952,51 +952,6 @@
             return new Vector3(light.finalColor.r, light.finalColor.g, light.finalColor.b);
         }
 
-<<<<<<< HEAD
-        bool GetDominantLightWithShadows(AdditionalShadowData additionalShadowData, VisibleLight light, Light lightComponent, int lightIndex = -1)
-        {
-            // Can happen for particle lights (where we don't support shadows anyway)
-            if (lightComponent == null)
-                return false;
-
-            // Ratio of the size of the light on screen and its intensity, gives a value used to compare light importance
-            float lightDominanceValue = light.screenRect.size.magnitude * lightComponent.intensity;;
-
-            if (additionalShadowData == null || !additionalShadowData.contactShadows)
-                return false;
-            if (lightDominanceValue <= m_DominantLightValue || m_DominantLightValue == Single.PositiveInfinity)
-                return false;
-
-            // Directional lights are always considered first.
-            if (light.lightType == LightType.Directional)
-                m_DominantLightValue = Single.PositiveInfinity;
-            else
-            {
-                m_DominantLightData = m_lightList.lights[lightIndex];
-                m_DominantLightIndex = lightIndex;
-                m_DominantLightValue = lightDominanceValue;
-            }
-            return true;
-        }
-
-        //seongdae;vxsm
-        bool CanRenderVxShadows(Light lightComponent, out VxShadowMap vxsm)
-        {
-            if (m_FrameSettings.IsEnabled(FrameSettingsField.VxShadows) == false)
-            {
-                vxsm = null;
-                return false;
-            }
-
-            vxsm = lightComponent.GetComponent<VxShadowMap>();
-            bool vxsmEnabled = vxsm != null && vxsm.IsValid();
-
-            return vxsmEnabled;
-        }
-        //seongdae;vxsm
-
-=======
->>>>>>> 8f33ec70
         public bool GetDirectionalLightData(CommandBuffer cmd, GPULightType gpuLightType, VisibleLight light, Light lightComponent, HDAdditionalLightData additionalLightData, AdditionalShadowData additionalShadowData, int lightIndex, int shadowIndex, DebugDisplaySettings debugDisplaySettings, int sortedIndex)
         {
             // Clamp light list to the maximum allowed lights on screen to avoid ComputeBuffer overflow
@@ -2421,7 +2376,7 @@
             bool isOrthographic = camera.orthographic;
             bool isProjectionOblique = GeometryUtils.IsProjectionMatrixOblique(m_LightListProjMatrices[0]);
 
-            // If we don't need to run the light list, we still run it for the first frame that is not needed in order to keep the lists in a clean state. 
+            // If we don't need to run the light list, we still run it for the first frame that is not needed in order to keep the lists in a clean state.
             if (!runLightList && m_hasRunLightListPrevFrame)
             {
                 m_hasRunLightListPrevFrame = false;
@@ -2740,43 +2695,12 @@
             public bool outputSplitLighting;
         }
 
-<<<<<<< HEAD
-        //seongdae;vxsm
-        public void SetScreenSpaceContactShadowsTexture(HDCamera hdCamera, RTHandleSystem.RTHandle deferredShadowRT, CommandBuffer cmd)
-        {
-            AdditionalShadowData sunShadowData = m_CurrentSunLight != null ? m_CurrentSunLight.GetComponent<AdditionalShadowData>() : null;
-            bool needsContactShadows = (m_CurrentSunLight != null && sunShadowData != null && sunShadowData.contactShadows) || m_DominantLightIndex != -1;
-            if (!m_EnableContactShadow || !needsContactShadows)
-            {
-                cmd.SetGlobalTexture(HDShaderIDs._DeferredContactShadowTexture, TextureXR.GetBlackTexture());
-                return;
-            }
-            cmd.SetGlobalTexture(HDShaderIDs._DeferredContactShadowTexture, deferredShadowRT);
-        }
-        public void SetScreenSpaceVxShadowsTexture(HDCamera hdCamera, RTHandleSystem.RTHandle deferredShadowRT, CommandBuffer cmd)
-        {
-            AdditionalShadowData sunShadowData = m_CurrentSunLight != null ? m_CurrentSunLight.GetComponent<AdditionalShadowData>() : null;
-            DirectionalVxShadowMap dirVxShadowMap = m_CurrentSunLight != null ? m_CurrentSunLight.GetComponent<DirectionalVxShadowMap>() : null;
-
-            bool hasSunLight = m_CurrentSunLight != null && sunShadowData != null;
-            bool hasSunVxShadow = dirVxShadowMap != null && dirVxShadowMap.IsValid();
-            bool needsVxShadows = (hasSunLight && hasSunVxShadow) || m_DominantLightIndex != -1;
-            if (!m_EnableVxShadows || !needsVxShadows)
-            {
-                cmd.SetGlobalTexture(HDShaderIDs._DeferredVxShadowTexture, TextureXR.GetBlackTexture());
-                return;
-            }
-            cmd.SetGlobalTexture(HDShaderIDs._DeferredVxShadowTexture, deferredShadowRT);
-        }
-#if false //seongdae;vxsm;origin
-=======
         public bool WillRenderContactShadow()
         {
             // When contact shadow index is 0, then there is no light casting contact shadow in the view
             return m_EnableContactShadow && m_ContactShadowIndex != 0;
         }
 
->>>>>>> 8f33ec70
         public void SetScreenSpaceShadowsTexture(HDCamera hdCamera, RTHandleSystem.RTHandle deferredShadowRT, CommandBuffer cmd)
         {
             if (!WillRenderContactShadow())
@@ -2793,7 +2717,7 @@
         {
             if (!contactShadowEnabled)
                 return 0;
-            
+
             // We have 24 max contact shadow light per frame
             if (m_ContactShadowIndex >= LightDefinitions.s_LightListMaxPrunedEntries)
                 return 0;
@@ -2836,7 +2760,7 @@
                 cmd.SetComputeIntParam(screenSpaceShadowComputeShader, HDShaderIDs._DirectionalContactShadowSampleCount, m_ContactShadows.sampleCount.value);
                 cmd.SetComputeBufferParam(screenSpaceShadowComputeShader, kernel, HDShaderIDs._DirectionalLightDatas, m_DirectionalLightDatas);
 
-                // Send light list to the compute 
+                // Send light list to the compute
                 cmd.SetComputeBufferParam(screenSpaceShadowComputeShader, kernel, HDShaderIDs._LightDatas, m_LightDatas);
                 cmd.SetComputeBufferParam(screenSpaceShadowComputeShader, kernel, HDShaderIDs.g_vLightListGlobal, s_LightList);
 
