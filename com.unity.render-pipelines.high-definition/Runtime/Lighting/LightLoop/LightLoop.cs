using System;
using System.Collections.Generic;
using UnityEngine.Experimental.VoxelizedShadows; //seongdae;vxsm
using UnityEngine.Rendering;

namespace UnityEngine.Experimental.Rendering.HDPipeline
{
    using RTHandle = RTHandleSystem.RTHandle;

    public static class VisibleLightExtensionMethods
    {
        public static Vector3 GetPosition(this VisibleLight value)
        {
            return value.localToWorldMatrix.GetColumn(3);
        }

        public static Vector3 GetForward(this VisibleLight value)
        {
            return value.localToWorldMatrix.GetColumn(2);
        }

        public static Vector3 GetUp(this VisibleLight value)
        {
            return value.localToWorldMatrix.GetColumn(1);
        }

        public static Vector3 GetRight(this VisibleLight value)
        {
            return value.localToWorldMatrix.GetColumn(0);
        }
    }

    //-----------------------------------------------------------------------------
    // structure definition
    //-----------------------------------------------------------------------------

    [GenerateHLSL]
    public enum LightVolumeType
    {
        Cone,
        Sphere,
        Box,
        Count
    }

    [GenerateHLSL]
    public enum LightCategory
    {
        Punctual,
        Area,
        Env,
        Decal,
        DensityVolume,
        Count
    }

    [GenerateHLSL]
    public enum LightFeatureFlags
    {
        // Light bit mask must match LightDefinitions.s_LightFeatureMaskFlags value
        Punctual    = 1 << 12,
        Area        = 1 << 13,
        Directional = 1 << 14,
        Env         = 1 << 15,
        Sky         = 1 << 16,
        SSRefraction = 1 << 17,
        SSReflection = 1 << 18
            // If adding more light be sure to not overflow LightDefinitions.s_LightFeatureMaskFlags
    }

    [GenerateHLSL]
    public class LightDefinitions
    {
        public static int s_MaxNrBigTileLightsPlusOne = 512;      // may be overkill but the footprint is 2 bits per pixel using uint16.
        public static float s_ViewportScaleZ = 1.0f;
        public static int s_UseLeftHandCameraSpace = 1;

        public static int s_TileSizeFptl = 16;
        public static int s_TileSizeClustered = 32;
        public static int s_TileSizeBigTile = 64;

        // Tile indexing constants for indirect dispatch deferred pass : [2 bits for eye index | 15 bits for tileX | 15 bits for tileY]
        public static int s_TileIndexMask = 0x7FFF;
        public static int s_TileIndexShiftX = 0;
        public static int s_TileIndexShiftY = 15;
        public static int s_TileIndexShiftEye = 30;

        // feature variants
        public static int s_NumFeatureVariants = 29;

        // light list limits
        public static int s_LightListMaxCoarseEntries = 64;
        public static int s_LightListMaxPrunedEntries = 24;
        public static int s_LightClusterMaxCoarseEntries = 128;

        // Following define the maximum number of bits use in each feature category.
        public static uint s_LightFeatureMaskFlags = 0xFFF000;
        public static uint s_LightFeatureMaskFlagsOpaque = 0xFFF000 & ~((uint)LightFeatureFlags.SSRefraction); // Opaque don't support screen space refraction
        public static uint s_LightFeatureMaskFlagsTransparent = 0xFFF000 & ~((uint)LightFeatureFlags.SSReflection); // Transparent don't support screen space reflection
        public static uint s_MaterialFeatureMaskFlags = 0x000FFF;   // don't use all bits just to be safe from signed and/or float conversions :/
    }

    [GenerateHLSL]
    public struct SFiniteLightBound
    {
        public Vector3 boxAxisX;
        public Vector3 boxAxisY;
        public Vector3 boxAxisZ;
        public Vector3 center;        // a center in camera space inside the bounding volume of the light source.
        public Vector2 scaleXY;
        public float radius;
    };

    [GenerateHLSL]
    public struct LightVolumeData
    {
        public Vector3 lightPos;
        public uint lightVolume;

        public Vector3 lightAxisX;
        public uint lightCategory;

        public Vector3 lightAxisY;
        public float radiusSq;

        public Vector3 lightAxisZ;      // spot +Z axis
        public float cotan;

        public Vector3 boxInnerDist;
        public uint featureFlags;

        public Vector3 boxInvRange;
        public float unused2;
    };

        public enum TileClusterDebug : int
        {
            None,
            Tile,
            Cluster,
            MaterialFeatureVariants
        };

        public enum LightVolumeDebug : int
        {
            Gradient,
            ColorAndEdge
        };

        public enum TileClusterCategoryDebug : int
        {
            Punctual = 1,
            Area = 2,
            AreaAndPunctual = 3,
            Environment = 4,
            EnvironmentAndPunctual = 5,
            EnvironmentAndArea = 6,
            EnvironmentAndAreaAndPunctual = 7,
            Decal = 8,
            DensityVolumes = 16
        };

    public partial class HDRenderPipeline
    {
        internal const int k_MaxCacheSize = 2000000000; //2 GigaByte
        public const int k_MaxDirectionalLightsOnScreen = 16;
        public const int k_MaxPunctualLightsOnScreen    = 512;
        public const int k_MaxAreaLightsOnScreen        = 64;
        public const int k_MaxDecalsOnScreen = 512;
        public const int k_MaxLightsOnScreen = k_MaxDirectionalLightsOnScreen + k_MaxPunctualLightsOnScreen + k_MaxAreaLightsOnScreen + k_MaxEnvLightsOnScreen;
        public const int k_MaxEnvLightsOnScreen = 64;
        public static readonly Vector3 k_BoxCullingExtentThreshold = Vector3.one * 0.01f;

        #if UNITY_SWITCH
        public static bool k_PreferFragment = true;
        #else
        public static bool k_PreferFragment = false;
        #endif
        #if !UNITY_EDITOR && UNITY_SWITCH
        public const bool k_HasNativeQuadSupport = true;
        #else
        public const bool k_HasNativeQuadSupport = false;
        #endif

        #if !UNITY_EDITOR && UNITY_SWITCH
        public const int k_ThreadGroupOptimalSize = 32;
        #else
        public const int k_ThreadGroupOptimalSize = 64;
        #endif

        public int m_MaxDirectionalLightsOnScreen;
        public int m_MaxPunctualLightsOnScreen;
        public int m_MaxAreaLightsOnScreen;
        public int m_MaxDecalsOnScreen;
        public int m_MaxLightsOnScreen;
        public int m_MaxEnvLightsOnScreen;

        Texture2DArray  m_DefaultTexture2DArray;
        Cubemap         m_DefaultTextureCube;

        internal class LightLoopTextureCaches
        {
            // Structure for cookies used by directional and spotlights
            public TextureCache2D               cookieTexArray { get; private set; }
            public LTCAreaLightCookieManager    areaLightCookieManager { get; private set; }
            // Structure for cookies used by point lights
            public TextureCacheCubemap          cubeCookieTexArray { get; private set; }
            public ReflectionProbeCache         reflectionProbeCache { get; private set; }
            public PlanarReflectionProbeCache   reflectionPlanarProbeCache { get; private set; }
            public List<Matrix4x4>              env2DCaptureVP { get; private set; }
            public List<float>                  env2DCaptureForward { get; private set; }

            Material m_CubeToPanoMaterial;

            public void Initialize(HDRenderPipelineAsset hdrpAsset, RenderPipelineResources defaultResources,  IBLFilterBSDF[] iBLFilterBSDFArray)
            {
                var lightLoopSettings = hdrpAsset.currentPlatformRenderPipelineSettings.lightLoopSettings;

                m_CubeToPanoMaterial = CoreUtils.CreateEngineMaterial(defaultResources.shaders.cubeToPanoPS);

                areaLightCookieManager = new LTCAreaLightCookieManager(hdrpAsset, defaultResources, k_MaxCacheSize);

                env2DCaptureVP = new List<Matrix4x4>();
                env2DCaptureForward = new List<float>();
                for (int i = 0, c = Mathf.Max(1, lightLoopSettings.planarReflectionProbeCacheSize); i < c; ++i)
                {
                    env2DCaptureVP.Add(Matrix4x4.identity);
                    env2DCaptureForward.Add(0);
                    env2DCaptureForward.Add(0);
                    env2DCaptureForward.Add(0);
                }

                cookieTexArray = new TextureCache2D("Cookie");
                int coockieSize = lightLoopSettings.cookieTexArraySize;
                int coockieResolution = (int)lightLoopSettings.cookieSize;
                if (TextureCache2D.GetApproxCacheSizeInByte(coockieSize, coockieResolution, 1) > k_MaxCacheSize)
                    coockieSize = TextureCache2D.GetMaxCacheSizeForWeightInByte(k_MaxCacheSize, coockieResolution, 1);
                cookieTexArray.AllocTextureArray(coockieSize, coockieResolution, coockieResolution, TextureFormat.RGBA32, true);
                cubeCookieTexArray = new TextureCacheCubemap("Cookie");
                int coockieCubeSize = lightLoopSettings.cubeCookieTexArraySize;
                int coockieCubeResolution = (int)lightLoopSettings.pointCookieSize;
                if (TextureCacheCubemap.GetApproxCacheSizeInByte(coockieCubeSize, coockieCubeResolution, 1) > k_MaxCacheSize)
                    coockieCubeSize = TextureCacheCubemap.GetMaxCacheSizeForWeightInByte(k_MaxCacheSize, coockieCubeResolution, 1);
                cubeCookieTexArray.AllocTextureArray(coockieCubeSize, coockieCubeResolution, TextureFormat.RGBA32, true, m_CubeToPanoMaterial);

                // For regular reflection probes, we need to convolve with all the BSDF functions
                TextureFormat probeCacheFormat = lightLoopSettings.reflectionCacheCompressed ? TextureFormat.BC6H : TextureFormat.RGBAHalf;
                int reflectionCubeSize = lightLoopSettings.reflectionProbeCacheSize;
                int reflectionCubeResolution = (int)lightLoopSettings.reflectionCubemapSize;
                if (ReflectionProbeCache.GetApproxCacheSizeInByte(reflectionCubeSize, reflectionCubeResolution, iBLFilterBSDFArray.Length) > k_MaxCacheSize)
                    reflectionCubeSize = ReflectionProbeCache.GetMaxCacheSizeForWeightInByte(k_MaxCacheSize, reflectionCubeResolution, iBLFilterBSDFArray.Length);
                reflectionProbeCache = new ReflectionProbeCache(defaultResources, iBLFilterBSDFArray, reflectionCubeSize, reflectionCubeResolution, probeCacheFormat, true);

                // For planar reflection we only convolve with the GGX filter, otherwise it would be too expensive
                TextureFormat planarProbeCacheFormat = lightLoopSettings.planarReflectionCacheCompressed ? TextureFormat.BC6H : TextureFormat.RGBAHalf;
                int reflectionPlanarSize = lightLoopSettings.planarReflectionProbeCacheSize;
                int reflectionPlanarResolution = (int)lightLoopSettings.planarReflectionTextureSize;
                if (ReflectionProbeCache.GetApproxCacheSizeInByte(reflectionPlanarSize, reflectionPlanarResolution, 1) > k_MaxCacheSize)
                    reflectionPlanarSize = ReflectionProbeCache.GetMaxCacheSizeForWeightInByte(k_MaxCacheSize, reflectionPlanarResolution, 1);
                reflectionPlanarProbeCache = new PlanarReflectionProbeCache(defaultResources, (IBLFilterGGX)iBLFilterBSDFArray[0], reflectionPlanarSize, reflectionPlanarResolution, planarProbeCacheFormat, true);
            }

            public void Cleanup()
            {
                reflectionProbeCache.Release();
                reflectionPlanarProbeCache.Release();
                cookieTexArray.Release();
                cubeCookieTexArray.Release();
                areaLightCookieManager.ReleaseResources();

                CoreUtils.Destroy(m_CubeToPanoMaterial);
            }

            public void NewFrame()
            {
                cookieTexArray.NewFrame();
                cubeCookieTexArray.NewFrame();
                reflectionProbeCache.NewFrame();
                reflectionPlanarProbeCache.NewFrame();
            }
        }

        internal class LightLoopLightData
        {
            public ComputeBuffer    directionalLightData { get; private set; }
            public ComputeBuffer    lightData { get; private set; }
            public ComputeBuffer    envLightData { get; private set; }
            public ComputeBuffer    decalData { get; private set; }

            public void Initialize(int directionalCount, int punctualCount, int areaLightCount, int envLightCount, int decalCount)
            {
                directionalLightData = new ComputeBuffer(directionalCount, System.Runtime.InteropServices.Marshal.SizeOf(typeof(DirectionalLightData)));
                lightData = new ComputeBuffer(punctualCount + areaLightCount, System.Runtime.InteropServices.Marshal.SizeOf(typeof(LightData)));
                envLightData = new ComputeBuffer(envLightCount, System.Runtime.InteropServices.Marshal.SizeOf(typeof(EnvLightData)));
                decalData = new ComputeBuffer(decalCount, System.Runtime.InteropServices.Marshal.SizeOf(typeof(DecalData)));
            }

            public void Cleanup()
            {
                CoreUtils.SafeRelease(directionalLightData);
                CoreUtils.SafeRelease(lightData);
                CoreUtils.SafeRelease(envLightData);
                CoreUtils.SafeRelease(decalData);
            }
        }

        class TileAndClusterData
        {
            public ComputeBuffer lightVolumeDataBuffer;
            public ComputeBuffer convexBoundsBuffer;
            public ComputeBuffer AABBBoundsBuffer;
            public ComputeBuffer lightList;
            public ComputeBuffer tileList;
            public ComputeBuffer tileFeatureFlags;
            public ComputeBuffer dispatchIndirectBuffer;
            public ComputeBuffer bigTileLightList;        // used for pre-pass coarse culling on 64x64 tiles
            public ComputeBuffer perVoxelLightLists;
            public ComputeBuffer perVoxelOffset;
            public ComputeBuffer perTileLogBaseTweak;
            public ComputeBuffer globalLightListAtomic;

            public void Initialize()
            {
                globalLightListAtomic = new ComputeBuffer(1, sizeof(uint));
            }

            public void AllocateResolutionDependentBuffers(HDCamera hdCamera, int viewCount, int maxLightOnScreen)
            {
                int width = (int)hdCamera.screenSize.x;
                int height = (int)hdCamera.screenSize.y;

                var nrTilesX = (width + LightDefinitions.s_TileSizeFptl - 1) / LightDefinitions.s_TileSizeFptl;
                var nrTilesY = (height + LightDefinitions.s_TileSizeFptl - 1) / LightDefinitions.s_TileSizeFptl;
                var nrTiles = nrTilesX * nrTilesY * viewCount;
                const int capacityUShortsPerTile = 32;
                const int dwordsPerTile = (capacityUShortsPerTile + 1) >> 1;        // room for 31 lights and a nrLights value.

                lightList = new ComputeBuffer((int)LightCategory.Count * dwordsPerTile * nrTiles, sizeof(uint));       // enough list memory for a 4k x 4k display
                tileList = new ComputeBuffer((int)LightDefinitions.s_NumFeatureVariants * nrTiles, sizeof(uint));
                tileFeatureFlags = new ComputeBuffer(nrTiles, sizeof(uint));

                // Cluster
                {
                    var nrClustersX = (width + LightDefinitions.s_TileSizeClustered - 1) / LightDefinitions.s_TileSizeClustered;
                    var nrClustersY = (height + LightDefinitions.s_TileSizeClustered - 1) / LightDefinitions.s_TileSizeClustered;
                    var nrClusterTiles = nrClustersX * nrClustersY * viewCount;

                    perVoxelOffset = new ComputeBuffer((int)LightCategory.Count * (1 << k_Log2NumClusters) * nrClusterTiles, sizeof(uint));
                    perVoxelLightLists = new ComputeBuffer(NumLightIndicesPerClusteredTile() * nrClusterTiles, sizeof(uint));

                    if (k_UseDepthBuffer)
                    {
                        perTileLogBaseTweak = new ComputeBuffer(nrClusterTiles, sizeof(float));
                    }
                }

                if (hdCamera.frameSettings.IsEnabled(FrameSettingsField.BigTilePrepass))
                {
                    var nrBigTilesX = (width + 63) / 64;
                    var nrBigTilesY = (height + 63) / 64;
                    var nrBigTiles = nrBigTilesX * nrBigTilesY * viewCount;
                    bigTileLightList = new ComputeBuffer(LightDefinitions.s_MaxNrBigTileLightsPlusOne * nrBigTiles, sizeof(uint));
                }

                // The bounds and light volumes are view-dependent, and AABB is additionally projection dependent.
                // TODO: I don't think k_MaxLightsOnScreen corresponds to the actual correct light count for cullable light types (punctual, area, env, decal)
                AABBBoundsBuffer = new ComputeBuffer(viewCount * 2 * maxLightOnScreen, 4 * sizeof(float));
                convexBoundsBuffer = new ComputeBuffer(viewCount * maxLightOnScreen, System.Runtime.InteropServices.Marshal.SizeOf(typeof(SFiniteLightBound)));
                lightVolumeDataBuffer = new ComputeBuffer(viewCount * maxLightOnScreen, System.Runtime.InteropServices.Marshal.SizeOf(typeof(LightVolumeData)));

                // Need 3 ints for DispatchIndirect, but need 4 ints for DrawInstancedIndirect.
                dispatchIndirectBuffer = new ComputeBuffer(viewCount * LightDefinitions.s_NumFeatureVariants * 4, sizeof(uint), ComputeBufferType.IndirectArguments);
            }

            public void ReleaseResolutionDependentBuffers()
            {
                CoreUtils.SafeRelease(lightList);
                CoreUtils.SafeRelease(tileList);
                CoreUtils.SafeRelease(tileFeatureFlags);

                // enableClustered
                CoreUtils.SafeRelease(perVoxelLightLists);
                CoreUtils.SafeRelease(perVoxelOffset);
                CoreUtils.SafeRelease(perTileLogBaseTweak);

                // enableBigTilePrepass
                CoreUtils.SafeRelease(bigTileLightList);

                // LightList building
                CoreUtils.SafeRelease(AABBBoundsBuffer);
                CoreUtils.SafeRelease(convexBoundsBuffer);
                CoreUtils.SafeRelease(lightVolumeDataBuffer);
                CoreUtils.SafeRelease(dispatchIndirectBuffer);
            }

            public void Cleanup()
            {
                CoreUtils.SafeRelease(globalLightListAtomic);

                ReleaseResolutionDependentBuffers();
            }
        }

        // TODO: Remove the internal
        internal LightLoopTextureCaches m_TextureCaches = new LightLoopTextureCaches();
        // TODO: Remove the internal
        internal LightLoopLightData m_LightLoopLightData = new LightLoopLightData();
        TileAndClusterData m_TileAndClusterData = new TileAndClusterData();

        // For now we don't use shadow cascade borders.
        static public readonly bool s_UseCascadeBorders = true;

        // Keep sorting array around to avoid garbage
        uint[] m_SortKeys = null;

        void UpdateSortKeysArray(int count)
        {
            if (m_SortKeys == null ||count > m_SortKeys.Length)
            {
                m_SortKeys = new uint[count];
            }
        }

        public static readonly Matrix4x4 s_FlipMatrixLHSRHS = Matrix4x4.Scale(new Vector3(1, 1, -1));

        // Keep track of the maximum number of XR instanced views
        int m_MaxViewCount = 1;

        // Matrix used for LightList building, keep them around to avoid GC
        Matrix4x4[] m_LightListProjMatrices;
        Matrix4x4[] m_LightListProjscrMatrices;
        Matrix4x4[] m_LightListInvProjscrMatrices;
        Matrix4x4[] m_LightListProjHMatrices;
        Matrix4x4[] m_LightListInvProjHMatrices;

        public class LightList
        {
            public List<DirectionalLightData> directionalLights;
            public List<LightData> lights;
            public List<EnvLightData> envLights;
            public int punctualLightCount;
            public int areaLightCount;

            public List<SFiniteLightBound> bounds;
            public List<LightVolumeData> lightVolumes;
            public List<SFiniteLightBound> rightEyeBounds;
            public List<LightVolumeData> rightEyeLightVolumes;

            public void Clear()
            {
                directionalLights.Clear();
                lights.Clear();
                envLights.Clear();
                punctualLightCount = 0;
                areaLightCount = 0;

                bounds.Clear();
                lightVolumes.Clear();
                rightEyeBounds.Clear();
                rightEyeLightVolumes.Clear();
            }

            public void Allocate()
            {
                directionalLights = new List<DirectionalLightData>();
                lights = new List<LightData>();
                envLights = new List<EnvLightData>();

                bounds = new List<SFiniteLightBound>();
                lightVolumes = new List<LightVolumeData>();

                rightEyeBounds = new List<SFiniteLightBound>();
                rightEyeLightVolumes = new List<LightVolumeData>();
            }
        }

        internal LightList m_lightList;
        int m_TotalLightCount = 0;
        int m_densityVolumeCount = 0;
        bool m_enableBakeShadowMask = false; // Track if any light require shadow mask. In this case we will need to enable the keyword shadow mask
        bool m_hasRunLightListPrevFrame = false;

        ComputeShader buildScreenAABBShader { get { return defaultResources.shaders.buildScreenAABBCS; } }
        ComputeShader buildPerTileLightListShader { get { return defaultResources.shaders.buildPerTileLightListCS; } }
        ComputeShader buildPerBigTileLightListShader { get { return defaultResources.shaders.buildPerBigTileLightListCS; } }
        ComputeShader buildPerVoxelLightListShader { get { return defaultResources.shaders.buildPerVoxelLightListCS; } }

<<<<<<< HEAD
        ComputeShader buildMaterialFlagsShader { get { return asset.renderPipelineResources.shaders.buildMaterialFlagsCS; } }
        ComputeShader buildDispatchIndirectShader { get { return asset.renderPipelineResources.shaders.buildDispatchIndirectCS; } }
        ComputeShader clearDispatchIndirectShader { get { return asset.renderPipelineResources.shaders.clearDispatchIndirectCS; } }
        ComputeShader deferredComputeShader { get { return asset.renderPipelineResources.shaders.deferredCS; } }
        ComputeShader contactShadowComputeShader { get { return asset.renderPipelineResources.shaders.contactShadowCS; } }
        ComputeShader vxShadowComputeShader { get { return asset.renderPipelineResources.shaders.vxShadowCS; } } //seongdae;vxsm
        Shader screenSpaceShadowsShader { get { return asset.renderPipelineResources.shaders.screenSpaceShadowPS; } }
=======
        ComputeShader buildMaterialFlagsShader { get { return defaultResources.shaders.buildMaterialFlagsCS; } }
        ComputeShader buildDispatchIndirectShader { get { return defaultResources.shaders.buildDispatchIndirectCS; } }
        ComputeShader clearDispatchIndirectShader { get { return defaultResources.shaders.clearDispatchIndirectCS; } }
        ComputeShader deferredComputeShader { get { return defaultResources.shaders.deferredCS; } }
        ComputeShader contactShadowComputeShader { get { return defaultResources.shaders.contactShadowCS; } }
        Shader screenSpaceShadowsShader { get { return defaultResources.shaders.screenSpaceShadowPS; } }
>>>>>>> eb159ae9

        Shader deferredTilePixelShader { get { return defaultResources.shaders.deferredTilePS; } }


        static int s_GenAABBKernel;
        static int s_GenAABBKernel_Oblique;
        static int s_GenListPerTileKernel;
        static int s_GenListPerTileKernel_Oblique;
        static int s_GenListPerVoxelKernel;
        static int s_GenListPerVoxelKernelOblique;
        static int s_ClearVoxelAtomicKernel;
        static int s_ClearDispatchIndirectKernel;
        static int s_BuildDispatchIndirectKernel;
        static int s_ClearDrawInstancedIndirectKernel;
        static int s_BuildDrawInstancedIndirectKernel;
        static int s_BuildMaterialFlagsWriteKernel;
        static int s_BuildMaterialFlagsOrKernel;

        static int s_shadeOpaqueDirectFptlKernel;
        static int s_shadeOpaqueDirectFptlDebugDisplayKernel;
        static int s_shadeOpaqueDirectShadowMaskFptlKernel;
        static int s_shadeOpaqueDirectShadowMaskFptlDebugDisplayKernel;

        static int[] s_shadeOpaqueIndirectFptlKernels = new int[LightDefinitions.s_NumFeatureVariants];
        static int[] s_shadeOpaqueIndirectShadowMaskFptlKernels = new int[LightDefinitions.s_NumFeatureVariants];

        static int s_deferredContactShadowKernel;
        static int s_deferredContactShadowKernelMSAA;

        static int s_deferredVxShadowNearestKernel; //seongdae;vxsm
        static int s_deferredVxShadowBilinearKernel; //seongdae;vxsm
        static int s_deferredVxShadowTrilinearKernel; //seongdae;vxsm
        static int s_deferredVxShadowNearestKernelMSAA; //seongdae;vxsm
        static int s_deferredVxShadowBilinearKernelMSAA; //seongdae;vxsm
        static int s_deferredVxShadowTrilinearKernelMSAA; //seongdae;vxsm

        static int s_GenListPerBigTileKernel;

        const bool k_UseDepthBuffer = true;      // only has an impact when EnableClustered is true (requires a depth-prepass)

#if !UNITY_EDITOR && UNITY_SWITCH
        const int k_Log2NumClusters = 5;     // accepted range is from 0 to 5 (NR_THREADS is set to 32 on Switch). NumClusters is 1<<g_iLog2NumClusters
#else
        const int k_Log2NumClusters = 6;     // accepted range is from 0 to 6 (NR_THREADS is set to 64 on other platforms). NumClusters is 1<<g_iLog2NumClusters
#endif
        const float k_ClustLogBase = 1.02f;     // each slice 2% bigger than the previous
        float m_ClusterScale;

        static DebugLightVolumes s_lightVolumes = null;


        static Material s_DeferredTileRegularLightingMat;   // stencil-test set to touch regular pixels only
        static Material s_DeferredTileSplitLightingMat;     // stencil-test set to touch split-lighting pixels only
        static Material s_DeferredTileMat;                  // fallback when regular and split-lighting pixels must be touch
        static String[] s_variantNames = new String[LightDefinitions.s_NumFeatureVariants];

        public enum ClusterPrepassSource : int
        {
            None = 0,
            BigTile = 1,
            Count = 2,
        }

        public enum ClusterDepthSource : int
        {
            NoDepth = 0,
            Depth = 1,
            MSAA_Depth = 2,
            Count = 3,
        }

        static string[,] s_ClusterKernelNames = new string[(int)ClusterPrepassSource.Count, (int)ClusterDepthSource.Count]
        {
            { "TileLightListGen_NoDepthRT", "TileLightListGen_DepthRT", "TileLightListGen_DepthRT_MSAA" },
            { "TileLightListGen_NoDepthRT_SrcBigTile", "TileLightListGen_DepthRT_SrcBigTile", "TileLightListGen_DepthRT_MSAA_SrcBigTile" }
        };
        static string[,] s_ClusterObliqueKernelNames = new string[(int)ClusterPrepassSource.Count, (int)ClusterDepthSource.Count]
        {
            { "TileLightListGen_NoDepthRT", "TileLightListGen_DepthRT_Oblique", "TileLightListGen_DepthRT_MSAA_Oblique" },
            { "TileLightListGen_NoDepthRT_SrcBigTile", "TileLightListGen_DepthRT_SrcBigTile_Oblique", "TileLightListGen_DepthRT_MSAA_SrcBigTile_Oblique" }
        };
        // clustered light list specific buffers and data end

        static int[] s_TempScreenDimArray = new int[2]; // Used to avoid GC stress when calling SetComputeIntParams

        ContactShadows m_ContactShadows = null;
        bool m_EnableContactShadow = false;
        bool m_EnableVxShadows = false; //seongdae;vxsm

        IndirectLightingController m_indirectLightingController = null;

        // Following is an array of material of size eight for all combination of keyword: OUTPUT_SPLIT_LIGHTING - LIGHTLOOP_DISABLE_TILE_AND_CLUSTER - SHADOWS_SHADOWMASK - USE_FPTL_LIGHTLIST/USE_CLUSTERED_LIGHTLIST - DEBUG_DISPLAY
        Material[] m_deferredLightingMaterial;
        Material m_DebugViewTilesMaterial;
        Material m_DebugHDShadowMapMaterial;

        Light m_CurrentSunLight;
        HDAdditionalLightData m_CurrentSunLightAdditionalLightData;
        DirectionalLightData m_CurrentSunLightDirectionalLightData;
        int m_CurrentShadowSortedSunLightIndex = -1;
        int m_ScreenSpaceShadowIndex = 0;
        // Contact shadow index reseted at the beginning of each frame, used to generate the contact shadow mask
        int m_ContactShadowIndex;

        public Light GetCurrentSunLight() { return m_CurrentSunLight; }

        // shadow related stuff
        HDShadowManager                     m_ShadowManager;
        HDShadowInitParameters              m_ShadowInitParameters;

#if ENABLE_RAYTRACING
        HDAdditionalLightData[]             m_CurrentRayTracedShadows;
        public HDAdditionalLightData GetCurrentRayTracedShadow(int rayTracedShadowIndex) { return m_CurrentRayTracedShadows[rayTracedShadowIndex]; }
#endif

        Material m_CopyStencil;
        // We need a copy for SSR because setting render states through uniform constants does not work with MaterialPropertyBlocks so it would override values set for the regular copy
        Material m_CopyStencilForSSR;

        // Used to shadow shadow maps with use selection enabled in the debug menu
        int m_DebugSelectedLightShadowIndex;
        int m_DebugSelectedLightShadowCount;

        public bool HasLightToCull()
        {
            return m_TotalLightCount > 0;
        }

        static int GetNumTileBigTileX(HDCamera hdCamera)
        {
            return HDUtils.DivRoundUp((int)hdCamera.screenSize.x, LightDefinitions.s_TileSizeBigTile);
        }

        static int GetNumTileBigTileY(HDCamera hdCamera)
        {
            return HDUtils.DivRoundUp((int)hdCamera.screenSize.y, LightDefinitions.s_TileSizeBigTile);
        }

        static int GetNumTileFtplX(HDCamera hdCamera)
        {
            return HDUtils.DivRoundUp((int)hdCamera.screenSize.x, LightDefinitions.s_TileSizeFptl);
        }

        static int GetNumTileFtplY(HDCamera hdCamera)
        {
            return HDUtils.DivRoundUp((int)hdCamera.screenSize.y, LightDefinitions.s_TileSizeFptl);
        }

        static int GetNumTileClusteredX(HDCamera hdCamera)
        {
            return HDUtils.DivRoundUp((int)hdCamera.screenSize.x, LightDefinitions.s_TileSizeClustered);
        }

        static int GetNumTileClusteredY(HDCamera hdCamera)
        {
            return HDUtils.DivRoundUp((int)hdCamera.screenSize.y, LightDefinitions.s_TileSizeClustered);
        }

        void InitShadowSystem(HDRenderPipelineAsset hdAsset, RenderPipelineResources defaultResources)
        {
            m_ShadowInitParameters = hdAsset.currentPlatformRenderPipelineSettings.hdShadowInitParams;
            m_ShadowManager = new HDShadowManager(
                defaultResources,
                m_ShadowInitParameters.directionalShadowsDepthBits,
                m_ShadowInitParameters.punctualLightShadowAtlas,
                m_ShadowInitParameters.areaLightShadowAtlas,
                m_ShadowInitParameters.maxShadowRequests,
                defaultResources.shaders.shadowClearPS
            );
        }

        void DeinitShadowSystem()
        {
            if(m_ShadowManager != null)
            {
                m_ShadowManager.Dispose();
                m_ShadowManager = null;
            }
        }

        static bool GetFeatureVariantsEnabled(FrameSettings frameSettings) =>
            frameSettings.litShaderMode == LitShaderMode.Deferred
            && frameSettings.IsEnabled(FrameSettingsField.DeferredTile)
            && (frameSettings.IsEnabled(FrameSettingsField.ComputeLightVariants) || frameSettings.IsEnabled(FrameSettingsField.ComputeMaterialVariants));

        int GetDeferredLightingMaterialIndex(int outputSplitLighting, int shadowMask, int debugDisplay)
        {
            return (outputSplitLighting) | (shadowMask << 1) | (debugDisplay << 2);
        }

        Material GetDeferredLightingMaterial(bool outputSplitLighting, bool shadowMask, bool debugDisplayEnabled)
        {
            int index = GetDeferredLightingMaterialIndex(outputSplitLighting ? 1 : 0,
                shadowMask ? 1 : 0,
                debugDisplayEnabled ? 1 : 0);

            return m_deferredLightingMaterial[index];
        }

        public void InitializeLightLoop(IBLFilterBSDF[] iBLFilterBSDFArray)
        {
            var lightLoopSettings = asset.currentPlatformRenderPipelineSettings.lightLoopSettings;

            m_lightList = new LightList();
            m_lightList.Allocate();

            m_DebugViewTilesMaterial = CoreUtils.CreateEngineMaterial(defaultResources.shaders.debugViewTilesPS);
            m_DebugHDShadowMapMaterial = CoreUtils.CreateEngineMaterial(defaultResources.shaders.debugHDShadowMapPS);

            m_MaxDirectionalLightsOnScreen = lightLoopSettings.maxDirectionalLightsOnScreen;
            m_MaxPunctualLightsOnScreen = lightLoopSettings.maxPunctualLightsOnScreen;
            m_MaxAreaLightsOnScreen = lightLoopSettings.maxAreaLightsOnScreen;
            m_MaxDecalsOnScreen = lightLoopSettings.maxDecalsOnScreen;
            m_MaxEnvLightsOnScreen = lightLoopSettings.maxEnvLightsOnScreen;
            m_MaxLightsOnScreen = m_MaxDirectionalLightsOnScreen + m_MaxPunctualLightsOnScreen + m_MaxAreaLightsOnScreen + m_MaxEnvLightsOnScreen;

            s_GenAABBKernel = buildScreenAABBShader.FindKernel("ScreenBoundsAABB");
            s_GenAABBKernel_Oblique = buildScreenAABBShader.FindKernel("ScreenBoundsAABB_Oblique");

            // Cluster
            {
                s_ClearVoxelAtomicKernel = buildPerVoxelLightListShader.FindKernel("ClearAtomic");
            }

            s_GenListPerBigTileKernel = buildPerBigTileLightListShader.FindKernel("BigTileLightListGen");

            s_BuildDispatchIndirectKernel = buildDispatchIndirectShader.FindKernel("BuildDispatchIndirect");
            s_ClearDispatchIndirectKernel = clearDispatchIndirectShader.FindKernel("ClearDispatchIndirect");

            s_BuildDrawInstancedIndirectKernel = buildDispatchIndirectShader.FindKernel("BuildDrawInstancedIndirect");
            s_ClearDrawInstancedIndirectKernel = clearDispatchIndirectShader.FindKernel("ClearDrawInstancedIndirect");

            s_BuildMaterialFlagsOrKernel = buildMaterialFlagsShader.FindKernel("MaterialFlagsGen_Or");
            s_BuildMaterialFlagsWriteKernel = buildMaterialFlagsShader.FindKernel("MaterialFlagsGen_Write");

            s_shadeOpaqueDirectFptlKernel = deferredComputeShader.FindKernel("Deferred_Direct_Fptl");
            s_shadeOpaqueDirectFptlDebugDisplayKernel = deferredComputeShader.FindKernel("Deferred_Direct_Fptl_DebugDisplay");

            s_shadeOpaqueDirectShadowMaskFptlKernel = deferredComputeShader.FindKernel("Deferred_Direct_ShadowMask_Fptl");
            s_shadeOpaqueDirectShadowMaskFptlDebugDisplayKernel = deferredComputeShader.FindKernel("Deferred_Direct_ShadowMask_Fptl_DebugDisplay");

            s_deferredContactShadowKernel = contactShadowComputeShader.FindKernel("DeferredContactShadow");
            s_deferredContactShadowKernelMSAA = contactShadowComputeShader.FindKernel("DeferredContactShadowMSAA");

            s_deferredVxShadowNearestKernel = vxShadowComputeShader.FindKernel("DeferredVxShadowNearest"); //seongdae;vxsm
            s_deferredVxShadowBilinearKernel = vxShadowComputeShader.FindKernel("DeferredVxShadowBilinear"); //seongdae;vxsm
            s_deferredVxShadowTrilinearKernel = vxShadowComputeShader.FindKernel("DeferredVxShadowTrilinear"); //seongdae;vxsm
            s_deferredVxShadowNearestKernelMSAA = vxShadowComputeShader.FindKernel("DeferredVxShadowNearestMSAA"); //seongdae;vxsm
            s_deferredVxShadowBilinearKernelMSAA = vxShadowComputeShader.FindKernel("DeferredVxShadowBilinearMSAA"); //seongdae;vxsm
            s_deferredVxShadowTrilinearKernelMSAA = vxShadowComputeShader.FindKernel("DeferredVxShadowTrilinearMSAA"); //seongdae;vxsm

            for (int variant = 0; variant < LightDefinitions.s_NumFeatureVariants; variant++)
            {
                s_shadeOpaqueIndirectFptlKernels[variant] = deferredComputeShader.FindKernel("Deferred_Indirect_Fptl_Variant" + variant);
                s_shadeOpaqueIndirectShadowMaskFptlKernels[variant] = deferredComputeShader.FindKernel("Deferred_Indirect_ShadowMask_Fptl_Variant" + variant);
            }

            m_TextureCaches.Initialize(asset, defaultResources, iBLFilterBSDFArray);
            // All the allocation of the compute buffers need to happened after the kernel finding in order to avoid the leak loop when a shader does not compile or is not available
            m_LightLoopLightData.Initialize(m_MaxDirectionalLightsOnScreen, m_MaxPunctualLightsOnScreen, m_MaxAreaLightsOnScreen, m_MaxEnvLightsOnScreen, m_MaxDecalsOnScreen);
            m_TileAndClusterData.Initialize();

            // OUTPUT_SPLIT_LIGHTING - SHADOWS_SHADOWMASK - DEBUG_DISPLAY
            m_deferredLightingMaterial = new Material[8];

            for (int outputSplitLighting = 0; outputSplitLighting < 2; ++outputSplitLighting)
            {
                for (int shadowMask = 0; shadowMask < 2; ++shadowMask)
                {
                    for (int debugDisplay = 0; debugDisplay < 2; ++debugDisplay)
                    {
                        int index = GetDeferredLightingMaterialIndex(outputSplitLighting, shadowMask, debugDisplay);

                        m_deferredLightingMaterial[index] = CoreUtils.CreateEngineMaterial(defaultResources.shaders.deferredPS);
                        m_deferredLightingMaterial[index].name = string.Format("{0}_{1}", defaultResources.shaders.deferredPS.name, index);
                        CoreUtils.SetKeyword(m_deferredLightingMaterial[index], "OUTPUT_SPLIT_LIGHTING", outputSplitLighting == 1);
                        CoreUtils.SetKeyword(m_deferredLightingMaterial[index], "SHADOWS_SHADOWMASK", shadowMask == 1);
                        CoreUtils.SetKeyword(m_deferredLightingMaterial[index], "DEBUG_DISPLAY", debugDisplay == 1);

                        m_deferredLightingMaterial[index].SetInt(HDShaderIDs._StencilMask, (int)HDRenderPipeline.StencilBitMask.LightingMask);
                        m_deferredLightingMaterial[index].SetInt(HDShaderIDs._StencilRef, outputSplitLighting == 1 ? (int)StencilLightingUsage.SplitLighting : (int)StencilLightingUsage.RegularLighting);
                        m_deferredLightingMaterial[index].SetInt(HDShaderIDs._StencilCmp, (int)CompareFunction.Equal);
                    }
                }
            }

            // Stencil set to only touch "regular lighting" pixels.
            s_DeferredTileRegularLightingMat = CoreUtils.CreateEngineMaterial(deferredTilePixelShader);
            s_DeferredTileRegularLightingMat.SetInt(HDShaderIDs._StencilRef, (int)StencilLightingUsage.RegularLighting);
            s_DeferredTileRegularLightingMat.SetInt(HDShaderIDs._StencilCmp, (int)CompareFunction.Equal);

            // Stencil set to only touch "split-lighting" pixels.
            s_DeferredTileSplitLightingMat = CoreUtils.CreateEngineMaterial(deferredTilePixelShader);
            s_DeferredTileSplitLightingMat.SetInt(HDShaderIDs._StencilRef, (int)StencilLightingUsage.SplitLighting);
            s_DeferredTileSplitLightingMat.SetInt(HDShaderIDs._StencilCmp, (int)CompareFunction.Equal);

            // Stencil set to touch all pixels excepted background/sky.
            s_DeferredTileMat = CoreUtils.CreateEngineMaterial(deferredTilePixelShader);
            s_DeferredTileMat.SetInt(HDShaderIDs._StencilRef, (int)StencilLightingUsage.NoLighting);
            s_DeferredTileMat.SetInt(HDShaderIDs._StencilCmp, (int)CompareFunction.NotEqual);

            for (int i = 0; i < LightDefinitions.s_NumFeatureVariants; ++i)
                s_variantNames[i] = "VARIANT" + i;

            m_DefaultTexture2DArray = new Texture2DArray(1, 1, 1, TextureFormat.ARGB32, false);
            m_DefaultTexture2DArray.hideFlags = HideFlags.HideAndDontSave;
            m_DefaultTexture2DArray.name = CoreUtils.GetTextureAutoName(1, 1, TextureFormat.ARGB32, depth: 1, dim: TextureDimension.Tex2DArray, name: "LightLoopDefault");
            m_DefaultTexture2DArray.SetPixels32(new Color32[1] { new Color32(128, 128, 128, 128) }, 0);
            m_DefaultTexture2DArray.Apply();

            m_DefaultTextureCube = new Cubemap(16, TextureFormat.ARGB32, false);
            m_DefaultTextureCube.Apply();

            // Setup shadow algorithms
            var shadowParams = asset.currentPlatformRenderPipelineSettings.hdShadowInitParams;
            var shadowKeywords = new[]{"SHADOW_LOW", "SHADOW_MEDIUM", "SHADOW_HIGH"};
            foreach (var p in shadowKeywords)
                Shader.DisableKeyword(p);
            Shader.EnableKeyword(shadowKeywords[(int)shadowParams.shadowQuality]);

            InitShadowSystem(asset, defaultResources);

            s_lightVolumes = new DebugLightVolumes();
            s_lightVolumes.InitData(defaultResources);

#if ENABLE_RAYTRACING
            int numMaxShadows = Math.Max(m_Asset.currentPlatformRenderPipelineSettings.hdShadowInitParams.maxScreenSpaceShadows, 1);
            m_CurrentRayTracedShadows = new HDAdditionalLightData[numMaxShadows];
#endif

            m_CopyStencil = CoreUtils.CreateEngineMaterial(defaultResources.shaders.copyStencilBufferPS);
            m_CopyStencilForSSR = CoreUtils.CreateEngineMaterial(defaultResources.shaders.copyStencilBufferPS);
        }

        public void CleanupLightLoop()
        {
            s_lightVolumes.ReleaseData();

            DeinitShadowSystem();

            CoreUtils.Destroy(m_DefaultTexture2DArray);
            CoreUtils.Destroy(m_DefaultTextureCube);

            m_TextureCaches.Cleanup();
            m_LightLoopLightData.Cleanup();
            m_TileAndClusterData.Cleanup();

            LightLoopReleaseResolutionDependentBuffers();

            for (int outputSplitLighting = 0; outputSplitLighting < 2; ++outputSplitLighting)
            {
                for (int shadowMask = 0; shadowMask < 2; ++shadowMask)
                {
                    for (int debugDisplay = 0; debugDisplay < 2; ++debugDisplay)
                    {
                        int index = GetDeferredLightingMaterialIndex(outputSplitLighting, shadowMask, debugDisplay);
                        CoreUtils.Destroy(m_deferredLightingMaterial[index]);
                    }
                }
            }

            CoreUtils.Destroy(s_DeferredTileRegularLightingMat);
            CoreUtils.Destroy(s_DeferredTileSplitLightingMat);
            CoreUtils.Destroy(s_DeferredTileMat);

            CoreUtils.Destroy(m_DebugViewTilesMaterial);
            CoreUtils.Destroy(m_DebugHDShadowMapMaterial);

            CoreUtils.Destroy(m_CopyStencil);
            CoreUtils.Destroy(m_CopyStencilForSSR);
        }

        public void LightLoopNewFrame(FrameSettings frameSettings)
        {
            m_ContactShadows = VolumeManager.instance.stack.GetComponent<ContactShadows>();
            m_EnableContactShadow = frameSettings.IsEnabled(FrameSettingsField.ContactShadows) && m_ContactShadows.enable.value && m_ContactShadows.length.value > 0;
            m_EnableVxShadows = frameSettings.IsEnabled(FrameSettingsField.Shadow) && frameSettings.IsEnabled(FrameSettingsField.VxShadows) && VxShadowMapsManager.Instance.ValidVxShadowMaps; //seongdae;vxsm
            m_indirectLightingController = VolumeManager.instance.stack.GetComponent<IndirectLightingController>();

            m_ContactShadowIndex = 0;

            // Cluster
            {
                var clustPrepassSourceIdx = frameSettings.IsEnabled(FrameSettingsField.BigTilePrepass) ? ClusterPrepassSource.BigTile : ClusterPrepassSource.None;
                var clustDepthSourceIdx = ClusterDepthSource.NoDepth;
                if (k_UseDepthBuffer)
                {
                    if (frameSettings.IsEnabled(FrameSettingsField.MSAA))
                        clustDepthSourceIdx = ClusterDepthSource.MSAA_Depth;
                    else
                        clustDepthSourceIdx = ClusterDepthSource.Depth;
                }
                var kernelName = s_ClusterKernelNames[(int)clustPrepassSourceIdx, (int)clustDepthSourceIdx];
                var kernelObliqueName = s_ClusterObliqueKernelNames[(int)clustPrepassSourceIdx, (int)clustDepthSourceIdx];

                s_GenListPerVoxelKernel = buildPerVoxelLightListShader.FindKernel(kernelName);
                s_GenListPerVoxelKernelOblique = buildPerVoxelLightListShader.FindKernel(kernelObliqueName);
            }

            if (GetFeatureVariantsEnabled(frameSettings))
            {
                s_GenListPerTileKernel = buildPerTileLightListShader.FindKernel(frameSettings.IsEnabled(FrameSettingsField.BigTilePrepass) ? "TileLightListGen_SrcBigTile_FeatureFlags" : "TileLightListGen_FeatureFlags");
                s_GenListPerTileKernel_Oblique = buildPerTileLightListShader.FindKernel(frameSettings.IsEnabled(FrameSettingsField.BigTilePrepass) ? "TileLightListGen_SrcBigTile_FeatureFlags_Oblique" : "TileLightListGen_FeatureFlags_Oblique");

            }
            else
            {
                s_GenListPerTileKernel = buildPerTileLightListShader.FindKernel(frameSettings.IsEnabled(FrameSettingsField.BigTilePrepass) ? "TileLightListGen_SrcBigTile" : "TileLightListGen");
                s_GenListPerTileKernel_Oblique = buildPerTileLightListShader.FindKernel(frameSettings.IsEnabled(FrameSettingsField.BigTilePrepass) ? "TileLightListGen_SrcBigTile_Oblique" : "TileLightListGen_Oblique");
            }

            m_TextureCaches.NewFrame();
        }

        bool LightLoopNeedResize(HDCamera hdCamera, TileAndClusterData tileAndClusterData)
        {
            return tileAndClusterData.lightList == null || tileAndClusterData.tileList == null || tileAndClusterData.tileFeatureFlags == null ||
                tileAndClusterData.AABBBoundsBuffer == null || tileAndClusterData.convexBoundsBuffer == null || tileAndClusterData.lightVolumeDataBuffer == null ||
                (tileAndClusterData.bigTileLightList == null && hdCamera.frameSettings.IsEnabled(FrameSettingsField.BigTilePrepass)) ||
                (tileAndClusterData.dispatchIndirectBuffer == null && hdCamera.frameSettings.IsEnabled(FrameSettingsField.DeferredTile)) ||
                (tileAndClusterData.perVoxelLightLists == null) || (hdCamera.viewCount > m_MaxViewCount);
        }

        public void LightLoopReleaseResolutionDependentBuffers()
        {
            m_MaxViewCount = 1;
            m_TileAndClusterData.ReleaseResolutionDependentBuffers();
        }

        static int NumLightIndicesPerClusteredTile()
        {
            return 32 * (1 << k_Log2NumClusters);       // total footprint for all layers of the tile (measured in light index entries)
        }

        public void LightLoopAllocResolutionDependentBuffers(HDCamera hdCamera)
        {
            m_MaxViewCount = Math.Max(hdCamera.viewCount, m_MaxViewCount);

            m_TileAndClusterData.AllocateResolutionDependentBuffers(hdCamera, m_MaxViewCount, m_MaxLightsOnScreen);

            // Allocate matrix arrays used for LightList building
            {
                m_LightListProjMatrices = new Matrix4x4[m_MaxViewCount];
                m_LightListProjscrMatrices = new Matrix4x4[m_MaxViewCount];
                m_LightListInvProjscrMatrices = new Matrix4x4[m_MaxViewCount];
                m_LightListProjHMatrices = new Matrix4x4[m_MaxViewCount];
                m_LightListInvProjHMatrices = new Matrix4x4[m_MaxViewCount];
            }
        }

        public static Matrix4x4 WorldToCamera(Camera camera)
        {
            // camera.worldToCameraMatrix is RHS and Unity's transforms are LHS
            // We need to flip it to work with transforms
            return s_FlipMatrixLHSRHS * camera.worldToCameraMatrix;
        }

        // For light culling system, we need non oblique projection matrices
        static Matrix4x4 CameraProjectionNonObliqueLHS(HDCamera camera)
        {
            // camera.projectionMatrix expect RHS data and Unity's transforms are LHS
            // We need to flip it to work with transforms
            return camera.nonObliqueProjMatrix * s_FlipMatrixLHSRHS;
        }

        public Vector3 GetLightColor(VisibleLight light)
        {
            return new Vector3(light.finalColor.r, light.finalColor.g, light.finalColor.b);
        }
        
        //seongdae;vxsm
        bool CanRenderVxShadows(HDCamera hdCamera, Light lightComponent, out VxShadowMap vxsm)
        {
            if (hdCamera.frameSettings.IsEnabled(FrameSettingsField.VxShadows) == false)
            {
                vxsm = null;
                return false;
            }

            vxsm = lightComponent.GetComponent<VxShadowMap>();
            bool vxsmEnabled = vxsm != null && vxsm.IsValid();

            return vxsmEnabled;
        }
        //seongdae;vxsm

        internal bool GetDirectionalLightData(CommandBuffer cmd, HDCamera hdCamera, GPULightType gpuLightType, VisibleLight light,
            Light lightComponent, HDAdditionalLightData additionalLightData, int lightIndex, int shadowIndex,
            DebugDisplaySettings debugDisplaySettings, int sortedIndex, ref int screenSpaceShadowIndex, bool isPysicallyBasedSkyActive)
        {
            // Clamp light list to the maximum allowed lights on screen to avoid ComputeBuffer overflow
            if (m_lightList.directionalLights.Count >= m_MaxDirectionalLightsOnScreen)
                return false;

            bool contributesToLighting = ((additionalLightData.lightDimmer > 0) && (additionalLightData.affectDiffuse || additionalLightData.affectSpecular)) || (additionalLightData.volumetricDimmer > 0);

            if (!contributesToLighting)
                return false;

            // Discard light if disabled in debug display settings
            if (!debugDisplaySettings.data.lightingDebugSettings.showDirectionalLight)
                return false;

            var lightData = new DirectionalLightData();

            lightData.lightLayers = additionalLightData.GetLightLayers();

            // Light direction for directional is opposite to the forward direction
            lightData.forward = light.GetForward();
            // Rescale for cookies and windowing.
            lightData.right      = light.GetRight() * 2 / Mathf.Max(additionalLightData.shapeWidth, 0.001f);
            lightData.up         = light.GetUp() * 2 / Mathf.Max(additionalLightData.shapeHeight, 0.001f);
            lightData.positionRWS = light.GetPosition();
            lightData.color = GetLightColor(light);

            // Caution: This is bad but if additionalData == HDUtils.s_DefaultHDAdditionalLightData it mean we are trying to promote legacy lights, which is the case for the preview for example, so we need to multiply by PI as legacy Unity do implicit divide by PI for direct intensity.
            // So we expect that all light with additionalData == HDUtils.s_DefaultHDAdditionalLightData are currently the one from the preview, light in scene MUST have additionalData
            lightData.color *= (HDUtils.s_DefaultHDAdditionalLightData == additionalLightData) ? Mathf.PI : 1.0f;

            lightData.lightDimmer           = additionalLightData.lightDimmer;
            lightData.diffuseDimmer         = additionalLightData.affectDiffuse  ? additionalLightData.lightDimmer : 0;
            lightData.specularDimmer        = additionalLightData.affectSpecular ? additionalLightData.lightDimmer * hdCamera.frameSettings.specularGlobalDimmer : 0;
            lightData.volumetricLightDimmer = additionalLightData.volumetricDimmer;

            lightData.shadowIndex = lightData.cookieIndex = -1;
            lightData.screenSpaceShadowIndex = -1;


            if (lightComponent != null && lightComponent.cookie != null)
            {
                lightData.tileCookie = lightComponent.cookie.wrapMode == TextureWrapMode.Repeat ? 1 : 0;
                lightData.cookieIndex = m_TextureCaches.cookieTexArray.FetchSlice(cmd, lightComponent.cookie);
            }

            lightData.shadowDimmer           = additionalLightData.shadowDimmer;
            lightData.volumetricShadowDimmer = additionalLightData.volumetricShadowDimmer;
            lightData.contactShadowMask      = GetContactShadowMask(additionalLightData.contactShadows);
            lightData.shadowTint             = new Vector3(additionalLightData.shadowTint.r, additionalLightData.shadowTint.g, additionalLightData.shadowTint.b);

            //seongdae;vxsm;origin
            //// fix up shadow information
            //lightData.shadowIndex = shadowIndex;
            //if (shadowIndex != -1)
            //{
            //    m_CurrentSunLight = lightComponent;
            //    m_CurrentShadowSortedSunLightIndex = sortedIndex;
            //}
            //seongdae;vxsm;origin
            //seongdae;vxsm
            bool canRenderVxShadows = CanRenderVxShadows(hdCamera, lightComponent, out VxShadowMap vxsm);

            // fix up shadow information
            lightData.shadowIndex = shadowIndex;
            if (shadowIndex != -1 || canRenderVxShadows)
            {
                if (additionalLightData.WillRenderScreenSpaceShadow())
                {
                    lightData.screenSpaceShadowIndex = screenSpaceShadowIndex;
                    screenSpaceShadowIndex++;
                }
                m_CurrentSunLight = lightComponent;
                m_CurrentSunLightAdditionalLightData = additionalLightData;
                m_CurrentSunLightDirectionalLightData = lightData;
                m_CurrentShadowSortedSunLightIndex = sortedIndex;

            }
            if (canRenderVxShadows)
            {
                lightData.vxShadowsBitset = vxsm.bitset;
            }
            else
            {
                lightData.vxShadowsBitset = 0;
            }
            //seongdae;vxsm

            // Value of max smoothness is from artists point of view, need to convert from perceptual smoothness to roughness
            lightData.minRoughness = Mathf.Max((1.0f - additionalLightData.maxSmoothness) * (1.0f - additionalLightData.maxSmoothness));

            lightData.shadowMaskSelector = Vector4.zero;

            if (IsBakedShadowMaskLight(lightComponent))
            {
                lightData.shadowMaskSelector[lightComponent.bakingOutput.occlusionMaskChannel] = 1.0f;
                lightData.nonLightMappedOnly = lightComponent.lightShadowCasterMode == LightShadowCasterMode.NonLightmappedOnly ? 1 : 0;
            }
            else
            {
                // use -1 to say that we don't use shadow mask
                lightData.shadowMaskSelector.x = -1.0f;
                lightData.nonLightMappedOnly = 0;
            }

            lightData.interactsWithSky = isPysicallyBasedSkyActive && additionalLightData.interactsWithSky ? 1 : 0;


            // Fallback to the first non shadow casting directional light.
            m_CurrentSunLight = m_CurrentSunLight == null ? lightComponent : m_CurrentSunLight;

            m_lightList.directionalLights.Add(lightData);

            return true;
        }

        internal bool GetLightData(CommandBuffer cmd, HDCamera hdCamera, HDShadowSettings shadowSettings, GPULightType gpuLightType,
            VisibleLight light, Light lightComponent, HDAdditionalLightData additionalLightData,
            int lightIndex, int shadowIndex, ref Vector3 lightDimensions, DebugDisplaySettings debugDisplaySettings, ref int screenSpaceShadowIndex)
        {
            // Clamp light list to the maximum allowed lights on screen to avoid ComputeBuffer overflow
            if (m_lightList.lights.Count >= m_MaxPunctualLightsOnScreen + m_MaxAreaLightsOnScreen)
                return false;

            // Both of these positions are non-camera-relative.
            float distanceToCamera  = (light.GetPosition() - hdCamera.camera.transform.position).magnitude;
            float lightDistanceFade = HDUtils.ComputeLinearDistanceFade(distanceToCamera, additionalLightData.fadeDistance);

            bool contributesToLighting = ((additionalLightData.lightDimmer > 0) && (additionalLightData.affectDiffuse || additionalLightData.affectSpecular)) || (additionalLightData.volumetricDimmer > 0);
                 contributesToLighting = contributesToLighting && (lightDistanceFade > 0);

            if (!contributesToLighting)
                return false;

            var lightData = new LightData();

            lightData.lightLayers = additionalLightData.GetLightLayers();

            lightData.lightType = gpuLightType;

            lightData.positionRWS = light.GetPosition();

            bool applyRangeAttenuation = additionalLightData.applyRangeAttenuation && (gpuLightType != GPULightType.ProjectorBox);

            // Discard light if disabled in debug display settings
            if (lightData.lightType.IsAreaLight())
            {
                if (!debugDisplaySettings.data.lightingDebugSettings.showAreaLight)
                    return false;
            }
            else
            {
                if (!debugDisplaySettings.data.lightingDebugSettings.showPunctualLight)
                    return false;
            }

            lightData.range = light.range;

            if (applyRangeAttenuation)
            {
                lightData.rangeAttenuationScale = 1.0f / (light.range * light.range);
                lightData.rangeAttenuationBias  = 1.0f;

                if (lightData.lightType == GPULightType.Rectangle)
                {
                    // Rect lights are currently a special case because they use the normalized
                    // [0, 1] attenuation range rather than the regular [0, r] one.
                    lightData.rangeAttenuationScale = 1.0f;
                }
            }
            else // Don't apply any attenuation but do a 'step' at range
            {
                // Solve f(x) = b - (a * x)^2 where x = (d/r)^2.
                // f(0) = huge -> b = huge.
                // f(1) = 0    -> huge - a^2 = 0 -> a = sqrt(huge).
                const float hugeValue = 16777216.0f;
                const float sqrtHuge  = 4096.0f;
                lightData.rangeAttenuationScale = sqrtHuge / (light.range * light.range);
                lightData.rangeAttenuationBias  = hugeValue;

                if (lightData.lightType == GPULightType.Rectangle)
                {
                    // Rect lights are currently a special case because they use the normalized
                    // [0, 1] attenuation range rather than the regular [0, r] one.
                    lightData.rangeAttenuationScale = sqrtHuge;
                }
            }

            lightData.color = GetLightColor(light);

            lightData.forward = light.GetForward();
            lightData.up = light.GetUp();
            lightData.right = light.GetRight();

            lightDimensions.x = additionalLightData.shapeWidth;
            lightDimensions.y = additionalLightData.shapeHeight;
            lightDimensions.z = light.range;

            if (lightData.lightType == GPULightType.ProjectorBox)
            {
                // Rescale for cookies and windowing.
                lightData.right *= 2.0f / Mathf.Max(additionalLightData.shapeWidth, 0.001f);
                lightData.up    *= 2.0f / Mathf.Max(additionalLightData.shapeHeight, 0.001f);
            }
            else if (lightData.lightType == GPULightType.ProjectorPyramid)
            {
                // Get width and height for the current frustum
                var spotAngle = light.spotAngle;

                float frustumWidth, frustumHeight;

                if (additionalLightData.aspectRatio >= 1.0f)
                {
                    frustumHeight = 2.0f * Mathf.Tan(spotAngle * 0.5f * Mathf.Deg2Rad);
                    frustumWidth = frustumHeight * additionalLightData.aspectRatio;
                }
                else
                {
                    frustumWidth = 2.0f * Mathf.Tan(spotAngle * 0.5f * Mathf.Deg2Rad);
                    frustumHeight = frustumWidth / additionalLightData.aspectRatio;
                }

                // Adjust based on the new parametrization.
                lightDimensions.x = frustumWidth;
                lightDimensions.y = frustumHeight;

                // Rescale for cookies and windowing.
                lightData.right *= 2.0f / frustumWidth;
                lightData.up *= 2.0f / frustumHeight;
            }

            if (lightData.lightType == GPULightType.Spot)
            {
                var spotAngle = light.spotAngle;

                var innerConePercent = additionalLightData.innerSpotPercent01;
                var cosSpotOuterHalfAngle = Mathf.Clamp(Mathf.Cos(spotAngle * 0.5f * Mathf.Deg2Rad), 0.0f, 1.0f);
                var sinSpotOuterHalfAngle = Mathf.Sqrt(1.0f - cosSpotOuterHalfAngle * cosSpotOuterHalfAngle);
                var cosSpotInnerHalfAngle = Mathf.Clamp(Mathf.Cos(spotAngle * 0.5f * innerConePercent * Mathf.Deg2Rad), 0.0f, 1.0f); // inner cone

                var val = Mathf.Max(0.0001f, (cosSpotInnerHalfAngle - cosSpotOuterHalfAngle));
                lightData.angleScale = 1.0f / val;
                lightData.angleOffset = -cosSpotOuterHalfAngle * lightData.angleScale;

                // Rescale for cookies and windowing.
                float cotOuterHalfAngle = cosSpotOuterHalfAngle / sinSpotOuterHalfAngle;
                lightData.up    *= cotOuterHalfAngle;
                lightData.right *= cotOuterHalfAngle;
            }
            else
            {
                // These are the neutral values allowing GetAngleAnttenuation in shader code to return 1.0
                lightData.angleScale = 0.0f;
                lightData.angleOffset = 1.0f;
            }

            if (lightData.lightType != GPULightType.Directional && lightData.lightType != GPULightType.ProjectorBox)
            {
                // Store the squared radius of the light to simulate a fill light.
                lightData.size = new Vector2(additionalLightData.shapeRadius * additionalLightData.shapeRadius, 0);
            }

            if (lightData.lightType == GPULightType.Rectangle || lightData.lightType == GPULightType.Tube)
            {
                lightData.size = new Vector2(additionalLightData.shapeWidth, additionalLightData.shapeHeight);
            }

            lightData.lightDimmer           = lightDistanceFade * (additionalLightData.lightDimmer);
            lightData.diffuseDimmer         = lightDistanceFade * (additionalLightData.affectDiffuse  ? additionalLightData.lightDimmer : 0);
            lightData.specularDimmer        = lightDistanceFade * (additionalLightData.affectSpecular ? additionalLightData.lightDimmer * hdCamera.frameSettings.specularGlobalDimmer : 0);
            lightData.volumetricLightDimmer = lightDistanceFade * (additionalLightData.volumetricDimmer);

            lightData.cookieIndex = -1;
            lightData.shadowIndex = -1;
            lightData.screenSpaceShadowIndex = -1;

            if (lightComponent != null && lightComponent.cookie != null)
            {
                // TODO: add texture atlas support for cookie textures.
                switch (light.lightType)
                {
                    case LightType.Spot:
                        lightData.cookieIndex = m_TextureCaches.cookieTexArray.FetchSlice(cmd, lightComponent.cookie);
                        break;
                    case LightType.Point:
                        lightData.cookieIndex = m_TextureCaches.cubeCookieTexArray.FetchSlice(cmd, lightComponent.cookie);
                        break;
                }
            }
            else if (light.lightType == LightType.Spot && additionalLightData.spotLightShape != SpotLightShape.Cone)
            {
                // Projectors lights must always have a cookie texture.
                // As long as the cache is a texture array and not an atlas, the 4x4 white texture will be rescaled to 128
                lightData.cookieIndex = m_TextureCaches.cookieTexArray.FetchSlice(cmd, Texture2D.whiteTexture);
            }
            else if (lightData.lightType == GPULightType.Rectangle && additionalLightData.areaLightCookie != null)
            {
                lightData.cookieIndex = m_TextureCaches.areaLightCookieManager.FetchSlice(cmd, additionalLightData.areaLightCookie);
            }

            float shadowDistanceFade         = HDUtils.ComputeLinearDistanceFade(distanceToCamera, Mathf.Min(shadowSettings.maxShadowDistance.value, additionalLightData.shadowFadeDistance));
            lightData.shadowDimmer           = shadowDistanceFade * additionalLightData.shadowDimmer;
            lightData.volumetricShadowDimmer = shadowDistanceFade * additionalLightData.volumetricShadowDimmer;
            lightData.contactShadowMask      = GetContactShadowMask(additionalLightData.contactShadows);
            lightData.shadowTint             = new Vector3(additionalLightData.shadowTint.r, additionalLightData.shadowTint.g, additionalLightData.shadowTint.b);

#if ENABLE_RAYTRACING
            // If there is still a free slot in the screen space shadow array and this needs to render a screen space shadow
            if(screenSpaceShadowIndex < m_Asset.currentPlatformRenderPipelineSettings.hdShadowInitParams.maxScreenSpaceShadows && additionalLightData.WillRenderScreenSpaceShadow())
            {
                lightData.screenSpaceShadowIndex = screenSpaceShadowIndex;
                additionalLightData.shadowIndex = -1;
                m_CurrentRayTracedShadows[screenSpaceShadowIndex] = additionalLightData;
                screenSpaceShadowIndex++;
            }
            else
            {
                // fix up shadow information
                lightData.shadowIndex = shadowIndex;
                additionalLightData.shadowIndex = shadowIndex;
            }
#else
            // fix up shadow information
            lightData.shadowIndex = shadowIndex;
#endif
            // Value of max smoothness is from artists point of view, need to convert from perceptual smoothness to roughness
            lightData.minRoughness = (1.0f - additionalLightData.maxSmoothness) * (1.0f - additionalLightData.maxSmoothness);

            lightData.shadowMaskSelector = Vector4.zero;

            if (IsBakedShadowMaskLight(lightComponent))
            {
                lightData.shadowMaskSelector[lightComponent.bakingOutput.occlusionMaskChannel] = 1.0f;
                lightData.nonLightMappedOnly = lightComponent.lightShadowCasterMode == LightShadowCasterMode.NonLightmappedOnly ? 1 : 0;
            }
            else
            {
                // use -1 to say that we don't use shadow mask
                lightData.shadowMaskSelector.x = -1.0f;
                lightData.nonLightMappedOnly = 0;
            }

            m_lightList.lights.Add(lightData);

            return true;
        }

        // TODO: we should be able to do this calculation only with LightData without VisibleLight light, but for now pass both
        public void GetLightVolumeDataAndBound(LightCategory lightCategory, GPULightType gpuLightType, LightVolumeType lightVolumeType,
            VisibleLight light, LightData lightData, Vector3 lightDimensions, Matrix4x4 worldToView,
            Camera.StereoscopicEye eyeIndex = Camera.StereoscopicEye.Left)
        {
            // Then Culling side
            var range = lightDimensions.z;
            var lightToWorld = light.localToWorldMatrix;
            Vector3 positionWS = lightData.positionRWS;
            Vector3 positionVS = worldToView.MultiplyPoint(positionWS);

            Matrix4x4 lightToView = worldToView * lightToWorld;
            Vector3   xAxisVS     = lightToView.GetColumn(0);
            Vector3   yAxisVS     = lightToView.GetColumn(1);
            Vector3   zAxisVS     = lightToView.GetColumn(2);

            // Fill bounds
            var bound = new SFiniteLightBound();
            var lightVolumeData = new LightVolumeData();

            lightVolumeData.lightCategory = (uint)lightCategory;
            lightVolumeData.lightVolume = (uint)lightVolumeType;

            if (gpuLightType == GPULightType.Spot || gpuLightType == GPULightType.ProjectorPyramid)
            {
                Vector3 lightDir = lightToWorld.GetColumn(2);

                // represents a left hand coordinate system in world space since det(worldToView)<0
                Vector3 vx = xAxisVS;
                Vector3 vy = yAxisVS;
                Vector3 vz = zAxisVS;

                const float pi = 3.1415926535897932384626433832795f;
                const float degToRad = (float)(pi / 180.0);

                var sa = light.spotAngle;
                var cs = Mathf.Cos(0.5f * sa * degToRad);
                var si = Mathf.Sin(0.5f * sa * degToRad);

                if (gpuLightType == GPULightType.ProjectorPyramid)
                {
                    Vector3 lightPosToProjWindowCorner = (0.5f * lightDimensions.x) * vx + (0.5f * lightDimensions.y) * vy + 1.0f * vz;
                    cs = Vector3.Dot(vz, Vector3.Normalize(lightPosToProjWindowCorner));
                    si = Mathf.Sqrt(1.0f - cs * cs);
                }

                const float FltMax = 3.402823466e+38F;
                var ta = cs > 0.0f ? (si / cs) : FltMax;
                var cota = si > 0.0f ? (cs / si) : FltMax;

                //const float cotasa = l.GetCotanHalfSpotAngle();

                // apply nonuniform scale to OBB of spot light
                var squeeze = true;//sa < 0.7f * 90.0f;      // arb heuristic
                var fS = squeeze ? ta : si;
                bound.center = worldToView.MultiplyPoint(positionWS + ((0.5f * range) * lightDir));    // use mid point of the spot as the center of the bounding volume for building screen-space AABB for tiled lighting.

                // scale axis to match box or base of pyramid
                bound.boxAxisX = (fS * range) * vx;
                bound.boxAxisY = (fS * range) * vy;
                bound.boxAxisZ = (0.5f * range) * vz;

                // generate bounding sphere radius
                var fAltDx = si;
                var fAltDy = cs;
                fAltDy = fAltDy - 0.5f;
                //if(fAltDy<0) fAltDy=-fAltDy;

                fAltDx *= range; fAltDy *= range;

                // Handle case of pyramid with this select (currently unused)
                var altDist = Mathf.Sqrt(fAltDy * fAltDy + (true ? 1.0f : 2.0f) * fAltDx * fAltDx);
                bound.radius = altDist > (0.5f * range) ? altDist : (0.5f * range);       // will always pick fAltDist
                bound.scaleXY = squeeze ? new Vector2(0.01f, 0.01f) : new Vector2(1.0f, 1.0f);

                lightVolumeData.lightAxisX = vx;
                lightVolumeData.lightAxisY = vy;
                lightVolumeData.lightAxisZ = vz;
                lightVolumeData.lightPos = positionVS;
                lightVolumeData.radiusSq = range * range;
                lightVolumeData.cotan = cota;
                lightVolumeData.featureFlags = (uint)LightFeatureFlags.Punctual;
            }
            else if (gpuLightType == GPULightType.Point)
            {
                Vector3 vx = xAxisVS;
                Vector3 vy = yAxisVS;
                Vector3 vz = zAxisVS;

                bound.center   = positionVS;
                bound.boxAxisX = vx * range;
                bound.boxAxisY = vy * range;
                bound.boxAxisZ = vz * range;
                bound.scaleXY.Set(1.0f, 1.0f);
                bound.radius = range;

                // fill up ldata
                lightVolumeData.lightAxisX = vx;
                lightVolumeData.lightAxisY = vy;
                lightVolumeData.lightAxisZ = vz;
                lightVolumeData.lightPos = bound.center;
                lightVolumeData.radiusSq = range * range;
                lightVolumeData.featureFlags = (uint)LightFeatureFlags.Punctual;
            }
            else if (gpuLightType == GPULightType.Tube)
            {
                Vector3 dimensions = new Vector3(lightDimensions.x + 2 * range, 2 * range, 2 * range); // Omni-directional
                Vector3 extents = 0.5f * dimensions;

                bound.center = positionVS;
                bound.boxAxisX = extents.x * xAxisVS;
                bound.boxAxisY = extents.y * yAxisVS;
                bound.boxAxisZ = extents.z * zAxisVS;
                bound.scaleXY.Set(1.0f, 1.0f);
                bound.radius = extents.magnitude;

                lightVolumeData.lightPos = positionVS;
                lightVolumeData.lightAxisX = xAxisVS;
                lightVolumeData.lightAxisY = yAxisVS;
                lightVolumeData.lightAxisZ = zAxisVS;
                lightVolumeData.boxInnerDist = new Vector3(lightDimensions.x, 0, 0);
                lightVolumeData.boxInvRange.Set(1.0f / range, 1.0f / range, 1.0f / range);
                lightVolumeData.featureFlags = (uint)LightFeatureFlags.Area;
            }
            else if (gpuLightType == GPULightType.Rectangle)
            {
                Vector3 dimensions = new Vector3(lightDimensions.x + 2 * range, lightDimensions.y + 2 * range, range); // One-sided
                Vector3 extents = 0.5f * dimensions;
                Vector3 centerVS = positionVS + extents.z * zAxisVS;

                bound.center = centerVS;
                bound.boxAxisX = extents.x * xAxisVS;
                bound.boxAxisY = extents.y * yAxisVS;
                bound.boxAxisZ = extents.z * zAxisVS;
                bound.scaleXY.Set(1.0f, 1.0f);
                bound.radius = extents.magnitude;

                lightVolumeData.lightPos     = centerVS;
                lightVolumeData.lightAxisX   = xAxisVS;
                lightVolumeData.lightAxisY   = yAxisVS;
                lightVolumeData.lightAxisZ   = zAxisVS;
                lightVolumeData.boxInnerDist = extents;
                lightVolumeData.boxInvRange.Set(Mathf.Infinity, Mathf.Infinity, Mathf.Infinity);
                lightVolumeData.featureFlags = (uint)LightFeatureFlags.Area;
            }
            else if (gpuLightType == GPULightType.ProjectorBox)
            {
                Vector3 dimensions  = new Vector3(lightDimensions.x, lightDimensions.y, range);  // One-sided
                Vector3 extents = 0.5f * dimensions;
                Vector3 centerVS = positionVS + extents.z * zAxisVS;

                bound.center   = centerVS;
                bound.boxAxisX = extents.x * xAxisVS;
                bound.boxAxisY = extents.y * yAxisVS;
                bound.boxAxisZ = extents.z * zAxisVS;
                bound.radius   = extents.magnitude;
                bound.scaleXY.Set(1.0f, 1.0f);

                lightVolumeData.lightPos     = centerVS;
                lightVolumeData.lightAxisX   = xAxisVS;
                lightVolumeData.lightAxisY   = yAxisVS;
                lightVolumeData.lightAxisZ   = zAxisVS;
                lightVolumeData.boxInnerDist = extents;
                lightVolumeData.boxInvRange.Set(Mathf.Infinity, Mathf.Infinity, Mathf.Infinity);
                lightVolumeData.featureFlags = (uint)LightFeatureFlags.Punctual;
            }
            else
            {
                Debug.Assert(false, "TODO: encountered an unknown GPULightType.");
            }

            if (eyeIndex == Camera.StereoscopicEye.Left)
            {
                m_lightList.bounds.Add(bound);
                m_lightList.lightVolumes.Add(lightVolumeData);
            }
            else
            {
                m_lightList.rightEyeBounds.Add(bound);
                m_lightList.rightEyeLightVolumes.Add(lightVolumeData);
            }
        }
        public bool GetEnvLightData(CommandBuffer cmd, HDCamera hdCamera, HDProbe probe, DebugDisplaySettings debugDisplaySettings, ref EnvLightData envLightData)
        {
            Camera camera = hdCamera.camera;

            // For now we won't display real time probe when rendering one.
            // TODO: We may want to display last frame result but in this case we need to be careful not to update the atlas before all realtime probes are rendered (for frame coherency).
            // Unfortunately we don't have this information at the moment.
            if (probe.mode == ProbeSettings.Mode.Realtime && camera.cameraType == CameraType.Reflection)
                return false;

            // Discard probe if disabled in debug menu
            if (!debugDisplaySettings.data.lightingDebugSettings.showReflectionProbe)
                return false;

            var capturePosition = Vector3.zero;
            var influenceToWorld = probe.influenceToWorld;

            // 31 bits index, 1 bit cache type
            var envIndex = int.MinValue;
            switch (probe)
            {
                case PlanarReflectionProbe planarProbe:
                    {
                        if (probe.mode == ProbeSettings.Mode.Realtime
                            && !hdCamera.frameSettings.IsEnabled(FrameSettingsField.RealtimePlanarReflection))
                            break;

                        var fetchIndex = m_TextureCaches.reflectionPlanarProbeCache.FetchSlice(cmd, probe.texture);
                        // Indices start at 1, because -0 == 0, we can know from the bit sign which cache to use
                        envIndex = fetchIndex == -1 ? int.MinValue : -(fetchIndex + 1);

                        var renderData = planarProbe.renderData;
                        var worldToCameraRHSMatrix = renderData.worldToCameraRHS;
                        var projectionMatrix = renderData.projectionMatrix;

                        // We don't need to provide the capture position
                        // It is already encoded in the 'worldToCameraRHSMatrix'
                        capturePosition = Vector3.zero;

                        // get the device dependent projection matrix
                        var gpuProj = GL.GetGPUProjectionMatrix(projectionMatrix, true);
                        var gpuView = worldToCameraRHSMatrix;
                        var vp = gpuProj * gpuView;
                        m_TextureCaches.env2DCaptureVP[fetchIndex] = vp;

                        var capturedForwardWS = renderData.captureRotation * Vector3.forward;
                        //capturedForwardWS.z *= -1; // Transform to RHS standard
                        m_TextureCaches.env2DCaptureForward[fetchIndex * 3 + 0] = capturedForwardWS.x;
                        m_TextureCaches.env2DCaptureForward[fetchIndex * 3 + 1] = capturedForwardWS.y;
                        m_TextureCaches.env2DCaptureForward[fetchIndex * 3 + 2] = capturedForwardWS.z;
                        break;
                    }
                case HDAdditionalReflectionData _:
                    {
                        envIndex = m_TextureCaches.reflectionProbeCache.FetchSlice(cmd, probe.texture);
                        // Indices start at 1, because -0 == 0, we can know from the bit sign which cache to use
                        envIndex = envIndex == -1 ? int.MinValue : (envIndex + 1);

                        // Calculate settings to use for the probe
                        var probePositionSettings = ProbeCapturePositionSettings.ComputeFrom(probe, camera.transform);
                        HDRenderUtilities.ComputeCameraSettingsFromProbeSettings(
                            probe.settings, probePositionSettings,
                            out _, out var cameraPositionSettings
                        );
                        capturePosition = cameraPositionSettings.position;

                        break;
                    }
            }
            // int.MinValue means that the texture is not ready yet (ie not convolved/compressed yet)
            if (envIndex == int.MinValue)
                return false;

            InfluenceVolume influence = probe.influenceVolume;
            envLightData.lightLayers = probe.lightLayersAsUInt;
            envLightData.influenceShapeType = influence.envShape;
            envLightData.weight = probe.weight;
            envLightData.multiplier = probe.multiplier * m_indirectLightingController.indirectSpecularIntensity.value;
            envLightData.influenceExtents = influence.extents;
            switch (influence.envShape)
            {
                case EnvShapeType.Box:
                    envLightData.blendNormalDistancePositive = influence.boxBlendNormalDistancePositive;
                    envLightData.blendNormalDistanceNegative = influence.boxBlendNormalDistanceNegative;
                    envLightData.blendDistancePositive = influence.boxBlendDistancePositive;
                    envLightData.blendDistanceNegative = influence.boxBlendDistanceNegative;
                    envLightData.boxSideFadePositive = influence.boxSideFadePositive;
                    envLightData.boxSideFadeNegative = influence.boxSideFadeNegative;
                    break;
                case EnvShapeType.Sphere:
                    envLightData.blendNormalDistancePositive.x = influence.sphereBlendNormalDistance;
                    envLightData.blendDistancePositive.x = influence.sphereBlendDistance;
                    break;
                default:
                    throw new ArgumentOutOfRangeException("Unknown EnvShapeType");
            }

            envLightData.influenceRight = influenceToWorld.GetColumn(0).normalized;
            envLightData.influenceUp = influenceToWorld.GetColumn(1).normalized;
            envLightData.influenceForward = influenceToWorld.GetColumn(2).normalized;
            envLightData.capturePositionRWS = capturePosition;
            envLightData.influencePositionRWS = influenceToWorld.GetColumn(3);

            envLightData.envIndex = envIndex;

            // Proxy data
            var proxyToWorld = probe.proxyToWorld;
            envLightData.proxyExtents = probe.proxyExtents;
            envLightData.minProjectionDistance = probe.isProjectionInfinite ? 65504f : 0;
            envLightData.proxyRight = proxyToWorld.GetColumn(0).normalized;
            envLightData.proxyUp = proxyToWorld.GetColumn(1).normalized;
            envLightData.proxyForward = proxyToWorld.GetColumn(2).normalized;
            envLightData.proxyPositionRWS = proxyToWorld.GetColumn(3);

            return true;
        }

        public void GetEnvLightVolumeDataAndBound(HDProbe probe, LightVolumeType lightVolumeType, Matrix4x4 worldToView, Camera.StereoscopicEye eyeIndex = Camera.StereoscopicEye.Left)
        {
            var bound = new SFiniteLightBound();
            var lightVolumeData = new LightVolumeData();

            // C is reflection volume center in world space (NOT same as cube map capture point)
            var influenceExtents = probe.influenceExtents;       // 0.5f * Vector3.Max(-boxSizes[p], boxSizes[p]);

            var influenceToWorld = probe.influenceToWorld;

            // transform to camera space (becomes a left hand coordinate frame in Unity since Determinant(worldToView)<0)
            var influenceRightVS = worldToView.MultiplyVector(influenceToWorld.GetColumn(0).normalized);
            var influenceUpVS = worldToView.MultiplyVector(influenceToWorld.GetColumn(1).normalized);
            var influenceForwardVS = worldToView.MultiplyVector(influenceToWorld.GetColumn(2).normalized);
            var influencePositionVS = worldToView.MultiplyPoint(influenceToWorld.GetColumn(3));

            lightVolumeData.lightCategory = (uint)LightCategory.Env;
            lightVolumeData.lightVolume = (uint)lightVolumeType;
            lightVolumeData.featureFlags = (uint)LightFeatureFlags.Env;

            switch (lightVolumeType)
            {
                case LightVolumeType.Sphere:
                {
                    lightVolumeData.lightPos = influencePositionVS;
                    lightVolumeData.radiusSq = influenceExtents.x * influenceExtents.x;
                    lightVolumeData.lightAxisX = influenceRightVS;
                    lightVolumeData.lightAxisY = influenceUpVS;
                    lightVolumeData.lightAxisZ = influenceForwardVS;

                    bound.center = influencePositionVS;
                    bound.boxAxisX = influenceRightVS * influenceExtents.x;
                    bound.boxAxisY = influenceUpVS * influenceExtents.x;
                    bound.boxAxisZ = influenceForwardVS * influenceExtents.x;
                    bound.scaleXY.Set(1.0f, 1.0f);
                    bound.radius = influenceExtents.x;
                    break;
                }
                case LightVolumeType.Box:
                {
                    bound.center = influencePositionVS;
                    bound.boxAxisX = influenceExtents.x * influenceRightVS;
                    bound.boxAxisY = influenceExtents.y * influenceUpVS;
                    bound.boxAxisZ = influenceExtents.z * influenceForwardVS;
                    bound.scaleXY.Set(1.0f, 1.0f);
                    bound.radius = influenceExtents.magnitude;

                    // The culling system culls pixels that are further
                    //   than a threshold to the box influence extents.
                    // So we use an arbitrary threshold here (k_BoxCullingExtentOffset)
                    lightVolumeData.lightPos = influencePositionVS;
                    lightVolumeData.lightAxisX = influenceRightVS;
                    lightVolumeData.lightAxisY = influenceUpVS;
                    lightVolumeData.lightAxisZ = influenceForwardVS;
                    lightVolumeData.boxInnerDist = influenceExtents - k_BoxCullingExtentThreshold;
                    lightVolumeData.boxInvRange.Set(1.0f / k_BoxCullingExtentThreshold.x, 1.0f / k_BoxCullingExtentThreshold.y, 1.0f / k_BoxCullingExtentThreshold.z);
                    break;
                }
            }

            if (eyeIndex == Camera.StereoscopicEye.Left)
            {
                m_lightList.bounds.Add(bound);
                m_lightList.lightVolumes.Add(lightVolumeData);
            }
            else
            {
                m_lightList.rightEyeBounds.Add(bound);
                m_lightList.rightEyeLightVolumes.Add(lightVolumeData);
            }
        }

        public void AddBoxVolumeDataAndBound(OrientedBBox obb, LightCategory category, LightFeatureFlags featureFlags, Matrix4x4 worldToView, bool xrInstancingEnabled)
        {
            var bound      = new SFiniteLightBound();
            var volumeData = new LightVolumeData();

            // transform to camera space (becomes a left hand coordinate frame in Unity since Determinant(worldToView)<0)
            var positionVS = worldToView.MultiplyPoint(obb.center);
            var rightVS    = worldToView.MultiplyVector(obb.right);
            var upVS       = worldToView.MultiplyVector(obb.up);
            var forwardVS  = Vector3.Cross(upVS, rightVS);
            var extents    = new Vector3(obb.extentX, obb.extentY, obb.extentZ);

            volumeData.lightVolume   = (uint)LightVolumeType.Box;
            volumeData.lightCategory = (uint)category;
            volumeData.featureFlags  = (uint)featureFlags;

            bound.center   = positionVS;
            bound.boxAxisX = obb.extentX * rightVS;
            bound.boxAxisY = obb.extentY * upVS;
            bound.boxAxisZ = obb.extentZ * forwardVS;
            bound.radius   = extents.magnitude;
            bound.scaleXY.Set(1.0f, 1.0f);

            // The culling system culls pixels that are further
            //   than a threshold to the box influence extents.
            // So we use an arbitrary threshold here (k_BoxCullingExtentOffset)
            volumeData.lightPos     = positionVS;
            volumeData.lightAxisX   = rightVS;
            volumeData.lightAxisY   = upVS;
            volumeData.lightAxisZ   = forwardVS;
            volumeData.boxInnerDist = extents - k_BoxCullingExtentThreshold; // We have no blend range, but the culling code needs a small EPS value for some reason???
            volumeData.boxInvRange.Set(1.0f / k_BoxCullingExtentThreshold.x, 1.0f / k_BoxCullingExtentThreshold.y, 1.0f / k_BoxCullingExtentThreshold.z);

            m_lightList.bounds.Add(bound);
            m_lightList.lightVolumes.Add(volumeData);

            // XRTODO: use rightEyeWorldToView here too?
            if (xrInstancingEnabled)
            {
                m_lightList.rightEyeBounds.Add(bound);
                m_lightList.rightEyeLightVolumes.Add(volumeData);
            }
        }

        public int GetCurrentShadowCount()
        {
            return m_ShadowManager.GetShadowRequestCount();
        }

        public void LightLoopUpdateCullingParameters(ref ScriptableCullingParameters cullingParams)
        {
            m_ShadowManager.UpdateCullingParameters(ref cullingParams);

            // In HDRP we don't need per object light/probe info so we disable the native code that handles it.
            cullingParams.cullingOptions |= CullingOptions.DisablePerObjectCulling;
        }

        public bool IsBakedShadowMaskLight(Light light)
        {
            // This can happen for particle lights.
            if (light == null)
                return false;

            return light.bakingOutput.lightmapBakeType == LightmapBakeType.Mixed &&
                light.bakingOutput.mixedLightingMode == MixedLightingMode.Shadowmask &&
                light.bakingOutput.occlusionMaskChannel != -1;     // We need to have an occlusion mask channel assign, else we have no shadow mask
        }

        HDProbe SelectProbe(VisibleReflectionProbe probe, PlanarReflectionProbe planarProbe)
        {
            if (probe.reflectionProbe != null)
            {
                var add = probe.reflectionProbe.GetComponent<HDAdditionalReflectionData>();
                if (add == null)
                {
                    add = HDUtils.s_DefaultHDAdditionalReflectionData;
                    Vector3 distance = Vector3.one * probe.blendDistance;
                    add.influenceVolume.boxBlendDistancePositive = distance;
                    add.influenceVolume.boxBlendDistanceNegative = distance;
                    add.influenceVolume.shape = InfluenceShape.Box;
                }
                return add;
            }
            if (planarProbe != null)
                return planarProbe;

            throw new ArgumentException();
        }

        // Return true if BakedShadowMask are enabled
        public bool PrepareLightsForGPU(CommandBuffer cmd, HDCamera hdCamera, CullingResults cullResults,
            HDProbeCullingResults hdProbeCullingResults, DensityVolumeList densityVolumes, DebugDisplaySettings debugDisplaySettings, AOVRequestData aovRequest)
        {
#if ENABLE_RAYTRACING
            HDRaytracingEnvironment raytracingEnv = m_RayTracingManager.CurrentEnvironment();
#endif

            var debugLightFilter = debugDisplaySettings.GetDebugLightFilterMode();
            var hasDebugLightFilter = debugLightFilter != DebugLightFilterMode.None;

            using (new ProfilingSample(cmd, "Prepare Lights For GPU"))
            {
                Camera camera = hdCamera.camera;

                // If any light require it, we need to enabled bake shadow mask feature
                m_enableBakeShadowMask = false;

                m_lightList.Clear();

                // We need to properly reset this here otherwise if we go from 1 light to no visible light we would keep the old reference active.
                m_CurrentSunLight = null;
                m_CurrentShadowSortedSunLightIndex = -1;
                m_DebugSelectedLightShadowIndex = -1;

                int decalDatasCount = Math.Min(DecalSystem.m_DecalDatasCount, m_MaxDecalsOnScreen);

                var hdShadowSettings = VolumeManager.instance.stack.GetComponent<HDShadowSettings>();

                var viewMatrix = (hdCamera.xr.enabled ? hdCamera.xr.GetViewMatrix(0) : camera.worldToCameraMatrix);
                Vector3 camPosWS = hdCamera.mainViewConstants.worldSpaceCameraPos;

                // camera.worldToCameraMatrix is RHS and Unity's transforms are LHS, we need to flip it to work with transforms
                var worldToView = s_FlipMatrixLHSRHS * viewMatrix;
                var rightEyeWorldToView = Matrix4x4.identity;

                if (hdCamera.xr.instancingEnabled)
                {
                    if (hdCamera.xr.viewCount == 2)
                        rightEyeWorldToView = s_FlipMatrixLHSRHS * hdCamera.xr.GetViewMatrix(1);
                    else
                        throw new NotImplementedException();
                }

                // We must clear the shadow requests before checking if they are any visible light because we would have requests from the last frame executed in the case where we don't see any lights
                m_ShadowManager.Clear();

                // Note: Light with null intensity/Color are culled by the C++, no need to test it here
                if (cullResults.visibleLights.Length != 0 || cullResults.visibleReflectionProbes.Length != 0)
                {
                    // 1. Count the number of lights and sort all lights by category, type and volume - This is required for the fptl/cluster shader code
                    // If we reach maximum of lights available on screen, then we discard the light.
                    // Lights are processed in order, so we don't discards light based on their importance but based on their ordering in visible lights list.
                    int directionalLightcount = 0;
                    int punctualLightcount = 0;
                    int areaLightCount = 0;

                    int lightCount = Math.Min(cullResults.visibleLights.Length, m_MaxLightsOnScreen);
                    UpdateSortKeysArray(lightCount);
                    int sortCount = 0;
                    for (int lightIndex = 0, numLights = cullResults.visibleLights.Length; (lightIndex < numLights) && (sortCount < lightCount); ++lightIndex)
                    {
                        var light = cullResults.visibleLights[lightIndex];
                        if (!aovRequest.IsLightEnabled(light.light.gameObject))
                            continue;

                        var lightComponent = light.light;

                        // Light should always have additional data, however preview light right don't have, so we must handle the case by assigning HDUtils.s_DefaultHDAdditionalLightData
                        var additionalData = GetHDAdditionalLightData(lightComponent);

                        // First we should evaluate the shadow information for this frame
                        additionalData.EvaluateShadowState(hdCamera, cullResults, hdCamera.frameSettings, lightIndex);


                        // Reserve shadow map resolutions and check if light needs to render shadows
                        if(additionalData.WillRenderShadowMap())
                        {
                            additionalData.ReserveShadowMap(camera, m_ShadowManager, m_ShadowInitParameters, light.screenRect);
                        }

                        LightCategory lightCategory = LightCategory.Count;
                        GPULightType gpuLightType = GPULightType.Point;
                        LightVolumeType lightVolumeType = LightVolumeType.Count;

                        if (additionalData.lightTypeExtent == LightTypeExtent.Punctual)
                        {
                            lightCategory = LightCategory.Punctual;

                            switch (light.lightType)
                            {
                                case LightType.Spot:
                                    if (punctualLightcount >= m_MaxPunctualLightsOnScreen)
                                        continue;
                                    switch (additionalData.spotLightShape)
                                    {
                                        case SpotLightShape.Cone:
                                            gpuLightType = GPULightType.Spot;
                                            lightVolumeType = LightVolumeType.Cone;
                                            break;
                                        case SpotLightShape.Pyramid:
                                            gpuLightType = GPULightType.ProjectorPyramid;
                                            lightVolumeType = LightVolumeType.Cone;
                                            break;
                                        case SpotLightShape.Box:
                                            gpuLightType = GPULightType.ProjectorBox;
                                            lightVolumeType = LightVolumeType.Box;
                                            break;
                                        default:
                                            Debug.Assert(false, "Encountered an unknown SpotLightShape.");
                                            break;
                                    }
                                    break;

                                case LightType.Directional:
                                    if (directionalLightcount >= m_MaxDirectionalLightsOnScreen)
                                        continue;
                                    gpuLightType = GPULightType.Directional;
                                    // No need to add volume, always visible
                                    lightVolumeType = LightVolumeType.Count; // Count is none
                                    break;

                                case LightType.Point:
                                    if (punctualLightcount >= m_MaxPunctualLightsOnScreen)
                                        continue;
                                    gpuLightType = GPULightType.Point;
                                    lightVolumeType = LightVolumeType.Sphere;
                                    break;

                                default:
                                    Debug.Assert(false, "Encountered an unknown LightType.");
                                    break;
                            }
                        }
                        else
                        {
                            lightCategory = LightCategory.Area;

                            switch (additionalData.lightTypeExtent)
                            {
                                case LightTypeExtent.Rectangle:
                                    if (areaLightCount >= m_MaxAreaLightsOnScreen)
                                        continue;
                                    gpuLightType = GPULightType.Rectangle;
                                    lightVolumeType = LightVolumeType.Box;
                                    break;

                                case LightTypeExtent.Tube:
                                    if (areaLightCount >= m_MaxAreaLightsOnScreen)
                                        continue;
                                    gpuLightType = GPULightType.Tube;
                                    lightVolumeType = LightVolumeType.Box;
                                    break;

                                default:
                                    Debug.Assert(false, "Encountered an unknown LightType.");
                                    break;
                            }
                        }

                        if (hasDebugLightFilter
                            && !debugLightFilter.IsEnabledFor(gpuLightType, additionalData.spotLightShape))
                            continue;

                        // 5 bit (0x1F) light category, 5 bit (0x1F) GPULightType, 5 bit (0x1F) lightVolume, 1 bit for shadow casting, 16 bit index
                        m_SortKeys[sortCount++] = (uint)lightCategory << 27 | (uint)gpuLightType << 22 | (uint)lightVolumeType << 17 | (uint)lightIndex;
                    }

                    CoreUnsafeUtils.QuickSort(m_SortKeys, 0, sortCount - 1); // Call our own quicksort instead of Array.Sort(sortKeys, 0, sortCount) so we don't allocate memory (note the SortCount-1 that is different from original call).

                    // Now that all the lights have requested a shadow resolution, we can layout them in the atlas
                    // And if needed rescale the whole atlas
                    m_ShadowManager.LayoutShadowMaps(debugDisplaySettings.data.lightingDebugSettings);

                    bool isPysicallyBasedSkyActive = false;

                    var visualEnvironment = VolumeManager.instance.stack.GetComponent<VisualEnvironment>();
                    Debug.Assert(visualEnvironment != null);

                    isPysicallyBasedSkyActive = (visualEnvironment.skyType.value == SkySettings.GetUniqueID<PhysicallyBasedSkySettings>());

                    // TODO: Refactor shadow management
                    // The good way of managing shadow:
                    // Here we sort everyone and we decide which light is important or not (this is the responsibility of the lightloop)
                    // we allocate shadow slot based on maximum shadow allowed on screen and attribute slot by bigger solid angle
                    // THEN we ask to the ShadowRender to render the shadow, not the reverse as it is today (i.e render shadow than expect they
                    // will be use...)
                    // The lightLoop is in charge, not the shadow pass.
                    // For now we will still apply the maximum of shadow here but we don't apply the sorting by priority + slot allocation yet

                    // 2. Go through all lights, convert them to GPU format.
                    // Simultaneously create data for culling (LightVolumeData and SFiniteLightBound)

                    m_ScreenSpaceShadowIndex = 0;

                    for (int sortIndex = 0; sortIndex < sortCount; ++sortIndex)
                    {
                        // In 1. we have already classify and sorted the light, we need to use this sorted order here
                        uint sortKey = m_SortKeys[sortIndex];
                        LightCategory lightCategory = (LightCategory)((sortKey >> 27) & 0x1F);
                        GPULightType gpuLightType = (GPULightType)((sortKey >> 22) & 0x1F);
                        LightVolumeType lightVolumeType = (LightVolumeType)((sortKey >> 17) & 0x1F);
                        int lightIndex = (int)(sortKey & 0xFFFF);

                        var light = cullResults.visibleLights[lightIndex];
                        var lightComponent = light.light;

                        m_enableBakeShadowMask = m_enableBakeShadowMask || IsBakedShadowMaskLight(lightComponent);

                        // Light should always have additional data, however preview light right don't have, so we must handle the case by assigning HDUtils.s_DefaultHDAdditionalLightData
                        var additionalLightData = GetHDAdditionalLightData(lightComponent);

                        int shadowIndex = -1;

                        // Manage shadow requests
                        if (additionalLightData.WillRenderShadowMap())
                        {
                            int shadowRequestCount;
                            shadowIndex = additionalLightData.UpdateShadowRequest(hdCamera, m_ShadowManager, light, cullResults, lightIndex, debugDisplaySettings.data.lightingDebugSettings, out shadowRequestCount);

#if UNITY_EDITOR
                            if ((debugDisplaySettings.data.lightingDebugSettings.shadowDebugUseSelection
                                    || debugDisplaySettings.data.lightingDebugSettings.shadowDebugMode == ShadowMapDebugMode.SingleShadow)
                                && UnityEditor.Selection.activeGameObject == lightComponent.gameObject)
                            {
                                m_DebugSelectedLightShadowIndex = shadowIndex;
                                m_DebugSelectedLightShadowCount = shadowRequestCount;
                            }
#endif
                        }

                        // Directional rendering side, it is separated as it is always visible so no volume to handle here
                        if (gpuLightType == GPULightType.Directional)
                        {
                            if (GetDirectionalLightData(cmd, hdCamera, gpuLightType, light, lightComponent, additionalLightData, lightIndex, shadowIndex, debugDisplaySettings, directionalLightcount, ref m_ScreenSpaceShadowIndex, isPysicallyBasedSkyActive))
                            {
                                directionalLightcount++;

                                // We make the light position camera-relative as late as possible in order
                                // to allow the preceding code to work with the absolute world space coordinates.
                                if (ShaderConfig.s_CameraRelativeRendering != 0)
                                {
                                    // Caution: 'DirectionalLightData.positionWS' is camera-relative after this point.
                                    int last = m_lightList.directionalLights.Count - 1;
                                    DirectionalLightData lightData = m_lightList.directionalLights[last];
                                    lightData.positionRWS -= camPosWS;
                                    m_lightList.directionalLights[last] = lightData;
                                }
                            }
                            continue;
                        }

                        Vector3 lightDimensions = new Vector3(); // X = length or width, Y = height, Z = range (depth)

                        // Punctual, area, projector lights - the rendering side.
                        if (GetLightData(cmd, hdCamera, hdShadowSettings, gpuLightType, light, lightComponent, additionalLightData, lightIndex, shadowIndex, ref lightDimensions, debugDisplaySettings, ref m_ScreenSpaceShadowIndex))
                        {
                            switch (lightCategory)
                            {
                                case LightCategory.Punctual:
                                    punctualLightcount++;
                                    break;
                                case LightCategory.Area:
                                    areaLightCount++;
                                    break;
                                default:
                                    Debug.Assert(false, "TODO: encountered an unknown LightCategory.");
                                    break;
                            }

                            // Then culling side. Must be call in this order as we pass the created Light data to the function
                            GetLightVolumeDataAndBound(lightCategory, gpuLightType, lightVolumeType, light, m_lightList.lights[m_lightList.lights.Count - 1], lightDimensions, worldToView);
                            if (hdCamera.xr.instancingEnabled)
                                GetLightVolumeDataAndBound(lightCategory, gpuLightType, lightVolumeType, light, m_lightList.lights[m_lightList.lights.Count - 1], lightDimensions, rightEyeWorldToView, Camera.StereoscopicEye.Right);

                            // We make the light position camera-relative as late as possible in order
                            // to allow the preceding code to work with the absolute world space coordinates.
                            if (ShaderConfig.s_CameraRelativeRendering != 0)
                            {
                                // Caution: 'LightData.positionWS' is camera-relative after this point.
                                int last = m_lightList.lights.Count - 1;
                                LightData lightData = m_lightList.lights[last];
                                lightData.positionRWS -= camPosWS;
                                m_lightList.lights[last] = lightData;
                            }
                        }
                    }

                    // Update the compute buffer with the shadow request datas
                    m_ShadowManager.PrepareGPUShadowDatas(cullResults, hdCamera);

                    // Sanity check
                    Debug.Assert(m_lightList.directionalLights.Count == directionalLightcount);
                    Debug.Assert(m_lightList.lights.Count == areaLightCount + punctualLightcount);

                    m_lightList.punctualLightCount = punctualLightcount;
                    m_lightList.areaLightCount = areaLightCount;

                    // Redo everything but this time with envLights
                    Debug.Assert(m_MaxEnvLightsOnScreen <= 256); //for key construction
                    int envLightCount = 0;

                    var totalProbes = cullResults.visibleReflectionProbes.Length + hdProbeCullingResults.visibleProbes.Count;
                    int probeCount = Math.Min(totalProbes, m_MaxEnvLightsOnScreen);
                    UpdateSortKeysArray(probeCount);
                    sortCount = 0;

                    var enableReflectionProbes = !hasDebugLightFilter ||
                                                 debugLightFilter.IsEnabledFor(ProbeSettings.ProbeType.ReflectionProbe);
                    var enablePlanarProbes = !hasDebugLightFilter ||
                                                 debugLightFilter.IsEnabledFor(ProbeSettings.ProbeType.PlanarProbe);
                    for (int probeIndex = 0, numProbes = totalProbes; (probeIndex < numProbes) && (sortCount < probeCount); probeIndex++)
                    {
                        if (probeIndex < cullResults.visibleReflectionProbes.Length)
                        {
                            if (!enableReflectionProbes)
                            {
                                // Skip directly to planar probes
                                probeIndex = cullResults.visibleReflectionProbes.Length - 1;
                                continue;
                            }

                            var probe = cullResults.visibleReflectionProbes[probeIndex];
                            if (probe.reflectionProbe == null
                                || probe.reflectionProbe.Equals(null) || !probe.reflectionProbe.isActiveAndEnabled
                                || !aovRequest.IsLightEnabled(probe.reflectionProbe.gameObject))
                                continue;

                            // Exclude env lights based on hdCamera.probeLayerMask
                            if ((hdCamera.probeLayerMask.value & (1 << probe.reflectionProbe.gameObject.layer)) == 0)
                                continue;

                            var additional = probe.reflectionProbe.GetComponent<HDAdditionalReflectionData>();

                            // probe.texture can be null when we are adding a reflection probe in the editor
                            if (additional.texture == null || envLightCount >= m_MaxEnvLightsOnScreen)
                                continue;

                            // Work around the data issues.
                            if (probe.localToWorldMatrix.determinant == 0)
                            {
                                Debug.LogError("Reflection probe " + probe.reflectionProbe.name + " has an invalid local frame and needs to be fixed.");
                                continue;
                            }

                            LightVolumeType lightVolumeType = LightVolumeType.Box;
                            if (additional != null && additional.influenceVolume.shape == InfluenceShape.Sphere)
                                lightVolumeType = LightVolumeType.Sphere;
                            ++envLightCount;

                            var logVolume = CalculateProbeLogVolume(probe.bounds);

                            m_SortKeys[sortCount++] = PackProbeKey(logVolume, lightVolumeType, 0u, probeIndex); // Sort by volume
                        }
                        else
                        {
                            if (!enablePlanarProbes)
                                // skip planar probes
                                break;

                            var planarProbeIndex = probeIndex - cullResults.visibleReflectionProbes.Length;
                            var probe = hdProbeCullingResults.visibleProbes[planarProbeIndex];
                            if (!aovRequest.IsLightEnabled(probe.gameObject))
                                continue;

                            // probe.texture can be null when we are adding a reflection probe in the editor
                            if (probe.texture == null || envLightCount >= k_MaxEnvLightsOnScreen)
                                continue;

                            // Exclude env lights based on hdCamera.probeLayerMask
                            if ((hdCamera.probeLayerMask.value & (1 << probe.gameObject.layer)) == 0)
                                continue;

                            var lightVolumeType = LightVolumeType.Box;
                            if (probe.influenceVolume.shape == InfluenceShape.Sphere)
                                lightVolumeType = LightVolumeType.Sphere;
                            ++envLightCount;

                            var logVolume = CalculateProbeLogVolume(probe.bounds);

                            m_SortKeys[sortCount++] = PackProbeKey(logVolume, lightVolumeType, 1u, planarProbeIndex); // Sort by volume
                        }
                    }

                    // Not necessary yet but call it for future modification with sphere influence volume
                    CoreUnsafeUtils.QuickSort(m_SortKeys, 0, sortCount - 1); // Call our own quicksort instead of Array.Sort(sortKeys, 0, sortCount) so we don't allocate memory (note the SortCount-1 that is different from original call).

                    for (int sortIndex = 0; sortIndex < sortCount; ++sortIndex)
                    {
                        // In 1. we have already classify and sorted the light, we need to use this sorted order here
                        uint sortKey = m_SortKeys[sortIndex];
                        LightVolumeType lightVolumeType;
                        int probeIndex;
                        int listType;
                        UnpackProbeSortKey(sortKey, out lightVolumeType, out probeIndex, out listType);

                        PlanarReflectionProbe planarProbe = null;
                        VisibleReflectionProbe probe = default(VisibleReflectionProbe);
                        if (listType == 0)
                            probe = cullResults.visibleReflectionProbes[probeIndex];
                        else
                            planarProbe = (PlanarReflectionProbe)hdProbeCullingResults.visibleProbes[probeIndex];

                        var probeWrapper = SelectProbe(probe, planarProbe);

                        EnvLightData envLightData = new EnvLightData();

                        if (GetEnvLightData(cmd, hdCamera, probeWrapper, debugDisplaySettings, ref envLightData))
                        {
                            // it has been filled
                            m_lightList.envLights.Add(envLightData);

                            GetEnvLightVolumeDataAndBound(probeWrapper, lightVolumeType, worldToView);
                            if (hdCamera.xr.instancingEnabled)
                                GetEnvLightVolumeDataAndBound(probeWrapper, lightVolumeType, rightEyeWorldToView, Camera.StereoscopicEye.Right);

                            // We make the light position camera-relative as late as possible in order
                            // to allow the preceding code to work with the absolute world space coordinates.
                            UpdateEnvLighCameraRelativetData(ref envLightData, camPosWS);

                            int last = m_lightList.envLights.Count - 1;
                            m_lightList.envLights[last] = envLightData;
                        }
                    }
                }

                if (decalDatasCount > 0)
                {
                    for (int i = 0; i < decalDatasCount; i++)
                    {
                        m_lightList.bounds.Add(DecalSystem.m_Bounds[i]);
                        m_lightList.lightVolumes.Add(DecalSystem.m_LightVolumes[i]);

                        if (hdCamera.xr.instancingEnabled)
                        {
                            m_lightList.rightEyeBounds.Add(DecalSystem.m_Bounds[i]);
                            m_lightList.rightEyeLightVolumes.Add(DecalSystem.m_LightVolumes[i]);
                        }
                    }
                }

                // Inject density volumes into the clustered data structure for efficient look up.
                m_densityVolumeCount = densityVolumes.bounds != null ? densityVolumes.bounds.Count : 0;

                Matrix4x4 worldToViewCR = worldToView;

                if (ShaderConfig.s_CameraRelativeRendering != 0)
                {
                    // The OBBs are camera-relative, the matrix is not. Fix it.
                    worldToViewCR.SetColumn(3, new Vector4(0, 0, 0, 1));
                }

                for (int i = 0, n = m_densityVolumeCount; i < n; i++)
                {
                    // Density volumes are not lights and therefore should not affect light classification.
                    LightFeatureFlags featureFlags = 0;
                    AddBoxVolumeDataAndBound(densityVolumes.bounds[i], LightCategory.DensityVolume, featureFlags, worldToViewCR, hdCamera.xr.instancingEnabled);
                }

                m_TotalLightCount = m_lightList.lights.Count + m_lightList.envLights.Count + decalDatasCount + m_densityVolumeCount;
                Debug.Assert(m_TotalLightCount == m_lightList.bounds.Count);
                Debug.Assert(m_TotalLightCount == m_lightList.lightVolumes.Count);

                if (hdCamera.xr.instancingEnabled)
                {
                    // TODO: Proper decal + stereo cull management

                    Debug.Assert(m_lightList.rightEyeBounds.Count == m_TotalLightCount);
                    Debug.Assert(m_lightList.rightEyeLightVolumes.Count == m_TotalLightCount);

                    // TODO: GC considerations?
                    m_lightList.bounds.AddRange(m_lightList.rightEyeBounds);
                    m_lightList.lightVolumes.AddRange(m_lightList.rightEyeLightVolumes);
                }

                UpdateDataBuffers();

                cmd.SetGlobalInt(HDShaderIDs._EnvLightIndexShift, m_lightList.lights.Count);
                cmd.SetGlobalInt(HDShaderIDs._DecalIndexShift, m_lightList.lights.Count + m_lightList.envLights.Count);
                cmd.SetGlobalInt(HDShaderIDs._DensityVolumeIndexShift, m_lightList.lights.Count + m_lightList.envLights.Count + decalDatasCount);
            }

            m_enableBakeShadowMask = m_enableBakeShadowMask && hdCamera.frameSettings.IsEnabled(FrameSettingsField.ShadowMask);

            // We push this parameter here because we know that normal/deferred shadows are not yet rendered
            if (debugDisplaySettings.data.lightingDebugSettings.shadowDebugMode == ShadowMapDebugMode.SingleShadow)
            {
                int shadowIndex = (int)debugDisplaySettings.data.lightingDebugSettings.shadowMapIndex;

                if (debugDisplaySettings.data.lightingDebugSettings.shadowDebugUseSelection)
                    shadowIndex = m_DebugSelectedLightShadowIndex;
                cmd.SetGlobalInt(HDShaderIDs._DebugSingleShadowIndex, shadowIndex);
            }

            return m_enableBakeShadowMask;
        }

        public void UpdateEnvLighCameraRelativetData(ref EnvLightData envLightData, Vector3 camPosWS)
        {
            if (ShaderConfig.s_CameraRelativeRendering != 0)
            {
                // Caution: 'EnvLightData.positionRWS' is camera-relative after this point.
                envLightData.capturePositionRWS -= camPosWS;
                envLightData.influencePositionRWS -= camPosWS;
                envLightData.proxyPositionRWS -= camPosWS;
            }
        }

        static float CalculateProbeLogVolume(Bounds bounds)
        {
            //Notes:
            // - 1+ term is to prevent having negative values in the log result
            // - 1000* is too keep 3 digit after the dot while we truncate the result later
            // - 1048575 is 2^20-1 as we pack the result on 20bit later
            float boxVolume = 8f* bounds.extents.x * bounds.extents.y * bounds.extents.z;
            float logVolume = Mathf.Clamp(Mathf.Log(1 + boxVolume, 1.05f)*1000, 0, 1048575);
            return logVolume;
        }

        static void UnpackProbeSortKey(uint sortKey, out LightVolumeType lightVolumeType, out int probeIndex, out int listType)
        {
            lightVolumeType = (LightVolumeType)((sortKey >> 9) & 0x3);
            probeIndex = (int)(sortKey & 0xFF);
            listType = (int)((sortKey >> 8) & 1);
        }

        static uint PackProbeKey(float logVolume, LightVolumeType lightVolumeType, uint listType, int probeIndex)
        {
            // 20 bit volume, 3 bit LightVolumeType, 1 bit list type, 8 bit index
            return (uint)logVolume << 12 | (uint)lightVolumeType << 9 | listType << 8 | ((uint)probeIndex & 0xFF);
        }

        struct BuildGPULightListParameters
        {
            // Common
            public int totalLightCount; // Regular + Env + Decal + Density Volumes
            public bool isOrthographic;
            public int viewCount;
            public bool runLightList;
            public bool enableFeatureVariants;
            public bool computeMaterialVariants;
            public bool computeLightVariants;
            public bool skyEnabled;
            public LightList lightList;
            public Matrix4x4[] lightListProjscrMatrices;
            public Matrix4x4[] lightListInvProjscrMatrices;
            public float nearClipPlane, farClipPlane;
            public Vector4 screenSize;
            public int msaaSamples;

            // Screen Space AABBs
            public ComputeShader screenSpaceAABBShader;
            public int screenSpaceAABBKernel;
            public Matrix4x4[] lightListProjHMatrices;
            public Matrix4x4[] lightListInvProjHMatrices;

            // Big Tile
            public ComputeShader bigTilePrepassShader;
            public int bigTilePrepassKernel;
            public bool runBigTilePrepass;
            public int numBigTilesX, numBigTilesY;

            // FPTL
            public ComputeShader buildPerTileLightListShader;
            public int buildPerTileLightListKernel;
            public bool runFPTL;
            public int numTilesFPTLX;
            public int numTilesFPTLY;
            public int numTilesFPTL;

            // Cluster
            public ComputeShader buildPerVoxelLightListShader;
            public int buildPerVoxelLightListKernel;
            public int numTilesClusterX;
            public int numTilesClusterY;
            public float clusterScale;

            // Build dispatch indirect
            public ComputeShader buildMaterialFlagsShader;
            public ComputeShader clearDispatchIndirectShader;
            public ComputeShader buildDispatchIndirectShader;
            public bool useComputeAsPixel;
        }

        struct BuildGPULightListResources
        {
            public TileAndClusterData tileAndClusterData;
            public RTHandle depthBuffer;
            public RTHandle stencilTexture;
            public RTHandle[] gBuffer;
        }

        BuildGPULightListResources PrepareBuildGPULightListResources(TileAndClusterData tileAndClusterData, RTHandle depthBuffer, RTHandle stencilTexture)
        {
            var resources = new BuildGPULightListResources();

            resources.tileAndClusterData = tileAndClusterData;
            resources.depthBuffer = depthBuffer;
            resources.stencilTexture = stencilTexture;
            resources.gBuffer = m_GbufferManager.GetBuffers();

            return resources;
        }

        // generate screen-space AABBs (used for both fptl and clustered).
        static void GenerateLightsScreenSpaceAABBs(in BuildGPULightListParameters parameters, in BuildGPULightListResources resources, CommandBuffer cmd)
        {
            if (parameters.totalLightCount != 0)
            {
                var tileAndCluster = resources.tileAndClusterData;

                cmd.SetComputeIntParam(parameters.screenSpaceAABBShader, HDShaderIDs.g_isOrthographic, parameters.isOrthographic ? 1 : 0);

                // In the stereo case, we have two sets of light bounds to iterate over (bounds are in per-eye view space)
                cmd.SetComputeIntParam(parameters.screenSpaceAABBShader, HDShaderIDs.g_iNrVisibLights, parameters.totalLightCount);
                cmd.SetComputeBufferParam(parameters.screenSpaceAABBShader, parameters.screenSpaceAABBKernel, HDShaderIDs.g_data, tileAndCluster.convexBoundsBuffer);

                cmd.SetComputeMatrixArrayParam(parameters.screenSpaceAABBShader, HDShaderIDs.g_mProjectionArr, parameters.lightListProjHMatrices);
                cmd.SetComputeMatrixArrayParam(parameters.screenSpaceAABBShader, HDShaderIDs.g_mInvProjectionArr, parameters.lightListInvProjHMatrices);

                // In stereo, we output two sets of AABB bounds
                cmd.SetComputeBufferParam(parameters.screenSpaceAABBShader, parameters.screenSpaceAABBKernel, HDShaderIDs.g_vBoundsBuffer, tileAndCluster.AABBBoundsBuffer);

                cmd.DispatchCompute(parameters.screenSpaceAABBShader, parameters.screenSpaceAABBKernel, (parameters.totalLightCount + 7) / 8, parameters.viewCount, 1);
            }
        }

        // enable coarse 2D pass on 64x64 tiles (used for both fptl and clustered).
        static void BigTilePrepass(in BuildGPULightListParameters parameters, in BuildGPULightListResources resources, CommandBuffer cmd)
        {
            if (parameters.runLightList && parameters.runBigTilePrepass)
            {
                var tileAndCluster = resources.tileAndClusterData;

                cmd.SetComputeIntParam(parameters.bigTilePrepassShader, HDShaderIDs.g_iNrVisibLights, parameters.totalLightCount);
                cmd.SetComputeIntParam(parameters.bigTilePrepassShader, HDShaderIDs.g_isOrthographic, parameters.isOrthographic ? 1 : 0);
                cmd.SetComputeIntParams(parameters.bigTilePrepassShader, HDShaderIDs.g_viDimensions, s_TempScreenDimArray);

                // TODO: These two aren't actually used...
                cmd.SetComputeIntParam(parameters.bigTilePrepassShader, HDShaderIDs._EnvLightIndexShift, parameters.lightList.lights.Count);
                cmd.SetComputeIntParam(parameters.bigTilePrepassShader, HDShaderIDs._DecalIndexShift, parameters.lightList.lights.Count + parameters.lightList.envLights.Count);

                cmd.SetComputeMatrixArrayParam(parameters.bigTilePrepassShader, HDShaderIDs.g_mScrProjectionArr, parameters.lightListProjscrMatrices);
                cmd.SetComputeMatrixArrayParam(parameters.bigTilePrepassShader, HDShaderIDs.g_mInvScrProjectionArr, parameters.lightListInvProjscrMatrices);

                cmd.SetComputeFloatParam(parameters.bigTilePrepassShader, HDShaderIDs.g_fNearPlane, parameters.nearClipPlane);
                cmd.SetComputeFloatParam(parameters.bigTilePrepassShader, HDShaderIDs.g_fFarPlane, parameters.farClipPlane);
                cmd.SetComputeBufferParam(parameters.bigTilePrepassShader, parameters.bigTilePrepassKernel, HDShaderIDs.g_vLightList, tileAndCluster.bigTileLightList);
                cmd.SetComputeBufferParam(parameters.bigTilePrepassShader, parameters.bigTilePrepassKernel, HDShaderIDs.g_vBoundsBuffer, tileAndCluster.AABBBoundsBuffer);
                cmd.SetComputeBufferParam(parameters.bigTilePrepassShader, parameters.bigTilePrepassKernel, HDShaderIDs._LightVolumeData, tileAndCluster.lightVolumeDataBuffer);
                cmd.SetComputeBufferParam(parameters.bigTilePrepassShader, parameters.bigTilePrepassKernel, HDShaderIDs.g_data, tileAndCluster.convexBoundsBuffer);

                cmd.DispatchCompute(parameters.bigTilePrepassShader, parameters.bigTilePrepassKernel, parameters.numBigTilesX, parameters.numBigTilesY, parameters.viewCount);
            }
        }

        static void BuildPerTileLightList(in BuildGPULightListParameters parameters, in BuildGPULightListResources resources, ref bool tileFlagsWritten, CommandBuffer cmd)
        {
            // optimized for opaques only
            if (parameters.runLightList && parameters.runFPTL)
            {
                var tileAndCluster = resources.tileAndClusterData;

                cmd.SetComputeIntParam(parameters.buildPerTileLightListShader, HDShaderIDs.g_isOrthographic, parameters.isOrthographic ? 1 : 0);
                cmd.SetComputeIntParams(parameters.buildPerTileLightListShader, HDShaderIDs.g_viDimensions, s_TempScreenDimArray);
                cmd.SetComputeIntParam(parameters.buildPerTileLightListShader, HDShaderIDs._EnvLightIndexShift, parameters.lightList.lights.Count);
                cmd.SetComputeIntParam(parameters.buildPerTileLightListShader, HDShaderIDs._DecalIndexShift, parameters.lightList.lights.Count + parameters.lightList.envLights.Count);
                cmd.SetComputeIntParam(parameters.buildPerTileLightListShader, HDShaderIDs.g_iNrVisibLights, parameters.totalLightCount);

                cmd.SetComputeBufferParam(parameters.buildPerTileLightListShader, parameters.buildPerTileLightListKernel, HDShaderIDs.g_vBoundsBuffer, tileAndCluster.AABBBoundsBuffer);
                cmd.SetComputeBufferParam(parameters.buildPerTileLightListShader, parameters.buildPerTileLightListKernel, HDShaderIDs._LightVolumeData, tileAndCluster.lightVolumeDataBuffer);
                cmd.SetComputeBufferParam(parameters.buildPerTileLightListShader, parameters.buildPerTileLightListKernel, HDShaderIDs.g_data, tileAndCluster.convexBoundsBuffer);

                cmd.SetComputeMatrixArrayParam(parameters.buildPerTileLightListShader, HDShaderIDs.g_mScrProjectionArr, parameters.lightListProjscrMatrices);
                cmd.SetComputeMatrixArrayParam(parameters.buildPerTileLightListShader, HDShaderIDs.g_mInvScrProjectionArr, parameters.lightListInvProjscrMatrices);

                cmd.SetComputeTextureParam(parameters.buildPerTileLightListShader, parameters.buildPerTileLightListKernel, HDShaderIDs.g_depth_tex, resources.depthBuffer);
                cmd.SetComputeBufferParam(parameters.buildPerTileLightListShader, parameters.buildPerTileLightListKernel, HDShaderIDs.g_vLightList, tileAndCluster.lightList);
                if (parameters.runBigTilePrepass)
                    cmd.SetComputeBufferParam(parameters.buildPerTileLightListShader, parameters.buildPerTileLightListKernel, HDShaderIDs.g_vBigTileLightList, tileAndCluster.bigTileLightList);

                if (parameters.enableFeatureVariants)
                {
                    uint baseFeatureFlags = 0;
                    if (parameters.lightList.directionalLights.Count > 0)
                    {
                        baseFeatureFlags |= (uint)LightFeatureFlags.Directional;
                    }
                    if (parameters.skyEnabled)
                    {
                        baseFeatureFlags |= (uint)LightFeatureFlags.Sky;
                    }
                    if (!parameters.computeMaterialVariants)
                    {
                        baseFeatureFlags |= LightDefinitions.s_MaterialFeatureMaskFlags;
                    }
                    cmd.SetComputeIntParam(parameters.buildPerTileLightListShader, HDShaderIDs.g_BaseFeatureFlags, (int)baseFeatureFlags);
                    cmd.SetComputeBufferParam(parameters.buildPerTileLightListShader, parameters.buildPerTileLightListKernel, HDShaderIDs.g_TileFeatureFlags, tileAndCluster.tileFeatureFlags);
                    tileFlagsWritten = true;
                }

                cmd.DispatchCompute(parameters.buildPerTileLightListShader, parameters.buildPerTileLightListKernel, parameters.numTilesFPTLX, parameters.numTilesFPTLY, parameters.viewCount);
            }
        }
        static void VoxelLightListGeneration(in BuildGPULightListParameters parameters, in BuildGPULightListResources resources, CommandBuffer cmd)
        {
            if (parameters.runLightList)
            {
                var tileAndCluster = resources.tileAndClusterData;

                // clear atomic offset index
                cmd.SetComputeBufferParam(parameters.buildPerVoxelLightListShader, s_ClearVoxelAtomicKernel, HDShaderIDs.g_LayeredSingleIdxBuffer, tileAndCluster.globalLightListAtomic);
                cmd.DispatchCompute(parameters.buildPerVoxelLightListShader, s_ClearVoxelAtomicKernel, 1, 1, 1);

                cmd.SetComputeIntParam(parameters.buildPerVoxelLightListShader, HDShaderIDs.g_isOrthographic, parameters.isOrthographic ? 1 : 0);
                cmd.SetComputeIntParam(parameters.buildPerVoxelLightListShader, HDShaderIDs.g_iNrVisibLights, parameters.totalLightCount);
                cmd.SetComputeMatrixArrayParam(parameters.buildPerVoxelLightListShader, HDShaderIDs.g_mScrProjectionArr, parameters.lightListProjscrMatrices);
                cmd.SetComputeMatrixArrayParam(parameters.buildPerVoxelLightListShader, HDShaderIDs.g_mInvScrProjectionArr, parameters.lightListInvProjscrMatrices);

                cmd.SetComputeIntParam(parameters.buildPerVoxelLightListShader, HDShaderIDs.g_iLog2NumClusters, k_Log2NumClusters);

                cmd.SetComputeVectorParam(parameters.buildPerVoxelLightListShader, HDShaderIDs.g_screenSize, parameters.screenSize);
                cmd.SetComputeIntParam(parameters.buildPerVoxelLightListShader, HDShaderIDs.g_iNumSamplesMSAA, parameters.msaaSamples);

                cmd.SetComputeFloatParam(parameters.buildPerVoxelLightListShader, HDShaderIDs.g_fNearPlane, parameters.nearClipPlane);
                cmd.SetComputeFloatParam(parameters.buildPerVoxelLightListShader, HDShaderIDs.g_fFarPlane, parameters.farClipPlane);

                cmd.SetComputeFloatParam(parameters.buildPerVoxelLightListShader, HDShaderIDs.g_fClustScale, parameters.clusterScale);
                cmd.SetComputeFloatParam(parameters.buildPerVoxelLightListShader, HDShaderIDs.g_fClustBase, k_ClustLogBase);

                cmd.SetComputeTextureParam(parameters.buildPerVoxelLightListShader, parameters.buildPerVoxelLightListKernel, HDShaderIDs.g_depth_tex, resources.depthBuffer);
                cmd.SetComputeBufferParam(parameters.buildPerVoxelLightListShader, parameters.buildPerVoxelLightListKernel, HDShaderIDs.g_vLayeredLightList, tileAndCluster.perVoxelLightLists);
                cmd.SetComputeBufferParam(parameters.buildPerVoxelLightListShader, parameters.buildPerVoxelLightListKernel, HDShaderIDs.g_LayeredOffset, tileAndCluster.perVoxelOffset);
                cmd.SetComputeBufferParam(parameters.buildPerVoxelLightListShader, parameters.buildPerVoxelLightListKernel, HDShaderIDs.g_LayeredSingleIdxBuffer, tileAndCluster.globalLightListAtomic);
                if (parameters.runBigTilePrepass)
                    cmd.SetComputeBufferParam(parameters.buildPerVoxelLightListShader, parameters.buildPerVoxelLightListKernel, HDShaderIDs.g_vBigTileLightList, tileAndCluster.bigTileLightList);

                if (k_UseDepthBuffer)
                {
                    cmd.SetComputeBufferParam(parameters.buildPerVoxelLightListShader, parameters.buildPerVoxelLightListKernel, HDShaderIDs.g_logBaseBuffer, tileAndCluster.perTileLogBaseTweak);
                }

                cmd.SetComputeBufferParam(parameters.buildPerVoxelLightListShader, parameters.buildPerVoxelLightListKernel, HDShaderIDs.g_vBoundsBuffer, tileAndCluster.AABBBoundsBuffer);
                cmd.SetComputeBufferParam(parameters.buildPerVoxelLightListShader, parameters.buildPerVoxelLightListKernel, HDShaderIDs._LightVolumeData, tileAndCluster.lightVolumeDataBuffer);
                cmd.SetComputeBufferParam(parameters.buildPerVoxelLightListShader, parameters.buildPerVoxelLightListKernel, HDShaderIDs.g_data, tileAndCluster.convexBoundsBuffer);

                cmd.DispatchCompute(parameters.buildPerVoxelLightListShader, parameters.buildPerVoxelLightListKernel, parameters.numTilesClusterX, parameters.numTilesClusterY, parameters.viewCount);
            }
        }

        static void BuildDispatchIndirectArguments(in BuildGPULightListParameters parameters, in BuildGPULightListResources resources, bool tileFlagsWritten, CommandBuffer cmd)
        {
            if (parameters.enableFeatureVariants)
            {
                var tileAndCluster = resources.tileAndClusterData;

                // We need to touch up the tile flags if we need material classification or, if disabled, to patch up for missing flags during the skipped light tile gen
                bool needModifyingTileFeatures = !tileFlagsWritten || parameters.computeMaterialVariants;
                if (needModifyingTileFeatures)
                {
                    int buildMaterialFlagsKernel = (!tileFlagsWritten || !parameters.computeLightVariants) ? s_BuildMaterialFlagsWriteKernel : s_BuildMaterialFlagsOrKernel;

                    uint baseFeatureFlags = 0;
                    if (!parameters.computeLightVariants)
                    {
                        baseFeatureFlags |= LightDefinitions.s_LightFeatureMaskFlags;
                    }

                    // If we haven't run the light list building, we are missing some basic lighting flags.
                    if (!tileFlagsWritten)
                    {
                        if (parameters.lightList.directionalLights.Count > 0)
                        {
                            baseFeatureFlags |= (uint)LightFeatureFlags.Directional;
                        }
                        if (parameters.skyEnabled)
                        {
                            baseFeatureFlags |= (uint)LightFeatureFlags.Sky;
                        }
                        if (!parameters.computeMaterialVariants)
                        {
                            baseFeatureFlags |= LightDefinitions.s_MaterialFeatureMaskFlags;
                        }
                    }

                    cmd.SetComputeIntParam(parameters.buildMaterialFlagsShader, HDShaderIDs.g_BaseFeatureFlags, (int)baseFeatureFlags);
                    cmd.SetComputeIntParams(parameters.buildMaterialFlagsShader, HDShaderIDs.g_viDimensions, s_TempScreenDimArray);
                    cmd.SetComputeBufferParam(parameters.buildMaterialFlagsShader, buildMaterialFlagsKernel, HDShaderIDs.g_TileFeatureFlags, tileAndCluster.tileFeatureFlags);

                    for (int i = 0; i < resources.gBuffer.Length; ++i)
                        cmd.SetComputeTextureParam(parameters.buildMaterialFlagsShader, buildMaterialFlagsKernel, HDShaderIDs._GBufferTexture[i], resources.gBuffer[i]);
                    cmd.SetComputeTextureParam(parameters.buildMaterialFlagsShader, buildMaterialFlagsKernel, HDShaderIDs._StencilTexture, resources.stencilTexture);

                    cmd.DispatchCompute(parameters.buildMaterialFlagsShader, buildMaterialFlagsKernel, parameters.numTilesFPTLX, parameters.numTilesFPTLY, parameters.viewCount);
                }

                // clear dispatch indirect buffer
                if (parameters.useComputeAsPixel)
                {
                    cmd.SetComputeBufferParam(parameters.clearDispatchIndirectShader, s_ClearDrawInstancedIndirectKernel, HDShaderIDs.g_DispatchIndirectBuffer, tileAndCluster.dispatchIndirectBuffer);
                    cmd.SetComputeIntParam(parameters.clearDispatchIndirectShader, HDShaderIDs.g_NumTiles, parameters.numTilesFPTL);
                    cmd.SetComputeIntParam(parameters.clearDispatchIndirectShader, HDShaderIDs.g_VertexPerTile, k_HasNativeQuadSupport ? 4 : 6);
                    cmd.DispatchCompute(parameters.clearDispatchIndirectShader, s_ClearDrawInstancedIndirectKernel, 1, 1, 1);

                    // add tiles to indirect buffer
                    cmd.SetComputeBufferParam(parameters.buildDispatchIndirectShader, s_BuildDrawInstancedIndirectKernel, HDShaderIDs.g_DispatchIndirectBuffer, tileAndCluster.dispatchIndirectBuffer);
                    cmd.SetComputeBufferParam(parameters.buildDispatchIndirectShader, s_BuildDrawInstancedIndirectKernel, HDShaderIDs.g_TileList, tileAndCluster.tileList);
                    cmd.SetComputeBufferParam(parameters.buildDispatchIndirectShader, s_BuildDrawInstancedIndirectKernel, HDShaderIDs.g_TileFeatureFlags, tileAndCluster.tileFeatureFlags);
                    cmd.SetComputeIntParam(parameters.buildDispatchIndirectShader, HDShaderIDs.g_NumTiles, parameters.numTilesFPTL);
                    cmd.SetComputeIntParam(parameters.buildDispatchIndirectShader, HDShaderIDs.g_NumTilesX, parameters.numTilesFPTLX);
                    cmd.DispatchCompute(parameters.buildDispatchIndirectShader, s_BuildDrawInstancedIndirectKernel, (parameters.numTilesFPTL + k_ThreadGroupOptimalSize - 1) / k_ThreadGroupOptimalSize, 1, parameters.viewCount);
                }
                else
                {
                    cmd.SetComputeBufferParam(parameters.clearDispatchIndirectShader, s_ClearDispatchIndirectKernel, HDShaderIDs.g_DispatchIndirectBuffer, tileAndCluster.dispatchIndirectBuffer);
                    cmd.DispatchCompute(parameters.clearDispatchIndirectShader, s_ClearDispatchIndirectKernel, 1, 1, 1);

                    // add tiles to indirect buffer
                    cmd.SetComputeBufferParam(parameters.buildDispatchIndirectShader, s_BuildDispatchIndirectKernel, HDShaderIDs.g_DispatchIndirectBuffer, tileAndCluster.dispatchIndirectBuffer);
                    cmd.SetComputeBufferParam(parameters.buildDispatchIndirectShader, s_BuildDispatchIndirectKernel, HDShaderIDs.g_TileList, tileAndCluster.tileList);
                    cmd.SetComputeBufferParam(parameters.buildDispatchIndirectShader, s_BuildDispatchIndirectKernel, HDShaderIDs.g_TileFeatureFlags, tileAndCluster.tileFeatureFlags);
                    cmd.SetComputeIntParam(parameters.buildDispatchIndirectShader, HDShaderIDs.g_NumTiles, parameters.numTilesFPTL);
                    cmd.SetComputeIntParam(parameters.buildDispatchIndirectShader, HDShaderIDs.g_NumTilesX, parameters.numTilesFPTLX);
                    cmd.DispatchCompute(parameters.buildDispatchIndirectShader, s_BuildDispatchIndirectKernel, (parameters.numTilesFPTL + k_ThreadGroupOptimalSize - 1) / k_ThreadGroupOptimalSize, 1, parameters.viewCount);
                }
            }
        }

        static bool DeferredUseComputeAsPixel(FrameSettings frameSettings)
        {
            return frameSettings.IsEnabled(FrameSettingsField.DeferredTile) && (!frameSettings.IsEnabled(FrameSettingsField.ComputeLightEvaluation) || k_PreferFragment);
        }

        BuildGPULightListParameters PrepareBuildGPULightListParameters(HDCamera hdCamera)
        {
            BuildGPULightListParameters parameters = new BuildGPULightListParameters();

            var camera = hdCamera.camera;

            var w = (int)hdCamera.screenSize.x;
            var h = (int)hdCamera.screenSize.y;

            s_TempScreenDimArray[0] = w;
            s_TempScreenDimArray[1] = h;

            parameters.runLightList = m_TotalLightCount > 0;

            // If we don't need to run the light list, we still run it for the first frame that is not needed in order to keep the lists in a clean state.
            if (!parameters.runLightList && m_hasRunLightListPrevFrame)
            {
                m_hasRunLightListPrevFrame = false;
                parameters.runLightList = true;
            }
            else
            {
                m_hasRunLightListPrevFrame = parameters.runLightList;
            }

            // Always build the light list in XR mode to avoid issues with multi-pass
            if (hdCamera.xr.enabled)
                parameters.runLightList = true;

            var temp = new Matrix4x4();
            temp.SetRow(0, new Vector4(0.5f * w, 0.0f, 0.0f, 0.5f * w));
            temp.SetRow(1, new Vector4(0.0f, 0.5f * h, 0.0f, 0.5f * h));
            temp.SetRow(2, new Vector4(0.0f, 0.0f, 0.5f, 0.5f));
            temp.SetRow(3, new Vector4(0.0f, 0.0f, 0.0f, 1.0f));

            parameters.lightListProjscrMatrices = m_LightListProjscrMatrices;
            parameters.lightListInvProjscrMatrices = m_LightListInvProjscrMatrices;
            parameters.lightListProjHMatrices = m_LightListProjHMatrices;
            parameters.lightListInvProjHMatrices = m_LightListInvProjHMatrices;

            // camera to screen matrix (and it's inverse)
            for (int viewIndex = 0; viewIndex < hdCamera.viewCount; ++viewIndex)
            {
                var proj = camera.projectionMatrix;

                // XRTODO: If possible, we could generate a non-oblique stereo projection
                // matrix.  It's ok if it's not the exact same matrix, as long as it encompasses
                // the same FOV as the original projection matrix (which would mean padding each half
                // of the frustum with the max half-angle). We don't need the light information in
                // real projection space.  We just use screen space to figure out what is proximal
                // to a cluster or tile.
                // Once we generate this non-oblique projection matrix, it can be shared across both eyes (un-array)
                if (hdCamera.xr.enabled)
                    proj = hdCamera.xr.GetProjMatrix(viewIndex);

                m_LightListProjMatrices[viewIndex] = proj * s_FlipMatrixLHSRHS;
                parameters.lightListProjscrMatrices[viewIndex] = temp * m_LightListProjMatrices[viewIndex];
                parameters.lightListInvProjscrMatrices[viewIndex] = parameters.lightListProjscrMatrices[viewIndex].inverse;
            }

            parameters.totalLightCount = m_TotalLightCount;
            parameters.isOrthographic = camera.orthographic;
            parameters.viewCount = hdCamera.viewCount;
            parameters.enableFeatureVariants = GetFeatureVariantsEnabled(hdCamera.frameSettings);
            parameters.computeMaterialVariants = hdCamera.frameSettings.IsEnabled(FrameSettingsField.ComputeMaterialVariants);
            parameters.computeLightVariants = hdCamera.frameSettings.IsEnabled(FrameSettingsField.ComputeLightVariants);
            parameters.nearClipPlane = camera.nearClipPlane;
            parameters.farClipPlane = camera.farClipPlane;
            parameters.lightList = m_lightList;
            parameters.skyEnabled = m_SkyManager.IsLightingSkyValid();
            parameters.screenSize = hdCamera.screenSize;
            parameters.msaaSamples = (int)hdCamera.msaaSamples;
            parameters.useComputeAsPixel = DeferredUseComputeAsPixel(hdCamera.frameSettings);

            bool isProjectionOblique = GeometryUtils.IsProjectionMatrixOblique(m_LightListProjMatrices[0]);

            // Screen space AABB
            parameters.screenSpaceAABBShader = buildScreenAABBShader;
            parameters.screenSpaceAABBKernel = isProjectionOblique ? s_GenAABBKernel_Oblique : s_GenAABBKernel;
            // camera to screen matrix (and it's inverse)
            for (int viewIndex = 0; viewIndex < hdCamera.viewCount; ++viewIndex)
            {
                temp.SetRow(0, new Vector4(1.0f, 0.0f, 0.0f, 0.0f));
                temp.SetRow(1, new Vector4(0.0f, 1.0f, 0.0f, 0.0f));
                temp.SetRow(2, new Vector4(0.0f, 0.0f, 0.5f, 0.5f));
                temp.SetRow(3, new Vector4(0.0f, 0.0f, 0.0f, 1.0f));

                parameters.lightListProjHMatrices[viewIndex] = temp * m_LightListProjMatrices[viewIndex];
                parameters.lightListInvProjHMatrices[viewIndex] = parameters.lightListProjHMatrices[viewIndex].inverse;
            }

            // Big tile prepass
            parameters.runBigTilePrepass = hdCamera.frameSettings.IsEnabled(FrameSettingsField.BigTilePrepass);
            parameters.bigTilePrepassShader = buildPerBigTileLightListShader;
            parameters.bigTilePrepassKernel = s_GenListPerBigTileKernel;
            parameters.numBigTilesX = (w + 63) / 64;
            parameters.numBigTilesY = (h + 63) / 64;

            // Fptl
            parameters.runFPTL = hdCamera.frameSettings.fptl;
            parameters.buildPerTileLightListShader = buildPerTileLightListShader;
            parameters.buildPerTileLightListKernel = isProjectionOblique ? s_GenListPerTileKernel_Oblique : s_GenListPerTileKernel;
            parameters.numTilesFPTLX = GetNumTileFtplX(hdCamera);
            parameters.numTilesFPTLY = GetNumTileFtplY(hdCamera);
            parameters.numTilesFPTL = parameters.numTilesFPTLX * parameters.numTilesFPTLY;

            // Cluster
            parameters.buildPerVoxelLightListShader = buildPerVoxelLightListShader;
            parameters.buildPerVoxelLightListKernel = isProjectionOblique ? s_GenListPerVoxelKernelOblique : s_GenListPerVoxelKernel;
            parameters.numTilesClusterX = GetNumTileClusteredX(hdCamera);
            parameters.numTilesClusterY = GetNumTileClusteredY(hdCamera);

            const float C = (float)(1 << k_Log2NumClusters);
            var geomSeries = (1.0 - Mathf.Pow(k_ClustLogBase, C)) / (1 - k_ClustLogBase); // geometric series: sum_k=0^{C-1} base^k
            // TODO: This is computed here and then passed later on as a global shader parameters.
            // This will be dangerous when running RenderGraph as execution will be delayed and this can change before it's executed
            m_ClusterScale = (float)(geomSeries / (parameters.farClipPlane - parameters.nearClipPlane));

            parameters.clusterScale = m_ClusterScale;

            // Build dispatch indirect
            parameters.buildMaterialFlagsShader = buildMaterialFlagsShader;
            parameters.clearDispatchIndirectShader = clearDispatchIndirectShader;
            parameters.buildDispatchIndirectShader = buildDispatchIndirectShader;

            return parameters;
        }

        void BuildGPULightListsCommon(HDCamera hdCamera, CommandBuffer cmd, RTHandle cameraDepthBufferRT, RTHandle stencilTextureRT)
        {
            using (new ProfilingSample(cmd, "Build Light List"))
            {
                var parameters = PrepareBuildGPULightListParameters(hdCamera);
                var resources = PrepareBuildGPULightListResources(m_TileAndClusterData, cameraDepthBufferRT, stencilTextureRT);

                bool tileFlagsWritten = false;

                GenerateLightsScreenSpaceAABBs(parameters, resources, cmd);
                BigTilePrepass(parameters, resources, cmd);
                BuildPerTileLightList(parameters, resources, ref tileFlagsWritten, cmd);
                VoxelLightListGeneration(parameters, resources, cmd);

                BuildDispatchIndirectArguments(parameters, resources, tileFlagsWritten, cmd);
            }
        }

        public void BuildGPULightLists(HDCamera hdCamera, CommandBuffer cmd, RTHandle cameraDepthBufferRT, RTHandle stencilTextureRT)
        {
            cmd.SetRenderTarget(BuiltinRenderTextureType.None);

            BuildGPULightListsCommon(hdCamera, cmd, cameraDepthBufferRT, stencilTextureRT);

            var globalParams = PrepareLightLoopGlobalParameters(hdCamera);
            PushLightLoopGlobalParams(globalParams, cmd);
        }

        void UpdateDataBuffers()
        {
            m_LightLoopLightData.directionalLightData.SetData(m_lightList.directionalLights);
            m_LightLoopLightData.lightData.SetData(m_lightList.lights);
            m_LightLoopLightData.envLightData.SetData(m_lightList.envLights);
            m_LightLoopLightData.decalData.SetData(DecalSystem.m_DecalDatas, 0, 0, Math.Min(DecalSystem.m_DecalDatasCount, m_MaxDecalsOnScreen)); // don't add more than the size of the buffer

            // These two buffers have been set in Rebuild()
            m_TileAndClusterData.convexBoundsBuffer.SetData(m_lightList.bounds);
            m_TileAndClusterData.lightVolumeDataBuffer.SetData(m_lightList.lightVolumes);
        }

        HDAdditionalLightData GetHDAdditionalLightData(Light light)
        {
            // Light reference can be null for particle lights.
            var add = light != null ? light.GetComponent<HDAdditionalLightData>() : null;
            if (add == null)
            {
                add = HDUtils.s_DefaultHDAdditionalLightData;
            }
            return add;
        }

        struct LightLoopGlobalParameters
        {
            public HDCamera                 hdCamera;
            public HDShadowManager          shadowManager;
            public LightList                lightList;
            public LightLoopTextureCaches   textureCaches;
            public LightLoopLightData       lightData;
            public TileAndClusterData       tileAndClusterData;
            public float                    clusterScale;
            public int                      sunLightIndex;
            public int                      maxScreenSpaceShadows;
        }

        LightLoopGlobalParameters PrepareLightLoopGlobalParameters(HDCamera hdCamera)
        {
            LightLoopGlobalParameters parameters = new LightLoopGlobalParameters();
            parameters.hdCamera = hdCamera;
            parameters.shadowManager = m_ShadowManager;
            parameters.lightList = m_lightList;
            parameters.textureCaches = m_TextureCaches;
            parameters.lightData = m_LightLoopLightData;
            parameters.tileAndClusterData = m_TileAndClusterData;
            parameters.clusterScale = m_ClusterScale;
            parameters.maxScreenSpaceShadows = m_Asset.currentPlatformRenderPipelineSettings.hdShadowInitParams.maxScreenSpaceShadows;

            HDAdditionalLightData sunLightData = m_CurrentSunLight != null ? m_CurrentSunLight.GetComponent<HDAdditionalLightData>() : null;
            bool sunLightShadow = sunLightData != null && m_CurrentShadowSortedSunLightIndex >= 0;
            parameters.sunLightIndex = sunLightShadow ? m_CurrentShadowSortedSunLightIndex : -1;

            return parameters;
        }

        static void PushLightLoopGlobalParams(in LightLoopGlobalParameters param, CommandBuffer cmd)
        {
            using (new ProfilingSample(cmd, "Push Global Parameters", CustomSamplerId.TPPushGlobalParameters.GetSampler()))
            {
                Camera camera = param.hdCamera.camera;

                // Shadows
                param.shadowManager.SyncData();
                param.shadowManager.BindResources(cmd);

                cmd.SetGlobalTexture(HDShaderIDs._CookieTextures, param.textureCaches.cookieTexArray.GetTexCache());
                cmd.SetGlobalTexture(HDShaderIDs._AreaCookieTextures, param.textureCaches.areaLightCookieManager.GetTexCache());
                cmd.SetGlobalTexture(HDShaderIDs._CookieCubeTextures, param.textureCaches.cubeCookieTexArray.GetTexCache());
                cmd.SetGlobalTexture(HDShaderIDs._EnvCubemapTextures, param.textureCaches.reflectionProbeCache.GetTexCache());
                cmd.SetGlobalInt(HDShaderIDs._EnvSliceSize, param.textureCaches.reflectionProbeCache.GetEnvSliceSize());
                // Compute the power of 2 size of the texture
                int pot = Mathf.RoundToInt( 1.4426950408889634073599246810019f * Mathf.Log(param.textureCaches.cookieTexArray.GetTexCache().width ) );
                cmd.SetGlobalInt(HDShaderIDs._CookieSizePOT, pot);
                cmd.SetGlobalTexture(HDShaderIDs._Env2DTextures, param.textureCaches.reflectionPlanarProbeCache.GetTexCache());
                cmd.SetGlobalMatrixArray(HDShaderIDs._Env2DCaptureVP, param.textureCaches.env2DCaptureVP);
                cmd.SetGlobalFloatArray(HDShaderIDs._Env2DCaptureForward, param.textureCaches.env2DCaptureForward);

                cmd.SetGlobalBuffer(HDShaderIDs._DirectionalLightDatas, param.lightData.directionalLightData);
                cmd.SetGlobalInt(HDShaderIDs._DirectionalLightCount, param.lightList.directionalLights.Count);
                cmd.SetGlobalBuffer(HDShaderIDs._LightDatas, param.lightData.lightData);
                cmd.SetGlobalInt(HDShaderIDs._PunctualLightCount, param.lightList.punctualLightCount);
                cmd.SetGlobalInt(HDShaderIDs._AreaLightCount, param.lightList.areaLightCount);
                cmd.SetGlobalBuffer(HDShaderIDs._EnvLightDatas, param.lightData.envLightData);
                cmd.SetGlobalInt(HDShaderIDs._EnvLightCount, param.lightList.envLights.Count);
                cmd.SetGlobalBuffer(HDShaderIDs._DecalDatas, param.lightData.decalData);
                cmd.SetGlobalInt(HDShaderIDs._DecalCount, DecalSystem.m_DecalDatasCount);

                cmd.SetGlobalInt(HDShaderIDs._NumTileBigTileX, GetNumTileBigTileX(param.hdCamera));
                cmd.SetGlobalInt(HDShaderIDs._NumTileBigTileY, GetNumTileBigTileY(param.hdCamera));
                cmd.SetGlobalInt(HDShaderIDs._ScreenSpaceShadowArraySize, param.maxScreenSpaceShadows);

                cmd.SetGlobalInt(HDShaderIDs._NumTileFtplX, GetNumTileFtplX(param.hdCamera));
                cmd.SetGlobalInt(HDShaderIDs._NumTileFtplY, GetNumTileFtplY(param.hdCamera));

                cmd.SetGlobalInt(HDShaderIDs._NumTileClusteredX, GetNumTileClusteredX(param.hdCamera));
                cmd.SetGlobalInt(HDShaderIDs._NumTileClusteredY, GetNumTileClusteredY(param.hdCamera));

                cmd.SetGlobalInt(HDShaderIDs._EnableSSRefraction, param.hdCamera.frameSettings.IsEnabled(FrameSettingsField.RoughRefraction) ? 1 : 0);

                if (param.hdCamera.frameSettings.IsEnabled(FrameSettingsField.BigTilePrepass))
                    cmd.SetGlobalBuffer(HDShaderIDs.g_vBigTileLightList, param.tileAndClusterData.bigTileLightList);

                // Cluster
                {
                    cmd.SetGlobalFloat(HDShaderIDs.g_fClustScale, param.clusterScale);
                    cmd.SetGlobalFloat(HDShaderIDs.g_fClustBase, k_ClustLogBase);
                    cmd.SetGlobalFloat(HDShaderIDs.g_fNearPlane, camera.nearClipPlane);
                    cmd.SetGlobalFloat(HDShaderIDs.g_fFarPlane, camera.farClipPlane);
                    cmd.SetGlobalInt(HDShaderIDs.g_iLog2NumClusters, k_Log2NumClusters);

                    cmd.SetGlobalInt(HDShaderIDs.g_isLogBaseBufferEnabled, k_UseDepthBuffer ? 1 : 0);

                    cmd.SetGlobalBuffer(HDShaderIDs.g_vLayeredOffsetsBuffer, param.tileAndClusterData.perVoxelOffset);
                    if (k_UseDepthBuffer)
                    {
                        cmd.SetGlobalBuffer(HDShaderIDs.g_logBaseBuffer, param.tileAndClusterData.perTileLogBaseTweak);
                    }

                    // Set up clustered lighting for volumetrics.
                    cmd.SetGlobalBuffer(HDShaderIDs.g_vLightListGlobal, param.tileAndClusterData.perVoxelLightLists);
                }

                cmd.SetGlobalInt(HDShaderIDs._DirectionalShadowIndex, param.sunLightIndex);
            }
        }

        public void RenderShadowMaps(ScriptableRenderContext renderContext, CommandBuffer cmd, CullingResults cullResults, HDCamera hdCamera)
        {
            // kick off the shadow jobs here
            m_ShadowManager.RenderShadows(renderContext, cmd, cullResults, hdCamera);
        }

        public bool WillRenderContactShadow()
        {
            // When contact shadow index is 0, then there is no light casting contact shadow in the view
            return m_EnableContactShadow && m_ContactShadowIndex != 0;
        }

        //seongdae;vxsm
        public bool WillRenderVxShadows()
        {
            return m_EnableVxShadows;
        }
        //seongdae;vxsm

        public bool WillRenderScreenSpaceShadows()
        {
            // For now this is only for DXR.
#if ENABLE_RAYTRACING
            return true;
#else
            return false;
#endif
        }

        public void SetContactShadowsTexture(HDCamera hdCamera, RTHandle contactShadowsRT, CommandBuffer cmd)
        {
            if (!WillRenderContactShadow())
            {
                cmd.SetGlobalTexture(HDShaderIDs._ContactShadowTexture, TextureXR.GetBlackUIntTexture());
                return;
            }
            cmd.SetGlobalTexture(HDShaderIDs._ContactShadowTexture, contactShadowsRT);
        }
        //seongdae;vxsm
        public void SetVxShadowsTexture(HDCamera hdCamera, RTHandleSystem.RTHandle vxShadowsRT, CommandBuffer cmd)
        {
            if (!WillRenderVxShadows())
            {
                cmd.SetGlobalTexture(HDShaderIDs._VxShadowTexture, TextureXR.GetBlackTexture());
                return;
            }
            cmd.SetGlobalTexture(HDShaderIDs._VxShadowTexture, vxShadowsRT);
        }
        //seongdae;vxsm

        // The first rendered 24 lights that have contact shadow enabled have a mask used to select the bit that contains
        // the contact shadow shadowed information (occluded or not). Otherwise -1 is written
        public int GetContactShadowMask(bool contactShadowEnabled)
        {
            if (!contactShadowEnabled)
                return 0;

            // We have 24 max contact shadow light per frame
            if (m_ContactShadowIndex >= LightDefinitions.s_LightListMaxPrunedEntries)
                return 0;

            return 1 << m_ContactShadowIndex++;
        }

        struct ContactShadowsParameters
        {
            public ComputeShader    contactShadowsCS;
            public int              kernel;

            public Vector4          params1;
            public Vector4          params2;
            public int              sampleCount;

            public int              numTilesX;
            public int              numTilesY;
            public int              viewCount;

            public int              depthTextureParameterName;
        }

        ContactShadowsParameters PrepareContactShadowsParameters(HDCamera hdCamera, float firstMipOffsetY)
        {
            var parameters = new ContactShadowsParameters();

            parameters.contactShadowsCS = contactShadowComputeShader;
            parameters.kernel = hdCamera.frameSettings.IsEnabled(FrameSettingsField.MSAA) ? s_deferredContactShadowKernelMSAA : s_deferredContactShadowKernel;

            float contactShadowRange = Mathf.Clamp(m_ContactShadows.fadeDistance.value, 0.0f, m_ContactShadows.maxDistance.value);
            float contactShadowFadeEnd = m_ContactShadows.maxDistance.value;
            float contactShadowOneOverFadeRange = 1.0f / Math.Max(1e-6f, contactShadowRange);
            parameters.params1 = new Vector4(m_ContactShadows.length.value, m_ContactShadows.distanceScaleFactor.value, contactShadowFadeEnd, contactShadowOneOverFadeRange);
            parameters.params2 = new Vector4(m_ContactShadows.opacity.value, firstMipOffsetY, 0.0f, 0.0f);
            parameters.sampleCount = m_ContactShadows.sampleCount.value;

            int deferredShadowTileSize = 16; // Must match DeferreDirectionalShadow.compute
            parameters.numTilesX = (hdCamera.actualWidth + (deferredShadowTileSize - 1)) / deferredShadowTileSize;
            parameters.numTilesY = (hdCamera.actualHeight + (deferredShadowTileSize - 1)) / deferredShadowTileSize;
            parameters.viewCount = hdCamera.viewCount;

            // TODO: Remove once we switch fully to render graph (auto binding of textures)
            parameters.depthTextureParameterName = hdCamera.frameSettings.IsEnabled(FrameSettingsField.MSAA) ? HDShaderIDs._CameraDepthValuesTexture : HDShaderIDs._CameraDepthTexture;

            return parameters;
        }

        static void RenderContactShadows(   in ContactShadowsParameters parameters,
                                            RTHandle                    contactShadowRT,
                                            RTHandle                    depthTexture,
                                            LightLoopLightData          lightLoopLightData,
                                            TileAndClusterData          tileAndClusterData,
                                            CommandBuffer               cmd)
        {

            cmd.SetComputeVectorParam(parameters.contactShadowsCS, HDShaderIDs._ContactShadowParamsParameters, parameters.params1);
            cmd.SetComputeVectorParam(parameters.contactShadowsCS, HDShaderIDs._ContactShadowParamsParameters2, parameters.params2);
            cmd.SetComputeIntParam(parameters.contactShadowsCS, HDShaderIDs._DirectionalContactShadowSampleCount, parameters.sampleCount);
            cmd.SetComputeBufferParam(parameters.contactShadowsCS, parameters.kernel, HDShaderIDs._DirectionalLightDatas, lightLoopLightData.directionalLightData);

            // Send light list to the compute
            cmd.SetComputeBufferParam(parameters.contactShadowsCS, parameters.kernel, HDShaderIDs._LightDatas, lightLoopLightData.lightData);
            cmd.SetComputeBufferParam(parameters.contactShadowsCS, parameters.kernel, HDShaderIDs.g_vLightListGlobal, tileAndClusterData.lightList);

            cmd.SetComputeTextureParam(parameters.contactShadowsCS, parameters.kernel, parameters.depthTextureParameterName, depthTexture);
            cmd.SetComputeTextureParam(parameters.contactShadowsCS, parameters.kernel, HDShaderIDs._ContactShadowTextureUAV, contactShadowRT);

            cmd.DispatchCompute(parameters.contactShadowsCS, parameters.kernel, parameters.numTilesX, parameters.numTilesY, parameters.viewCount);
        }

        void RenderContactShadows(HDCamera hdCamera, RTHandle contactShadowRT, RTHandle depthTexture, int firstMipOffsetY, CommandBuffer cmd)
        {
            // if there is no need to compute contact shadows, we just quit
            if (!WillRenderContactShadow())
                return;

            using (new ProfilingSample(cmd, "Contact Shadows", CustomSamplerId.TPScreenSpaceShadows.GetSampler()))
            {
                m_ShadowManager.BindResources(cmd);

                var parameters = PrepareContactShadowsParameters(hdCamera, firstMipOffsetY);
                RenderContactShadows(parameters, contactShadowRT, depthTexture, m_LightLoopLightData, m_TileAndClusterData, cmd);

            }
        }
        //seongdae;vxsm
        public void RenderVxShadows(HDCamera hdCamera, RTHandle vxShadowRT, RenderTargetIdentifier depthTexture, CommandBuffer cmd)
        {
            // if there is no need to compute vx shadows, we just quit
            if (!WillRenderVxShadows())
                return;

            using (new ProfilingSample(cmd, "Vx Shadows", CustomSamplerId.TPScreenSpaceShadows.GetSampler()))
            {
                bool msaaEnabled = hdCamera.frameSettings.IsEnabled(FrameSettingsField.MSAA);
                int kernel = -1;

                kernel = msaaEnabled ? s_deferredVxShadowBilinearKernelMSAA : s_deferredVxShadowBilinearKernel;

                m_ShadowManager.BindResources(cmd);

                cmd.SetComputeBufferParam(vxShadowComputeShader, kernel, HDShaderIDs._VxShadowMapsBuffer, VxShadowMapsManager.Instance.VxShadowMapsBuffer);
                cmd.SetComputeBufferParam(vxShadowComputeShader, kernel, HDShaderIDs._DirectionalLightDatas, m_LightLoopLightData.directionalLightData);

                // Inject the texture in the adequate slot
                cmd.SetComputeTextureParam(vxShadowComputeShader, kernel, hdCamera.frameSettings.IsEnabled(FrameSettingsField.MSAA) ? HDShaderIDs._CameraDepthValuesTexture : HDShaderIDs._CameraDepthTexture, depthTexture);

                cmd.SetComputeTextureParam(vxShadowComputeShader, kernel, HDShaderIDs._VxShadowTextureUAV, vxShadowRT);

                int deferredShadowTileSize = 16; // Must match VxShadows.compute
                int numTilesX = (hdCamera.actualWidth  + (deferredShadowTileSize - 1)) / deferredShadowTileSize;
                int numTilesY = (hdCamera.actualHeight + (deferredShadowTileSize - 1)) / deferredShadowTileSize;

                cmd.DispatchCompute(vxShadowComputeShader, kernel, numTilesX, numTilesY, hdCamera.viewCount);
            }
        }
        //seongdae;vxsm

        struct DeferredLightingParameters
        {
            public int                  numTilesX;
            public int                  numTilesY;
            public int                  numTiles;
            public bool                 enableTile;
            public bool                 outputSplitLighting;
            public bool                 useComputeLightingEvaluation;
            public bool                 enableFeatureVariants;
            public bool                 enableShadowMasks;
            public int                  numVariants;
            public DebugDisplaySettings debugDisplaySettings;

            // Compute Lighting
            public ComputeShader        deferredComputeShader;
            public int                  viewCount;

            // Full Screen Pixel (debug)
            public Material             splitLightingMat;
            public Material             regularLightingMat;
        }

        DeferredLightingParameters PrepareDeferredLightingParameters(HDCamera hdCamera, DebugDisplaySettings debugDisplaySettings)
        {
            var parameters = new DeferredLightingParameters();

            int w = hdCamera.actualWidth;
            int h = hdCamera.actualHeight;
            parameters.numTilesX = (w + 15) / 16;
            parameters.numTilesY = (h + 15) / 16;
            parameters.numTiles = parameters.numTilesX * parameters.numTilesY;
            parameters.enableTile = hdCamera.frameSettings.IsEnabled(FrameSettingsField.DeferredTile);
            parameters.outputSplitLighting = hdCamera.frameSettings.IsEnabled(FrameSettingsField.SubsurfaceScattering);
            parameters.useComputeLightingEvaluation = hdCamera.frameSettings.IsEnabled(FrameSettingsField.ComputeLightEvaluation);
            parameters.enableFeatureVariants = GetFeatureVariantsEnabled(hdCamera.frameSettings) && !debugDisplaySettings.IsDebugDisplayEnabled();
            parameters.enableShadowMasks = m_enableBakeShadowMask;
            parameters.numVariants = LightDefinitions.s_NumFeatureVariants;
            parameters.debugDisplaySettings = debugDisplaySettings;

            // Compute Lighting
            parameters.deferredComputeShader = deferredComputeShader;
            parameters.viewCount = hdCamera.viewCount;

            // Full Screen Pixel (debug)
            parameters.splitLightingMat = GetDeferredLightingMaterial(true /*split lighting*/, parameters.enableShadowMasks, parameters.debugDisplaySettings.IsDebugDisplayEnabled());
            parameters.regularLightingMat = GetDeferredLightingMaterial(false /*split lighting*/, parameters.enableShadowMasks, parameters.debugDisplaySettings.IsDebugDisplayEnabled());

            return parameters;
        }

        struct DeferredLightingResources
        {
            public RenderTargetIdentifier[] colorBuffers;
            public RTHandle depthStencilBuffer;
            public RTHandle depthTexture;
            public ComputeBuffer lightListBuffer;
            public ComputeBuffer tileFeatureFlagsBuffer;
            public ComputeBuffer tileListBuffer;
            public ComputeBuffer dispatchIndirectBuffer;
        }

        DeferredLightingResources PrepareDeferredLightingResources()
        {
            var resources = new DeferredLightingResources();

            resources.colorBuffers = m_MRTCache2;
            resources.colorBuffers[0] = m_CameraColorBuffer;
            resources.colorBuffers[1] = m_CameraSssDiffuseLightingBuffer;
            resources.depthStencilBuffer = m_SharedRTManager.GetDepthStencilBuffer();
            resources.depthTexture = m_SharedRTManager.GetDepthTexture();
            resources.lightListBuffer = m_TileAndClusterData.lightList;
            resources.tileFeatureFlagsBuffer = m_TileAndClusterData.tileFeatureFlags;
            resources.tileListBuffer = m_TileAndClusterData.tileList;
            resources.dispatchIndirectBuffer = m_TileAndClusterData.dispatchIndirectBuffer;

            return resources;
        }

        void RenderDeferredLighting(HDCamera hdCamera, CommandBuffer cmd)
        {
            if (hdCamera.frameSettings.litShaderMode != LitShaderMode.Deferred)
                return;

            var parameters = PrepareDeferredLightingParameters(hdCamera, debugDisplaySettings);
            var resources = PrepareDeferredLightingResources();

            if (parameters.enableTile)
            {
                bool useCompute = parameters.useComputeLightingEvaluation && !k_PreferFragment;
                if (useCompute)
                    RenderComputeDeferredLighting(parameters, resources, cmd);
                else
                    RenderComputeAsPixelDeferredLighting(parameters, resources, cmd);
            }
            else
            {
                RenderPixelDeferredLighting(parameters, resources, cmd);
            }
        }

        static void RenderComputeDeferredLighting(in DeferredLightingParameters parameters, in DeferredLightingResources resources, CommandBuffer cmd)
        {
            using (new ProfilingSample(cmd, "TilePass - Compute Deferred Lighting Pass", CustomSamplerId.TPRenderDeferredLighting.GetSampler()))
            {
                cmd.SetGlobalBuffer(HDShaderIDs.g_vLightListGlobal, resources.lightListBuffer);

                for (int variant = 0; variant < parameters.numVariants; variant++)
                {
                    int kernel;

                    if (parameters.enableFeatureVariants)
                    {
                        kernel = parameters.enableShadowMasks ? s_shadeOpaqueIndirectShadowMaskFptlKernels[variant] : s_shadeOpaqueIndirectFptlKernels[variant];
                    }
                    else
                    {
                        if (parameters.enableShadowMasks)
                        {
                            kernel = parameters.debugDisplaySettings.IsDebugDisplayEnabled() ? s_shadeOpaqueDirectShadowMaskFptlDebugDisplayKernel : s_shadeOpaqueDirectShadowMaskFptlKernel;
                        }
                        else
                        {
                            kernel = parameters.debugDisplaySettings.IsDebugDisplayEnabled() ? s_shadeOpaqueDirectFptlDebugDisplayKernel : s_shadeOpaqueDirectFptlKernel;
                        }
                    }

                    cmd.SetComputeTextureParam(parameters.deferredComputeShader, kernel, HDShaderIDs._CameraDepthTexture, resources.depthTexture);

                    // TODO: Is it possible to setup this outside the loop ? Can figure out how, get this: Property (specularLightingUAV) at kernel index (21) is not set
                    cmd.SetComputeTextureParam(parameters.deferredComputeShader, kernel, HDShaderIDs.specularLightingUAV, resources.colorBuffers[0]);
                    cmd.SetComputeTextureParam(parameters.deferredComputeShader, kernel, HDShaderIDs.diffuseLightingUAV, resources.colorBuffers[1]);

                    // always do deferred lighting in blocks of 16x16 (not same as tiled light size)
                    if (parameters.enableFeatureVariants)
                    {
                        cmd.SetComputeBufferParam(parameters.deferredComputeShader, kernel, HDShaderIDs.g_TileFeatureFlags, resources.tileFeatureFlagsBuffer);
                        cmd.SetComputeIntParam(parameters.deferredComputeShader, HDShaderIDs.g_TileListOffset, variant * parameters.numTiles);
                        cmd.SetComputeBufferParam(parameters.deferredComputeShader, kernel, HDShaderIDs.g_TileList, resources.tileListBuffer);
                        cmd.DispatchCompute(parameters.deferredComputeShader, kernel, resources.dispatchIndirectBuffer, (uint)variant * 3 * sizeof(uint));
                    }
                    else
                    {
                        // 4x 8x8 groups per a 16x16 tile.
                        cmd.DispatchCompute(parameters.deferredComputeShader, kernel, parameters.numTilesX * 2, parameters.numTilesY * 2, parameters.viewCount);
                    }
                }
            }
        }

        static void RenderComputeAsPixelDeferredLighting(in DeferredLightingParameters parameters, in DeferredLightingResources resources, Material deferredMat, bool outputSplitLighting, CommandBuffer cmd)
        {
            CoreUtils.SetKeyword(cmd, "OUTPUT_SPLIT_LIGHTING", outputSplitLighting);
            CoreUtils.SetKeyword(cmd, "SHADOWS_SHADOWMASK", parameters.enableShadowMasks);

            if (parameters.enableFeatureVariants)
            {
                if (outputSplitLighting)
                    cmd.SetRenderTarget(resources.colorBuffers, resources.depthStencilBuffer);
                else
                    cmd.SetRenderTarget(resources.colorBuffers[0], resources.depthStencilBuffer);

                for (int variant = 0; variant < parameters.numVariants; variant++)
                {
                    cmd.SetGlobalInt(HDShaderIDs.g_TileListOffset, variant * parameters.numTiles);

                    cmd.EnableShaderKeyword(s_variantNames[variant]);

                    MeshTopology topology = k_HasNativeQuadSupport ? MeshTopology.Quads : MeshTopology.Triangles;
                    cmd.DrawProceduralIndirect(Matrix4x4.identity, deferredMat, 0, topology, resources.dispatchIndirectBuffer, variant * 4 * sizeof(uint), null);

                    // Must disable variant keyword because it will not get overridden.
                    cmd.DisableShaderKeyword(s_variantNames[variant]);
                }
            }
            else
            {
                CoreUtils.SetKeyword(cmd, "DEBUG_DISPLAY", parameters.debugDisplaySettings.IsDebugDisplayEnabled());

                if (outputSplitLighting)
                    CoreUtils.DrawFullScreen(cmd, deferredMat, resources.colorBuffers, resources.depthStencilBuffer, null, 1);
                else
                    CoreUtils.DrawFullScreen(cmd, deferredMat, resources.colorBuffers[0], resources.depthStencilBuffer, null, 1);
            }
        }

        static void RenderComputeAsPixelDeferredLighting(in DeferredLightingParameters parameters, in DeferredLightingResources resources, CommandBuffer cmd)
        {
            using (new ProfilingSample(cmd, "TilePass - Compute as Pixel Deferred Lighting Pass", CustomSamplerId.TPRenderDeferredLighting.GetSampler()))
            {
                cmd.SetGlobalBuffer(HDShaderIDs.g_vLightListGlobal, resources.lightListBuffer);

                cmd.SetGlobalTexture(HDShaderIDs._CameraDepthTexture, resources.depthTexture);
                cmd.SetGlobalBuffer(HDShaderIDs.g_TileFeatureFlags, resources.tileFeatureFlagsBuffer);
                cmd.SetGlobalBuffer(HDShaderIDs.g_TileList, resources.tileListBuffer);

                // If SSS is disabled, do lighting for both split lighting and no split lighting
                // Must set stencil parameters through Material.
                if (parameters.outputSplitLighting)
                {
                    RenderComputeAsPixelDeferredLighting(parameters, resources, s_DeferredTileSplitLightingMat, true, cmd);
                    RenderComputeAsPixelDeferredLighting(parameters, resources, s_DeferredTileRegularLightingMat, false, cmd);
                }
                else
                {
                    RenderComputeAsPixelDeferredLighting(parameters, resources, s_DeferredTileMat, false, cmd);
                }
            }
        }

        static void RenderPixelDeferredLighting(in DeferredLightingParameters parameters, in DeferredLightingResources resources, CommandBuffer cmd)
        {
            cmd.SetGlobalBuffer(HDShaderIDs.g_vLightListGlobal, resources.lightListBuffer);

            // First, render split lighting.
            if (parameters.outputSplitLighting)
            {
                using (new ProfilingSample(cmd, "SinglePass - Deferred Lighting Pass MRT", CustomSamplerId.TPRenderDeferredLighting.GetSampler()))
                {
                    CoreUtils.DrawFullScreen(cmd, parameters.splitLightingMat, resources.colorBuffers, resources.depthStencilBuffer);
                }
            }

            using (new ProfilingSample(cmd, "SinglePass - Deferred Lighting Pass", CustomSamplerId.TPRenderDeferredLighting.GetSampler()))
            {
                var currentLightingMaterial = parameters.regularLightingMat;
                // If SSS is disable, do lighting for both split lighting and no split lighting
                // This is for debug purpose, so fine to use immediate material mode here to modify render state
                if (!parameters.outputSplitLighting)
                {
                    currentLightingMaterial.SetInt(HDShaderIDs._StencilRef, (int)StencilLightingUsage.NoLighting);
                    currentLightingMaterial.SetInt(HDShaderIDs._StencilCmp, (int)CompareFunction.NotEqual);
                }
                else
                {
                    currentLightingMaterial.SetInt(HDShaderIDs._StencilRef, (int)StencilLightingUsage.RegularLighting);
                    currentLightingMaterial.SetInt(HDShaderIDs._StencilCmp, (int)CompareFunction.Equal);
                }

                CoreUtils.DrawFullScreen(cmd, currentLightingMaterial, resources.colorBuffers[0], resources.depthStencilBuffer);
            }
        }

        static void CopyStencilBufferForMaterialClassification(CommandBuffer cmd, RTHandle depthStencilBuffer, RTHandle stencilCopyBuffer, Material copyStencilMaterial)
        {
#if (UNITY_SWITCH || UNITY_IPHONE)
            // Faster on Switch.
            HDUtils.SetRenderTarget(cmd, stencilCopyBuffer, depthStencilBuffer, ClearFlag.Color, Color.clear);

            copyStencilMaterial.SetInt(HDShaderIDs._StencilRef, (int)StencilLightingUsage.NoLighting);
            copyStencilMaterial.SetInt(HDShaderIDs._StencilMask, (int)HDRenderPipeline.StencilBitMask.LightingMask);

            // Use ShaderPassID 1 => "Pass 1 - Write 1 if value different from stencilRef to output"
            CoreUtils.DrawFullScreen(cmd, copyStencilMaterial, null, 1);
#else
            HDUtils.SetRenderTarget(cmd, stencilCopyBuffer, ClearFlag.Color, Color.clear);
            HDUtils.SetRenderTarget(cmd, depthStencilBuffer);
            cmd.SetRandomWriteTarget(1, stencilCopyBuffer);

            copyStencilMaterial.SetInt(HDShaderIDs._StencilRef, (int)StencilLightingUsage.NoLighting);
            copyStencilMaterial.SetInt(HDShaderIDs._StencilMask, (int)HDRenderPipeline.StencilBitMask.LightingMask);

            // Use ShaderPassID 3 => "Pass 3 - Initialize Stencil UAV copy with 1 if value different from stencilRef to output"
            CoreUtils.DrawFullScreen(cmd, copyStencilMaterial, null, 3);
            cmd.ClearRandomWriteTargets();
#endif
        }

        static void UpdateStencilBufferForSSRExclusion(CommandBuffer cmd, RTHandle depthStencilBuffer, RTHandle stencilCopyBuffer, Material copyStencilMaterial)
        {
            HDUtils.SetRenderTarget(cmd, depthStencilBuffer);
            cmd.SetRandomWriteTarget(1, stencilCopyBuffer);

            copyStencilMaterial.SetInt(HDShaderIDs._StencilRef, (int)HDRenderPipeline.StencilBitMask.DoesntReceiveSSR);
            copyStencilMaterial.SetInt(HDShaderIDs._StencilMask, (int)HDRenderPipeline.StencilBitMask.DoesntReceiveSSR);

            // Pass 4 performs an OR between the already present content of the copy and the stencil ref, if stencil test passes.
            CoreUtils.DrawFullScreen(cmd, copyStencilMaterial, null, 4);
            cmd.ClearRandomWriteTargets();
        }

        static void CopyStencilBufferIfNeeded(CommandBuffer cmd, HDCamera hdCamera, RTHandle depthStencilBuffer, RTHandle stencilBufferCopy, Material copyStencil, Material copyStencilForSSR)
        {
            // Clear and copy the stencil texture needs to be moved to before we invoke the async light list build,
            // otherwise the async compute queue can end up using that texture before the graphics queue is done with it.
            // For the SSR we need the lighting flags to be copied into the stencil texture (it is use to discard object that have no lighting)
            if (GetFeatureVariantsEnabled(hdCamera.frameSettings) || hdCamera.frameSettings.IsEnabled(FrameSettingsField.SSR))
            {
                // For material classification we use compute shader and so can't read into the stencil, so prepare it.
                using (new ProfilingSample(cmd, "Clear and copy stencil texture for material classification", CustomSamplerId.ClearAndCopyStencilTexture.GetSampler()))
                {
                    CopyStencilBufferForMaterialClassification(cmd, depthStencilBuffer, stencilBufferCopy, copyStencil);
                }

                if (hdCamera.frameSettings.IsEnabled(FrameSettingsField.SSR))
                {
                    using (new ProfilingSample(cmd, "Update stencil copy for SSR Exclusion", CustomSamplerId.UpdateStencilCopyForSSRExclusion.GetSampler()))
                    {
                        UpdateStencilBufferForSSRExclusion(cmd, depthStencilBuffer, stencilBufferCopy, copyStencilForSSR);
                    }
                }
            }
        }

        public void RenderLightLoopDebugOverlay(HDCamera hdCamera, CommandBuffer cmd, DebugDisplaySettings debugDisplaySettings, ref float x, ref float y, float overlaySize, float width, CullingResults cullResults, RTHandle depthTexture, RTHandle finalRT)
        {
            LightingDebugSettings lightingDebug = debugDisplaySettings.data.lightingDebugSettings;

            if (lightingDebug.tileClusterDebug != TileClusterDebug.None)
            {
                using (new ProfilingSample(cmd, "Tiled/cluster Lighting Debug", CustomSamplerId.TPTiledLightingDebug.GetSampler()))
                {
                    int w = hdCamera.actualWidth;
                    int h = hdCamera.actualHeight;
                    int numTilesX = (w + 15) / 16;
                    int numTilesY = (h + 15) / 16;
                    int numTiles = numTilesX * numTilesY;

                    // Debug tiles
                    if (lightingDebug.tileClusterDebug == TileClusterDebug.MaterialFeatureVariants)
                    {
                        if (GetFeatureVariantsEnabled(hdCamera.frameSettings))
                        {
                            // featureVariants
                            m_DebugViewTilesMaterial.SetInt(HDShaderIDs._NumTiles, numTiles);
                            m_DebugViewTilesMaterial.SetInt(HDShaderIDs._ViewTilesFlags, (int)lightingDebug.tileClusterDebugByCategory);
                            m_DebugViewTilesMaterial.SetVector(HDShaderIDs._MousePixelCoord, HDUtils.GetMouseCoordinates(hdCamera));
                            m_DebugViewTilesMaterial.SetVector(HDShaderIDs._MouseClickPixelCoord, HDUtils.GetMouseClickCoordinates(hdCamera));
                            m_DebugViewTilesMaterial.SetBuffer(HDShaderIDs.g_TileList, m_TileAndClusterData.tileList);
                            m_DebugViewTilesMaterial.SetBuffer(HDShaderIDs.g_DispatchIndirectBuffer, m_TileAndClusterData.dispatchIndirectBuffer);
                            m_DebugViewTilesMaterial.EnableKeyword("USE_FPTL_LIGHTLIST");
                            m_DebugViewTilesMaterial.DisableKeyword("USE_CLUSTERED_LIGHTLIST");
                            m_DebugViewTilesMaterial.DisableKeyword("SHOW_LIGHT_CATEGORIES");
                            m_DebugViewTilesMaterial.EnableKeyword("SHOW_FEATURE_VARIANTS");
                            if (DeferredUseComputeAsPixel(hdCamera.frameSettings))
                                m_DebugViewTilesMaterial.EnableKeyword("IS_DRAWINSTANCEDINDIRECT");
                            else
                                m_DebugViewTilesMaterial.DisableKeyword("IS_DRAWINSTANCEDINDIRECT");
                            cmd.DrawProcedural(Matrix4x4.identity, m_DebugViewTilesMaterial, 0, MeshTopology.Triangles, numTiles * 6);
                        }
                    }
                    else // tile or cluster
                    {
                        bool bUseClustered = lightingDebug.tileClusterDebug == TileClusterDebug.Cluster;

                        // lightCategories
                        m_DebugViewTilesMaterial.SetInt(HDShaderIDs._ViewTilesFlags, (int)lightingDebug.tileClusterDebugByCategory);
                        m_DebugViewTilesMaterial.SetVector(HDShaderIDs._MousePixelCoord, HDUtils.GetMouseCoordinates(hdCamera));
                        m_DebugViewTilesMaterial.SetVector(HDShaderIDs._MouseClickPixelCoord, HDUtils.GetMouseClickCoordinates(hdCamera));
                        m_DebugViewTilesMaterial.SetBuffer(HDShaderIDs.g_vLightListGlobal, bUseClustered ? m_TileAndClusterData.perVoxelLightLists : m_TileAndClusterData.lightList);
                        m_DebugViewTilesMaterial.SetTexture(HDShaderIDs._CameraDepthTexture, depthTexture);
                        m_DebugViewTilesMaterial.EnableKeyword(bUseClustered ? "USE_CLUSTERED_LIGHTLIST" : "USE_FPTL_LIGHTLIST");
                        m_DebugViewTilesMaterial.DisableKeyword(!bUseClustered ? "USE_CLUSTERED_LIGHTLIST" : "USE_FPTL_LIGHTLIST");
                        m_DebugViewTilesMaterial.EnableKeyword("SHOW_LIGHT_CATEGORIES");
                        m_DebugViewTilesMaterial.DisableKeyword("SHOW_FEATURE_VARIANTS");

                        CoreUtils.DrawFullScreen(cmd, m_DebugViewTilesMaterial, 0);
                    }
                }
            }

            if (lightingDebug.shadowDebugMode != ShadowMapDebugMode.None)
            {
                using (new ProfilingSample(cmd, "Display Shadows", CustomSamplerId.TPDisplayShadows.GetSampler()))
                {
                    switch (lightingDebug.shadowDebugMode)
                    {
                        case ShadowMapDebugMode.VisualizeShadowMap:
                            int startShadowIndex = (int)lightingDebug.shadowMapIndex;
                            int shadowRequestCount = 1;

#if UNITY_EDITOR
                            if (lightingDebug.shadowDebugUseSelection && m_DebugSelectedLightShadowIndex != -1)
                            {
                                startShadowIndex = m_DebugSelectedLightShadowIndex;
                                shadowRequestCount = m_DebugSelectedLightShadowCount;
                            }
#endif

                            for (int shadowIndex = startShadowIndex; shadowIndex < startShadowIndex + shadowRequestCount; shadowIndex++)
                            {
                                m_ShadowManager.DisplayShadowMap(shadowIndex, cmd, m_DebugHDShadowMapMaterial, x, y, overlaySize, overlaySize, lightingDebug.shadowMinValue, lightingDebug.shadowMaxValue);
                                HDUtils.NextOverlayCoord(ref x, ref y, overlaySize, overlaySize, hdCamera);
                            }
                            break;
                        case ShadowMapDebugMode.VisualizePunctualLightAtlas:
                            m_ShadowManager.DisplayShadowAtlas(cmd, m_DebugHDShadowMapMaterial, x, y, overlaySize, overlaySize, lightingDebug.shadowMinValue, lightingDebug.shadowMaxValue);
                            HDUtils.NextOverlayCoord(ref x, ref y, overlaySize, overlaySize, hdCamera);
                            break;
                        case ShadowMapDebugMode.VisualizeDirectionalLightAtlas:
                            m_ShadowManager.DisplayShadowCascadeAtlas(cmd, m_DebugHDShadowMapMaterial, x, y, overlaySize, overlaySize, lightingDebug.shadowMinValue, lightingDebug.shadowMaxValue);
                            HDUtils.NextOverlayCoord(ref x, ref y, overlaySize, overlaySize, hdCamera);
                            break;
                        case ShadowMapDebugMode.VisualizeAreaLightAtlas:
                            m_ShadowManager.DisplayAreaLightShadowAtlas(cmd, m_DebugHDShadowMapMaterial, x, y, overlaySize, overlaySize, lightingDebug.shadowMinValue, lightingDebug.shadowMaxValue);
                            HDUtils.NextOverlayCoord(ref x, ref y, overlaySize, overlaySize, hdCamera);
                            break;
                        default:
                            break;
                    }
                }
            }

            if (lightingDebug.displayLightVolumes)
            {
                s_lightVolumes.RenderLightVolumes(cmd, hdCamera, cullResults, lightingDebug, finalRT);
            }
        }

        void AOTExplicitCompilation()
        {
            var g = new CoreUnsafeUtils.DefaultKeyGetter<uint>();
            var v = 0u;
            g.Get(ref v);

            throw new Exception("Only for AOT compilation, don't call in runtime.");
        }
    }
}<|MERGE_RESOLUTION|>--- conflicted
+++ resolved
@@ -485,22 +485,13 @@
         ComputeShader buildPerBigTileLightListShader { get { return defaultResources.shaders.buildPerBigTileLightListCS; } }
         ComputeShader buildPerVoxelLightListShader { get { return defaultResources.shaders.buildPerVoxelLightListCS; } }
 
-<<<<<<< HEAD
-        ComputeShader buildMaterialFlagsShader { get { return asset.renderPipelineResources.shaders.buildMaterialFlagsCS; } }
-        ComputeShader buildDispatchIndirectShader { get { return asset.renderPipelineResources.shaders.buildDispatchIndirectCS; } }
-        ComputeShader clearDispatchIndirectShader { get { return asset.renderPipelineResources.shaders.clearDispatchIndirectCS; } }
-        ComputeShader deferredComputeShader { get { return asset.renderPipelineResources.shaders.deferredCS; } }
-        ComputeShader contactShadowComputeShader { get { return asset.renderPipelineResources.shaders.contactShadowCS; } }
-        ComputeShader vxShadowComputeShader { get { return asset.renderPipelineResources.shaders.vxShadowCS; } } //seongdae;vxsm
-        Shader screenSpaceShadowsShader { get { return asset.renderPipelineResources.shaders.screenSpaceShadowPS; } }
-=======
         ComputeShader buildMaterialFlagsShader { get { return defaultResources.shaders.buildMaterialFlagsCS; } }
         ComputeShader buildDispatchIndirectShader { get { return defaultResources.shaders.buildDispatchIndirectCS; } }
         ComputeShader clearDispatchIndirectShader { get { return defaultResources.shaders.clearDispatchIndirectCS; } }
         ComputeShader deferredComputeShader { get { return defaultResources.shaders.deferredCS; } }
         ComputeShader contactShadowComputeShader { get { return defaultResources.shaders.contactShadowCS; } }
+        ComputeShader vxShadowComputeShader { get { return defaultResources.shaders.vxShadowCS; } } //seongdae;vxsm
         Shader screenSpaceShadowsShader { get { return defaultResources.shaders.screenSpaceShadowPS; } }
->>>>>>> eb159ae9
 
         Shader deferredTilePixelShader { get { return defaultResources.shaders.deferredTilePS; } }
 
@@ -970,7 +961,7 @@
         {
             return new Vector3(light.finalColor.r, light.finalColor.g, light.finalColor.b);
         }
-        
+
         //seongdae;vxsm
         bool CanRenderVxShadows(HDCamera hdCamera, Light lightComponent, out VxShadowMap vxsm)
         {
