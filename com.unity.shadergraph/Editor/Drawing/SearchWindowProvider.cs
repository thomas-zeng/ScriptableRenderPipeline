using System;
using System.Collections.Generic;
using System.Linq;
using System.Text;
using UnityEditor.Graphing;
using UnityEditor.Graphing.Util;
using UnityEngine;
using UnityEditor.UIElements;
using UnityEditor.Experimental.GraphView;
using UnityEngine.UIElements;

namespace UnityEditor.ShaderGraph.Drawing
{
    class SearchWindowProvider : ScriptableObject, ISearchWindowProvider
    {
        EditorWindow m_EditorWindow;
        GraphData m_Graph;
        GraphView m_GraphView;
        Texture2D m_Icon;
        public ShaderPort connectedPort { get; set; }
        public bool nodeNeedsRepositioning { get; set; }
        public SlotReference targetSlotReference { get; private set; }
        public Vector2 targetPosition { get; private set; }
        private const string k_HiddenFolderName = "Hidden";

        public void Initialize(EditorWindow editorWindow, GraphData graph, GraphView graphView)
        {
            m_EditorWindow = editorWindow;
            m_Graph = graph;
            m_GraphView = graphView;

            // Transparent icon to trick search window into indenting items
            m_Icon = new Texture2D(1, 1);
            m_Icon.SetPixel(0, 0, new Color(0, 0, 0, 0));
            m_Icon.Apply();
        }

        void OnDestroy()
        {
            if (m_Icon != null)
            {
                DestroyImmediate(m_Icon);
                m_Icon = null;
            }
        }

        struct NodeEntry
        {
            public string[] title;
            public AbstractMaterialNode node;
            public int compatibleSlotId;
        }

        List<int> m_Ids;
        List<ISlot> m_Slots = new List<ISlot>();

        public List<SearchTreeEntry> CreateSearchTree(SearchWindowContext context)
        {
            // First build up temporary data structure containing group & title as an array of strings (the last one is the actual title) and associated node type.
            var nodeEntries = new List<NodeEntry>();
            foreach (var assembly in AppDomain.CurrentDomain.GetAssemblies())
            {
                foreach (var type in assembly.GetTypesOrNothing())
                {
                    if (type.IsClass && !type.IsAbstract && (type.IsSubclassOf(typeof(AbstractMaterialNode)))
                        && type != typeof(PropertyNode)
                        && type != typeof(SubGraphNode))
                    {
                        var attrs = type.GetCustomAttributes(typeof(TitleAttribute), false) as TitleAttribute[];
                        if (attrs != null && attrs.Length > 0)
                        {
                            var node = (AbstractMaterialNode)Activator.CreateInstance(type);
                            AddEntries(node, attrs[0].title, nodeEntries);
                        }
                    }
                }
            }

            foreach (var guid in AssetDatabase.FindAssets(string.Format("t:{0}", typeof(SubGraphAsset))))
            {
                var asset = AssetDatabase.LoadAssetAtPath<SubGraphAsset>(AssetDatabase.GUIDToAssetPath(guid));
<<<<<<< HEAD
                var node = new SubGraphNode { asset = asset };
                if (asset.descendents.Contains(m_Graph.assetGuid) || asset.assetGuid == m_Graph.assetGuid)
=======
                var node = new SubGraphNode { subGraphAsset = asset };
                var title = node.subGraphData.path.Split('/').ToList();
                
                if (node.subGraphData.descendents.Contains(m_Graph.assetGuid) || node.subGraphData.assetGuid == m_Graph.assetGuid)
>>>>>>> 6693c82f
                {
                    continue;
                }

                if (string.IsNullOrEmpty(asset.path))
                {
                    AddEntries(node, new string[1] { asset.name }, nodeEntries);
                }

                else if (title[0] != k_HiddenFolderName)
                {
<<<<<<< HEAD
                    var title = asset.path.Split('/').ToList();
=======
>>>>>>> 6693c82f
                    title.Add(asset.name);
                    AddEntries(node, title.ToArray(), nodeEntries);
                }
            }

            foreach (var property in m_Graph.properties)
            {
                var node = new PropertyNode();
                var property1 = property;
                node.owner = m_Graph;
                node.propertyGuid = property1.guid;
                node.owner = null;
                AddEntries(node, new[] { "Properties", "Property: " + property.displayName }, nodeEntries);
            }

            // Sort the entries lexicographically by group then title with the requirement that items always comes before sub-groups in the same group.
            // Example result:
            // - Art/BlendMode
            // - Art/Adjustments/ColorBalance
            // - Art/Adjustments/Contrast
            nodeEntries.Sort((entry1, entry2) =>
                {
                    for (var i = 0; i < entry1.title.Length; i++)
                    {
                        if (i >= entry2.title.Length)
                            return 1;
                        var value = entry1.title[i].CompareTo(entry2.title[i]);
                        if (value != 0)
                        {
                            // Make sure that leaves go before nodes
                            if (entry1.title.Length != entry2.title.Length && (i == entry1.title.Length - 1 || i == entry2.title.Length - 1))
                                return entry1.title.Length < entry2.title.Length ? -1 : 1;
                            return value;
                        }
                    }
                    return 0;
                });

            //* Build up the data structure needed by SearchWindow.

            // `groups` contains the current group path we're in.
            var groups = new List<string>();

            // First item in the tree is the title of the window.
            var tree = new List<SearchTreeEntry>
            {
                new SearchTreeGroupEntry(new GUIContent("Create Node"), 0),
            };

            foreach (var nodeEntry in nodeEntries)
            {
                // `createIndex` represents from where we should add new group entries from the current entry's group path.
                var createIndex = int.MaxValue;

                // Compare the group path of the current entry to the current group path.
                for (var i = 0; i < nodeEntry.title.Length - 1; i++)
                {
                    var group = nodeEntry.title[i];
                    if (i >= groups.Count)
                    {
                        // The current group path matches a prefix of the current entry's group path, so we add the
                        // rest of the group path from the currrent entry.
                        createIndex = i;
                        break;
                    }
                    if (groups[i] != group)
                    {
                        // A prefix of the current group path matches a prefix of the current entry's group path,
                        // so we remove everyfrom from the point where it doesn't match anymore, and then add the rest
                        // of the group path from the current entry.
                        groups.RemoveRange(i, groups.Count - i);
                        createIndex = i;
                        break;
                    }
                }

                // Create new group entries as needed.
                // If we don't need to modify the group path, `createIndex` will be `int.MaxValue` and thus the loop won't run.
                for (var i = createIndex; i < nodeEntry.title.Length - 1; i++)
                {
                    var group = nodeEntry.title[i];
                    groups.Add(group);
                    tree.Add(new SearchTreeGroupEntry(new GUIContent(group)) { level = i + 1 });
                }

                // Finally, add the actual entry.
                tree.Add(new SearchTreeEntry(new GUIContent(nodeEntry.title.Last(), m_Icon)) { level = nodeEntry.title.Length, userData = nodeEntry });
            }

            return tree;
        }

        void AddEntries(AbstractMaterialNode node, string[] title, List<NodeEntry> nodeEntries)
        {
            if (m_Graph.isSubGraph && !node.allowedInSubGraph)
                return;
            if (!m_Graph.isSubGraph && !node.allowedInMainGraph)
                return;
            if (connectedPort == null)
            {
                nodeEntries.Add(new NodeEntry
                {
                    node = node,
                    title = title,
                    compatibleSlotId = -1
                });
                return;
            }

            var connectedSlot = connectedPort.slot;
            m_Slots.Clear();
            node.GetSlots(m_Slots);
            var hasSingleSlot = m_Slots.Count(s => s.isOutputSlot != connectedSlot.isOutputSlot) == 1;
            m_Slots.RemoveAll(slot =>
                {
                    var materialSlot = (MaterialSlot)slot;
                    return !materialSlot.IsCompatibleWith(connectedSlot);
                });

            m_Slots.RemoveAll(slot =>
                {
                    var materialSlot = (MaterialSlot)slot;
                    return !materialSlot.IsCompatibleStageWith(connectedSlot);
                });

            if (hasSingleSlot && m_Slots.Count == 1)
            {
                nodeEntries.Add(new NodeEntry
                {
                    node = node,
                    title = title,
                    compatibleSlotId = m_Slots.First().id
                });
                return;
            }

            foreach (var slot in m_Slots)
            {
                var entryTitle = new string[title.Length];
                title.CopyTo(entryTitle, 0);
                entryTitle[entryTitle.Length - 1] += ": " + slot.displayName;
                nodeEntries.Add(new NodeEntry
                {
                    title = entryTitle,
                    node = node,
                    compatibleSlotId = slot.id
                });
            }
        }

        public bool OnSelectEntry(SearchTreeEntry entry, SearchWindowContext context)
        {
            var nodeEntry = (NodeEntry)entry.userData;
            var node = nodeEntry.node;

            var drawState = node.drawState;


            var windowRoot = m_EditorWindow.rootVisualElement;
            var windowMousePosition = windowRoot.ChangeCoordinatesTo(windowRoot.parent, context.screenMousePosition - m_EditorWindow.position.position);
            var graphMousePosition = m_GraphView.contentViewContainer.WorldToLocal(windowMousePosition);
            drawState.position = new Rect(graphMousePosition, Vector2.zero);
            node.drawState = drawState;

            m_Graph.owner.RegisterCompleteObjectUndo("Add " + node.name);
            m_Graph.AddNode(node);

            if (connectedPort != null)
            {
                var connectedSlot = connectedPort.slot;
                var connectedSlotReference = connectedSlot.owner.GetSlotReference(connectedSlot.id);
                var compatibleSlotReference = node.GetSlotReference(nodeEntry.compatibleSlotId);

                var fromReference = connectedSlot.isOutputSlot ? connectedSlotReference : compatibleSlotReference;
                var toReference = connectedSlot.isOutputSlot ? compatibleSlotReference : connectedSlotReference;
                m_Graph.Connect(fromReference, toReference);

                nodeNeedsRepositioning = true;
                targetSlotReference = compatibleSlotReference;
                targetPosition = graphMousePosition;
            }

            return true;
        }
    }
}<|MERGE_RESOLUTION|>--- conflicted
+++ resolved
@@ -79,15 +79,10 @@
             foreach (var guid in AssetDatabase.FindAssets(string.Format("t:{0}", typeof(SubGraphAsset))))
             {
                 var asset = AssetDatabase.LoadAssetAtPath<SubGraphAsset>(AssetDatabase.GUIDToAssetPath(guid));
-<<<<<<< HEAD
                 var node = new SubGraphNode { asset = asset };
+                var title = asset.path.Split('/').ToList();
+
                 if (asset.descendents.Contains(m_Graph.assetGuid) || asset.assetGuid == m_Graph.assetGuid)
-=======
-                var node = new SubGraphNode { subGraphAsset = asset };
-                var title = node.subGraphData.path.Split('/').ToList();
-                
-                if (node.subGraphData.descendents.Contains(m_Graph.assetGuid) || node.subGraphData.assetGuid == m_Graph.assetGuid)
->>>>>>> 6693c82f
                 {
                     continue;
                 }
@@ -99,10 +94,6 @@
 
                 else if (title[0] != k_HiddenFolderName)
                 {
-<<<<<<< HEAD
-                    var title = asset.path.Split('/').ToList();
-=======
->>>>>>> 6693c82f
                     title.Add(asset.name);
                     AddEntries(node, title.ToArray(), nodeEntries);
                 }
