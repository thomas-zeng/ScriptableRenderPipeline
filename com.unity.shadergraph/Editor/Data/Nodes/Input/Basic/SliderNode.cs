--- conflicted
+++ resolved
@@ -62,14 +62,10 @@
             if (generationMode.IsPreview())
                 return;
 
-<<<<<<< HEAD
-            visitor.AddShaderChunk("$precision " + GetVariableNameForNode() + " = " + m_Value.x + ";", true);
-=======
             using(registry.ProvideSnippet(GetVariableNameForNode(), guid, out var s))
             {
-                s.AppendLine("{0} {1} = {2};", precision, GetVariableNameForNode(), m_Value.x);
+                s.AppendLine("$precision {0} = {1};", GetVariableNameForNode(), m_Value.x);
             }
->>>>>>> b23b4ef7
         }
 
         public override string GetVariableNameForSlot(int slotId)
