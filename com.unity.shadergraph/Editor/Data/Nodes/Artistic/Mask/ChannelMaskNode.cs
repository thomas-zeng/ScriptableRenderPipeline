using System;
using UnityEngine;
using UnityEditor.Graphing;
using UnityEditor.ShaderGraph.Drawing.Controls;

namespace UnityEditor.ShaderGraph
{
    enum TextureChannel
    {
        Red,
        Green,
        Blue,
        Alpha
    }

    [Title("Artistic", "Mask", "Channel Mask")]
    class ChannelMaskNode : AbstractMaterialNode, IGeneratesBodyCode, IGeneratesFunction
    {
        public ChannelMaskNode()
        {
            name = "Channel Mask";
            UpdateNodeAfterDeserialization();
        }

        const int InputSlotId = 0;
        const int OutputSlotId = 1;
        const string kInputSlotName = "In";
        const string kOutputSlotName = "Out";

        public override bool hasPreview
        {
            get { return true; }
        }

        string GetFunctionName()
        {
            string channelSum = "None";
            if (channelMask != 0)
            {
                bool red = (channelMask & 1) != 0;
                bool green = (channelMask & 2) != 0;
                bool blue = (channelMask & 4) != 0;
                bool alpha = (channelMask & 8) != 0;
                channelSum = string.Format("{0}{1}{2}{3}", red ? "Red" : "", green ? "Green" : "", blue ? "Blue" : "", alpha ? "Alpha" : "");
            }
            return string.Format("Unity_ChannelMask_{0}_{1}", channelSum, FindOutputSlot<MaterialSlot>(OutputSlotId).concreteValueType.ToShaderString());
        }

        public sealed override void UpdateNodeAfterDeserialization()
        {
            AddSlot(new DynamicVectorMaterialSlot(InputSlotId, kInputSlotName, kInputSlotName, SlotType.Input, Vector3.zero));
            AddSlot(new DynamicVectorMaterialSlot(OutputSlotId, kOutputSlotName, kOutputSlotName, SlotType.Output, Vector3.zero));
            RemoveSlotsNameNotMatching(new[] { InputSlotId, OutputSlotId });
        }

        public TextureChannel channel;

        [SerializeField]
        private int m_ChannelMask = -1;

        [ChannelEnumMaskControl("Channels")]
        public int channelMask
        {
            get { return m_ChannelMask; }
            set
            {
                if (m_ChannelMask == value)
                    return;

                m_ChannelMask = value;
                Dirty(ModificationScope.Graph);
            }
        }

        void ValidateChannelCount()
        {
            int channelCount = SlotValueHelper.GetChannelCount(FindSlot<MaterialSlot>(InputSlotId).concreteValueType);
            if (channelMask >= 1 << channelCount)
                channelMask = -1;
        }

        string GetFunctionPrototype(string argIn, string argOut)
        {
            return string.Format("void {0} ({1} {2}, out {3} {4})"
                , GetFunctionName()
                , FindInputSlot<DynamicVectorMaterialSlot>(InputSlotId).concreteValueType.ToShaderString()
                , argIn
                , FindOutputSlot<DynamicVectorMaterialSlot>(OutputSlotId).concreteValueType.ToShaderString()
                , argOut);
        }

        public void GenerateNodeCode(ShaderSnippetRegistry registry, GraphContext graphContext, GenerationMode generationMode)
        {
            ValidateChannelCount();
            string inputValue = GetSlotValue(InputSlotId, generationMode);
            string outputValue = GetSlotValue(OutputSlotId, generationMode);
<<<<<<< HEAD
            visitor.AddShaderChunk(string.Format("{0} {1};", FindInputSlot<MaterialSlot>(InputSlotId).concreteValueType.ToShaderString(), GetVariableNameForSlot(OutputSlotId)), true);
            visitor.AddShaderChunk(GetFunctionCallBody(inputValue, outputValue), true);
        }
=======
>>>>>>> b23b4ef7

            using(registry.ProvideSnippet(GetVariableNameForNode(), guid, out var s))
            {
                s.AppendLine("{0} {1};", NodeUtils.ConvertConcreteSlotValueTypeToString(precision, FindInputSlot<MaterialSlot>(InputSlotId).concreteValueType), GetVariableNameForSlot(OutputSlotId));
                s.AppendLine(GetFunctionCallBody(inputValue, outputValue));
            }
        }

        public void GenerateNodeFunction(ShaderSnippetRegistry registry, GraphContext graphContext, GenerationMode generationMode)
        {
            ValidateChannelCount();
<<<<<<< HEAD
            registry.ProvideFunction(GetFunctionName(), precision, s =>
=======

            using(registry.ProvideSnippet(GetFunctionName(), guid, out var s))
            {
                int channelCount = SlotValueHelper.GetChannelCount(FindSlot<MaterialSlot>(InputSlotId).concreteValueType);
                s.AppendLine(GetFunctionPrototype("In", "Out"));
                using (s.BlockScope())
>>>>>>> b23b4ef7
                {
                    if (channelMask == 0)
                        s.AppendLine("Out = 0;");
                    else if (channelMask == -1)
                        s.AppendLine("Out = In;");
                    else
                    {
                        bool red = (channelMask & 1) != 0;
                        bool green = (channelMask & 2) != 0;
                        bool blue = (channelMask & 4) != 0;
                        bool alpha = (channelMask & 8) != 0;

                        switch (channelCount)
                        {
<<<<<<< HEAD
                            bool red = (channelMask & 1) != 0;
                            bool green = (channelMask & 2) != 0;
                            bool blue = (channelMask & 4) != 0;
                            bool alpha = (channelMask & 8) != 0;

                            switch (channelCount)
                            {
                                case 1:
                                    s.AppendLine("Out = In.r;");
                                    break;
                                case 2:
                                    s.AppendLine(string.Format("Out = $precision2({0}, {1});",
                                        red ? "In.r" : "0", green ? "In.g" : "0"));
                                    break;
                                case 3:
                                    s.AppendLine(string.Format("Out = $precision3({0}, {1}, {2});",
                                        red ? "In.r" : "0", green ? "In.g" : "0", blue ? "In.b" : "0"));
                                    break;
                                case 4:
                                    s.AppendLine(string.Format("Out = $precision4({0}, {1}, {2}, {3});",
                                        red ? "In.r" : "0", green ? "In.g" : "0", blue ? "In.b" : "0", alpha ? "In.a" : "0"));
                                    break;
                                default:
                                    throw new ArgumentOutOfRangeException();
                            }
=======
                            case 1:
                                s.AppendLine("Out = In.r;");
                                break;
                            case 2:
                                s.AppendLine(string.Format("Out = {0}2({1}, {2});", precision,
                                    red ? "In.r" : "0", green ? "In.g" : "0"));
                                break;
                            case 3:
                                s.AppendLine(string.Format("Out = {0}3({1}, {2}, {3});", precision,
                                    red ? "In.r" : "0", green ? "In.g" : "0", blue ? "In.b" : "0"));
                                break;
                            case 4:
                                s.AppendLine(string.Format("Out = {0}4({1}, {2}, {3}, {4});", precision,
                                    red ? "In.r" : "0", green ? "In.g" : "0", blue ? "In.b" : "0", alpha ? "In.a" : "0"));
                                break;
                            default:
                                throw new ArgumentOutOfRangeException();
>>>>>>> b23b4ef7
                        }
                    }
                }
            }
        }

        string GetFunctionCallBody(string inputValue, string outputValue)
        {
            return GetFunctionName() + " (" + inputValue + ", " + outputValue + ");";
        }
    }
}<|MERGE_RESOLUTION|>--- conflicted
+++ resolved
@@ -94,16 +94,10 @@
             ValidateChannelCount();
             string inputValue = GetSlotValue(InputSlotId, generationMode);
             string outputValue = GetSlotValue(OutputSlotId, generationMode);
-<<<<<<< HEAD
-            visitor.AddShaderChunk(string.Format("{0} {1};", FindInputSlot<MaterialSlot>(InputSlotId).concreteValueType.ToShaderString(), GetVariableNameForSlot(OutputSlotId)), true);
-            visitor.AddShaderChunk(GetFunctionCallBody(inputValue, outputValue), true);
-        }
-=======
->>>>>>> b23b4ef7
 
             using(registry.ProvideSnippet(GetVariableNameForNode(), guid, out var s))
             {
-                s.AppendLine("{0} {1};", NodeUtils.ConvertConcreteSlotValueTypeToString(precision, FindInputSlot<MaterialSlot>(InputSlotId).concreteValueType), GetVariableNameForSlot(OutputSlotId));
+                s.AppendLine("{0} {1};", FindInputSlot<MaterialSlot>(InputSlotId).concreteValueType.ToShaderString(), GetVariableNameForSlot(OutputSlotId));
                 s.AppendLine(GetFunctionCallBody(inputValue, outputValue));
             }
         }
@@ -111,16 +105,12 @@
         public void GenerateNodeFunction(ShaderSnippetRegistry registry, GraphContext graphContext, GenerationMode generationMode)
         {
             ValidateChannelCount();
-<<<<<<< HEAD
-            registry.ProvideFunction(GetFunctionName(), precision, s =>
-=======
 
             using(registry.ProvideSnippet(GetFunctionName(), guid, out var s))
             {
                 int channelCount = SlotValueHelper.GetChannelCount(FindSlot<MaterialSlot>(InputSlotId).concreteValueType);
                 s.AppendLine(GetFunctionPrototype("In", "Out"));
                 using (s.BlockScope())
->>>>>>> b23b4ef7
                 {
                     if (channelMask == 0)
                         s.AppendLine("Out = 0;");
@@ -135,51 +125,23 @@
 
                         switch (channelCount)
                         {
-<<<<<<< HEAD
-                            bool red = (channelMask & 1) != 0;
-                            bool green = (channelMask & 2) != 0;
-                            bool blue = (channelMask & 4) != 0;
-                            bool alpha = (channelMask & 8) != 0;
-
-                            switch (channelCount)
-                            {
-                                case 1:
-                                    s.AppendLine("Out = In.r;");
-                                    break;
-                                case 2:
-                                    s.AppendLine(string.Format("Out = $precision2({0}, {1});",
-                                        red ? "In.r" : "0", green ? "In.g" : "0"));
-                                    break;
-                                case 3:
-                                    s.AppendLine(string.Format("Out = $precision3({0}, {1}, {2});",
-                                        red ? "In.r" : "0", green ? "In.g" : "0", blue ? "In.b" : "0"));
-                                    break;
-                                case 4:
-                                    s.AppendLine(string.Format("Out = $precision4({0}, {1}, {2}, {3});",
-                                        red ? "In.r" : "0", green ? "In.g" : "0", blue ? "In.b" : "0", alpha ? "In.a" : "0"));
-                                    break;
-                                default:
-                                    throw new ArgumentOutOfRangeException();
-                            }
-=======
                             case 1:
                                 s.AppendLine("Out = In.r;");
                                 break;
                             case 2:
-                                s.AppendLine(string.Format("Out = {0}2({1}, {2});", precision,
+                                s.AppendLine(string.Format("Out = $precision2({0}, {1});",
                                     red ? "In.r" : "0", green ? "In.g" : "0"));
                                 break;
                             case 3:
-                                s.AppendLine(string.Format("Out = {0}3({1}, {2}, {3});", precision,
+                                s.AppendLine(string.Format("Out = $precision3({0}, {1}, {2});",
                                     red ? "In.r" : "0", green ? "In.g" : "0", blue ? "In.b" : "0"));
                                 break;
                             case 4:
-                                s.AppendLine(string.Format("Out = {0}4({1}, {2}, {3}, {4});", precision,
+                                s.AppendLine(string.Format("Out = $precision4({0}, {1}, {2}, {3});",
                                     red ? "In.r" : "0", green ? "In.g" : "0", blue ? "In.b" : "0", alpha ? "In.a" : "0"));
                                 break;
                             default:
                                 throw new ArgumentOutOfRangeException();
->>>>>>> b23b4ef7
                         }
                     }
                 }
