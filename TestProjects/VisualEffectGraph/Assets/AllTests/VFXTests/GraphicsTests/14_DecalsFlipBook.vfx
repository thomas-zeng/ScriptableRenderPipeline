--- conflicted
+++ resolved
@@ -164,13 +164,13 @@
     m_Owner: {fileID: 114883585790621896}
     m_Value:
       m_Type:
-        m_SerializableType: UnityEditor.VFX.Sphere, Unity.VisualEffectGraph.Editor-testable, Version=0.0.0.0, Culture=neutral, PublicKeyToken=null
+        m_SerializableType: UnityEditor.VFX.Sphere, Assembly-CSharp-Editor-testable, Version=0.0.0.0, Culture=neutral, PublicKeyToken=null
       m_SerializableObject: '{"space":0,"center":{"x":0.0,"y":0.0,"z":0.0},"radius":1.0}'
     m_Space: 0
   m_Property:
     name: Sphere
     m_serializedType:
-      m_SerializableType: UnityEditor.VFX.Sphere, Unity.VisualEffectGraph.Editor-testable, Version=0.0.0.0, Culture=neutral, PublicKeyToken=null
+      m_SerializableType: UnityEditor.VFX.Sphere, Assembly-CSharp-Editor-testable, Version=0.0.0.0, Culture=neutral, PublicKeyToken=null
     attributes:
     - m_Type: 3
       m_Min: -Infinity
@@ -1477,13 +1477,13 @@
     m_Owner: {fileID: 114723785641542666}
     m_Value:
       m_Type:
-        m_SerializableType: UnityEditor.VFX.Position, Unity.VisualEffectGraph.Editor-testable, Version=0.0.0.0, Culture=neutral, PublicKeyToken=null
+        m_SerializableType: UnityEditor.VFX.Position, Assembly-CSharp-Editor-testable, Version=0.0.0.0, Culture=neutral, PublicKeyToken=null
       m_SerializableObject: 
     m_Space: 0
   m_Property:
     name: Position
     m_serializedType:
-      m_SerializableType: UnityEditor.VFX.Position, Unity.VisualEffectGraph.Editor-testable, Version=0.0.0.0, Culture=neutral, PublicKeyToken=null
+      m_SerializableType: UnityEditor.VFX.Position, Assembly-CSharp-Editor-testable, Version=0.0.0.0, Culture=neutral, PublicKeyToken=null
     attributes: []
   m_Direction: 0
   m_LinkedSlots: []
@@ -1638,13 +1638,13 @@
     m_Owner: {fileID: 114448358575362682}
     m_Value:
       m_Type:
-        m_SerializableType: UnityEditor.VFX.Sphere, Unity.VisualEffectGraph.Editor-testable, Version=0.0.0.0, Culture=neutral, PublicKeyToken=null
+        m_SerializableType: UnityEditor.VFX.Sphere, Assembly-CSharp-Editor-testable, Version=0.0.0.0, Culture=neutral, PublicKeyToken=null
       m_SerializableObject: '{"space":0,"center":{"x":0.0,"y":0.0,"z":0.0},"radius":1.0}'
     m_Space: 0
   m_Property:
     name: Sphere
     m_serializedType:
-      m_SerializableType: UnityEditor.VFX.Sphere, Unity.VisualEffectGraph.Editor-testable, Version=0.0.0.0, Culture=neutral, PublicKeyToken=null
+      m_SerializableType: UnityEditor.VFX.Sphere, Assembly-CSharp-Editor-testable, Version=0.0.0.0, Culture=neutral, PublicKeyToken=null
     attributes:
     - m_Type: 3
       m_Min: -Infinity
@@ -1762,7 +1762,6 @@
   sortPriority: 0
   sort: 0
   indirectDraw: 0
-  castShadows: 0
   preRefraction: 0
 --- !u!114 &114311578424849880
 MonoBehaviour:
@@ -1890,13 +1889,13 @@
     m_Owner: {fileID: 114617143880116886}
     m_Value:
       m_Type:
-        m_SerializableType: UnityEditor.VFX.Transform, Unity.VisualEffectGraph.Editor-testable, Version=0.0.0.0, Culture=neutral, PublicKeyToken=null
+        m_SerializableType: UnityEditor.VFX.Transform, Assembly-CSharp-Editor-testable, Version=0.0.0.0, Culture=neutral, PublicKeyToken=null
       m_SerializableObject: '{"space":0,"position":{"x":0.0,"y":0.0,"z":0.0},"angles":{"x":0.0,"y":0.0,"z":0.0},"scale":{"x":2.0,"y":2.0,"z":2.0}}'
     m_Space: 0
   m_Property:
     name: FieldTransform
     m_serializedType:
-      m_SerializableType: UnityEditor.VFX.Transform, Unity.VisualEffectGraph.Editor-testable, Version=0.0.0.0, Culture=neutral, PublicKeyToken=null
+      m_SerializableType: UnityEditor.VFX.Transform, Assembly-CSharp-Editor-testable, Version=0.0.0.0, Culture=neutral, PublicKeyToken=null
     attributes:
     - m_Type: 3
       m_Min: -Infinity
@@ -3069,13 +3068,13 @@
     m_Owner: {fileID: 114211318420561788}
     m_Value:
       m_Type:
-        m_SerializableType: UnityEditor.VFX.Sphere, Unity.VisualEffectGraph.Editor-testable, Version=0.0.0.0, Culture=neutral, PublicKeyToken=null
+        m_SerializableType: UnityEditor.VFX.Sphere, Assembly-CSharp-Editor-testable, Version=0.0.0.0, Culture=neutral, PublicKeyToken=null
       m_SerializableObject: '{"space":0,"center":{"x":0.0,"y":0.0,"z":0.0},"radius":0.75}'
     m_Space: 0
   m_Property:
     name: o
     m_serializedType:
-      m_SerializableType: UnityEditor.VFX.Sphere, Unity.VisualEffectGraph.Editor-testable, Version=0.0.0.0, Culture=neutral, PublicKeyToken=null
+      m_SerializableType: UnityEditor.VFX.Sphere, Assembly-CSharp-Editor-testable, Version=0.0.0.0, Culture=neutral, PublicKeyToken=null
     attributes: []
   m_Direction: 1
   m_LinkedSlots:
@@ -3300,13 +3299,13 @@
     m_Owner: {fileID: 114703318023205196}
     m_Value:
       m_Type:
-        m_SerializableType: UnityEditor.VFX.ArcSphere, Unity.VisualEffectGraph.Editor-testable, Version=0.0.0.0, Culture=neutral, PublicKeyToken=null
+        m_SerializableType: UnityEditor.VFX.ArcSphere, Assembly-CSharp-Editor-testable, Version=0.0.0.0, Culture=neutral, PublicKeyToken=null
       m_SerializableObject: '{"sphere":{"space":0,"center":{"x":0.0,"y":0.0,"z":0.0},"radius":1.0},"arc":6.2831854820251469}'
     m_Space: 0
   m_Property:
     name: ArcSphere
     m_serializedType:
-      m_SerializableType: UnityEditor.VFX.ArcSphere, Unity.VisualEffectGraph.Editor-testable, Version=0.0.0.0, Culture=neutral, PublicKeyToken=null
+      m_SerializableType: UnityEditor.VFX.ArcSphere, Assembly-CSharp-Editor-testable, Version=0.0.0.0, Culture=neutral, PublicKeyToken=null
     attributes:
     - m_Type: 3
       m_Min: -Infinity
@@ -3651,13 +3650,13 @@
     m_Owner: {fileID: 114391928864180414}
     m_Value:
       m_Type:
-        m_SerializableType: UnityEditor.VFX.AABox, Unity.VisualEffectGraph.Editor-testable, Version=0.0.0.0, Culture=neutral, PublicKeyToken=null
+        m_SerializableType: UnityEditor.VFX.AABox, Assembly-CSharp-Editor-testable, Version=0.0.0.0, Culture=neutral, PublicKeyToken=null
       m_SerializableObject: '{"space":0,"center":{"x":0.003296375274658203,"y":0.0,"z":0.0016481876373291016},"size":{"x":1.9031963348388672,"y":1.9229745864868165,"z":1.8867146968841553}}'
     m_Space: 0
   m_Property:
     name: bounds
     m_serializedType:
-      m_SerializableType: UnityEditor.VFX.AABox, Unity.VisualEffectGraph.Editor-testable, Version=0.0.0.0, Culture=neutral, PublicKeyToken=null
+      m_SerializableType: UnityEditor.VFX.AABox, Assembly-CSharp-Editor-testable, Version=0.0.0.0, Culture=neutral, PublicKeyToken=null
     attributes: []
   m_Direction: 0
   m_LinkedSlots: []
@@ -4587,7 +4586,7 @@
   m_Property:
     name: sphere
     m_serializedType:
-      m_SerializableType: UnityEditor.VFX.Sphere, Unity.VisualEffectGraph.Editor-testable, Version=0.0.0.0, Culture=neutral, PublicKeyToken=null
+      m_SerializableType: UnityEditor.VFX.Sphere, Assembly-CSharp-Editor-testable, Version=0.0.0.0, Culture=neutral, PublicKeyToken=null
     attributes: []
   m_Direction: 0
   m_LinkedSlots: []
@@ -5768,17 +5767,13 @@
   m_ShaderSources:
   - compute: 1
     name: Temp_compute_a_initialize_Runtime.compute
-    source: "#pragma kernel CSMain\r\n#include \"HLSLSupport.cginc\"\r\n#define NB_THREADS_PER_GROUP 64\r\n#define VFX_USE_VELOCITY_CURRENT 1\r\n#define VFX_USE_POSITION_CURRENT 1\r\n#define VFX_USE_SEED_CURRENT 1\r\n#define VFX_USE_DIRECTION_CURRENT 1\r\n#define VFX_USE_LIFETIME_CURRENT 1\r\n#define VFX_USE_AGE_CURRENT 1\r\n#define VFX_USE_ALIVE_CURRENT 1\r\n#define VFX_WORLD_SPACE 1\r\n\r\n\r\nCBUFFER_START(parameters)\r\n    float3 ArcSphere_sphere_center_b;\r\n    uint PADDING_0;\r\nCBUFFER_END\r\n\r\n\r\n#include \"VisualEffectGraph/Shaders/Common/VFXCommonCompute.cginc\"\r\n#include \"VisualEffectGraph/Shaders/VFXCommon.cginc\"\r\n\r\n\r\n\r\nRWByteAddressBuffer attributeBuffer;\r\nByteAddressBuffer sourceAttributeBuffer;\r\n\r\nCBUFFER_START(initParams)\r\n#if !VFX_USE_SPAWNER_FROM_GPU\r\n    uint nbSpawned;\t\t\t\t\t// Numbers of particle spawned\r\n    uint spawnIndex;\t\t\t\t// Index of the first particle spawned\r\n#else\r\n    uint offsetInAdditionalOutput;\r\n\tuint nbMax;\r\n#endif\r\n\tuint systemSeed;\r\nCBUFFER_END\r\n\r\n#if VFX_USE_ALIVE_CURRENT\r\nConsumeStructuredBuffer<uint> deadListIn;\r\nByteAddressBuffer deadListCount; // This is bad to use a SRV to fetch deadList count but Unity API currently prevent from copying to CB\r\n#endif\r\n\r\n#if VFX_USE_SPAWNER_FROM_GPU\r\nStructuredBuffer<uint> eventList;\r\nByteAddressBuffer inputAdditional;\r\n#endif\r\n\r\nvoid SetAttribute_212B9229(inout float3 velocity, float3 Velocity) /*attribute:velocity Composition:Overwrite Source:Slot Random:Off channels:XYZ */\r\n{\r\n    velocity = Velocity;\r\n}\r\nvoid PositionSphere_0(inout float3 position, inout uint seed, inout float3 direction, float3 ArcSphere_sphere_center, float ArcSphere_sphere_radius, float ArcSphere_arc, float volumeFactor) /*positionMode:Surface spawnMode:Randomized */\r\n{\r\n    float cosPhi = 2.0f * RAND - 1.0f;float theta = ArcSphere_arc * RAND;\r\n    float rNorm = pow(volumeFactor + (1 - volumeFactor) * RAND, 1.0f / 3.0f);\r\n    \r\n    float2 sincosTheta;\r\n    sincos(theta, sincosTheta.x, sincosTheta.y);\r\n    sincosTheta *= sqrt(1.0f - cosPhi * cosPhi);\r\n    \r\n    direction = float3(sincosTheta, cosPhi);\r\n    position += direction * (rNorm * ArcSphere_sphere_radius) + ArcSphere_sphere_center;\r\n    \r\n}\r\nvoid SetAttribute_2466DCF7(inout float lifetime, inout uint seed, float Min, float Max) /*attribute:lifetime Composition:Overwrite Source:Slot Random:Uniform channels:XYZ */\r\n{\r\n    lifetime = lerp(Min,Max,RAND);\r\n}\r\n\r\n\r\n\r\n[numthreads(NB_THREADS_PER_GROUP,1,1)]\r\nvoid CSMain(uint3 id : SV_DispatchThreadID)\r\n{\r\n#if VFX_USE_SPAWNER_FROM_GPU\r\n    uint maxThreadId = inputAdditional.Load((offsetInAdditionalOutput * 2 + 0) << 2);\r\n    uint currentSpawnIndex = inputAdditional.Load((offsetInAdditionalOutput * 2 + 1) << 2) - maxThreadId;\r\n#else\r\n    uint maxThreadId = nbSpawned;\r\n    uint currentSpawnIndex = spawnIndex;\r\n#endif\r\n\r\n#if VFX_USE_ALIVE_CURRENT\r\n    maxThreadId = min(maxThreadId, deadListCount.Load(0x0));\r\n#elif VFX_USE_SPAWNER_FROM_GPU\r\n    maxThreadId = min(maxThreadId, nbMax); //otherwise, nbSpawned already clamped on CPU\r\n#endif\r\n\r\n    if (id.x < maxThreadId)\r\n    {\r\n#if VFX_USE_SPAWNER_FROM_GPU\r\n        int sourceIndex = eventList[id.x];\r\n#endif\r\n        uint particleIndex = id.x + currentSpawnIndex;\r\n\t\t\r\n#if !VFX_USE_SPAWNER_FROM_GPU\r\n        int sourceIndex = 0;\r\n        /*//Loop with 1 iteration generate a wrong IL Assembly (and actually, useless code)\r\n        uint currentSumSpawnCount = 0u;\r\n        for (sourceIndex=0; sourceIndex<1; sourceIndex++)\r\n        {\r\n            currentSumSpawnCount += uint(asfloat(sourceAttributeBuffer.Load((sourceIndex * 0x1 + 0x0) << 2)));\r\n            if (id.x < currentSumSpawnCount)\r\n            {\r\n                break;\r\n            }\r\n        }\r\n        */\r\n        \r\n\r\n#endif\r\n        float3 velocity = float3(0,0,0);\r\n        float3 position = float3(0,0,0);\r\n        uint seed = (uint)0;\r\n        float3 direction = float3(0,0,1);\r\n        float lifetime = (float)0;\r\n        float age = (float)0;\r\n        bool alive = (bool)true;\r\n        \r\n\r\n#if VFX_USE_PARTICLEID_CURRENT\r\n         particleId = particleIndex;\r\n#endif\r\n#if VFX_USE_SEED_CURRENT\r\n        seed = WangHash(particleIndex ^ systemSeed);\r\n#endif\r\n        \r\n        {\r\n            SetAttribute_212B9229( /*inout */velocity, float3(0,0.7,0));\r\n        }\r\n        {\r\n            PositionSphere_0( /*inout */position,  /*inout */seed,  /*inout */direction, ArcSphere_sphere_center_b, (float)1, (float)6.283185, (float)1);\r\n        }\r\n        {\r\n            SetAttribute_2466DCF7( /*inout */lifetime,  /*inout */seed, (float)0.5, (float)1);\r\n        }\r\n        \r\n\r\n\r\n#if VFX_USE_ALIVE_CURRENT\r\n        if (alive)\r\n        {\r\n            uint index = deadListIn.Consume();\r\n            attributeBuffer.Store3((index * 0x8 + 0x0) << 2,asuint(velocity));\r\n            attributeBuffer.Store3((index * 0x8 + 0x4) << 2,asuint(position));\r\n            attributeBuffer.Store((index * 0x1 + 0x7E00) << 2,asuint(lifetime));\r\n            attributeBuffer.Store((index * 0x8 + 0x3) << 2,asuint(age));\r\n            attributeBuffer.Store((index * 0x8 + 0x7) << 2,uint(alive));\r\n            \r\n\r\n        }\r\n#else\r\n        uint index = particleIndex;\r\n        attributeBuffer.Store3((index * 0x8 + 0x0) << 2,asuint(velocity));\r\n        attributeBuffer.Store3((index * 0x8 + 0x4) << 2,asuint(position));\r\n        attributeBuffer.Store((index * 0x1 + 0x7E00) << 2,asuint(lifetime));\r\n        attributeBuffer.Store((index * 0x8 + 0x3) << 2,asuint(age));\r\n        attributeBuffer.Store((index * 0x8 + 0x7) << 2,uint(alive));\r\n        \r\n\r\n#endif\r\n    }\r\n}"
+    source: "#pragma kernel CSMain\r\n#include \"HLSLSupport.cginc\"\r\n#define NB_THREADS_PER_GROUP 64\r\n#define VFX_USE_VELOCITY_CURRENT 1\r\n#define VFX_USE_POSITION_CURRENT 1\r\n#define VFX_USE_SEED_CURRENT 1\r\n#define VFX_USE_DIRECTION_CURRENT 1\r\n#define VFX_USE_LIFETIME_CURRENT 1\r\n#define VFX_USE_AGE_CURRENT 1\r\n#define VFX_USE_ALIVE_CURRENT 1\r\n#define VFX_WORLD_SPACE 1\r\n\r\n\r\nCBUFFER_START(parameters)\r\n    float3 Velocity_a;\r\n    float ArcSphere_sphere_radius_b;\r\n    float3 ArcSphere_sphere_center_b;\r\n    float ArcSphere_arc_b;\r\n    float Min_c;\r\n    float Max_c;\r\n    uint2 PADDING_0;\r\nCBUFFER_END\r\n\r\n\r\n#include \"Assets/VFXEditor/Shaders/Common/VFXCommonCompute.cginc\"\r\n#include \"Assets/VFXEditor/Shaders/VFXCommon.cginc\"\r\n\r\n\r\n\r\nRWByteAddressBuffer attributeBuffer;\r\nByteAddressBuffer sourceAttributeBuffer;\r\n\r\nCBUFFER_START(initParams)\r\n#if !VFX_USE_SPAWNER_FROM_GPU\r\n    uint nbSpawned;\t\t\t\t\t// Numbers of particle spawned\r\n    uint spawnIndex;\t\t\t\t// Index of the first particle spawned\r\n#else\r\n    uint offsetInAdditionalOutput;\r\n\tuint nbMax;\r\n#endif\r\n\tuint systemSeed;\r\nCBUFFER_END\r\n\r\n#if VFX_USE_ALIVE_CURRENT\r\nConsumeStructuredBuffer<uint> deadListIn;\r\nByteAddressBuffer deadListCount; // This is bad to use a SRV to fetch deadList count but Unity API currently prevent from copying to CB\r\n#endif\r\n\r\n#if VFX_USE_SPAWNER_FROM_GPU\r\nStructuredBuffer<uint> eventList;\r\nByteAddressBuffer inputAdditional;\r\n#endif\r\n\r\nvoid SetAttribute_212B9229(inout float3 velocity, float3 Velocity) /*attribute:velocity Composition:Overwrite Source:Slot Random:Off channels:XYZ */\r\n{\r\n    velocity = Velocity;\r\n}\r\nvoid PositionSphere_0(inout float3 position, inout uint seed, inout float3 direction, float3 ArcSphere_sphere_center, float ArcSphere_sphere_radius, float ArcSphere_arc, float volumeFactor) /*positionMode:Surface spawnMode:Randomized */\r\n{\r\n    float cosPhi = 2.0f * RAND - 1.0f;float theta = ArcSphere_arc * RAND;\r\n    float rNorm = pow(volumeFactor + (1 - volumeFactor) * RAND, 1.0f / 3.0f);\r\n    \r\n    float2 sincosTheta;\r\n    sincos(theta, sincosTheta.x, sincosTheta.y);\r\n    sincosTheta *= sqrt(1.0f - cosPhi * cosPhi);\r\n    \r\n    direction = float3(sincosTheta, cosPhi);\r\n    position += direction * (rNorm * ArcSphere_sphere_radius) + ArcSphere_sphere_center;\r\n    \r\n}\r\nvoid SetAttribute_2466DCF7(inout float lifetime, inout uint seed, float Min, float Max) /*attribute:lifetime Composition:Overwrite Source:Slot Random:Uniform channels:XYZ */\r\n{\r\n    lifetime = lerp(Min,Max,RAND);\r\n}\r\n\r\n\r\n\r\n[numthreads(NB_THREADS_PER_GROUP,1,1)]\r\nvoid CSMain(uint3 id : SV_DispatchThreadID)\r\n{\r\n#if VFX_USE_SPAWNER_FROM_GPU\r\n    uint maxThreadId = inputAdditional.Load((offsetInAdditionalOutput * 2 + 0) << 2);\r\n    uint currentSpawnIndex = inputAdditional.Load((offsetInAdditionalOutput * 2 + 1) << 2) - maxThreadId;\r\n#else\r\n    uint maxThreadId = nbSpawned;\r\n    uint currentSpawnIndex = spawnIndex;\r\n#endif\r\n\r\n#if VFX_USE_ALIVE_CURRENT\r\n    maxThreadId = min(maxThreadId, deadListCount.Load(0x0));\r\n#elif VFX_USE_SPAWNER_FROM_GPU\r\n    maxThreadId = min(maxThreadId, nbMax); //otherwise, nbSpawned already clamped on CPU\r\n#endif\r\n\r\n    if (id.x < maxThreadId)\r\n    {\r\n#if VFX_USE_SPAWNER_FROM_GPU\r\n        int sourceIndex = eventList[id.x];\r\n#endif\r\n        uint particleIndex = id.x + currentSpawnIndex;\r\n\t\t\r\n#if !VFX_USE_SPAWNER_FROM_GPU\r\n        int sourceIndex = 0;\r\n        /*//Loop with 1 iteration generate a wrong IL Assembly (and actually, useless code)\r\n        uint currentSumSpawnCount = 0u;\r\n        for (sourceIndex=0; sourceIndex<1; sourceIndex++)\r\n        {\r\n            currentSumSpawnCount += uint(asfloat(sourceAttributeBuffer.Load((sourceIndex * 0x1 + 0x0) << 2)));\r\n            if (id.x < currentSumSpawnCount)\r\n            {\r\n                break;\r\n            }\r\n        }\r\n        */\r\n        \r\n\r\n#endif\r\n        float3 velocity = float3(0,0,0);\r\n        float3 position = float3(0,0,0);\r\n        uint seed = (uint)0;\r\n        float3 direction = float3(0,0,1);\r\n        float lifetime = (float)0;\r\n        float age = (float)0;\r\n        bool alive = (bool)true;\r\n        \r\n\r\n#if VFX_USE_PARTICLEID_CURRENT\r\n         particleId = particleIndex;\r\n#endif\r\n#if VFX_USE_SEED_CURRENT\r\n        seed = WangHash(particleIndex ^ systemSeed);\r\n#endif\r\n        \r\n        SetAttribute_212B9229( /*inout */velocity, Velocity_a);\r\n        {\r\n            PositionSphere_0( /*inout */position,  /*inout */seed,  /*inout */direction, ArcSphere_sphere_center_b, ArcSphere_sphere_radius_b, ArcSphere_arc_b, (float)1);\r\n        }\r\n        SetAttribute_2466DCF7( /*inout */lifetime,  /*inout */seed, Min_c, Max_c);\r\n        \r\n\r\n\r\n#if VFX_USE_ALIVE_CURRENT\r\n        if (alive)\r\n        {\r\n            uint index = deadListIn.Consume();\r\n            attributeBuffer.Store3((index * 0x8 + 0x0) << 2,asuint(velocity));\r\n            attributeBuffer.Store3((index * 0x8 + 0x4) << 2,asuint(position));\r\n            attributeBuffer.Store((index * 0x1 + 0x7E00) << 2,asuint(lifetime));\r\n            attributeBuffer.Store((index * 0x8 + 0x3) << 2,asuint(age));\r\n            attributeBuffer.Store((index * 0x8 + 0x7) << 2,uint(alive));\r\n            \r\n\r\n        }\r\n#else\r\n        uint index = particleIndex;\r\n        attributeBuffer.Store3((index * 0x8 + 0x0) << 2,asuint(velocity));\r\n        attributeBuffer.Store3((index * 0x8 + 0x4) << 2,asuint(position));\r\n        attributeBuffer.Store((index * 0x1 + 0x7E00) << 2,asuint(lifetime));\r\n        attributeBuffer.Store((index * 0x8 + 0x3) << 2,asuint(age));\r\n        attributeBuffer.Store((index * 0x8 + 0x7) << 2,uint(alive));\r\n        \r\n\r\n#endif\r\n    }\r\n}"
   - compute: 1
     name: Temp_compute_b_update_Runtime.compute
-    source: "#pragma kernel CSMain\r\n#include \"HLSLSupport.cginc\"\r\n#define NB_THREADS_PER_GROUP 64\r\n#define VFX_USE_VELOCITY_CURRENT 1\r\n#define VFX_USE_POSITION_CURRENT 1\r\n#define VFX_USE_LIFETIME_CURRENT 1\r\n#define VFX_USE_MASS_CURRENT 1\r\n#define VFX_USE_AGE_CURRENT 1\r\n#define VFX_USE_ALIVE_CURRENT 1\r\n#define VFX_WORLD_SPACE 1\r\n\r\n\r\nCBUFFER_START(parameters)\r\n    float4x4 InvFieldTransform_a;\r\n    float4x4 FieldTransform_a;\r\n    float3 Sphere_center_b;\r\n    float deltaTime_a;\r\nCBUFFER_END\r\nTexture3D VectorField_a;\r\nSamplerState samplerVectorField_a;\r\n\r\n\r\n#include \"VisualEffectGraph/Shaders/Common/VFXCommonCompute.cginc\"\r\n#include \"VisualEffectGraph/Shaders/VFXCommon.cginc\"\r\n\r\n\r\n\r\nRWByteAddressBuffer attributeBuffer;\r\n\r\n#if VFX_USE_ALIVE_CURRENT\r\nAppendStructuredBuffer<uint> deadListOut;\r\n#endif\r\n\r\n#if VFX_HAS_INDIRECT_DRAW\r\nAppendStructuredBuffer<uint> indirectBuffer;\r\n#endif\r\n\r\nCBUFFER_START(updateParams)\r\n    uint nbMax;\r\n\tuint systemSeed;\r\nCBUFFER_END\r\n\r\nvoid VectorFieldForce_0(float3 position, inout float3 velocity, float mass, VFXSampler3D VectorField, float4x4 InvFieldTransform, float4x4 FieldTransform, float Intensity, float DragCoefficient, float deltaTime) /*DataEncoding:UnsignedNormalized */\r\n{\r\n    \r\n    float3 vectorFieldCoord = mul(InvFieldTransform, float4(position,1.0f)).xyz;\r\n    float3 value = SampleTexture(VectorField, vectorFieldCoord + 0.5f).xyz * 2.0f - 1.0f;\r\n    \r\n    value = mul(FieldTransform,float4(value,0.0f)).xyz * Intensity;\r\n    float3 relativeForce = value - velocity;\r\n    velocity += relativeForce * min(1.0,(DragCoefficient * deltaTime) / mass);\r\n    \r\n}\r\nvoid CollisionSphere_0(inout float3 position, inout float3 velocity, inout float age, float lifetime, float3 Sphere_center, float Sphere_radius, float Elasticity, float Friction, float LifetimeLoss, float deltaTime, float colliderSign, float radius) /*mode:Solid radiusMode:None roughSurface:False */\r\n{\r\n    \r\n    float3 nextPos = position + velocity * deltaTime;\r\n    float3 dir = nextPos - Sphere_center;\r\n    float sqrLength = dot(dir, dir);\r\n    float totalRadius = Sphere_radius + colliderSign * radius;\r\n    if (colliderSign * sqrLength <= colliderSign * totalRadius * totalRadius)\r\n    {\r\n        float dist = sqrt(sqrLength);\r\n        float3 n = colliderSign * dir / dist;\r\n        position -= n * (dist - totalRadius) * colliderSign;\r\n    \r\n        float projVelocity = dot(n, velocity);\r\n    \r\n        float3 normalVelocity = projVelocity * n;\r\n        float3 tangentVelocity = velocity - normalVelocity;\r\n    \r\n        if (projVelocity < 0)\r\n            velocity -= ((1 + Elasticity) * projVelocity) * n;\r\n        velocity -= Friction * tangentVelocity;\r\n    \r\n        age += (LifetimeLoss * lifetime);\r\n    \r\n    }\r\n}\r\nvoid CollisionSphere_267A9(inout float3 position, inout float3 velocity, inout float age, float lifetime, float3 Sphere_center, float Sphere_radius, float Elasticity, float Friction, float LifetimeLoss, float deltaTime, float colliderSign, float radius) /*mode:Inverted radiusMode:None roughSurface:False */\r\n{\r\n    \r\n    float3 nextPos = position + velocity * deltaTime;\r\n    float3 dir = nextPos - Sphere_center;\r\n    float sqrLength = dot(dir, dir);\r\n    float totalRadius = Sphere_radius + colliderSign * radius;\r\n    if (colliderSign * sqrLength <= colliderSign * totalRadius * totalRadius)\r\n    {\r\n        float dist = sqrt(sqrLength);\r\n        float3 n = colliderSign * dir / dist;\r\n        position -= n * (dist - totalRadius) * colliderSign;\r\n    \r\n        float projVelocity = dot(n, velocity);\r\n    \r\n        float3 normalVelocity = projVelocity * n;\r\n        float3 tangentVelocity = velocity - normalVelocity;\r\n    \r\n        if (projVelocity < 0)\r\n            velocity -= ((1 + Elasticity) * projVelocity) * n;\r\n        velocity -= Friction * tangentVelocity;\r\n    \r\n        age += (LifetimeLoss * lifetime);\r\n    \r\n    }\r\n}\r\nvoid EulerIntegration(inout float3 position, float3 velocity, float deltaTime)\r\n{\r\n    position += velocity * deltaTime;\r\n}\r\nvoid Age(inout float age, float deltaTime)\r\n{\r\n    age += deltaTime;\r\n}\r\nvoid Reap(float age, float lifetime, inout bool alive)\r\n{\r\n    if(age > lifetime) { alive = false; }\r\n}\r\n\r\n\r\n\r\n[numthreads(NB_THREADS_PER_GROUP,1,1)]\r\nvoid CSMain(uint3 id : SV_DispatchThreadID, uint3 groupId : SV_GroupThreadID)\r\n{\r\n    uint index = id.x;\r\n\tif (id.x < nbMax)\r\n\t{\r\n#if VFX_USE_ALIVE_CURRENT\r\n\t\tbool alive = (attributeBuffer.Load((index * 0x8 + 0x7) << 2));\r\n\t\t\r\n\r\n\t\tif (alive)\r\n\t\t{\r\n\t\t\tfloat3 velocity = asfloat(attributeBuffer.Load3((index * 0x8 + 0x0) << 2));\r\n\t\t\tfloat3 position = asfloat(attributeBuffer.Load3((index * 0x8 + 0x4) << 2));\r\n\t\t\tfloat lifetime = asfloat(attributeBuffer.Load((index * 0x1 + 0x7E00) << 2));\r\n\t\t\tfloat mass = (float)1;\r\n\t\t\tfloat age = asfloat(attributeBuffer.Load((index * 0x8 + 0x3) << 2));\r\n\t\t\t\r\n\r\n\t\t\t\r\n#if VFX_USE_OLDPOSITION_CURRENT\r\n\t\t\toldPosition = position;\r\n#endif\r\n\t\t\t\r\n\t\t\t{\r\n\t\t\t    VectorFieldForce_0(position,  /*inout */velocity, mass, GetVFXSampler(VectorField_a, samplerVectorField_a), InvFieldTransform_a, FieldTransform_a, (float)1, (float)2, deltaTime_a);\r\n\t\t\t}\r\n\t\t\t{\r\n\t\t\t    CollisionSphere_0( /*inout */position,  /*inout */velocity,  /*inout */age, lifetime, Sphere_center_b, (float)0.75, (float)0, (float)0, (float)0, deltaTime_a, (float)1, (float)0);\r\n\t\t\t}\r\n\t\t\t{\r\n\t\t\t    CollisionSphere_267A9( /*inout */position,  /*inout */velocity,  /*inout */age, lifetime, Sphere_center_b, (float)0.75, (float)0, (float)0, (float)0, deltaTime_a, (float)-1, (float)0);\r\n\t\t\t}\r\n\t\t\tEulerIntegration( /*inout */position, velocity, deltaTime_a);\r\n\t\t\tAge( /*inout */age, deltaTime_a);\r\n\t\t\tReap(age, lifetime,  /*inout */alive);\r\n\t\t\t\r\n\r\n\t\t\tif (alive)\r\n\t\t\t{\r\n\t\t\t\tattributeBuffer.Store3((index * 0x8 + 0x0) << 2,asuint(velocity));\r\n\t\t\t\tattributeBuffer.Store3((index * 0x8 + 0x4) << 2,asuint(position));\r\n\t\t\t\tattributeBuffer.Store((index * 0x8 + 0x3) << 2,asuint(age));\r\n\t\t\t\t\r\n\r\n#if VFX_HAS_INDIRECT_DRAW\r\n\t\t\t\tindirectBuffer.Append(index);\r\n#endif\r\n\t\t\t}\r\n\t\t\telse\r\n\t\t\t{\r\n\t\t\t\tattributeBuffer.Store((index * 0x8 + 0x7) << 2,uint(alive));\r\n\t\t\t\t\r\n\r\n\t\t\t\tdeadListOut.Append(index);\r\n\t\t\t}\r\n\t\t}\r\n#else\r\n\t\tfloat3 velocity = asfloat(attributeBuffer.Load3((index * 0x8 + 0x0) << 2));\r\n\t\tfloat3 position = asfloat(attributeBuffer.Load3((index * 0x8 + 0x4) << 2));\r\n\t\tfloat lifetime = asfloat(attributeBuffer.Load((index * 0x1 + 0x7E00) << 2));\r\n\t\tfloat mass = (float)1;\r\n\t\tfloat age = asfloat(attributeBuffer.Load((index * 0x8 + 0x3) << 2));\r\n\t\tbool alive = (attributeBuffer.Load((index * 0x8 + 0x7) << 2));\r\n\t\t\r\n\r\n\t\t\r\n#if VFX_USE_OLDPOSITION_CURRENT\r\n\t\toldPosition = position;\r\n#endif\r\n\t\t\r\n\t\t{\r\n\t\t    VectorFieldForce_0(position,  /*inout */velocity, mass, GetVFXSampler(VectorField_a, samplerVectorField_a), InvFieldTransform_a, FieldTransform_a, (float)1, (float)2, deltaTime_a);\r\n\t\t}\r\n\t\t{\r\n\t\t    CollisionSphere_0( /*inout */position,  /*inout */velocity,  /*inout */age, lifetime, Sphere_center_b, (float)0.75, (float)0, (float)0, (float)0, deltaTime_a, (float)1, (float)0);\r\n\t\t}\r\n\t\t{\r\n\t\t    CollisionSphere_267A9( /*inout */position,  /*inout */velocity,  /*inout */age, lifetime, Sphere_center_b, (float)0.75, (float)0, (float)0, (float)0, deltaTime_a, (float)-1, (float)0);\r\n\t\t}\r\n\t\tEulerIntegration( /*inout */position, velocity, deltaTime_a);\r\n\t\tAge( /*inout */age, deltaTime_a);\r\n\t\tReap(age, lifetime,  /*inout */alive);\r\n\t\t\r\n\r\n\t\tattributeBuffer.Store3((index * 0x8 + 0x0) << 2,asuint(velocity));\r\n\t\tattributeBuffer.Store3((index * 0x8 + 0x4) << 2,asuint(position));\r\n\t\tattributeBuffer.Store((index * 0x8 + 0x3) << 2,asuint(age));\r\n\t\tattributeBuffer.Store((index * 0x8 + 0x7) << 2,uint(alive));\r\n\t\t\r\n\r\n#if VFX_HAS_INDIRECT_DRAW\r\n\t\tindirectBuffer.Append(index);\r\n#endif\r\n#endif\r\n\t}\r\n}"
+    source: "#pragma kernel CSMain\r\n#include \"HLSLSupport.cginc\"\r\n#define NB_THREADS_PER_GROUP 64\r\n#define VFX_USE_VELOCITY_CURRENT 1\r\n#define VFX_USE_POSITION_CURRENT 1\r\n#define VFX_USE_LIFETIME_CURRENT 1\r\n#define VFX_USE_MASS_CURRENT 1\r\n#define VFX_USE_AGE_CURRENT 1\r\n#define VFX_USE_ALIVE_CURRENT 1\r\n#define VFX_WORLD_SPACE 1\r\n\r\n\r\nCBUFFER_START(parameters)\r\n    float4x4 InvFieldTransform_a;\r\n    float4x4 FieldTransform_a;\r\n    float3 Sphere_center_b;\r\n    float Intensity_a;\r\n    float DragCoefficient_a;\r\n    float deltaTime_a;\r\n    float Sphere_radius_b;\r\n    float Elasticity_b;\r\n    float Friction_b;\r\n    float LifetimeLoss_b;\r\n    float Elasticity_c;\r\n    float Friction_c;\r\n    float LifetimeLoss_c;\r\n    uint3 PADDING_0;\r\nCBUFFER_END\r\nTexture3D VectorField_a;\r\nSamplerState samplerVectorField_a;\r\n\r\n\r\n#include \"Assets/VFXEditor/Shaders/Common/VFXCommonCompute.cginc\"\r\n#include \"Assets/VFXEditor/Shaders/VFXCommon.cginc\"\r\n\r\n\r\n\r\nRWByteAddressBuffer attributeBuffer;\r\n\r\n#if VFX_USE_ALIVE_CURRENT\r\nAppendStructuredBuffer<uint> deadListOut;\r\n#endif\r\n\r\n#if VFX_HAS_INDIRECT_DRAW\r\nAppendStructuredBuffer<uint> indirectBuffer;\r\n#endif\r\n\r\nCBUFFER_START(updateParams)\r\n    uint nbMax;\r\n\tuint systemSeed;\r\nCBUFFER_END\r\n\r\nvoid VectorFieldForce_0(float3 position, inout float3 velocity, float mass, VFXSampler3D VectorField, float4x4 InvFieldTransform, float4x4 FieldTransform, float Intensity, float DragCoefficient, float deltaTime) /*DataEncoding:UnsignedNormalized */\r\n{\r\n    \r\n    float3 vectorFieldCoord = mul(InvFieldTransform, float4(position,1.0f)).xyz;\r\n    float3 value = SampleTexture(VectorField, vectorFieldCoord + 0.5f).xyz * 2.0f - 1.0f;\r\n    \r\n    value = mul(FieldTransform,float4(value,0.0f)).xyz * Intensity;\r\n    float3 relativeForce = value - velocity;\r\n    velocity += relativeForce * min(1.0,(DragCoefficient * deltaTime) / mass);\r\n    \r\n}\r\nvoid CollisionSphere_0(inout float3 position, inout float3 velocity, inout float age, float lifetime, float3 Sphere_center, float Sphere_radius, float Elasticity, float Friction, float LifetimeLoss, float deltaTime, float colliderSign, float radius) /*mode:Solid radiusMode:None roughSurface:False */\r\n{\r\n    \r\n    float3 nextPos = position + velocity * deltaTime;\r\n    float3 dir = nextPos - Sphere_center;\r\n    float sqrLength = dot(dir, dir);\r\n    float totalRadius = Sphere_radius + colliderSign * radius;\r\n    if (colliderSign * sqrLength <= colliderSign * totalRadius * totalRadius)\r\n    {\r\n        float dist = sqrt(sqrLength);\r\n        float3 n = colliderSign * dir / dist;\r\n        position -= n * (dist - totalRadius) * colliderSign;\r\n    \r\n        float projVelocity = dot(n, velocity);\r\n    \r\n        float3 normalVelocity = projVelocity * n;\r\n        float3 tangentVelocity = velocity - normalVelocity;\r\n    \r\n        if (projVelocity < 0)\r\n            velocity -= ((1 + Elasticity) * projVelocity) * n;\r\n        velocity -= Friction * tangentVelocity;\r\n    \r\n        age += (LifetimeLoss * lifetime);\r\n    \r\n    }\r\n}\r\nvoid CollisionSphere_267A9(inout float3 position, inout float3 velocity, inout float age, float lifetime, float3 Sphere_center, float Sphere_radius, float Elasticity, float Friction, float LifetimeLoss, float deltaTime, float colliderSign, float radius) /*mode:Inverted radiusMode:None roughSurface:False */\r\n{\r\n    \r\n    float3 nextPos = position + velocity * deltaTime;\r\n    float3 dir = nextPos - Sphere_center;\r\n    float sqrLength = dot(dir, dir);\r\n    float totalRadius = Sphere_radius + colliderSign * radius;\r\n    if (colliderSign * sqrLength <= colliderSign * totalRadius * totalRadius)\r\n    {\r\n        float dist = sqrt(sqrLength);\r\n        float3 n = colliderSign * dir / dist;\r\n        position -= n * (dist - totalRadius) * colliderSign;\r\n    \r\n        float projVelocity = dot(n, velocity);\r\n    \r\n        float3 normalVelocity = projVelocity * n;\r\n        float3 tangentVelocity = velocity - normalVelocity;\r\n    \r\n        if (projVelocity < 0)\r\n            velocity -= ((1 + Elasticity) * projVelocity) * n;\r\n        velocity -= Friction * tangentVelocity;\r\n    \r\n        age += (LifetimeLoss * lifetime);\r\n    \r\n    }\r\n}\r\nvoid EulerIntegration(inout float3 position, float3 velocity, float deltaTime)\r\n{\r\n    position += velocity * deltaTime;\r\n}\r\nvoid Age(inout float age, float deltaTime)\r\n{\r\n    age += deltaTime;\r\n}\r\nvoid Reap(float age, float lifetime, inout bool alive)\r\n{\r\n    if(age > lifetime) { alive = false; }\r\n}\r\n\r\n\r\n\r\n[numthreads(NB_THREADS_PER_GROUP,1,1)]\r\nvoid CSMain(uint3 id : SV_DispatchThreadID, uint3 groupId : SV_GroupThreadID)\r\n{\r\n    uint index = id.x;\r\n\tif (id.x < nbMax)\r\n\t{\r\n#if VFX_USE_ALIVE_CURRENT\r\n\t\tbool alive = (attributeBuffer.Load((index * 0x8 + 0x7) << 2));\r\n\t\t\r\n\r\n\t\tif (alive)\r\n\t\t{\r\n\t\t\tfloat3 velocity = asfloat(attributeBuffer.Load3((index * 0x8 + 0x0) << 2));\r\n\t\t\tfloat3 position = asfloat(attributeBuffer.Load3((index * 0x8 + 0x4) << 2));\r\n\t\t\tfloat lifetime = asfloat(attributeBuffer.Load((index * 0x1 + 0x7E00) << 2));\r\n\t\t\tfloat mass = (float)1;\r\n\t\t\tfloat age = asfloat(attributeBuffer.Load((index * 0x8 + 0x3) << 2));\r\n\t\t\t\r\n\r\n\t\t\t\r\n#if VFX_USE_OLDPOSITION_CURRENT\r\n\t\t\toldPosition = position;\r\n#endif\r\n\t\t\t\r\n\t\t\tVectorFieldForce_0(position,  /*inout */velocity, mass, GetVFXSampler(VectorField_a, samplerVectorField_a), InvFieldTransform_a, FieldTransform_a, Intensity_a, DragCoefficient_a, deltaTime_a);\r\n\t\t\t{\r\n\t\t\t    CollisionSphere_0( /*inout */position,  /*inout */velocity,  /*inout */age, lifetime, Sphere_center_b, Sphere_radius_b, Elasticity_b, Friction_b, LifetimeLoss_b, deltaTime_a, (float)1, (float)0);\r\n\t\t\t}\r\n\t\t\t{\r\n\t\t\t    CollisionSphere_267A9( /*inout */position,  /*inout */velocity,  /*inout */age, lifetime, Sphere_center_b, Sphere_radius_b, Elasticity_c, Friction_c, LifetimeLoss_c, deltaTime_a, (float)-1, (float)0);\r\n\t\t\t}\r\n\t\t\tEulerIntegration( /*inout */position, velocity, deltaTime_a);\r\n\t\t\tAge( /*inout */age, deltaTime_a);\r\n\t\t\tReap(age, lifetime,  /*inout */alive);\r\n\t\t\t\r\n\r\n\t\t\tif (alive)\r\n\t\t\t{\r\n\t\t\t\tattributeBuffer.Store3((index * 0x8 + 0x0) << 2,asuint(velocity));\r\n\t\t\t\tattributeBuffer.Store3((index * 0x8 + 0x4) << 2,asuint(position));\r\n\t\t\t\tattributeBuffer.Store((index * 0x8 + 0x3) << 2,asuint(age));\r\n\t\t\t\t\r\n\r\n#if VFX_HAS_INDIRECT_DRAW\r\n\t\t\t\tindirectBuffer.Append(index);\r\n#endif\r\n\t\t\t}\r\n\t\t\telse\r\n\t\t\t{\r\n\t\t\t\tattributeBuffer.Store((index * 0x8 + 0x7) << 2,uint(alive));\r\n\t\t\t\t\r\n\r\n\t\t\t\tdeadListOut.Append(index);\r\n\t\t\t}\r\n\t\t}\r\n#else\r\n\t\tfloat3 velocity = asfloat(attributeBuffer.Load3((index * 0x8 + 0x0) << 2));\r\n\t\tfloat3 position = asfloat(attributeBuffer.Load3((index * 0x8 + 0x4) << 2));\r\n\t\tfloat lifetime = asfloat(attributeBuffer.Load((index * 0x1 + 0x7E00) << 2));\r\n\t\tfloat mass = (float)1;\r\n\t\tfloat age = asfloat(attributeBuffer.Load((index * 0x8 + 0x3) << 2));\r\n\t\tbool alive = (attributeBuffer.Load((index * 0x8 + 0x7) << 2));\r\n\t\t\r\n\r\n\t\t\r\n#if VFX_USE_OLDPOSITION_CURRENT\r\n\t\toldPosition = position;\r\n#endif\r\n\t\t\r\n\t\tVectorFieldForce_0(position,  /*inout */velocity, mass, GetVFXSampler(VectorField_a, samplerVectorField_a), InvFieldTransform_a, FieldTransform_a, Intensity_a, DragCoefficient_a, deltaTime_a);\r\n\t\t{\r\n\t\t    CollisionSphere_0( /*inout */position,  /*inout */velocity,  /*inout */age, lifetime, Sphere_center_b, Sphere_radius_b, Elasticity_b, Friction_b, LifetimeLoss_b, deltaTime_a, (float)1, (float)0);\r\n\t\t}\r\n\t\t{\r\n\t\t    CollisionSphere_267A9( /*inout */position,  /*inout */velocity,  /*inout */age, lifetime, Sphere_center_b, Sphere_radius_b, Elasticity_c, Friction_c, LifetimeLoss_c, deltaTime_a, (float)-1, (float)0);\r\n\t\t}\r\n\t\tEulerIntegration( /*inout */position, velocity, deltaTime_a);\r\n\t\tAge( /*inout */age, deltaTime_a);\r\n\t\tReap(age, lifetime,  /*inout */alive);\r\n\t\t\r\n\r\n\t\tattributeBuffer.Store3((index * 0x8 + 0x0) << 2,asuint(velocity));\r\n\t\tattributeBuffer.Store3((index * 0x8 + 0x4) << 2,asuint(position));\r\n\t\tattributeBuffer.Store((index * 0x8 + 0x3) << 2,asuint(age));\r\n\t\tattributeBuffer.Store((index * 0x8 + 0x7) << 2,uint(alive));\r\n\t\t\r\n\r\n#if VFX_HAS_INDIRECT_DRAW\r\n\t\tindirectBuffer.Append(index);\r\n#endif\r\n#endif\r\n\t}\r\n}"
   - compute: 0
     name: Temp_shader_c_decal output_Runtime.shader
-<<<<<<< HEAD
-    source: "Shader \"Hidden/VFX/ParticleDecals\"\r\n{\r\n\tSubShader\r\n\t{\t\r\n\t\tCull Back\r\n\t\t\r\n\t\tTags { \"Queue\"=\"Transparent\" \"IgnoreProjector\"=\"True\" \"RenderType\"=\"Transparent\" }\r\n\t\t\r\n\t\t\r\n\t\t\r\n\t\t\r\n\t\t\r\n\t\t\r\n\t\t\r\n\t\t\r\n\t\t\r\n\t\t\r\n\t\t\r\n\t\t\r\n\t\tBlend SrcAlpha One\r\n\t\tZTest LEqual\r\n\t\tZWrite Off\r\n\t\tCull Back\r\n\t\t\r\n\t\r\n\t\t\t\r\n\t\tHLSLINCLUDE\r\n\t\t#if !defined(VFX_WORLD_SPACE) && !defined(VFX_LOCAL_SPACE)\r\n\t\t#define VFX_LOCAL_SPACE 1\r\n\t\t#endif\r\n\t\t\r\n\t\t#include \"HLSLSupport.cginc\"\r\n\t\t#define NB_THREADS_PER_GROUP 64\r\n\t\t#define VFX_USE_VELOCITY_CURRENT 1\r\n\t\t#define VFX_USE_POSITION_CURRENT 1\r\n\t\t#define VFX_USE_LIFETIME_CURRENT 1\r\n\t\t#define VFX_USE_AGE_CURRENT 1\r\n\t\t#define VFX_USE_COLOR_CURRENT 1\r\n\t\t#define VFX_USE_ALPHA_CURRENT 1\r\n\t\t#define VFX_USE_ALIVE_CURRENT 1\r\n\t\t#define VFX_USE_AXISX_CURRENT 1\r\n\t\t#define VFX_USE_AXISY_CURRENT 1\r\n\t\t#define VFX_USE_AXISZ_CURRENT 1\r\n\t\t#define VFX_USE_ANGLEX_CURRENT 1\r\n\t\t#define VFX_USE_ANGLEY_CURRENT 1\r\n\t\t#define VFX_USE_ANGLEZ_CURRENT 1\r\n\t\t#define VFX_USE_PIVOT_CURRENT 1\r\n\t\t#define VFX_USE_SIZEX_CURRENT 1\r\n\t\t#define VFX_USE_TEXINDEX_CURRENT 1\r\n\t\t#define VFX_USE_SIZEZ_CURRENT 1\r\n\t\t#define USE_FLIPBOOK 1\r\n\t\t#define USE_FLIPBOOK_INTERPOLATION 1\r\n\t\t\r\n\t\t\r\n\t\t#define VFX_WORLD_SPACE 1\r\n\t\t\r\n\r\n\t\tCBUFFER_START(parameters)\r\n\t\t    float4 uniform_c;\r\n\t\t    float4 TexIndex_i;\r\n\t\t    float3 Position_e;\r\n\t\t    float uniform_b;\r\n\t\t    float uniform_d;\r\n\t\t    uint3 PADDING_0;\r\n\t\tCBUFFER_END\r\n\t\tTexture2D mainTexture;\r\n\t\tSamplerState samplermainTexture;\r\n\t\t\r\n\r\n\t\t\r\n\t\t#define VFX_NEEDS_COLOR_INTERPOLATOR (VFX_USE_COLOR_CURRENT || VFX_USE_ALPHA_CURRENT)\r\n\t\t#define IS_TRANSPARENT_PARTICLE (!IS_OPAQUE_PARTICLE)\r\n\t\t\r\n\t\tByteAddressBuffer attributeBuffer;\t\r\n\t\t\r\n\t\t#if VFX_HAS_INDIRECT_DRAW\r\n\t\tStructuredBuffer<uint> indirectBuffer;\t\r\n\t\t#endif\t\r\n\t\t\r\n\t\t#if USE_DEAD_LIST_COUNT\r\n\t\tByteAddressBuffer deadListCount;\r\n\t\t#endif\r\n\t\t\r\n\t\tCBUFFER_START(outputParams)\r\n\t\t\tfloat nbMax;\r\n\t\t\tfloat systemSeed;\r\n\t\tCBUFFER_END\r\n\t\t\r\n\t\tENDHLSL\r\n\t\t\r\n\r\n\t\t// Forward pass\r\n\t\tPass\r\n\t\t{\t\t\r\n\t\t\tTags { \"LightMode\"=\"ForwardBase\" }\r\n\t\t\t\r\n\t\t\tZWrite Off\r\n\t\t\t\r\n\t\t\tHLSLPROGRAM\r\n\t\t\t#pragma target 4.5\r\n\t\t\t\r\n\t\t\t#define VFX_NEEDS_POSSS 1\r\n\t\t\t\r\n\t\t\tstruct ps_input\r\n\t\t\t{\r\n\t\t\t\tfloat4 pos : SV_POSITION;\r\n\t\t\t\tfloat4 projPos : COLOR1;\r\n\t\t\r\n\t\t\t\t#if VFX_NEEDS_COLOR_INTERPOLATOR\r\n\t\t\t\tnointerpolation float4 color : COLOR0;\r\n\t\t\t\t#endif\r\n\t\t\t\t#if USE_ALPHA_TEST || USE_FLIPBOOK\r\n\t\t\t\t// x: alpha threshold\r\n\t\t\t\t// y: texture index\r\n\t\t\t\tnointerpolation float2 builtInInterpolants : TEXCOORD0;\r\n\t\t\t\t#if USE_FLIPBOOK\r\n\t\t\t\tnointerpolation float4 flipbookSize : TEXCOORD1;\r\n\t\t\t\t#endif\r\n\t\t\t\t#endif\r\n\t\t\t\t\r\n\t\t\t\tnointerpolation float4 viewToDecal0 : TEXCOORD2;\r\n\t\t\t\tnointerpolation float4 viewToDecal1 : TEXCOORD3;\r\n\t\t\t\tnointerpolation float4 viewToDecal2 : TEXCOORD4;\r\n\t\t\t};\r\n\t\t\t\r\n\t\t\tstruct ps_output\r\n\t\t\t{\r\n\t\t\t\tfloat4 color : SV_Target0;\r\n\t\t\t};\r\n\t\t\r\n\t\t#define VFX_VARYING_PS_INPUTS ps_input\r\n\t\t#define VFX_VARYING_POSCS pos\r\n\t\t#define VFX_VARYING_POSSS projPos\r\n\t\t#define VFX_VARYING_COLOR color.rgb\r\n\t\t#define VFX_VARYING_ALPHA color.a\r\n\t\t#define VFX_VARYING_ALPHATHRESHOLD builtInInterpolants.x\r\n\t\t#if USE_FLIPBOOK\r\n\t\t#define VFX_VARYING_TEXINDEX builtInInterpolants.y\r\n\t\t#define VFX_VARYING_FLIPBOOKSIZE flipbookSize.xy\r\n\t\t#define VFX_VARYING_INVFLIPBOOKSIZE flipbookSize.zw\r\n\t\t#endif\r\n\t\t\t\t\t\t\r\n\t\t\t\r\n\t\t\t\t\t\t\r\n\t\t\t#if !(defined(VFX_VARYING_PS_INPUTS) && defined(VFX_VARYING_POSCS))\r\n\t\t\t#error VFX_VARYING_PS_INPUTS, VFX_VARYING_POSCS must be defined.\r\n\t\t\t#endif\r\n\t\t\t\r\n\t\t\t#include \"/VisualEffectGraph/Shaders/RenderPipeline/Legacy/VFXCommon.cginc\"\r\n\t\t\t#include \"VisualEffectGraph/Shaders/VFXCommon.cginc\"\r\n\t\t\t\r\n\r\n\t\t\tvoid SetAttribute_FA287C3A(inout float alpha, float Alpha) /*attribute:alpha Composition:Overwrite Source:Slot Random:Off channels:XYZ */\r\n\t\t\t{\r\n\t\t\t    alpha = Alpha;\r\n\t\t\t}\r\n\t\t\tvoid SetAttribute_CA95FE17(inout float3 color, float3 Color) /*attribute:color Composition:Overwrite Source:Slot Random:Off channels:XYZ */\r\n\t\t\t{\r\n\t\t\t    color = Color;\r\n\t\t\t}\r\n\t\t\tvoid SetAttribute_4000E98D(inout float sizeZ, float SizeZ) /*attribute:sizeZ Composition:Overwrite Source:Slot Random:Off channels:XYZ */\r\n\t\t\t{\r\n\t\t\t    sizeZ = SizeZ;\r\n\t\t\t}\r\n\t\t\tvoid SetAttribute_8470CB66(inout float3 pivot, float3 Pivot) /*attribute:pivot Composition:Overwrite Source:Slot Random:Off channels:XYZ */\r\n\t\t\t{\r\n\t\t\t    pivot = Pivot;\r\n\t\t\t}\r\n\t\t\tvoid Orient_2(inout float3 axisX, inout float3 axisY, inout float3 axisZ, float3 position, float3 Position) /*mode:LookAtPosition */\r\n\t\t\t{\r\n\t\t\t    \r\n\t\t\t    axisZ = normalize(position - Position);\r\n\t\t\t    axisX = normalize(cross(GetVFXToViewRotMatrix()[1].xyz,axisZ));\r\n\t\t\t    axisY = cross(axisZ,axisX);\r\n\t\t\t    \r\n\t\t\t}\r\n\t\t\tvoid SetAttribute_AEF63E5C(inout float3 axisY, float3 AxisY) /*attribute:axisY Composition:Overwrite Source:Slot Random:Off channels:XYZ */\r\n\t\t\t{\r\n\t\t\t    axisY = AxisY;\r\n\t\t\t}\r\n\t\t\tvoid SetAttribute_E658D0C3(inout float3 axisX, float3 AxisX) /*attribute:axisX Composition:Overwrite Source:Slot Random:Off channels:XYZ */\r\n\t\t\t{\r\n\t\t\t    axisX = AxisX;\r\n\t\t\t}\r\n\t\t\tvoid AttributeFromCurve_FFEA8A8A(inout float texIndex, float age, float lifetime, float4 TexIndex) /*attribute:texIndex Composition:Overwrite SampleMode:OverLife Mode:PerComponent channels:XYZ */\r\n\t\t\t{\r\n\t\t\t    float t = age / lifetime;\r\n\t\t\t    float value = 0.0f;\r\n\t\t\t    value = SampleCurve(TexIndex, t);\r\n\t\t\t    texIndex = value;\r\n\t\t\t}\r\n\t\t\t\r\n\r\n\t\t\t\r\n\t\t\t#pragma vertex vert\r\n\t\t\tVFX_VARYING_PS_INPUTS vert(uint id : SV_VertexID, uint instanceID : SV_InstanceID)\r\n\t\t\t{\r\n\t\t\t\tuint index = (id >> 3) + instanceID * 1024;\r\n\t\t\t\tVFX_VARYING_PS_INPUTS o = (VFX_VARYING_PS_INPUTS)0;\r\n\t\t\t\t\r\n\t\t\t\t\r\n\t\t\t\t\t\t#if VFX_HAS_INDIRECT_DRAW\r\n\t\t\t\t\t\t#if USE_DEAD_LIST_COUNT\r\n\t\t\t\t\t\t\tif (index >= asuint(nbMax) - deadListCount.Load(0))\r\n\t\t\t\t\t\t\t\treturn o;\r\n\t\t\t\t\t\t#endif\r\n\t\t\t\t\t\t\r\n\t\t\t\t\t\t\tindex = indirectBuffer[index];\r\n\t\t\t\t\t\t\tfloat3 velocity = asfloat(attributeBuffer.Load3((index * 0x8 + 0x0) << 2));\r\n\t\t\t\t\t\t\tfloat3 position = asfloat(attributeBuffer.Load3((index * 0x8 + 0x4) << 2));\r\n\t\t\t\t\t\t\tfloat lifetime = asfloat(attributeBuffer.Load((index * 0x1 + 0x7E00) << 2));\r\n\t\t\t\t\t\t\tfloat age = asfloat(attributeBuffer.Load((index * 0x8 + 0x3) << 2));\r\n\t\t\t\t\t\t\tfloat3 color = float3(1,1,1);\r\n\t\t\t\t\t\t\tfloat alpha = (float)1;\r\n\t\t\t\t\t\t\tbool alive = (attributeBuffer.Load((index * 0x8 + 0x7) << 2));\r\n\t\t\t\t\t\t\tfloat3 axisX = float3(1,0,0);\r\n\t\t\t\t\t\t\tfloat3 axisY = float3(0,1,0);\r\n\t\t\t\t\t\t\tfloat3 axisZ = float3(0,0,1);\r\n\t\t\t\t\t\t\tfloat angleX = (float)0;\r\n\t\t\t\t\t\t\tfloat angleY = (float)0;\r\n\t\t\t\t\t\t\tfloat angleZ = (float)0;\r\n\t\t\t\t\t\t\tfloat3 pivot = float3(0,0,0);\r\n\t\t\t\t\t\t\tfloat sizeX = (float)0.1;\r\n\t\t\t\t\t\t\tfloat texIndex = (float)0;\r\n\t\t\t\t\t\t\tfloat sizeZ = (float)0.1;\r\n\t\t\t\t\t\t\t\r\n\t\t\t\t\r\n\t\t\t\t\t\t#else\r\n\t\t\t\t\t\t\tif (index >= asuint(nbMax))\r\n\t\t\t\t\t\t\t\treturn o;\r\n\t\t\t\t\t\t\t\r\n\t\t\t\t\t\t\tbool alive = (attributeBuffer.Load((index * 0x8 + 0x7) << 2));\r\n\t\t\t\t\t\t\t\r\n\t\t\t\t\r\n\t\t\t\t\t\t\tif (!alive)\r\n\t\t\t\t\t\t\t\treturn o;\r\n\t\t\t\t\t\t\t\r\n\t\t\t\t\t\t\tfloat3 velocity = asfloat(attributeBuffer.Load3((index * 0x8 + 0x0) << 2));\r\n\t\t\t\t\t\t\tfloat3 position = asfloat(attributeBuffer.Load3((index * 0x8 + 0x4) << 2));\r\n\t\t\t\t\t\t\tfloat lifetime = asfloat(attributeBuffer.Load((index * 0x1 + 0x7E00) << 2));\r\n\t\t\t\t\t\t\tfloat age = asfloat(attributeBuffer.Load((index * 0x8 + 0x3) << 2));\r\n\t\t\t\t\t\t\tfloat3 color = float3(1,1,1);\r\n\t\t\t\t\t\t\tfloat alpha = (float)1;\r\n\t\t\t\t\t\t\tfloat3 axisX = float3(1,0,0);\r\n\t\t\t\t\t\t\tfloat3 axisY = float3(0,1,0);\r\n\t\t\t\t\t\t\tfloat3 axisZ = float3(0,0,1);\r\n\t\t\t\t\t\t\tfloat angleX = (float)0;\r\n\t\t\t\t\t\t\tfloat angleY = (float)0;\r\n\t\t\t\t\t\t\tfloat angleZ = (float)0;\r\n\t\t\t\t\t\t\tfloat3 pivot = float3(0,0,0);\r\n\t\t\t\t\t\t\tfloat sizeX = (float)0.1;\r\n\t\t\t\t\t\t\tfloat texIndex = (float)0;\r\n\t\t\t\t\t\t\tfloat sizeZ = (float)0.1;\r\n\t\t\t\t\t\t\t\r\n\t\t\t\t\r\n\t\t\t\t\t\t#endif\r\n\t\t\t\t\t\t\r\n\t\t\t\t{\r\n\t\t\t\t    SetAttribute_FA287C3A( /*inout */alpha, (float)0.1);\r\n\t\t\t\t}\r\n\t\t\t\t{\r\n\t\t\t\t    float tmp_ba = age / lifetime;\r\n\t\t\t\t    float tmp_bc = max(tmp_ba, (float)0);\r\n\t\t\t\t    float tmp_be = min(tmp_bc, (float)1);\r\n\t\t\t\t    float4 tmp_bf = SampleGradient(uniform_b,tmp_be);\r\n\t\t\t\t    float4 tmp_bg = SampleGradient(uniform_d,tmp_be);\r\n\t\t\t\t    float4 tmp_bh = tmp_bg - tmp_bf;\r\n\t\t\t\t    float4 tmp_bi = uniform_c * tmp_bh;\r\n\t\t\t\t    float4 tmp_bj = tmp_bf + tmp_bi;\r\n\t\t\t\t    float tmp_bk = tmp_bj[0];\r\n\t\t\t\t    float tmp_bl = tmp_bj[1];\r\n\t\t\t\t    float tmp_bm = tmp_bj[2];\r\n\t\t\t\t    float3 tmp_bn = float3(tmp_bk, tmp_bl, tmp_bm);\r\n\t\t\t\t    SetAttribute_CA95FE17( /*inout */color, tmp_bn);\r\n\t\t\t\t}\r\n\t\t\t\t{\r\n\t\t\t\t    SetAttribute_4000E98D( /*inout */sizeZ, (float)0.2);\r\n\t\t\t\t}\r\n\t\t\t\t{\r\n\t\t\t\t    SetAttribute_8470CB66( /*inout */pivot, float3(0,-1,-0.5));\r\n\t\t\t\t}\r\n\t\t\t\tOrient_2( /*inout */axisX,  /*inout */axisY,  /*inout */axisZ, position, Position_e);\r\n\t\t\t\t{\r\n\t\t\t\t    float3 tmp_bb = velocity * velocity;\r\n\t\t\t\t    float tmp_bc = tmp_bb[2];\r\n\t\t\t\t    float tmp_bd = tmp_bb[1];\r\n\t\t\t\t    float tmp_be = tmp_bc + tmp_bd;\r\n\t\t\t\t    float tmp_bf = tmp_bb[0];\r\n\t\t\t\t    float tmp_bg = tmp_be + tmp_bf;\r\n\t\t\t\t    float tmp_bi = pow(tmp_bg, (float)0.5);\r\n\t\t\t\t    float tmp_bj = (float)1 / tmp_bi;\r\n\t\t\t\t    float3 tmp_bk = float3(tmp_bj, tmp_bj, tmp_bj);\r\n\t\t\t\t    float3 tmp_bl = velocity * tmp_bk;\r\n\t\t\t\t    float3 tmp_bn = tmp_bl * float3(-1,-1,-1);\r\n\t\t\t\t    SetAttribute_AEF63E5C( /*inout */axisY, tmp_bn);\r\n\t\t\t\t}\r\n\t\t\t\t{\r\n\t\t\t\t    float3 tmp_bb = velocity * velocity;\r\n\t\t\t\t    float tmp_bc = tmp_bb[2];\r\n\t\t\t\t    float tmp_bd = tmp_bb[1];\r\n\t\t\t\t    float tmp_be = tmp_bc + tmp_bd;\r\n\t\t\t\t    float tmp_bf = tmp_bb[0];\r\n\t\t\t\t    float tmp_bg = tmp_be + tmp_bf;\r\n\t\t\t\t    float tmp_bi = pow(tmp_bg, (float)0.5);\r\n\t\t\t\t    float tmp_bj = (float)1 / tmp_bi;\r\n\t\t\t\t    float3 tmp_bk = float3(tmp_bj, tmp_bj, tmp_bj);\r\n\t\t\t\t    float3 tmp_bl = velocity * tmp_bk;\r\n\t\t\t\t    float3 tmp_bn = tmp_bl * float3(-1,-1,-1);\r\n\t\t\t\t    float tmp_bo = tmp_bn[1];\r\n\t\t\t\t    float tmp_bp = axisZ[2];\r\n\t\t\t\t    float tmp_bq = tmp_bo * tmp_bp;\r\n\t\t\t\t    float tmp_br = tmp_bn[2];\r\n\t\t\t\t    float tmp_bs = axisZ[1];\r\n\t\t\t\t    float tmp_bt = tmp_br * tmp_bs;\r\n\t\t\t\t    float tmp_bu = tmp_bq - tmp_bt;\r\n\t\t\t\t    float tmp_bv = axisZ[0];\r\n\t\t\t\t    float tmp_bw = tmp_br * tmp_bv;\r\n\t\t\t\t    float tmp_bx = tmp_bn[0];\r\n\t\t\t\t    float tmp_by = tmp_bx * tmp_bp;\r\n\t\t\t\t    float tmp_bz = tmp_bw - tmp_by;\r\n\t\t\t\t    float tmp_ca = tmp_bx * tmp_bs;\r\n\t\t\t\t    float tmp_cb = tmp_bo * tmp_bv;\r\n\t\t\t\t    float tmp_cc = tmp_ca - tmp_cb;\r\n\t\t\t\t    float3 tmp_cd = float3(tmp_bu, tmp_bz, tmp_cc);\r\n\t\t\t\t    float3 tmp_ce = tmp_cd * tmp_cd;\r\n\t\t\t\t    float tmp_cf = tmp_ce[2];\r\n\t\t\t\t    float tmp_cg = tmp_ce[1];\r\n\t\t\t\t    float tmp_ch = tmp_cf + tmp_cg;\r\n\t\t\t\t    float tmp_ci = tmp_ce[0];\r\n\t\t\t\t    float tmp_cj = tmp_ch + tmp_ci;\r\n\t\t\t\t    float tmp_ck = pow(tmp_cj, (float)0.5);\r\n\t\t\t\t    float tmp_cl = (float)1 / tmp_ck;\r\n\t\t\t\t    float3 tmp_cm = float3(tmp_cl, tmp_cl, tmp_cl);\r\n\t\t\t\t    float3 tmp_cn = tmp_cd * tmp_cm;\r\n\t\t\t\t    SetAttribute_E658D0C3( /*inout */axisX, tmp_cn);\r\n\t\t\t\t}\r\n\t\t\t\t{\r\n\t\t\t\t    float tmp_ba = axisZ[1];\r\n\t\t\t\t    float3 tmp_bc = velocity * velocity;\r\n\t\t\t\t    float tmp_bd = tmp_bc[2];\r\n\t\t\t\t    float tmp_be = tmp_bc[1];\r\n\t\t\t\t    float tmp_bf = tmp_bd + tmp_be;\r\n\t\t\t\t    float tmp_bg = tmp_bc[0];\r\n\t\t\t\t    float tmp_bh = tmp_bf + tmp_bg;\r\n\t\t\t\t    float tmp_bj = pow(tmp_bh, (float)0.5);\r\n\t\t\t\t    float tmp_bk = (float)1 / tmp_bj;\r\n\t\t\t\t    float3 tmp_bl = float3(tmp_bk, tmp_bk, tmp_bk);\r\n\t\t\t\t    float3 tmp_bm = velocity * tmp_bl;\r\n\t\t\t\t    float3 tmp_bo = tmp_bm * float3(-1,-1,-1);\r\n\t\t\t\t    float tmp_bp = tmp_bo[1];\r\n\t\t\t\t    float tmp_bq = axisZ[2];\r\n\t\t\t\t    float tmp_br = tmp_bp * tmp_bq;\r\n\t\t\t\t    float tmp_bs = tmp_bo[2];\r\n\t\t\t\t    float tmp_bt = tmp_bs * tmp_ba;\r\n\t\t\t\t    float tmp_bu = tmp_br - tmp_bt;\r\n\t\t\t\t    float tmp_bv = axisZ[0];\r\n\t\t\t\t    float tmp_bw = tmp_bs * tmp_bv;\r\n\t\t\t\t    float tmp_bx = tmp_bo[0];\r\n\t\t\t\t    float tmp_by = tmp_bx * tmp_bq;\r\n\t\t\t\t    float tmp_bz = tmp_bw - tmp_by;\r\n\t\t\t\t    float tmp_ca = tmp_bx * tmp_ba;\r\n\t\t\t\t    float tmp_cb = tmp_bp * tmp_bv;\r\n\t\t\t\t    float tmp_cc = tmp_ca - tmp_cb;\r\n\t\t\t\t    float3 tmp_cd = float3(tmp_bu, tmp_bz, tmp_cc);\r\n\t\t\t\t    float3 tmp_ce = tmp_cd * tmp_cd;\r\n\t\t\t\t    float tmp_cf = tmp_ce[2];\r\n\t\t\t\t    float tmp_cg = tmp_ce[1];\r\n\t\t\t\t    float tmp_ch = tmp_cf + tmp_cg;\r\n\t\t\t\t    float tmp_ci = tmp_ce[0];\r\n\t\t\t\t    float tmp_cj = tmp_ch + tmp_ci;\r\n\t\t\t\t    float tmp_ck = pow(tmp_cj, (float)0.5);\r\n\t\t\t\t    float tmp_cl = (float)1 / tmp_ck;\r\n\t\t\t\t    float3 tmp_cm = float3(tmp_cl, tmp_cl, tmp_cl);\r\n\t\t\t\t    float3 tmp_cn = tmp_cd * tmp_cm;\r\n\t\t\t\t    float tmp_co = tmp_cn[2];\r\n\t\t\t\t    float tmp_cp = tmp_ba * tmp_co;\r\n\t\t\t\t    float tmp_cq = tmp_cn[1];\r\n\t\t\t\t    float tmp_cr = tmp_bq * tmp_cq;\r\n\t\t\t\t    float tmp_cs = tmp_cp - tmp_cr;\r\n\t\t\t\t    float tmp_ct = tmp_cn[0];\r\n\t\t\t\t    float tmp_cu = tmp_bq * tmp_ct;\r\n\t\t\t\t    float tmp_cv = tmp_bv * tmp_co;\r\n\t\t\t\t    float tmp_cw = tmp_cu - tmp_cv;\r\n\t\t\t\t    float tmp_cx = tmp_bv * tmp_cq;\r\n\t\t\t\t    float tmp_cy = tmp_ba * tmp_ct;\r\n\t\t\t\t    float tmp_cz = tmp_cx - tmp_cy;\r\n\t\t\t\t    float3 tmp_da = float3(tmp_cs, tmp_cw, tmp_cz);\r\n\t\t\t\t    SetAttribute_AEF63E5C( /*inout */axisY, tmp_da);\r\n\t\t\t\t}\r\n\t\t\t\tAttributeFromCurve_FFEA8A8A( /*inout */texIndex, age, lifetime, TexIndex_i);\r\n\t\t\t\t\r\n\r\n\t\t\t\t\t\t\r\n\t\t\t\tif (!alive)\r\n\t\t\t\t\treturn o;\r\n\t\t\t\t\r\n\t\t\t\tfloat3 offsets = (float3)0;\r\n\t\t\t\toffsets.x = float(id & 1);\r\n\t\t\t\toffsets.y = float((id & 3) >> 1);\r\n\t\t\t\toffsets.z = float((id & 7) >> 2);\r\n\t\t\t\toffsets = offsets * 2.0f - 1.0f;\r\n\t\t\t\t\r\n\t\t\t\t\r\n\t\t\t\t\t\tfloat3 size = float3(sizeX,sizeX,sizeX);\r\n\t\t\t\t\t\t#if VFX_USE_SIZEY_CURRENT\r\n\t\t\t\t\t\tsize.y = sizeY;\r\n\t\t\t\t\t\t#endif\r\n\t\t\t\t\t\t#if VFX_USE_SIZEZ_CURRENT\r\n\t\t\t\t\t\tsize.z = sizeZ;\r\n\t\t\t\t\t\t#else\r\n\t\t\t\t\t\tsize.z = min(size.x,size.y);\r\n\t\t\t\t\t\t#endif\r\n\t\t\t\t\t\t\r\n\t\t\t\t\r\n\t\t\t\tfloat3x3 rot = GetEulerMatrix(radians(float3(angleX,angleY,angleZ)));\r\n\t\t\t\tfloat4x4 elementToVFX = GetElementToVFXMatrix(axisX,axisY,axisZ,rot,pivot,size,position);\r\n\t\t\t\t\r\n\t\t\t\tfloat3 vPos = mul(elementToVFX,float4(offsets,1.0f)).xyz;\r\n\t\t\t\tfloat3 vPosWS = TransformPositionVFXToWorld(vPos);\r\n\t\t\t\t\r\n\t\t\t#ifdef VFX_VARYING_POSWS\r\n\t\t\t\to.VFX_VARYING_POSWS = vPosWS;\r\n\t\t\t#endif\r\n\t\t\t#ifdef VFX_VARYING_OFFSETS\r\n\t\t\t\to.VFX_VARYING_OFFSETS = offsets;\r\n\t\t\t#endif\r\n\t\t\t#ifdef VFX_VARYING_FACEID\r\n\t\t\t\to.VFX_VARYING_FACEID = (id & 7) % 5;\r\n\t\t\t#endif\r\n\t\t\t#if defined(VFX_VARYING_ROTX) && defined(VFX_VARYING_ROTY)\r\n\t\t\t\trot = mul(transpose(float3x3(axisX,axisY,axisZ)),rot);\r\n\t\t\t#ifdef VFX_LOCAL_SPACE \r\n\t\t\t\trot = mul((float3x3)VFXGetObjectToWorldMatrix(),rot);\r\n\t\t\t#endif\r\n\t\t\t\to.VFX_VARYING_ROTX = rot[0];\r\n\t\t\t\to.VFX_VARYING_ROTY = rot[1];\r\n\t\t\t#endif\r\n\t\t\t\to.VFX_VARYING_POSCS = VFXTransformPositionWorldToClip(vPosWS);\r\n\t\t\t\r\n\t\t\t\t\r\n\t\t\t\t\t\t#if VFX_USE_COLOR_CURRENT && defined(VFX_VARYING_COLOR)\r\n\t\t\t\t\t\to.VFX_VARYING_COLOR = color;\r\n\t\t\t\t\t\t#endif\r\n\t\t\t\t\t\t#if VFX_USE_ALPHA_CURRENT && defined(VFX_VARYING_ALPHA) \r\n\t\t\t\t\t\to.VFX_VARYING_ALPHA = alpha;\r\n\t\t\t\t\t\t#endif\r\n\t\t\t\t\t\t\r\n\t\t\t\t\t\t\r\n\t\t\t\t\t\t#if USE_SOFT_PARTICLE && defined(VFX_VARYING_INVSOFTPARTICLEFADEDISTANCE)\r\n\t\t\t\t\t\t\r\n\t\t\t\t\t\to.VFX_VARYING_INVSOFTPARTICLEFADEDISTANCE = invSoftParticlesFadeDistance;\r\n\t\t\t\t\t\t#endif\r\n\t\t\t\t\t\t\r\n\t\t\t\t\t\t#if (VFX_NEEDS_POSSS || USE_SOFT_PARTICLE) && defined(VFX_VARYING_POSSS) && defined(VFX_VARYING_POSCS)\r\n\t\t\t\t\t\to.VFX_VARYING_POSSS = VFXGetPOSSS(o.VFX_VARYING_POSCS);\r\n\t\t\t\t\t\t#endif\r\n\t\t\t\t\t\t\r\n\t\t\t\t\t\t#if USE_ALPHA_TEST && defined(VFX_VARYING_ALPHATHRESHOLD)\r\n\t\t\t\t\t\t\r\n\t\t\t\t\t\to.VFX_VARYING_ALPHATHRESHOLD = alphaThreshold;\r\n\t\t\t\t\t\t#endif\r\n\t\t\t\t\t\t\r\n\t\t\t\t\t\t#if USE_UV_SCALE_BIAS\r\n\t\t\t\t\t\t\r\n\t\t\t\t\t\t\r\n\t\t\t\t\t\to.VFX_VARYING_UV.xy = o.VFX_VARYING_UV.xy * uvScale + uvBias;\r\n\t\t\t\t\t\t#endif\r\n\t\t\t\t\t\t\r\n\t\t\t\t\t\t\r\n\t\t\t\t\r\n\t\t\t\t#if USE_FLIPBOOK\r\n\t\t\t\tfloat2 flipBookSize = (float2)0;\r\n\t\t{\r\n\t\t    \r\n\t\t    flipBookSize = float2(4,4);\r\n\t\t}\r\n\t\t\r\n\r\n\t\t\t\tfloat2 invFlipBookSize = (float2)0;\r\n\t\t{\r\n\t\t    \r\n\t\t    invFlipBookSize = float2(0.25,0.25);\r\n\t\t}\r\n\t\t\r\n\r\n\t\t\t\t\r\n\t\t\t\t\r\n\t\t\t\to.VFX_VARYING_FLIPBOOKSIZE = flipBookSize;\r\n\t\t\t\to.VFX_VARYING_INVFLIPBOOKSIZE = invFlipBookSize;\r\n\t\t\t\to.VFX_VARYING_TEXINDEX = texIndex;\r\n\t\t\t\t#endif\r\n\t\t\t\r\n\t\t\t\t\r\n\t\t\t\t\t\tfloat4x4 viewToDecal = GetVFXToElementMatrix(axisX,axisY,axisZ,float3(angleX,angleY,angleZ),pivot,size,position);\r\n\t\t\t\t\t\t#if VFX_LOCAL_SPACE\r\n\t\t\t\t\t\tviewToDecal = mul(viewToDecal, VFXGetWorldToObjectMatrix());\r\n\t\t\t\t\t\t#endif\r\n\t\t\t\t\t\tviewToDecal = mul(viewToDecal, VFXGetViewToWorldMatrix());\r\n\t\t\t\t\t\to.viewToDecal0 = viewToDecal[0];\r\n\t\t\t\t\t\to.viewToDecal1 = viewToDecal[1];\r\n\t\t\t\t\t\to.viewToDecal2 = viewToDecal[2];\r\n\t\t\t\t\t\t\t\r\n\t\t\t\r\n\t\t\t\treturn o;\r\n\t\t\t}\r\n\t\t\t\r\n\t\t\t#include \"VisualEffectGraph/Shaders/VFXCommonOutput.cginc\"\r\n\t\t\t\r\n\t\t\tfloat3 VFXCubeGetLocalNormal(VFX_VARYING_PS_INPUTS i)\r\n\t\t\t{\r\n\t\t\t#ifdef VFX_VARYING_OFFSETS\r\n\t\t\t\t//float3 s = i.VFX_VARYING_OFFSETS > 0 ? 1.0f : -1.0f;\r\n\t\t\t\t//return s * (step(1.0f,s * i.VFX_VARYING_OFFSETS + 1e-5));\r\n\t\t\t\treturn int3(i.VFX_VARYING_OFFSETS * 1.00001f); // cast uses round_z\r\n\t\t\t#else\r\n\t\t\t\treturn 0.0f;\r\n\t\t\t#endif\r\n\t\t\t}\r\n\t\t\t\r\n\t\t\tfloat3 VFXCubeTransformNormalTS(float3 faceNormal,float3 normal)\r\n\t\t\t{\r\n\t\t\t\tfloat3x3 tbn = float3x3(faceNormal.zyx,faceNormal.xzy,faceNormal.xyz);\r\n\t\t\t\treturn mul(tbn,normal);\r\n\t\t\t}\r\n\t\t\t\r\n\t\t\tfloat3 VFXCubeTransformNormalWS(VFX_VARYING_PS_INPUTS i,float3 normal)\r\n\t\t\t{\r\n\t\t\t#if defined(VFX_VARYING_ROTX) && defined(VFX_VARYING_ROTY)\r\n\t\t\t\tfloat3x3 rot = float3x3(i.rotX,i.rotY,cross(i.rotX,i.rotY));\r\n\t\t\t\treturn mul(rot,normal);\r\n\t\t\t#else\r\n\t\t\t\treturn normal;\r\n\t\t\t#endif\r\n\t\t\t}\r\n\t\t\t\r\n\t\t\tfloat2 VFXCubeGetUV(VFX_VARYING_PS_INPUTS i) \r\n\t\t\t{\r\n\t\t\t#if defined(VFX_VARYING_OFFSETS) && defined(VFX_VARYING_FACEID)\r\n\t\t\t\tfloat2 uv;\r\n\t\t\t\tif (i.VFX_VARYING_FACEID == 0)\r\n\t\t\t\t\tuv = i.VFX_VARYING_OFFSETS.xy * float2(-i.VFX_VARYING_OFFSETS.z,1);\r\n\t\t\t\telse if (i.VFX_VARYING_FACEID == 1)\r\n\t\t\t\t\tuv = i.VFX_VARYING_OFFSETS.xz * float2(i.VFX_VARYING_OFFSETS.y,1);\r\n\t\t\t\telse\r\n\t\t\t\t\tuv = i.VFX_VARYING_OFFSETS.zy * float2(i.VFX_VARYING_OFFSETS.x,1);\r\n\t\t\t\treturn uv * 0.5f + 0.5f;\r\n\t\t\t#else\r\n\t\t\t\treturn 0.0f;\r\n\t\t\t#endif\r\n\t\t\t}\r\n\t\t\t\r\n\t\t\t\r\n\t\t\t\t\r\n\t\t\t#pragma fragment frag\r\n\t\t\tps_output frag(ps_input i)\r\n\t\t\t{\r\n\t\t\t\tps_output o = (ps_output)0;\r\n\t\t\t\t\r\n\t\t\t\tfloat3 clipPos;\r\n\t\t\t\tclipPos.xy = (i.pos.xy / _ScreenParams.xy) * 2.0f - 1.0f;\r\n\t\t\t\tclipPos.z = VFXSampleDepth(i.projPos);\r\n\t\t\t\tclipPos *= VFXLinearEyeDepth(clipPos.z);\r\n\t\t\t\t\r\n\t\t\t\tfloat4 worldPos;\r\n\t\t\t\tworldPos.x = clipPos.x / UNITY_MATRIX_P[0][0];\r\n\t\t\t\tworldPos.y = clipPos.y / -UNITY_MATRIX_P[1][1];\r\n\t\t\t\tworldPos.z = (clipPos.z - UNITY_MATRIX_P[2][3]) / UNITY_MATRIX_P[2][2];\r\n\t\t\t\tworldPos.w = 1.0f;\r\n\t\t\t\t\r\n\t\t\t\tfloat4x4 viewToElement;\r\n\t\t\t\tviewToElement[0] = i.viewToDecal0;\r\n\t\t\t\tviewToElement[1] = i.viewToDecal1;\r\n\t\t\t\tviewToElement[2] = i.viewToDecal2;\r\n\t\t\t\tviewToElement[3] = float4(0,0,0,1);\r\n\t\t\t\t\r\n\t\t\t\tfloat3 elementPos = mul(viewToElement,worldPos);\r\n\t\t\t\t\t\t\r\n\t\t\t\tconst float bias = 0.0f;\r\n\t\t\t\tclip(1.0f - abs(elementPos) + bias);\r\n\t\t\r\n\t\t\t\to.color = VFXGetParticleColor(i);\r\n\t\t\r\n\t\t\t\tVFXSampler2D s = VFX_SAMPLER(mainTexture);\r\n\t\t\t\tfloat2 uv = elementPos.xy * 0.5f + 0.5f;\r\n\t\t\t\to.color *= VFXGetTextureColorWithProceduralUV(s,i,uv);\r\n\t\t\t\t\r\n\t\t\t\tVFXClipFragmentColor(o.color.a,i);\r\n\t\t\t\treturn o;\r\n\t\t\t}\r\n\t\t\tENDHLSL\r\n\t\t}\r\n\t\t\r\n\r\n\t}\r\n}\r\n"
-=======
     source: "Shader \"Hidden/VFX/ParticleDecals\"\r\n{\r\n\tSubShader\r\n\t{\t\r\n\t\tCull Back\r\n\t\t\r\n\t\tTags { \"Queue\"=\"Transparent\" \"IgnoreProjector\"=\"True\" \"RenderType\"=\"Transparent\" }\r\n\t\t\r\n\t\t\r\n\t\t\r\n\t\t\r\n\t\t\r\n\t\t\r\n\t\t\r\n\t\t\r\n\t\t\r\n\t\t\r\n\t\t\r\n\t\t\r\n\t\tBlend SrcAlpha One\r\n\t\tZTest LEqual\r\n\t\tZWrite Off\r\n\t\tCull Back\r\n\t\t\r\n\t\r\n\t\t\t\r\n\t\tHLSLINCLUDE\r\n\t\t#if !defined(VFX_WORLD_SPACE) && !defined(VFX_LOCAL_SPACE)\r\n\t\t#define VFX_LOCAL_SPACE 1\r\n\t\t#endif\r\n\t\t\r\n\t\t#include \"HLSLSupport.cginc\"\r\n\t\t#define NB_THREADS_PER_GROUP 64\r\n\t\t#define VFX_USE_VELOCITY_CURRENT 1\r\n\t\t#define VFX_USE_POSITION_CURRENT 1\r\n\t\t#define VFX_USE_LIFETIME_CURRENT 1\r\n\t\t#define VFX_USE_AGE_CURRENT 1\r\n\t\t#define VFX_USE_COLOR_CURRENT 1\r\n\t\t#define VFX_USE_ALPHA_CURRENT 1\r\n\t\t#define VFX_USE_ALIVE_CURRENT 1\r\n\t\t#define VFX_USE_AXISX_CURRENT 1\r\n\t\t#define VFX_USE_AXISY_CURRENT 1\r\n\t\t#define VFX_USE_AXISZ_CURRENT 1\r\n\t\t#define VFX_USE_ANGLEX_CURRENT 1\r\n\t\t#define VFX_USE_ANGLEY_CURRENT 1\r\n\t\t#define VFX_USE_ANGLEZ_CURRENT 1\r\n\t\t#define VFX_USE_PIVOT_CURRENT 1\r\n\t\t#define VFX_USE_SIZEX_CURRENT 1\r\n\t\t#define VFX_USE_TEXINDEX_CURRENT 1\r\n\t\t#define VFX_USE_SIZEZ_CURRENT 1\r\n\t\t#define USE_FLIPBOOK 1\r\n\t\t#define USE_FLIPBOOK_INTERPOLATION 1\r\n\t\t\r\n\t\t\r\n\t\t\r\n\t\t#define VFX_WORLD_SPACE 1\r\n\t\t\r\n\r\n\t\tCBUFFER_START(parameters)\r\n\t\t    float4 uniform_c;\r\n\t\t    float4 TexIndex_i;\r\n\t\t    float3 Pivot_d;\r\n\t\t    float Alpha_a;\r\n\t\t    float3 Position_e;\r\n\t\t    float uniform_b;\r\n\t\t    float3 uniform_h;\r\n\t\t    float uniform_d;\r\n\t\t    float2 flipBookSize;\r\n\t\t    float2 invFlipBookSize;\r\n\t\t    float SizeZ_c;\r\n\t\t    uint3 PADDING_0;\r\n\t\tCBUFFER_END\r\n\t\tTexture2D mainTexture;\r\n\t\tSamplerState samplermainTexture;\r\n\t\t\r\n\r\n\t\t\r\n\t\t#define VFX_NEEDS_COLOR_INTERPOLATOR (VFX_USE_COLOR_CURRENT || VFX_USE_ALPHA_CURRENT)\r\n\t\t#define IS_TRANSPARENT_PARTICLE (!IS_OPAQUE_PARTICLE)\r\n\t\t\r\n\t\tByteAddressBuffer attributeBuffer;\t\r\n\t\t\r\n\t\t#if VFX_HAS_INDIRECT_DRAW\r\n\t\tStructuredBuffer<uint> indirectBuffer;\t\r\n\t\t#endif\t\r\n\t\t\r\n\t\t#if USE_DEAD_LIST_COUNT\r\n\t\tByteAddressBuffer deadListCount;\r\n\t\t#endif\r\n\t\t\r\n\t\tCBUFFER_START(outputParams)\r\n\t\t\tfloat nbMax;\r\n\t\t\tfloat systemSeed;\r\n\t\tCBUFFER_END\r\n\t\t\r\n\t\tENDHLSL\r\n\t\t\r\n\r\n\t\t// Forward pass\r\n\t\tPass\r\n\t\t{\t\t\r\n\t\t\tTags { \"LightMode\"=\"ForwardOnly\" }\r\n\t\t\t\r\n\t\t\tZWrite Off\r\n\t\t\t\r\n\t\t\tHLSLPROGRAM\r\n\t\t\t#pragma target 4.5\r\n\t\t\t\r\n\t\t\t#define VFX_NEEDS_POSSS 1\r\n\t\t\t\r\n\t\t\tstruct ps_input\r\n\t\t\t{\r\n\t\t\t\tfloat4 pos : SV_POSITION;\r\n\t\t\t\tfloat4 projPos : COLOR1;\r\n\t\t\r\n\t\t\t\t#if VFX_NEEDS_COLOR_INTERPOLATOR\r\n\t\t\t\tnointerpolation float4 color : COLOR0;\r\n\t\t\t\t#endif\r\n\t\t\t\t#if USE_ALPHA_TEST || USE_FLIPBOOK\r\n\t\t\t\t// x: alpha threshold\r\n\t\t\t\t// y: texture index\r\n\t\t\t\tnointerpolation float2 builtInInterpolants : TEXCOORD0;\r\n\t\t\t\t#if USE_FLIPBOOK\r\n\t\t\t\tnointerpolation float4 flipbookSize : TEXCOORD1;\r\n\t\t\t\t#endif\r\n\t\t\t\t#endif\r\n\t\t\t\t\r\n\t\t\t\tnointerpolation float4 viewToDecal0 : TEXCOORD2;\r\n\t\t\t\tnointerpolation float4 viewToDecal1 : TEXCOORD3;\r\n\t\t\t\tnointerpolation float4 viewToDecal2 : TEXCOORD4;\r\n\t\t\t};\r\n\t\t\t\r\n\t\t\tstruct ps_output\r\n\t\t\t{\r\n\t\t\t\tfloat4 color : SV_Target0;\r\n\t\t\t};\r\n\t\t\r\n\t\t#define VFX_VARYING_PS_INPUTS ps_input\r\n\t\t#define VFX_VARYING_POSCS pos\r\n\t\t#define VFX_VARYING_POSSS projPos\r\n\t\t#define VFX_VARYING_COLOR color.rgb\r\n\t\t#define VFX_VARYING_ALPHA color.a\r\n\t\t#define VFX_VARYING_ALPHATHRESHOLD builtInInterpolants.x\r\n\t\t#if USE_FLIPBOOK\r\n\t\t#define VFX_VARYING_TEXINDEX builtInInterpolants.y\r\n\t\t#define VFX_VARYING_FLIPBOOKSIZE flipbookSize.xy\r\n\t\t#define VFX_VARYING_INVFLIPBOOKSIZE flipbookSize.zw\r\n\t\t#endif\r\n\t\t\t\t\t\t\r\n\t\t\t\r\n\t\t\t\t\t\t\r\n\t\t\t#if !(defined(VFX_VARYING_PS_INPUTS) && defined(VFX_VARYING_POSCS))\r\n\t\t\t#error VFX_VARYING_PS_INPUTS, VFX_VARYING_POSCS must be defined.\r\n\t\t\t#endif\r\n\t\t\t\r\n\t\t\t#include \"Assets/VFXEditor/Shaders/RenderPipeline/HDRP/VFXCommon.cginc\"\r\n\t\t\t#include \"Assets/VFXEditor/Shaders/VFXCommon.cginc\"\r\n\t\t\t\r\n\r\n\t\t\tvoid SetAttribute_FA287C3A(inout float alpha, float Alpha) /*attribute:alpha Composition:Overwrite Source:Slot Random:Off channels:XYZ */\r\n\t\t\t{\r\n\t\t\t    alpha = Alpha;\r\n\t\t\t}\r\n\t\t\tvoid SetAttribute_CA95FE17(inout float3 color, float3 Color) /*attribute:color Composition:Overwrite Source:Slot Random:Off channels:XYZ */\r\n\t\t\t{\r\n\t\t\t    color = Color;\r\n\t\t\t}\r\n\t\t\tvoid SetAttribute_4000E98D(inout float sizeZ, float SizeZ) /*attribute:sizeZ Composition:Overwrite Source:Slot Random:Off channels:XYZ */\r\n\t\t\t{\r\n\t\t\t    sizeZ = SizeZ;\r\n\t\t\t}\r\n\t\t\tvoid SetAttribute_8470CB66(inout float3 pivot, float3 Pivot) /*attribute:pivot Composition:Overwrite Source:Slot Random:Off channels:XYZ */\r\n\t\t\t{\r\n\t\t\t    pivot = Pivot;\r\n\t\t\t}\r\n\t\t\tvoid Orient_2(inout float3 axisX, inout float3 axisY, inout float3 axisZ, float3 position, float3 Position) /*mode:LookAtPosition */\r\n\t\t\t{\r\n\t\t\t    \r\n\t\t\t    axisZ = normalize(position - Position);\r\n\t\t\t    axisX = normalize(cross(GetVFXToViewRotMatrix()[1].xyz,axisZ));\r\n\t\t\t    axisY = cross(axisZ,axisX);\r\n\t\t\t    \r\n\t\t\t}\r\n\t\t\tvoid SetAttribute_AEF63E5C(inout float3 axisY, float3 AxisY) /*attribute:axisY Composition:Overwrite Source:Slot Random:Off channels:XYZ */\r\n\t\t\t{\r\n\t\t\t    axisY = AxisY;\r\n\t\t\t}\r\n\t\t\tvoid SetAttribute_E658D0C3(inout float3 axisX, float3 AxisX) /*attribute:axisX Composition:Overwrite Source:Slot Random:Off channels:XYZ */\r\n\t\t\t{\r\n\t\t\t    axisX = AxisX;\r\n\t\t\t}\r\n\t\t\tvoid AttributeFromCurve_FFEA8A8A(inout float texIndex, float age, float lifetime, float4 TexIndex) /*attribute:texIndex Composition:Overwrite SampleMode:OverLife Mode:PerComponent channels:XYZ */\r\n\t\t\t{\r\n\t\t\t    float t = age / lifetime;\r\n\t\t\t    float value = 0.0f;\r\n\t\t\t    value = SampleCurve(TexIndex, t);\r\n\t\t\t    texIndex = value;\r\n\t\t\t}\r\n\t\t\t\r\n\r\n\t\t\t\r\n\t\t\t#pragma vertex vert\r\n\t\t\tVFX_VARYING_PS_INPUTS vert(uint id : SV_VertexID, uint instanceID : SV_InstanceID)\r\n\t\t\t{\r\n\t\t\t\tuint index = (id >> 3) + instanceID * 1024;\r\n\t\t\t\tVFX_VARYING_PS_INPUTS o = (VFX_VARYING_PS_INPUTS)0;\r\n\t\t\t\t\r\n\t\t\t\t\r\n\t\t\t\t\t\t#if VFX_HAS_INDIRECT_DRAW\r\n\t\t\t\t\t\t#if USE_DEAD_LIST_COUNT\r\n\t\t\t\t\t\t\tif (index >= asuint(nbMax) - deadListCount.Load(0))\r\n\t\t\t\t\t\t\t\treturn o;\r\n\t\t\t\t\t\t#endif\r\n\t\t\t\t\t\t\r\n\t\t\t\t\t\t\tindex = indirectBuffer[index];\r\n\t\t\t\t\t\t\tfloat3 velocity = asfloat(attributeBuffer.Load3((index * 0x8 + 0x0) << 2));\r\n\t\t\t\t\t\t\tfloat3 position = asfloat(attributeBuffer.Load3((index * 0x8 + 0x4) << 2));\r\n\t\t\t\t\t\t\tfloat lifetime = asfloat(attributeBuffer.Load((index * 0x1 + 0x7E00) << 2));\r\n\t\t\t\t\t\t\tfloat age = asfloat(attributeBuffer.Load((index * 0x8 + 0x3) << 2));\r\n\t\t\t\t\t\t\tfloat3 color = float3(1,1,1);\r\n\t\t\t\t\t\t\tfloat alpha = (float)1;\r\n\t\t\t\t\t\t\tbool alive = (attributeBuffer.Load((index * 0x8 + 0x7) << 2));\r\n\t\t\t\t\t\t\tfloat3 axisX = float3(1,0,0);\r\n\t\t\t\t\t\t\tfloat3 axisY = float3(0,1,0);\r\n\t\t\t\t\t\t\tfloat3 axisZ = float3(0,0,1);\r\n\t\t\t\t\t\t\tfloat angleX = (float)0;\r\n\t\t\t\t\t\t\tfloat angleY = (float)0;\r\n\t\t\t\t\t\t\tfloat angleZ = (float)0;\r\n\t\t\t\t\t\t\tfloat3 pivot = float3(0,0,0);\r\n\t\t\t\t\t\t\tfloat sizeX = (float)0.1;\r\n\t\t\t\t\t\t\tfloat texIndex = (float)0;\r\n\t\t\t\t\t\t\tfloat sizeZ = (float)0.1;\r\n\t\t\t\t\t\t\t\r\n\t\t\t\t\r\n\t\t\t\t\t\t#else\r\n\t\t\t\t\t\t\tif (index >= asuint(nbMax))\r\n\t\t\t\t\t\t\t\treturn o;\r\n\t\t\t\t\t\t\t\r\n\t\t\t\t\t\t\tbool alive = (attributeBuffer.Load((index * 0x8 + 0x7) << 2));\r\n\t\t\t\t\t\t\t\r\n\t\t\t\t\r\n\t\t\t\t\t\t\tif (!alive)\r\n\t\t\t\t\t\t\t\treturn o;\r\n\t\t\t\t\t\t\t\r\n\t\t\t\t\t\t\tfloat3 velocity = asfloat(attributeBuffer.Load3((index * 0x8 + 0x0) << 2));\r\n\t\t\t\t\t\t\tfloat3 position = asfloat(attributeBuffer.Load3((index * 0x8 + 0x4) << 2));\r\n\t\t\t\t\t\t\tfloat lifetime = asfloat(attributeBuffer.Load((index * 0x1 + 0x7E00) << 2));\r\n\t\t\t\t\t\t\tfloat age = asfloat(attributeBuffer.Load((index * 0x8 + 0x3) << 2));\r\n\t\t\t\t\t\t\tfloat3 color = float3(1,1,1);\r\n\t\t\t\t\t\t\tfloat alpha = (float)1;\r\n\t\t\t\t\t\t\tfloat3 axisX = float3(1,0,0);\r\n\t\t\t\t\t\t\tfloat3 axisY = float3(0,1,0);\r\n\t\t\t\t\t\t\tfloat3 axisZ = float3(0,0,1);\r\n\t\t\t\t\t\t\tfloat angleX = (float)0;\r\n\t\t\t\t\t\t\tfloat angleY = (float)0;\r\n\t\t\t\t\t\t\tfloat angleZ = (float)0;\r\n\t\t\t\t\t\t\tfloat3 pivot = float3(0,0,0);\r\n\t\t\t\t\t\t\tfloat sizeX = (float)0.1;\r\n\t\t\t\t\t\t\tfloat texIndex = (float)0;\r\n\t\t\t\t\t\t\tfloat sizeZ = (float)0.1;\r\n\t\t\t\t\t\t\t\r\n\t\t\t\t\r\n\t\t\t\t\t\t#endif\r\n\t\t\t\t\t\t\r\n\t\t\t\tSetAttribute_FA287C3A( /*inout */alpha, Alpha_a);\r\n\t\t\t\t{\r\n\t\t\t\t    float tmp_bg = age / lifetime;\r\n\t\t\t\t    float tmp_bi = max(tmp_bg, (float)0);\r\n\t\t\t\t    float tmp_bk = min(tmp_bi, (float)1);\r\n\t\t\t\t    float4 tmp_bl = SampleGradient(uniform_b,tmp_bk);\r\n\t\t\t\t    float4 tmp_bm = SampleGradient(uniform_d,tmp_bk);\r\n\t\t\t\t    float4 tmp_bn = tmp_bm - tmp_bl;\r\n\t\t\t\t    float4 tmp_bo = uniform_c * tmp_bn;\r\n\t\t\t\t    float4 tmp_bp = tmp_bl + tmp_bo;\r\n\t\t\t\t    float tmp_bq = tmp_bp[0];\r\n\t\t\t\t    float tmp_br = tmp_bp[1];\r\n\t\t\t\t    float tmp_bs = tmp_bp[2];\r\n\t\t\t\t    float3 tmp_bt = float3(tmp_bq, tmp_br, tmp_bs);\r\n\t\t\t\t    SetAttribute_CA95FE17( /*inout */color, tmp_bt);\r\n\t\t\t\t}\r\n\t\t\t\tSetAttribute_4000E98D( /*inout */sizeZ, SizeZ_c);\r\n\t\t\t\tSetAttribute_8470CB66( /*inout */pivot, Pivot_d);\r\n\t\t\t\tOrient_2( /*inout */axisX,  /*inout */axisY,  /*inout */axisZ, position, Position_e);\r\n\t\t\t\t{\r\n\t\t\t\t    float3 tmp_bh = velocity * velocity;\r\n\t\t\t\t    float tmp_bi = tmp_bh[2];\r\n\t\t\t\t    float tmp_bj = tmp_bh[1];\r\n\t\t\t\t    float tmp_bk = tmp_bi + tmp_bj;\r\n\t\t\t\t    float tmp_bl = tmp_bh[0];\r\n\t\t\t\t    float tmp_bm = tmp_bk + tmp_bl;\r\n\t\t\t\t    float tmp_bo = pow(tmp_bm, (float)0.5);\r\n\t\t\t\t    float tmp_bp = (float)1 / tmp_bo;\r\n\t\t\t\t    float3 tmp_bq = float3(tmp_bp, tmp_bp, tmp_bp);\r\n\t\t\t\t    float3 tmp_br = velocity * tmp_bq;\r\n\t\t\t\t    float3 tmp_bs = tmp_br * uniform_h;\r\n\t\t\t\t    SetAttribute_AEF63E5C( /*inout */axisY, tmp_bs);\r\n\t\t\t\t}\r\n\t\t\t\t{\r\n\t\t\t\t    float3 tmp_bh = velocity * velocity;\r\n\t\t\t\t    float tmp_bi = tmp_bh[2];\r\n\t\t\t\t    float tmp_bj = tmp_bh[1];\r\n\t\t\t\t    float tmp_bk = tmp_bi + tmp_bj;\r\n\t\t\t\t    float tmp_bl = tmp_bh[0];\r\n\t\t\t\t    float tmp_bm = tmp_bk + tmp_bl;\r\n\t\t\t\t    float tmp_bo = pow(tmp_bm, (float)0.5);\r\n\t\t\t\t    float tmp_bp = (float)1 / tmp_bo;\r\n\t\t\t\t    float3 tmp_bq = float3(tmp_bp, tmp_bp, tmp_bp);\r\n\t\t\t\t    float3 tmp_br = velocity * tmp_bq;\r\n\t\t\t\t    float3 tmp_bs = tmp_br * uniform_h;\r\n\t\t\t\t    float tmp_bt = tmp_bs[1];\r\n\t\t\t\t    float tmp_bu = axisZ[2];\r\n\t\t\t\t    float tmp_bv = tmp_bt * tmp_bu;\r\n\t\t\t\t    float tmp_bw = tmp_bs[2];\r\n\t\t\t\t    float tmp_bx = axisZ[1];\r\n\t\t\t\t    float tmp_by = tmp_bw * tmp_bx;\r\n\t\t\t\t    float tmp_bz = tmp_bv - tmp_by;\r\n\t\t\t\t    float tmp_ca = axisZ[0];\r\n\t\t\t\t    float tmp_cb = tmp_bw * tmp_ca;\r\n\t\t\t\t    float tmp_cc = tmp_bs[0];\r\n\t\t\t\t    float tmp_cd = tmp_cc * tmp_bu;\r\n\t\t\t\t    float tmp_ce = tmp_cb - tmp_cd;\r\n\t\t\t\t    float tmp_cf = tmp_cc * tmp_bx;\r\n\t\t\t\t    float tmp_cg = tmp_bt * tmp_ca;\r\n\t\t\t\t    float tmp_ch = tmp_cf - tmp_cg;\r\n\t\t\t\t    float3 tmp_ci = float3(tmp_bz, tmp_ce, tmp_ch);\r\n\t\t\t\t    float3 tmp_cj = tmp_ci * tmp_ci;\r\n\t\t\t\t    float tmp_ck = tmp_cj[2];\r\n\t\t\t\t    float tmp_cl = tmp_cj[1];\r\n\t\t\t\t    float tmp_cm = tmp_ck + tmp_cl;\r\n\t\t\t\t    float tmp_cn = tmp_cj[0];\r\n\t\t\t\t    float tmp_co = tmp_cm + tmp_cn;\r\n\t\t\t\t    float tmp_cp = pow(tmp_co, (float)0.5);\r\n\t\t\t\t    float tmp_cq = (float)1 / tmp_cp;\r\n\t\t\t\t    float3 tmp_cr = float3(tmp_cq, tmp_cq, tmp_cq);\r\n\t\t\t\t    float3 tmp_cs = tmp_ci * tmp_cr;\r\n\t\t\t\t    SetAttribute_E658D0C3( /*inout */axisX, tmp_cs);\r\n\t\t\t\t}\r\n\t\t\t\t{\r\n\t\t\t\t    float tmp_bg = axisZ[1];\r\n\t\t\t\t    float3 tmp_bi = velocity * velocity;\r\n\t\t\t\t    float tmp_bj = tmp_bi[2];\r\n\t\t\t\t    float tmp_bk = tmp_bi[1];\r\n\t\t\t\t    float tmp_bl = tmp_bj + tmp_bk;\r\n\t\t\t\t    float tmp_bm = tmp_bi[0];\r\n\t\t\t\t    float tmp_bn = tmp_bl + tmp_bm;\r\n\t\t\t\t    float tmp_bp = pow(tmp_bn, (float)0.5);\r\n\t\t\t\t    float tmp_bq = (float)1 / tmp_bp;\r\n\t\t\t\t    float3 tmp_br = float3(tmp_bq, tmp_bq, tmp_bq);\r\n\t\t\t\t    float3 tmp_bs = velocity * tmp_br;\r\n\t\t\t\t    float3 tmp_bt = tmp_bs * uniform_h;\r\n\t\t\t\t    float tmp_bu = tmp_bt[1];\r\n\t\t\t\t    float tmp_bv = axisZ[2];\r\n\t\t\t\t    float tmp_bw = tmp_bu * tmp_bv;\r\n\t\t\t\t    float tmp_bx = tmp_bt[2];\r\n\t\t\t\t    float tmp_by = tmp_bx * tmp_bg;\r\n\t\t\t\t    float tmp_bz = tmp_bw - tmp_by;\r\n\t\t\t\t    float tmp_ca = axisZ[0];\r\n\t\t\t\t    float tmp_cb = tmp_bx * tmp_ca;\r\n\t\t\t\t    float tmp_cc = tmp_bt[0];\r\n\t\t\t\t    float tmp_cd = tmp_cc * tmp_bv;\r\n\t\t\t\t    float tmp_ce = tmp_cb - tmp_cd;\r\n\t\t\t\t    float tmp_cf = tmp_cc * tmp_bg;\r\n\t\t\t\t    float tmp_cg = tmp_bu * tmp_ca;\r\n\t\t\t\t    float tmp_ch = tmp_cf - tmp_cg;\r\n\t\t\t\t    float3 tmp_ci = float3(tmp_bz, tmp_ce, tmp_ch);\r\n\t\t\t\t    float3 tmp_cj = tmp_ci * tmp_ci;\r\n\t\t\t\t    float tmp_ck = tmp_cj[2];\r\n\t\t\t\t    float tmp_cl = tmp_cj[1];\r\n\t\t\t\t    float tmp_cm = tmp_ck + tmp_cl;\r\n\t\t\t\t    float tmp_cn = tmp_cj[0];\r\n\t\t\t\t    float tmp_co = tmp_cm + tmp_cn;\r\n\t\t\t\t    float tmp_cp = pow(tmp_co, (float)0.5);\r\n\t\t\t\t    float tmp_cq = (float)1 / tmp_cp;\r\n\t\t\t\t    float3 tmp_cr = float3(tmp_cq, tmp_cq, tmp_cq);\r\n\t\t\t\t    float3 tmp_cs = tmp_ci * tmp_cr;\r\n\t\t\t\t    float tmp_ct = tmp_cs[2];\r\n\t\t\t\t    float tmp_cu = tmp_bg * tmp_ct;\r\n\t\t\t\t    float tmp_cv = tmp_cs[1];\r\n\t\t\t\t    float tmp_cw = tmp_bv * tmp_cv;\r\n\t\t\t\t    float tmp_cx = tmp_cu - tmp_cw;\r\n\t\t\t\t    float tmp_cy = tmp_cs[0];\r\n\t\t\t\t    float tmp_cz = tmp_bv * tmp_cy;\r\n\t\t\t\t    float tmp_da = tmp_ca * tmp_ct;\r\n\t\t\t\t    float tmp_db = tmp_cz - tmp_da;\r\n\t\t\t\t    float tmp_dc = tmp_ca * tmp_cv;\r\n\t\t\t\t    float tmp_dd = tmp_bg * tmp_cy;\r\n\t\t\t\t    float tmp_de = tmp_dc - tmp_dd;\r\n\t\t\t\t    float3 tmp_df = float3(tmp_cx, tmp_db, tmp_de);\r\n\t\t\t\t    SetAttribute_AEF63E5C( /*inout */axisY, tmp_df);\r\n\t\t\t\t}\r\n\t\t\t\tAttributeFromCurve_FFEA8A8A( /*inout */texIndex, age, lifetime, TexIndex_i);\r\n\t\t\t\t\r\n\r\n\t\t\t\t\t\t\r\n\t\t\t\tif (!alive)\r\n\t\t\t\t\treturn o;\r\n\t\t\t\t\r\n\t\t\t\tfloat3 offsets = (float3)0;\r\n\t\t\t\toffsets.x = float(id & 1);\r\n\t\t\t\toffsets.y = float((id & 3) >> 1);\r\n\t\t\t\toffsets.z = float((id & 7) >> 2);\r\n\t\t\t\toffsets = offsets * 2.0f - 1.0f;\r\n\t\t\t\t\r\n\t\t\t\t\r\n\t\t\t\t\t\tfloat3 size = float3(sizeX,sizeX,sizeX);\r\n\t\t\t\t\t\t#if VFX_USE_SIZEY_CURRENT\r\n\t\t\t\t\t\tsize.y = sizeY;\r\n\t\t\t\t\t\t#endif\r\n\t\t\t\t\t\t#if VFX_USE_SIZEZ_CURRENT\r\n\t\t\t\t\t\tsize.z = sizeZ;\r\n\t\t\t\t\t\t#else\r\n\t\t\t\t\t\tsize.z = min(size.x,size.y);\r\n\t\t\t\t\t\t#endif\r\n\t\t\t\t\t\t\r\n\t\t\t\t\r\n\t\t\t\tfloat3x3 rot = GetEulerMatrix(radians(float3(angleX,angleY,angleZ)));\r\n\t\t\t\tfloat4x4 elementToVFX = GetElementToVFXMatrix(axisX,axisY,axisZ,rot,pivot,size,position);\r\n\t\t\t\t\r\n\t\t\t\tfloat3 vPos = mul(elementToVFX,float4(offsets,1.0f)).xyz;\r\n\t\t\t\tfloat3 vPosWS = TransformPositionVFXToWorld(vPos);\r\n\t\t\t\t\r\n\t\t\t#ifdef VFX_VARYING_POSWS\r\n\t\t\t\to.VFX_VARYING_POSWS = vPosWS;\r\n\t\t\t#endif\r\n\t\t\t#ifdef VFX_VARYING_OFFSETS\r\n\t\t\t\to.VFX_VARYING_OFFSETS = offsets;\r\n\t\t\t#endif\r\n\t\t\t#ifdef VFX_VARYING_FACEID\r\n\t\t\t\to.VFX_VARYING_FACEID = (id & 7) % 5;\r\n\t\t\t#endif\r\n\t\t\t#if defined(VFX_VARYING_ROTX) && defined(VFX_VARYING_ROTY)\r\n\t\t\t\trot = mul(transpose(float3x3(axisX,axisY,axisZ)),rot);\r\n\t\t\t#ifdef VFX_LOCAL_SPACE \r\n\t\t\t\trot = mul((float3x3)VFXGetObjectToWorldMatrix(),rot);\r\n\t\t\t#endif\r\n\t\t\t\to.VFX_VARYING_ROTX = rot[0];\r\n\t\t\t\to.VFX_VARYING_ROTY = rot[1];\r\n\t\t\t#endif\r\n\t\t\t\to.VFX_VARYING_POSCS = VFXTransformPositionWorldToClip(vPosWS);\r\n\t\t\t\r\n\t\t\t\t\r\n\t\t\t\t\t\t#if VFX_USE_COLOR_CURRENT && defined(VFX_VARYING_COLOR)\r\n\t\t\t\t\t\to.VFX_VARYING_COLOR = color;\r\n\t\t\t\t\t\t#endif\r\n\t\t\t\t\t\t#if VFX_USE_ALPHA_CURRENT && defined(VFX_VARYING_ALPHA) \r\n\t\t\t\t\t\to.VFX_VARYING_ALPHA = alpha;\r\n\t\t\t\t\t\t#endif\r\n\t\t\t\t\t\t\r\n\t\t\t\t\t\t\r\n\t\t\t\t\t\t#if USE_SOFT_PARTICLE && defined(VFX_VARYING_INVSOFTPARTICLEFADEDISTANCE)\r\n\t\t\t\t\t\t\r\n\t\t\t\t\t\to.VFX_VARYING_INVSOFTPARTICLEFADEDISTANCE = invSoftParticlesFadeDistance;\r\n\t\t\t\t\t\t#endif\r\n\t\t\t\t\t\t\r\n\t\t\t\t\t\t#if (VFX_NEEDS_POSSS || USE_SOFT_PARTICLE) && defined(VFX_VARYING_POSSS) && defined(VFX_VARYING_POSCS)\r\n\t\t\t\t\t\to.VFX_VARYING_POSSS = VFXGetPOSSS(o.VFX_VARYING_POSCS);\r\n\t\t\t\t\t\t#endif\r\n\t\t\t\t\t\t\r\n\t\t\t\t\t\t#if USE_ALPHA_TEST && defined(VFX_VARYING_ALPHATHRESHOLD)\r\n\t\t\t\t\t\t\r\n\t\t\t\t\t\to.VFX_VARYING_ALPHATHRESHOLD = alphaThreshold;\r\n\t\t\t\t\t\t#endif\r\n\t\t\t\t\t\t\r\n\t\t\t\t\t\t#if USE_UV_SCALE_BIAS\r\n\t\t\t\t\t\t\r\n\t\t\t\t\t\t\r\n\t\t\t\t\t\to.VFX_VARYING_UV.xy = o.VFX_VARYING_UV.xy * uvScale + uvBias;\r\n\t\t\t\t\t\t#endif\r\n\t\t\t\t\t\t\r\n\t\t\t\t\t\t\r\n\t\t\t\t\r\n\t\t\t\t#if USE_FLIPBOOK\r\n\t\t\t\t\r\n\t\t\t\t\r\n\t\t\t\t\r\n\t\t\t\t\r\n\t\t\t\to.VFX_VARYING_FLIPBOOKSIZE = flipBookSize;\r\n\t\t\t\to.VFX_VARYING_INVFLIPBOOKSIZE = invFlipBookSize;\r\n\t\t\t\to.VFX_VARYING_TEXINDEX = texIndex;\r\n\t\t\t\t#endif\r\n\t\t\t\r\n\t\t\t\t\r\n\t\t\t\t\t\tfloat4x4 viewToDecal = GetVFXToElementMatrix(axisX,axisY,axisZ,float3(angleX,angleY,angleZ),pivot,size,position);\r\n\t\t\t\t\t\t#if VFX_LOCAL_SPACE\r\n\t\t\t\t\t\tviewToDecal = mul(viewToDecal, VFXGetWorldToObjectMatrix());\r\n\t\t\t\t\t\t#endif\r\n\t\t\t\t\t\tviewToDecal = mul(viewToDecal, VFXGetViewToWorldMatrix());\r\n\t\t\t\t\t\to.viewToDecal0 = viewToDecal[0];\r\n\t\t\t\t\t\to.viewToDecal1 = viewToDecal[1];\r\n\t\t\t\t\t\to.viewToDecal2 = viewToDecal[2];\r\n\t\t\t\t\t\t\t\r\n\t\t\t\r\n\t\t\t\treturn o;\r\n\t\t\t}\r\n\t\t\t\r\n\t\t\t#include \"Assets/VFXEditor/Shaders/VFXCommonOutput.cginc\"\r\n\t\t\t\r\n\t\t\tfloat3 VFXCubeGetLocalNormal(VFX_VARYING_PS_INPUTS i)\r\n\t\t\t{\r\n\t\t\t#ifdef VFX_VARYING_OFFSETS\r\n\t\t\t\t//float3 s = i.VFX_VARYING_OFFSETS > 0 ? 1.0f : -1.0f;\r\n\t\t\t\t//return s * (step(1.0f,s * i.VFX_VARYING_OFFSETS + 1e-5));\r\n\t\t\t\treturn int3(i.VFX_VARYING_OFFSETS * 1.00001f); // cast uses round_z\r\n\t\t\t#else\r\n\t\t\t\treturn 0.0f;\r\n\t\t\t#endif\r\n\t\t\t}\r\n\t\t\t\r\n\t\t\tfloat3 VFXCubeTransformNormalTS(float3 faceNormal,float3 normal)\r\n\t\t\t{\r\n\t\t\t\tfloat3x3 tbn = float3x3(faceNormal.zyx,faceNormal.xzy,faceNormal.xyz);\r\n\t\t\t\treturn mul(tbn,normal);\r\n\t\t\t}\r\n\t\t\t\r\n\t\t\tfloat3 VFXCubeTransformNormalTS(VFX_VARYING_PS_INPUTS i,float3 normal,bool frontFace = true)\r\n\t\t\t{\r\n\t\t\t#if defined(VFX_VARYING_OFFSETS) && defined(VFX_VARYING_FACEID)\r\n\t\t\t\tfloat3x3 tbn;\r\n\t\t\t\tfloat3 faceNormal = VFXCubeGetLocalNormal(i);\r\n\t\t\t\tif (i.VFX_VARYING_FACEID == 0)\r\n\t\t\t\t\ttbn = float3x3(-faceNormal.zxy,faceNormal.yzx * faceNormal.yzx,faceNormal.xyz);\r\n\t\t\t\telse if (i.VFX_VARYING_FACEID == 1)\r\n\t\t\t\t\ttbn = float3x3(faceNormal.yxz, faceNormal.xzy, float3(0, 1, 0));\r\n\t\t\t\telse\r\n\t\t\t\t\ttbn = float3x3(faceNormal.yzx, float3(0,1,0),faceNormal.xyz);\r\n\t\t\t#ifdef USE_DOUBLE_SIDED\r\n\t\t\t\tfloat multiplier = frontFace ? 1.0f : -1.0f;\r\n\t\t\t\ttbn[0] *= multiplier;\r\n\t\t\t\ttbn[2] *= multiplier;\r\n\t\t\t#endif\r\n\t\t\t\treturn mul(tbn, normal);\r\n\t\t\t#else\r\n\t\t\t\treturn normal;\r\n\t\t\t#endif\r\n\t\t\t}\r\n\t\t\t\r\n\t\t\tfloat3 VFXCubeTransformNormalWS(VFX_VARYING_PS_INPUTS i,float3 normal)\r\n\t\t\t{\r\n\t\t\t#if defined(VFX_VARYING_ROTX) && defined(VFX_VARYING_ROTY)\r\n\t\t\t\tfloat3x3 rot = float3x3(i.rotX,i.rotY,cross(i.rotX,i.rotY));\r\n\t\t\t\treturn mul(rot,normal);\r\n\t\t\t#else\r\n\t\t\t\treturn normal;\r\n\t\t\t#endif\r\n\t\t\t}\r\n\t\t\t\r\n\t\t\tfloat2 VFXCubeGetUV(VFX_VARYING_PS_INPUTS i) \r\n\t\t\t{\r\n\t\t\t#if defined(VFX_VARYING_OFFSETS) && defined(VFX_VARYING_FACEID)\r\n\t\t\t\tfloat2 uv;\r\n\t\t\t\tif (i.VFX_VARYING_FACEID == 0)\r\n\t\t\t\t\tuv = i.VFX_VARYING_OFFSETS.xy * float2(-i.VFX_VARYING_OFFSETS.z,1);\r\n\t\t\t\telse if (i.VFX_VARYING_FACEID == 1)\r\n\t\t\t\t\tuv = i.VFX_VARYING_OFFSETS.xz * float2(i.VFX_VARYING_OFFSETS.y,1);\r\n\t\t\t\telse\r\n\t\t\t\t\tuv = i.VFX_VARYING_OFFSETS.zy * float2(i.VFX_VARYING_OFFSETS.x,1);\r\n\t\t\t\treturn uv * 0.5f + 0.5f;\r\n\t\t\t#else\r\n\t\t\t\treturn 0.0f;\r\n\t\t\t#endif\r\n\t\t\t}\r\n\t\t\t\r\n\t\t\t\r\n\t\t\t\t\r\n\t\t\t#pragma fragment frag\r\n\t\t\tps_output frag(ps_input i)\r\n\t\t\t{\r\n\t\t\t\tps_output o = (ps_output)0;\r\n\t\t\t\t\r\n\t\t\t\tfloat3 clipPos;\r\n\t\t\t\tclipPos.xy = (i.pos.xy / _ScreenParams.xy) * 2.0f - 1.0f;\r\n\t\t\t\tclipPos.z = VFXSampleDepth(i.projPos);\r\n\t\t\t\tclipPos *= VFXLinearEyeDepth(clipPos.z);\r\n\t\t\t\t\r\n\t\t\t\tfloat4 worldPos;\r\n\t\t\t\tworldPos.x = clipPos.x / UNITY_MATRIX_P[0][0];\r\n\t\t\t\tworldPos.y = clipPos.y / -UNITY_MATRIX_P[1][1];\r\n\t\t\t\tworldPos.z = (clipPos.z - UNITY_MATRIX_P[2][3]) / UNITY_MATRIX_P[2][2];\r\n\t\t\t\tworldPos.w = 1.0f;\r\n\t\t\t\t\r\n\t\t\t\tfloat4x4 viewToElement;\r\n\t\t\t\tviewToElement[0] = i.viewToDecal0;\r\n\t\t\t\tviewToElement[1] = i.viewToDecal1;\r\n\t\t\t\tviewToElement[2] = i.viewToDecal2;\r\n\t\t\t\tviewToElement[3] = float4(0,0,0,1);\r\n\t\t\t\t\r\n\t\t\t\tfloat3 elementPos = mul(viewToElement,worldPos);\r\n\t\t\t\t\t\t\r\n\t\t\t\tconst float bias = 0.0f;\r\n\t\t\t\tclip(1.0f - abs(elementPos) + bias);\r\n\t\t\r\n\t\t\t\to.color = VFXGetParticleColor(i);\r\n\t\t\r\n\t\t\t\tVFXSampler2D s = VFX_SAMPLER(mainTexture);\r\n\t\t\t\tfloat2 uv = elementPos.xy * 0.5f + 0.5f;\r\n\t\t\t\to.color *= VFXGetTextureColorWithProceduralUV(s,i,uv);\r\n\t\t\t\t\r\n\t\t\t\tVFXClipFragmentColor(o.color.a,i);\r\n\t\t\t\treturn o;\r\n\t\t\t}\r\n\t\t\tENDHLSL\r\n\t\t}\r\n\t\t\r\n\r\n\t}\r\n}\r\n"
->>>>>>> 8476ac7e
   m_Infos:
     m_Expressions:
       m_Expressions:
@@ -5799,29 +5794,29 @@
         data[0]: -1
         data[1]: -1
         data[2]: -1
-        data[3]: 3
-      - op: 1
-        valueIndex: 5
-        data[0]: -1
-        data[1]: -1
-        data[2]: -1
         data[3]: 1
+      - op: 3
+        valueIndex: 3
+        data[0]: 2
+        data[1]: 2
+        data[2]: 2
+        data[3]: -1
       - op: 7
         valueIndex: 6
         data[0]: -1
         data[1]: -1
         data[2]: -1
         data[3]: -1
-      - op: 21
+      - op: 1
         valueIndex: 7
-        data[0]: 4
-        data[1]: 3
-        data[2]: -1
-        data[3]: 1
-      - op: 1
-        valueIndex: 8
         data[0]: -1
         data[1]: -1
+        data[2]: -1
+        data[3]: 1
+      - op: 21
+        valueIndex: 8
+        data[0]: 4
+        data[1]: 5
         data[2]: -1
         data[3]: 1
       - op: 1
@@ -5829,22 +5824,22 @@
         data[0]: -1
         data[1]: -1
         data[2]: -1
-        data[3]: 14
+        data[3]: 1
       - op: 1
         valueIndex: 10
         data[0]: -1
         data[1]: -1
         data[2]: -1
         data[3]: 1
+      - op: 11
+        valueIndex: 11
+        data[0]: 6
+        data[1]: -1
+        data[2]: -1
+        data[3]: 1
       - op: 1
-        valueIndex: 11
+        valueIndex: 12
         data[0]: -1
-        data[1]: -1
-        data[2]: -1
-        data[3]: 14
-      - op: 11
-        valueIndex: 12
-        data[0]: 5
         data[1]: -1
         data[2]: -1
         data[3]: 1
@@ -5854,144 +5849,300 @@
         data[1]: -1
         data[2]: -1
         data[3]: 1
-      - op: 45
+      - op: 24
         valueIndex: 14
-        data[0]: 9
-        data[1]: -1
-        data[2]: -1
-        data[3]: 0
+        data[0]: 7
+        data[1]: 8
+        data[2]: -1
+        data[3]: 1
       - op: 24
         valueIndex: 15
+        data[0]: 9
+        data[1]: 8
+        data[2]: -1
+        data[3]: 1
+      - op: 1
+        valueIndex: 16
+        data[0]: -1
+        data[1]: -1
+        data[2]: -1
+        data[3]: 1
+      - op: 22
+        valueIndex: 17
+        data[0]: 13
+        data[1]: 12
+        data[2]: -1
+        data[3]: 1
+      - op: 24
+        valueIndex: 18
         data[0]: 10
-        data[1]: 8
+        data[1]: 11
+        data[2]: -1
+        data[3]: 1
+      - op: 1
+        valueIndex: 19
+        data[0]: -1
+        data[1]: -1
+        data[2]: -1
+        data[3]: 14
+      - op: 1
+        valueIndex: 20
+        data[0]: -1
+        data[1]: -1
+        data[2]: -1
+        data[3]: 14
+      - op: 45
+        valueIndex: 21
+        data[0]: 18
+        data[1]: -1
+        data[2]: -1
+        data[3]: 0
+      - op: 21
+        valueIndex: 22
+        data[0]: 15
+        data[1]: 16
         data[2]: -1
         data[3]: 1
       - op: 45
-        valueIndex: 16
-        data[0]: 7
+        valueIndex: 23
+        data[0]: 17
         data[1]: -1
+        data[2]: -1
+        data[3]: 1
+      - op: 23
+        valueIndex: 24
+        data[0]: 11
+        data[1]: 20
         data[2]: -1
         data[3]: 1
       - op: 1
-        valueIndex: 17
+        valueIndex: 25
         data[0]: -1
         data[1]: -1
         data[2]: -1
         data[3]: 1
-      - op: 22
-        valueIndex: 18
-        data[0]: 13
-        data[1]: 11
+      - op: 1
+        valueIndex: 26
+        data[0]: -1
+        data[1]: -1
         data[2]: -1
         data[3]: 1
-      - op: 4
-        valueIndex: 19
-        data[0]: 16
-        data[1]: 16
-        data[2]: 16
-        data[3]: 16
       - op: 21
-        valueIndex: 23
+        valueIndex: 27
         data[0]: 4
-        data[1]: 15
+        data[1]: 23
         data[2]: -1
         data[3]: 1
       - op: 1
-        valueIndex: 24
+        valueIndex: 28
         data[0]: -1
         data[1]: -1
         data[2]: -1
-        data[3]: 3
-      - op: 3
-        valueIndex: 27
-        data[0]: 6
-        data[1]: 18
-        data[2]: 6
-        data[3]: -1
+        data[3]: 1
+      - op: 1
+        valueIndex: 29
+        data[0]: -1
+        data[1]: -1
+        data[2]: -1
+        data[3]: 1
       - op: 1
         valueIndex: 30
         data[0]: -1
         data[1]: -1
         data[2]: -1
-        data[3]: 3
-      - op: 29
+        data[3]: 1
+      - op: 1
+        valueIndex: 31
+        data[0]: -1
+        data[1]: -1
+        data[2]: -1
+        data[3]: 1
+      - op: 1
+        valueIndex: 32
+        data[0]: -1
+        data[1]: -1
+        data[2]: -1
+        data[3]: 1
+      - op: 1
         valueIndex: 33
-        data[0]: 21
-        data[1]: 20
-        data[2]: 19
+        data[0]: -1
+        data[1]: -1
+        data[2]: -1
+        data[3]: 1
+      - op: 4
+        valueIndex: 34
+        data[0]: 22
+        data[1]: 22
+        data[2]: 22
+        data[3]: 22
+      - op: 1
+        valueIndex: 38
+        data[0]: -1
+        data[1]: -1
+        data[2]: -1
+        data[3]: 1
+      - op: 3
+        valueIndex: 39
+        data[0]: 33
+        data[1]: 31
+        data[2]: 30
         data[3]: -1
-      - op: 9
+      - op: 3
+        valueIndex: 42
+        data[0]: 24
+        data[1]: 25
+        data[2]: 29
+        data[3]: -1
+      - op: 3
+        valueIndex: 45
+        data[0]: 28
+        data[1]: 27
+        data[2]: 26
+        data[3]: -1
+      - op: 1
+        valueIndex: 48
+        data[0]: -1
+        data[1]: -1
+        data[2]: -1
+        data[3]: 1
+      - op: 1
         valueIndex: 49
         data[0]: -1
         data[1]: -1
         data[2]: -1
-        data[3]: -1
-      - op: 34
-        valueIndex: 65
-        data[0]: 23
-        data[1]: 22
+        data[3]: 1
+      - op: 1
+        valueIndex: 50
+        data[0]: -1
+        data[1]: -1
+        data[2]: -1
+        data[3]: 1
+      - op: 1
+        valueIndex: 51
+        data[0]: -1
+        data[1]: -1
+        data[2]: -1
+        data[3]: 1
+      - op: 1
+        valueIndex: 52
+        data[0]: -1
+        data[1]: -1
+        data[2]: -1
+        data[3]: 1
+      - op: 1
+        valueIndex: 53
+        data[0]: -1
+        data[1]: -1
+        data[2]: -1
+        data[3]: 1
+      - op: 1
+        valueIndex: 54
+        data[0]: -1
+        data[1]: -1
+        data[2]: -1
+        data[3]: 1
+      - op: 1
+        valueIndex: 55
+        data[0]: -1
+        data[1]: -1
+        data[2]: -1
+        data[3]: 1
+      - op: 9
+        valueIndex: 56
+        data[0]: -1
+        data[1]: -1
         data[2]: -1
         data[3]: -1
       - op: 1
-        valueIndex: 81
+        valueIndex: 72
         data[0]: -1
         data[1]: -1
         data[2]: -1
-        data[3]: 13
+        data[3]: 1
       - op: 1
-        valueIndex: 82
+        valueIndex: 73
         data[0]: -1
         data[1]: -1
         data[2]: -1
-        data[3]: 2
-      - op: 1
-        valueIndex: 84
-        data[0]: -1
-        data[1]: -1
-        data[2]: -1
-        data[3]: 7
-      - op: 44
-        valueIndex: 86
-        data[0]: 25
-        data[1]: -1
-        data[2]: -1
-        data[3]: 0
+        data[3]: 1
+      - op: 29
+        valueIndex: 74
+        data[0]: 36
+        data[1]: 35
+        data[2]: 34
+        data[3]: -1
       - op: 1
         valueIndex: 90
         data[0]: -1
         data[1]: -1
         data[2]: -1
-        data[3]: 2
+        data[3]: 1
+      - op: 1
+        valueIndex: 91
+        data[0]: -1
+        data[1]: -1
+        data[2]: -1
+        data[3]: 1
       - op: 1
         valueIndex: 92
         data[0]: -1
         data[1]: -1
         data[2]: -1
+        data[3]: 2
+      - op: 1
+        valueIndex: 94
+        data[0]: -1
+        data[1]: -1
+        data[2]: -1
+        data[3]: 1
+      - op: 3
+        valueIndex: 95
+        data[0]: 47
+        data[1]: 46
+        data[2]: 49
+        data[3]: -1
+      - op: 26
+        valueIndex: 98
+        data[0]: 43
+        data[1]: 14
+        data[2]: -1
         data[3]: 1
       - op: 1
-        valueIndex: 93
+        valueIndex: 99
         data[0]: -1
         data[1]: -1
         data[2]: -1
-        data[3]: 3
+        data[3]: 1
       - op: 1
-        valueIndex: 96
+        valueIndex: 100
         data[0]: -1
         data[1]: -1
         data[2]: -1
-        data[3]: 3
-      - op: 35
-        valueIndex: 99
-        data[0]: 23
-        data[1]: 21
-        data[2]: -1
-        data[3]: -1
+        data[3]: 1
+      - op: 1
+        valueIndex: 101
+        data[0]: -1
+        data[1]: -1
+        data[2]: -1
+        data[3]: 1
       - op: 1
         valueIndex: 102
         data[0]: -1
         data[1]: -1
         data[2]: -1
-        data[3]: 3
+        data[3]: 1
+      - op: 1
+        valueIndex: 103
+        data[0]: -1
+        data[1]: -1
+        data[2]: -1
+        data[3]: 1
+      - op: 1
+        valueIndex: 104
+        data[0]: -1
+        data[1]: -1
+        data[2]: -1
+        data[3]: 1
       - op: 1
         valueIndex: 105
         data[0]: -1
@@ -6003,43 +6154,277 @@
         data[0]: -1
         data[1]: -1
         data[2]: -1
-        data[3]: 3
+        data[3]: 1
       - op: 1
-        valueIndex: 109
+        valueIndex: 107
         data[0]: -1
         data[1]: -1
         data[2]: -1
         data[3]: 1
       - op: 1
-        valueIndex: 110
+        valueIndex: 108
         data[0]: -1
         data[1]: -1
         data[2]: -1
+        data[3]: 3
+      - op: 26
+        valueIndex: 111
+        data[0]: 41
+        data[1]: 14
+        data[2]: -1
         data[3]: 1
       - op: 1
-        valueIndex: 111
-        data[0]: -1
-        data[1]: -1
-        data[2]: -1
-        data[3]: 1
-      - op: 6
         valueIndex: 112
         data[0]: -1
         data[1]: -1
         data[2]: -1
+        data[3]: 1
+      - op: 3
+        valueIndex: 113
+        data[0]: 37
+        data[1]: 40
+        data[2]: 39
         data[3]: -1
       - op: 1
-        valueIndex: 113
+        valueIndex: 116
         data[0]: -1
         data[1]: -1
         data[2]: -1
+        data[3]: 13
+      - op: 2
+        valueIndex: 117
+        data[0]: 44
+        data[1]: 38
+        data[2]: -1
+        data[3]: -1
+      - op: 34
+        valueIndex: 119
+        data[0]: 45
+        data[1]: 48
+        data[2]: -1
+        data[3]: -1
+      - op: 1
+        valueIndex: 135
+        data[0]: -1
+        data[1]: -1
+        data[2]: -1
+        data[3]: 1
+      - op: 26
+        valueIndex: 136
+        data[0]: 42
+        data[1]: 14
+        data[2]: -1
+        data[3]: 1
+      - op: 1
+        valueIndex: 137
+        data[0]: -1
+        data[1]: -1
+        data[2]: -1
+        data[3]: 1
+      - op: 1
+        valueIndex: 138
+        data[0]: -1
+        data[1]: -1
+        data[2]: -1
+        data[3]: 1
+      - op: 1
+        valueIndex: 139
+        data[0]: -1
+        data[1]: -1
+        data[2]: -1
+        data[3]: 1
+      - op: 1
+        valueIndex: 140
+        data[0]: -1
+        data[1]: -1
+        data[2]: -1
+        data[3]: 1
+      - op: 1
+        valueIndex: 141
+        data[0]: -1
+        data[1]: -1
+        data[2]: -1
+        data[3]: 1
+      - op: 1
+        valueIndex: 142
+        data[0]: -1
+        data[1]: -1
+        data[2]: -1
+        data[3]: 7
+      - op: 44
+        valueIndex: 144
+        data[0]: 68
+        data[1]: -1
+        data[2]: -1
+        data[3]: 0
+      - op: 3
+        valueIndex: 148
+        data[0]: 77
+        data[1]: 75
+        data[2]: 66
+        data[3]: -1
+      - op: 1
+        valueIndex: 151
+        data[0]: -1
+        data[1]: -1
+        data[2]: -1
+        data[3]: 1
+      - op: 22
+        valueIndex: 152
+        data[0]: 51
+        data[1]: 69
+        data[2]: -1
+        data[3]: 2
+      - op: 35
+        valueIndex: 154
+        data[0]: 45
+        data[1]: 67
+        data[2]: -1
+        data[3]: -1
+      - op: 1
+        valueIndex: 157
+        data[0]: -1
+        data[1]: -1
+        data[2]: -1
+        data[3]: 1
+      - op: 1
+        valueIndex: 158
+        data[0]: -1
+        data[1]: -1
+        data[2]: -1
+        data[3]: 1
+      - op: 25
+        valueIndex: 159
+        data[0]: 65
+        data[1]: 73
+        data[2]: -1
+        data[3]: 1
+      - op: 1
+        valueIndex: 160
+        data[0]: -1
+        data[1]: -1
+        data[2]: -1
+        data[3]: 1
+      - op: 30
+        valueIndex: 161
+        data[0]: 70
+        data[1]: -1
+        data[2]: -1
+        data[3]: -1
+      - op: 1
+        valueIndex: 177
+        data[0]: -1
+        data[1]: -1
+        data[2]: -1
         data[3]: 9
-      - op: 30
-        valueIndex: 115
-        data[0]: 24
+      - op: 3
+        valueIndex: 179
+        data[0]: 50
+        data[1]: 59
+        data[2]: 58
+        data[3]: -1
+      - op: 3
+        valueIndex: 182
+        data[0]: 52
+        data[1]: 61
+        data[2]: 57
+        data[3]: -1
+      - op: 26
+        valueIndex: 185
+        data[0]: 55
+        data[1]: 14
+        data[2]: -1
+        data[3]: 1
+      - op: 1
+        valueIndex: 186
+        data[0]: -1
         data[1]: -1
         data[2]: -1
+        data[3]: 1
+      - op: 35
+        valueIndex: 187
+        data[0]: 45
+        data[1]: 53
+        data[2]: -1
         data[3]: -1
+      - op: 3
+        valueIndex: 190
+        data[0]: 62
+        data[1]: 60
+        data[2]: 56
+        data[3]: -1
+      - op: 26
+        valueIndex: 193
+        data[0]: 63
+        data[1]: 14
+        data[2]: -1
+        data[3]: 1
+      - op: 26
+        valueIndex: 194
+        data[0]: 74
+        data[1]: 14
+        data[2]: -1
+        data[3]: 1
+      - op: 25
+        valueIndex: 195
+        data[0]: 72
+        data[1]: 1
+        data[2]: -1
+        data[3]: 1
+      - op: 1
+        valueIndex: 196
+        data[0]: -1
+        data[1]: -1
+        data[2]: -1
+        data[3]: 1
+      - op: 1
+        valueIndex: 197
+        data[0]: -1
+        data[1]: -1
+        data[2]: -1
+        data[3]: 1
+      - op: 25
+        valueIndex: 198
+        data[0]: 54
+        data[1]: 1
+        data[2]: -1
+        data[3]: 1
+      - op: 35
+        valueIndex: 199
+        data[0]: 45
+        data[1]: 64
+        data[2]: -1
+        data[3]: -1
+      - op: 6
+        valueIndex: 202
+        data[0]: -1
+        data[1]: -1
+        data[2]: -1
+        data[3]: -1
+      - op: 1
+        valueIndex: 203
+        data[0]: -1
+        data[1]: -1
+        data[2]: -1
+        data[3]: 1
+      - op: 26
+        valueIndex: 204
+        data[0]: 76
+        data[1]: 14
+        data[2]: -1
+        data[3]: 1
+      - op: 26
+        valueIndex: 205
+        data[0]: 71
+        data[1]: 14
+        data[2]: -1
+        data[3]: 1
+      - op: 1
+        valueIndex: 206
+        data[0]: -1
+        data[1]: -1
+        data[2]: -1
+        data[3]: 1
       m_NeedsLocalToWorld: 1
       m_NeedsWorldToLocal: 0
     m_PropertySheet:
@@ -6049,48 +6434,122 @@
           m_Value: 0.5
         - m_ExpressionIndex: 1
           m_Value: 1
-        - m_ExpressionIndex: 3
+        - m_ExpressionIndex: 2
+          m_Value: -1
+        - m_ExpressionIndex: 5
           m_Value: 3.1
-        - m_ExpressionIndex: 6
-          m_Value: 0
+        - m_ExpressionIndex: 7
+          m_Value: 1
         - m_ExpressionIndex: 8
           m_Value: -1
+        - m_ExpressionIndex: 10
+          m_Value: 1
         - m_ExpressionIndex: 11
+          m_Value: 0
+        - m_ExpressionIndex: 14
+          m_Value: 0
+        - m_ExpressionIndex: 23
+          m_Value: 50
+        - m_ExpressionIndex: 24
+          m_Value: 0
+        - m_ExpressionIndex: 26
+          m_Value: 0
+        - m_ExpressionIndex: 27
+          m_Value: 0
+        - m_ExpressionIndex: 28
+          m_Value: 0
+        - m_ExpressionIndex: 29
+          m_Value: 0
+        - m_ExpressionIndex: 30
           m_Value: 2
-        - m_ExpressionIndex: 15
-          m_Value: 50
-        - m_ExpressionIndex: 30
+        - m_ExpressionIndex: 31
+          m_Value: 2
+        - m_ExpressionIndex: 33
+          m_Value: 2
+        - m_ExpressionIndex: 37
+          m_Value: 0
+        - m_ExpressionIndex: 38
+          m_Value: 4
+        - m_ExpressionIndex: 39
+          m_Value: 0
+        - m_ExpressionIndex: 40
+          m_Value: 0
+        - m_ExpressionIndex: 41
+          m_Value: 6.2831855
+        - m_ExpressionIndex: 42
+          m_Value: 0
+        - m_ExpressionIndex: 43
+          m_Value: 0
+        - m_ExpressionIndex: 44
+          m_Value: 4
+        - m_ExpressionIndex: 46
+          m_Value: 0
+        - m_ExpressionIndex: 47
+          m_Value: 0
+        - m_ExpressionIndex: 49
+          m_Value: 0
+        - m_ExpressionIndex: 50
+          m_Value: 1.9031963
+        - m_ExpressionIndex: 52
+          m_Value: 0.0032963753
+        - m_ExpressionIndex: 55
+          m_Value: 5000
+        - m_ExpressionIndex: 56
+          m_Value: 0
+        - m_ExpressionIndex: 57
+          m_Value: 0.0016481876
+        - m_ExpressionIndex: 58
+          m_Value: 1.8867147
+        - m_ExpressionIndex: 59
+          m_Value: 1.9229746
+        - m_ExpressionIndex: 60
+          m_Value: 0.70000005
+        - m_ExpressionIndex: 61
+          m_Value: 0
+        - m_ExpressionIndex: 62
+          m_Value: 0
+        - m_ExpressionIndex: 63
+          m_Value: 0
+        - m_ExpressionIndex: 66
+          m_Value: -0.5
+        - m_ExpressionIndex: 71
+          m_Value: 0
+        - m_ExpressionIndex: 73
+          m_Value: 6.2831855
+        - m_ExpressionIndex: 74
+          m_Value: 0
+        - m_ExpressionIndex: 75
+          m_Value: -1
+        - m_ExpressionIndex: 76
+          m_Value: 0
+        - m_ExpressionIndex: 77
+          m_Value: 0
+        - m_ExpressionIndex: 81
           m_Value: 0.2
-        - m_ExpressionIndex: 35
-          m_Value: 5000
-        - m_ExpressionIndex: 37
-          m_Value: 6.2831855
-        - m_ExpressionIndex: 38
+        - m_ExpressionIndex: 84
+          m_Value: 1
+        - m_ExpressionIndex: 85
+          m_Value: 0.5
+        - m_ExpressionIndex: 87
+          m_Value: 1
+        - m_ExpressionIndex: 93
+          m_Value: 1
+        - m_ExpressionIndex: 99
+          m_Value: 0.1
+        - m_ExpressionIndex: 100
+          m_Value: -1
+        - m_ExpressionIndex: 104
+          m_Value: 2
+        - m_ExpressionIndex: 107
           m_Value: 0.75
-        - m_ExpressionIndex: 39
-          m_Value: 0.1
       m_Vector2f:
         m_Array:
-        - m_ExpressionIndex: 26
-          m_Value: {x: 4, y: 4}
-        - m_ExpressionIndex: 29
-          m_Value: {x: 0.25, y: 0.25}
+        - m_ExpressionIndex: 51
+          m_Value: {x: 1, y: 1}
       m_Vector3f:
         m_Array:
-        - m_ExpressionIndex: 2
-          m_Value: {x: -1, y: -1, z: -1}
-        - m_ExpressionIndex: 19
-          m_Value: {x: 2, y: 2, z: 2}
-        - m_ExpressionIndex: 21
+        - m_ExpressionIndex: 64
           m_Value: {x: 0, y: 0, z: 0}
-        - m_ExpressionIndex: 31
-          m_Value: {x: 0, y: -1, z: -0.5}
-        - m_ExpressionIndex: 32
-          m_Value: {x: 0, y: 0.70000005, z: 0}
-        - m_ExpressionIndex: 34
-          m_Value: {x: 1.9031963, y: 1.9229746, z: 1.8867147}
-        - m_ExpressionIndex: 36
-          m_Value: {x: 0.0032963753, y: 0, z: 0.0016481876}
       m_Vector4f:
         m_Array: []
       m_Uint:
@@ -6101,7 +6560,7 @@
         m_Array: []
       m_AnimationCurve:
         m_Array:
-        - m_ExpressionIndex: 25
+        - m_ExpressionIndex: 68
           m_Value:
             serializedVersion: 2
             m_Curve:
@@ -6128,7 +6587,37 @@
             m_RotationOrder: 4
       m_Gradient:
         m_Array:
-        - m_ExpressionIndex: 7
+        - m_ExpressionIndex: 17
+          m_Value:
+            serializedVersion: 2
+            key0: {r: 0.74509805, g: 0.32941177, b: 0.32941177, a: 0}
+            key1: {r: 1, g: 0.30980393, b: 0, a: 1}
+            key2: {r: 1, g: 0.6431373, b: 0, a: 1}
+            key3: {r: 1, g: 0.8901961, b: 0, a: 0}
+            key4: {r: 0, g: 0, b: 0, a: 0}
+            key5: {r: 0, g: 0, b: 0, a: 0}
+            key6: {r: 0, g: 0, b: 0, a: 0}
+            key7: {r: 0, g: 0, b: 0, a: 0}
+            ctime0: 11482
+            ctime1: 26408
+            ctime2: 36020
+            ctime3: 65535
+            ctime4: 0
+            ctime5: 0
+            ctime6: 0
+            ctime7: 0
+            atime0: 0
+            atime1: 11659
+            atime2: 50167
+            atime3: 65535
+            atime4: 0
+            atime5: 0
+            atime6: 0
+            atime7: 0
+            m_Mode: 0
+            m_NumColorKeys: 4
+            m_NumAlphaKeys: 4
+        - m_ExpressionIndex: 18
           m_Value:
             serializedVersion: 2
             key0: {r: 0.44355384, g: 0.2214756, b: 0.745283, a: 0}
@@ -6158,41 +6647,11 @@
             m_Mode: 0
             m_NumColorKeys: 4
             m_NumAlphaKeys: 4
-        - m_ExpressionIndex: 9
-          m_Value:
-            serializedVersion: 2
-            key0: {r: 0.74509805, g: 0.32941177, b: 0.32941177, a: 0}
-            key1: {r: 1, g: 0.30980393, b: 0, a: 1}
-            key2: {r: 1, g: 0.6431373, b: 0, a: 1}
-            key3: {r: 1, g: 0.8901961, b: 0, a: 0}
-            key4: {r: 0, g: 0, b: 0, a: 0}
-            key5: {r: 0, g: 0, b: 0, a: 0}
-            key6: {r: 0, g: 0, b: 0, a: 0}
-            key7: {r: 0, g: 0, b: 0, a: 0}
-            ctime0: 11482
-            ctime1: 26408
-            ctime2: 36020
-            ctime3: 65535
-            ctime4: 0
-            ctime5: 0
-            ctime6: 0
-            ctime7: 0
-            atime0: 0
-            atime1: 11659
-            atime2: 50167
-            atime3: 65535
-            atime4: 0
-            atime5: 0
-            atime6: 0
-            atime7: 0
-            m_Mode: 0
-            m_NumColorKeys: 4
-            m_NumAlphaKeys: 4
       m_NamedObject:
         m_Array:
-        - m_ExpressionIndex: 27
+        - m_ExpressionIndex: 78
           m_Value: {fileID: 2800000, guid: 250edeaa31325cb47ba60407f6c16b85, type: 3}
-        - m_ExpressionIndex: 41
+        - m_ExpressionIndex: 89
           m_Value: {fileID: 11700000, guid: 08937e3134903c5488be506a2dac71e9, type: 2}
       m_Bool:
         m_Array: []
@@ -6327,7 +6786,6 @@
       reflectionProbeUsage: 0
       lightProbeUsage: 0
     m_CullingFlags: 3
-    m_UpdateMode: 0
   m_Systems:
   - type: 0
     flags: 0
@@ -6342,7 +6800,7 @@
       buffers: []
       values:
       - nameId: Rate
-        index: 35
+        index: 92
       params: []
       shaderSourceIndex: -1
   - type: 1
@@ -6362,9 +6820,9 @@
       index: 1
     values:
     - nameId: bounds_center
-      index: 36
+      index: 91
     - nameId: bounds_size
-      index: 34
+      index: 90
     tasks:
     - type: 536870912
       buffers:
@@ -6377,13 +6835,23 @@
       - nameId: sourceAttributeBuffer
         index: 2
       values:
+      - nameId: Velocity_a
+        index: 95
       - nameId: ArcSphere_sphere_center_b
-        index: 33
+        index: 94
+      - nameId: ArcSphere_sphere_radius_b
+        index: 93
+      - nameId: ArcSphere_arc_b
+        index: 86
+      - nameId: Min_c
+        index: 85
+      - nameId: Max_c
+        index: 84
       params:
       - nameId: bounds_center
-        index: 36
+        index: 91
       - nameId: bounds_size
-        index: 34
+        index: 90
       shaderSourceIndex: 0
     - type: 805306368
       buffers:
@@ -6393,15 +6861,33 @@
         index: 3
       values:
       - nameId: InvFieldTransform_a
-        index: 42
+        index: 88
       - nameId: FieldTransform_a
-        index: 24
+        index: 70
+      - nameId: Intensity_a
+        index: 87
+      - nameId: DragCoefficient_a
+        index: 104
       - nameId: deltaTime_a
-        index: 40
+        index: 103
       - nameId: Sphere_center_b
-        index: 33
+        index: 102
+      - nameId: Sphere_radius_b
+        index: 107
+      - nameId: Elasticity_b
+        index: 106
+      - nameId: Friction_b
+        index: 105
+      - nameId: LifetimeLoss_b
+        index: 98
+      - nameId: Elasticity_c
+        index: 97
+      - nameId: Friction_c
+        index: 96
+      - nameId: LifetimeLoss_c
+        index: 101
       - nameId: VectorField_a
-        index: 41
+        index: 89
       params: []
       shaderSourceIndex: 1
     - type: 1073741827
@@ -6409,18 +6895,30 @@
       - nameId: attributeBuffer
         index: 0
       values:
+      - nameId: Alpha_a
+        index: 99
       - nameId: uniform_b
-        index: 14
+        index: 19
       - nameId: uniform_c
-        index: 17
+        index: 32
       - nameId: uniform_d
-        index: 12
+        index: 21
+      - nameId: SizeZ_c
+        index: 81
+      - nameId: Pivot_d
+        index: 80
       - nameId: Position_e
-        index: 33
+        index: 83
+      - nameId: uniform_h
+        index: 3
       - nameId: TexIndex_i
-        index: 28
+        index: 79
+      - nameId: flipBookSize
+        index: 69
+      - nameId: invFlipBookSize
+        index: 82
       - nameId: mainTexture
-        index: 27
+        index: 78
       params:
       - nameId: sortPriority
         index: 0
