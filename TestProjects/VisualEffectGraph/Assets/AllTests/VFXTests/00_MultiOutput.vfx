--- conflicted
+++ resolved
@@ -3106,11 +3106,7 @@
   - type: 0
     flags: 0
     capacity: 0
-<<<<<<< HEAD
-    layer: 0
-=======
     layer: 4294967295
->>>>>>> a5805f11
     buffers:
     - nameId: spawner_output
       index: 1
