--- conflicted
+++ resolved
@@ -402,7 +402,7 @@
             // It's done here because we know every HDRP assets have been imported before
             (GraphicsSettings.renderPipelineAsset as HDRenderPipelineAsset).renderPipelineResources?.UpgradeIfNeeded();
         }
-        
+
         void ValidateResources()
         {
             var resources = (GraphicsSettings.renderPipelineAsset as HDRenderPipelineAsset).renderPipelineResources;
@@ -455,7 +455,7 @@
 
             if (m_Asset.currentPlatformRenderPipelineSettings.lowresTransparentSettings.enabled)
             {
-                // We need R16G16B16A16_SFloat as we need a proper alpha channel for compositing. 
+                // We need R16G16B16A16_SFloat as we need a proper alpha channel for compositing.
                 m_LowResTransparentBuffer = RTHandles.Alloc(Vector2.one * 0.5f, filterMode: FilterMode.Point, colorFormat: GraphicsFormat.R16G16B16A16_SFloat, enableRandomWrite: true, xrInstancing: true, useDynamicScale: true, name: "Low res transparent");
             }
 
@@ -1630,19 +1630,7 @@
                 // When debug is enabled we need to clear otherwise we may see non-shadows areas with stale values.
                 if (hdCamera.frameSettings.IsEnabled(FrameSettingsField.ContactShadows) && m_CurrentDebugDisplaySettings.data.fullScreenDebugMode == FullScreenDebugMode.ContactShadows)
                 {
-<<<<<<< HEAD
-                    //HDUtils.SetRenderTarget(cmd, hdCamera, m_ScreenSpaceShadowsBuffer, ClearFlag.Color, Color.clear); //seongdae;vxsm;origin
-                    HDUtils.SetRenderTarget(cmd, hdCamera, m_ScreenSpaceContactShadowsBuffer, ClearFlag.Color, Color.clear); //seongdae;vxsm
-                }
-                //seongdae;vxsm
-                // todo : seongdae
-                //if (hdCamera.frameSettings.IsEnabled(FrameSettingsField.VxShadows) && m_CurrentDebugDisplaySettings.data.fullScreenDebugMode == FullScreenDebugMode.VxShadows)
-                if (false)
-                {
-                    HDUtils.SetRenderTarget(cmd, hdCamera, m_ScreenSpaceVxShadowsBuffer, ClearFlag.Color, Color.clear);
-=======
                     HDUtils.SetRenderTarget(cmd, m_ScreenSpaceShadowsBuffer, ClearFlag.Color, Color.clear);
->>>>>>> 997e5166
                 }
                 //seongdae;vxsm
 
@@ -2900,9 +2888,9 @@
                             // It doesn't really matter what gets bound here since the color mask state set will prevent this from ever being written to. However, we still need to bind something
                             // to avoid warnings about unbound render targets. The following rendertarget could really be anything if renderVelocitiesForTransparent, here the normal buffer
                             // as it is guaranteed to exist and to have the same size.
-                            // to avoid warnings about unbound render targets. 
+                            // to avoid warnings about unbound render targets.
                             : m_SharedRTManager.GetNormalBuffer();
-                                                    
+
 
                         HDUtils.SetRenderTarget(cmd, m_MRTTransparentMotionVec, m_SharedRTManager.GetDepthStencilBuffer(hdCamera.frameSettings.IsEnabled(FrameSettingsField.MSAA)));
                         if ((hdCamera.frameSettings.IsEnabled(FrameSettingsField.Decals)) && (DecalSystem.m_DecalDatasCount > 0)) // enable d-buffer flag value is being interpreted more like enable decals in general now that we have clustered
@@ -3242,7 +3230,7 @@
                     m_UpsampleTransparency.EnableKeyword("NEAREST_DEPTH");
                 }
                 m_UpsampleTransparency.SetTexture(HDShaderIDs._LowResTransparent, m_LowResTransparentBuffer);
-                m_UpsampleTransparency.SetTexture(HDShaderIDs._LowResDepthTexture, m_SharedRTManager.GetLowResDepthBuffer());               
+                m_UpsampleTransparency.SetTexture(HDShaderIDs._LowResDepthTexture, m_SharedRTManager.GetLowResDepthBuffer());
                 cmd.DrawProcedural(Matrix4x4.identity, m_UpsampleTransparency, 0, MeshTopology.Triangles, 3, 1, null);
             }
         }
