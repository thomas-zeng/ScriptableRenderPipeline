--- conflicted
+++ resolved
@@ -243,16 +243,12 @@
         public float maxDepthBias = 0.001f;
 
         HDShadowRequest[]   shadowRequests;
-<<<<<<< HEAD
-        bool                m_WillRenderShadows;
+        bool                m_WillRenderShadowMap;
         bool                m_WillRenderVxShadows; //seongdae;vxsm
-=======
-        bool                m_WillRenderShadowMap;
         bool                m_WillRenderScreenSpaceShadow;
 #if ENABLE_RAYTRACING
         bool                m_WillRenderRayTracedShadow;
 #endif
->>>>>>> c1355eb3
         int[]               m_ShadowRequestIndices;
 
         [System.NonSerialized]
@@ -295,12 +291,8 @@
             Bounds bounds;
             float cameraDistance = Vector3.Distance(hdCamera.camera.transform.position, transform.position);
 
-<<<<<<< HEAD
-            m_WillRenderShadows = legacyLight.shadows != LightShadows.None && frameSettings.IsEnabled(FrameSettingsField.Shadow);
+            m_WillRenderShadowMap = legacyLight.shadows != LightShadows.None && frameSettings.IsEnabled(FrameSettingsField.Shadow);
             m_WillRenderVxShadows = m_WillRenderShadows && frameSettings.IsEnabled(FrameSettingsField.VxShadows); //seongdae;vxsm
-=======
-            m_WillRenderShadowMap = legacyLight.shadows != LightShadows.None && frameSettings.IsEnabled(FrameSettingsField.Shadow);
->>>>>>> c1355eb3
 
             m_WillRenderShadowMap &= cullResults.GetShadowCasterBounds(lightIndex, out bounds);
             // When creating a new light, at the first frame, there is no AdditionalShadowData so we can't really render shadows
@@ -334,7 +326,6 @@
                 m_WillRenderRayTracedShadow = true;
             }
 #endif
-<<<<<<< HEAD
             //seongdae;vxsm
             if (m_WillRenderVxShadows)
             {
@@ -345,9 +336,7 @@
                     m_WillRenderShadows = false;
             }
             //seongdae;vxsm
-=======
-        }
->>>>>>> c1355eb3
+        }
 
         public void ReserveShadowMap(Camera camera, HDShadowManager shadowManager, HDShadowInitParameters initParameters)
         {
@@ -401,7 +390,11 @@
                 m_ShadowRequestIndices[index] = shadowManager.ReserveShadowResolutions(viewportSize, shadowMapType);
         }
 
-<<<<<<< HEAD
+        public bool WillRenderShadowMap()
+        {
+            return m_WillRenderShadowMap;
+        }
+
         //seongdae;vxsm
         public bool WillRenderVxShadows()
         {
@@ -409,13 +402,6 @@
         }
         //seongdae;vxsm
 
-        public bool WillRenderShadows()
-=======
-        public bool WillRenderShadowMap()
-        {
-            return m_WillRenderShadowMap;
-        }
-
         public bool WillRenderScreenSpaceShadow()
         {
             return m_WillRenderScreenSpaceShadow;
@@ -423,14 +409,13 @@
 
 #if ENABLE_RAYTRACING
         public bool WillRenderRayTracedShadow()
->>>>>>> c1355eb3
         {
             return m_WillRenderRayTracedShadow;
         }
 #endif
 
         // This offset shift the position of the spotlight used to approximate the area light shadows. The offset is the minimum such that the full
-        // area light shape is included in the cone spanned by the spot light. 
+        // area light shape is included in the cone spanned by the spot light.
         public static float GetAreaLightOffsetForShadows(Vector2 shapeSize, float coneAngle)
         {
             float rectangleDiagonal = shapeSize.magnitude;
@@ -738,7 +723,7 @@
                 return useColorTemperatureProperty.boolValue;
             }
         }
-        
+
         public static bool IsAreaLight(SerializedProperty lightType)
         {
             return IsAreaLight((LightTypeExtent)lightType.enumValueIndex);
